/*
 * Copyright 2018 OpenAPI-Generator Contributors (https://openapi-generator.tech)
 * Copyright 2018 SmartBear Software
 *
 * Licensed under the Apache License, Version 2.0 (the "License");
 * you may not use this file except in compliance with the License.
 * You may obtain a copy of the License at
 *
 *     https://www.apache.org/licenses/LICENSE-2.0
 *
 * Unless required by applicable law or agreed to in writing, software
 * distributed under the License is distributed on an "AS IS" BASIS,
 * WITHOUT WARRANTIES OR CONDITIONS OF ANY KIND, either express or implied.
 * See the License for the specific language governing permissions and
 * limitations under the License.
 */

package org.openapitools.codegen;

import com.google.common.collect.Sets;
import com.samskivert.mustache.Mustache.Lambda;

import io.swagger.parser.OpenAPIParser;
import io.swagger.v3.oas.models.Components;
import io.swagger.v3.oas.models.OpenAPI;
import io.swagger.v3.oas.models.Operation;
import io.swagger.v3.oas.models.PathItem;
import io.swagger.v3.oas.models.headers.Header;
import io.swagger.v3.oas.models.media.*;
import io.swagger.v3.oas.models.parameters.QueryParameter;
import io.swagger.v3.oas.models.parameters.RequestBody;
import io.swagger.v3.oas.models.responses.ApiResponse;
import io.swagger.v3.oas.models.responses.ApiResponses;
import io.swagger.v3.parser.core.models.ParseOptions;

import org.openapitools.codegen.languages.JavaClientCodegen;
import org.openapitools.codegen.templating.mustache.CamelCaseLambda;
import org.openapitools.codegen.templating.mustache.IndentedLambda;
import org.openapitools.codegen.templating.mustache.LowercaseLambda;
import org.openapitools.codegen.templating.mustache.TitlecaseLambda;
import org.openapitools.codegen.templating.mustache.UppercaseLambda;
import org.openapitools.codegen.utils.ModelUtils;
import org.testng.Assert;
import org.testng.annotations.Test;

import java.io.File;
import java.util.*;
import java.util.stream.Collectors;

import static org.testng.Assert.*;


public class DefaultCodegenTest {

    @Test
    public void testHasBodyParameter() {
        final Schema refSchema = new Schema<>().$ref("#/components/schemas/Pet");
        Operation pingOperation = new Operation()
                .responses(
                        new ApiResponses().addApiResponse("204", new ApiResponse()
                                .description("Ok response")));
        Operation createOperation = new Operation()
                .requestBody(new RequestBody()
                        .content(new Content().addMediaType("application/json",
                                new MediaType().schema(refSchema))))
                .responses(
                        new ApiResponses().addApiResponse("201", new ApiResponse()
                                .description("Created response")));
        OpenAPI openAPI = new OpenAPI();
        openAPI.setComponents(new Components());
        openAPI.getComponents().addSchemas("Pet", new ObjectSchema());

        final DefaultCodegen codegen = new DefaultCodegen();

        Assert.assertEquals(codegen.hasBodyParameter(openAPI, pingOperation), false);
        Assert.assertEquals(codegen.hasBodyParameter(openAPI, createOperation), true);
    }

    @Test(expectedExceptions = RuntimeException.class)
    public void testParameterEmptyDescription() {
        DefaultCodegen codegen = new DefaultCodegen();

        codegen.fromRequestBody(null, new HashSet<>(), null);
    }

    @Test
    public void testGetConsumesInfoAndGetProducesInfo() throws Exception {
        final Schema refSchema = new Schema<>().$ref("#/components/schemas/Pet");
        OpenAPI openAPI = new OpenAPI();
        openAPI.setComponents(new Components());
        openAPI.getComponents().addSchemas("Pet", new ObjectSchema());
        openAPI.getComponents().addRequestBodies("MyRequestBody", new RequestBody()
                .content(new Content().addMediaType("application/json",
                        new MediaType().schema(refSchema))));
        openAPI.getComponents().addResponses("MyResponse", new ApiResponse()
                .description("Ok response")
                .content(new Content().addMediaType("application/xml",
                        new MediaType().schema(refSchema))));

        Operation createOperation = new Operation()
                .requestBody(new RequestBody()
                        .content(new Content()
                                .addMediaType("application/json", new MediaType().schema(refSchema))
                                .addMediaType("application/xml", new MediaType().schema(refSchema))
                        ))
                .responses(
                        new ApiResponses().addApiResponse("201", new ApiResponse()
                                .description("Created response")));
        Set<String> createConsumesInfo = DefaultCodegen.getConsumesInfo(openAPI, createOperation);
        Assert.assertEquals(createConsumesInfo.size(), 2);
        Assert.assertTrue(createConsumesInfo.contains("application/json"), "contains 'application/json'");
        Assert.assertTrue(createConsumesInfo.contains("application/xml"), "contains 'application/xml'");
        Set<String> createProducesInfo = DefaultCodegen.getProducesInfo(openAPI, createOperation);
        Assert.assertEquals(createProducesInfo.size(), 0);
        final DefaultCodegen codegen = new DefaultCodegen();
        codegen.setOpenAPI(openAPI);
        CodegenOperation coCreate = codegen.fromOperation("somepath", "post", createOperation, null);
        Assert.assertTrue(coCreate.hasConsumes);
        Assert.assertEquals(coCreate.consumes.size(), 2);
        Assert.assertFalse(coCreate.hasProduces);

        Operation updateOperationWithRef = new Operation()
                .requestBody(new RequestBody().$ref("#/components/requestBodies/MyRequestBody"))
                .responses(new ApiResponses().addApiResponse("201", new ApiResponse().$ref("#/components/responses/MyResponse")));
        Set<String> updateConsumesInfo = DefaultCodegen.getConsumesInfo(openAPI, updateOperationWithRef);
        Assert.assertEquals(updateConsumesInfo.size(), 1);
        Assert.assertTrue(updateConsumesInfo.contains("application/json"), "contains 'application/json'");
        Set<String> updateProducesInfo = DefaultCodegen.getProducesInfo(openAPI, updateOperationWithRef);
        Assert.assertEquals(updateProducesInfo.size(), 1);
        Assert.assertTrue(updateProducesInfo.contains("application/xml"), "contains 'application/xml'");

        CodegenOperation coUpdate = codegen.fromOperation("somepath", "post", updateOperationWithRef, null);
        Assert.assertTrue(coUpdate.hasConsumes);
        Assert.assertEquals(coUpdate.consumes.size(), 1);
        Assert.assertEquals(coUpdate.consumes.get(0).get("mediaType"), "application/json");
        Assert.assertTrue(coUpdate.hasProduces);
        Assert.assertEquals(coUpdate.produces.size(), 1);
        Assert.assertEquals(coUpdate.produces.get(0).get("mediaType"), "application/xml");
    }

    @Test
    public void testGetProducesInfo() throws Exception {
        final OpenAPI openAPI = TestUtils.parseFlattenSpec("src/test/resources/3_0/produces.yaml");
        final DefaultCodegen codegen = new DefaultCodegen();
        codegen.setOpenAPI(openAPI);

        Operation textOperation = openAPI.getPaths().get("/ping/text").getGet();
        CodegenOperation coText = codegen.fromOperation("/ping/text", "get", textOperation, null);
        Assert.assertTrue(coText.hasProduces);
        Assert.assertEquals(coText.produces.size(), 1);
        Assert.assertEquals(coText.produces.get(0).get("mediaType"), "text/plain");

        Operation jsonOperation = openAPI.getPaths().get("/ping/json").getGet();
        CodegenOperation coJson = codegen.fromOperation("/ping/json", "get", jsonOperation, null);
        Assert.assertTrue(coJson.hasProduces);
        Assert.assertEquals(coJson.produces.size(), 1);
        Assert.assertEquals(coJson.produces.get(0).get("mediaType"), "application/json");

        Operation issue443Operation = openAPI.getPaths().get("/other/issue443").getGet();
        CodegenOperation coIssue443 = codegen.fromOperation("/other/issue443", "get", issue443Operation, null);
        Assert.assertTrue(coIssue443.hasProduces);
        Assert.assertEquals(coIssue443.produces.size(), 2);
        Assert.assertEquals(coIssue443.produces.get(0).get("mediaType"), "application/json");
        Assert.assertEquals(coIssue443.produces.get(0).get("hasMore"), "true");
        Assert.assertEquals(coIssue443.produces.get(1).get("mediaType"), "application/text");
        Assert.assertEquals(coIssue443.produces.get(1).get("hasMore"), null);
    }

    @Test
    public void testInitialConfigValues() throws Exception {
        final DefaultCodegen codegen = new DefaultCodegen();
        codegen.processOpts();

        Assert.assertEquals(codegen.additionalProperties().get(CodegenConstants.HIDE_GENERATION_TIMESTAMP), Boolean.TRUE);
        Assert.assertEquals(codegen.isHideGenerationTimestamp(), true);
    }

    @Test
    public void testSettersForConfigValues() throws Exception {
        final DefaultCodegen codegen = new DefaultCodegen();
        codegen.setHideGenerationTimestamp(false);
        codegen.processOpts();

        Assert.assertEquals(codegen.additionalProperties().get(CodegenConstants.HIDE_GENERATION_TIMESTAMP), Boolean.FALSE);
        Assert.assertEquals(codegen.isHideGenerationTimestamp(), false);
    }

    @Test
    public void testAdditionalPropertiesPutForConfigValues() throws Exception {
        final DefaultCodegen codegen = new DefaultCodegen();
        codegen.additionalProperties().put(CodegenConstants.HIDE_GENERATION_TIMESTAMP, false);
        codegen.processOpts();

        Assert.assertEquals(codegen.additionalProperties().get(CodegenConstants.HIDE_GENERATION_TIMESTAMP), Boolean.FALSE);
        Assert.assertEquals(codegen.isHideGenerationTimestamp(), false);
    }

    @Test
    public void testArraySchemaIsNotIncluedInAliases() throws Exception {
        final DefaultCodegen codegen = new DefaultCodegen();
        Map<String, Schema> schemas = new HashMap<String, Schema>() {
            {
                put("ArraySchemaTest", new ArraySchema());
            }

        };

        Map<String, String> aliases = codegen.getAllAliases(schemas);

        Assert.assertEquals(aliases.size(), 0);
    }

    @Test
    public void testFormParameterHasDefaultValue() {
        final OpenAPI openAPI = TestUtils.parseFlattenSpec("src/test/resources/2_0/petstore-with-fake-endpoints-models-for-testing.yaml");
        final DefaultCodegen codegen = new DefaultCodegen();
        codegen.setOpenAPI(openAPI);

        Schema requestBodySchema = ModelUtils.getSchemaFromRequestBody(openAPI.getPaths().get("/fake").getGet().getRequestBody());
        CodegenParameter codegenParameter = codegen.fromFormProperty("enum_form_string", (Schema) requestBodySchema.getProperties().get("enum_form_string"), new HashSet<String>());

        Assert.assertEquals(codegenParameter.defaultValue, "-efg");
    }

    @Test
    public void testEnsureNoDuplicateProduces() {
        final OpenAPI openAPI = TestUtils.parseFlattenSpec("src/test/resources/3_0/two-responses.yaml");
        final DefaultCodegen codegen = new DefaultCodegen();
        codegen.setOpenAPI(openAPI);

        Operation operation = openAPI.getPaths().get("/test").getGet();
        CodegenOperation co = codegen.fromOperation("/test", "get", operation, null);

        Assert.assertEquals(co.produces.size(), 1);
        Assert.assertEquals(co.produces.get(0).get("mediaType"), "application/json");
    }

    @Test
    public void testConsistentParameterNameAfterUniquenessRename() throws Exception {
        OpenAPI openAPI = TestUtils.createOpenAPI();
        Operation operation = new Operation()
                .operationId("opId")
                .addParametersItem(new QueryParameter().name("myparam").schema(new StringSchema()))
                .addParametersItem(new QueryParameter().name("myparam").schema(new StringSchema()))
                .responses(new ApiResponses().addApiResponse("200", new ApiResponse().description("OK")));

        DefaultCodegen codegen = new DefaultCodegen();
        codegen.setOpenAPI(openAPI);
        CodegenOperation co = codegen.fromOperation("/some/path", "get", operation, null);
        Assert.assertEquals(co.path, "/some/path");
        Assert.assertEquals(co.allParams.size(), 2);
        List<String> allParamsNames = co.allParams.stream().map(p -> p.paramName).collect(Collectors.toList());
        Assert.assertTrue(allParamsNames.contains("myparam"));
        Assert.assertTrue(allParamsNames.contains("myparam2"));
        List<String> queryParamsNames = co.queryParams.stream().map(p -> p.paramName).collect(Collectors.toList());
        Assert.assertTrue(queryParamsNames.contains("myparam"));
        Assert.assertTrue(queryParamsNames.contains("myparam2"));
    }

    @Test
    public void testGetSchemaTypeWithComposedSchemaWithOneOf() {
        final OpenAPI openAPI = TestUtils.parseFlattenSpec("src/test/resources/3_0/composed-oneof.yaml");
        final DefaultCodegen codegen = new DefaultCodegen();

        Operation operation = openAPI.getPaths().get("/state").getPost();
        Schema schema = ModelUtils.getSchemaFromRequestBody(operation.getRequestBody());
        String type = codegen.getSchemaType(schema);

        Assert.assertNotNull(type);
        Assert.assertEquals(type, "oneOf<ObjA,ObjB>");
    }

    @Test
    public void testComposedSchemaOneOfWithProperties() {
        final OpenAPI openAPI = TestUtils.parseFlattenSpec("src/test/resources/3_0/oneOf.yaml");
        final DefaultCodegen codegen = new DefaultCodegen();

        final Schema schema = openAPI.getComponents().getSchemas().get("fruit");
        codegen.setOpenAPI(openAPI);
        CodegenModel fruit = codegen.fromModel("Fruit", schema);

        Set<String> oneOf = new TreeSet<String>();
        oneOf.add("Apple");
        oneOf.add("Banana");
        Assert.assertEquals(fruit.oneOf, oneOf);
        Assert.assertEquals(fruit.optionalVars.size(), 3);
        Assert.assertEquals(fruit.vars.size(), 3);
        // make sure that fruit has the property color
        boolean colorSeen = false;
        for (CodegenProperty cp : fruit.vars) {
            if (cp.name.equals("color")) {
                colorSeen = true;
                break;
            }
        }
        Assert.assertTrue(colorSeen);
        colorSeen = false;
        for (CodegenProperty cp : fruit.optionalVars) {
            if (cp.name.equals("color")) {
                colorSeen = true;
                break;
            }
        }
        Assert.assertTrue(colorSeen);
    }


    @Test
    public void testEscapeText() {
        final DefaultCodegen codegen = new DefaultCodegen();

        Assert.assertEquals(codegen.escapeText("\n"), " ");
        Assert.assertEquals(codegen.escapeText("\r"), " ");
        Assert.assertEquals(codegen.escapeText("\t"), " ");
        Assert.assertEquals(codegen.escapeText("\\"), "\\\\");
        Assert.assertEquals(codegen.escapeText("\""), "\\\"");
        Assert.assertEquals(codegen.escapeText("\\/"), "/");
    }

    @Test
    public void testEscapeTextWhileAllowingNewLines() {
        final DefaultCodegen codegen = new DefaultCodegen();

        // allow new lines
        Assert.assertEquals(codegen.escapeTextWhileAllowingNewLines("\n"), "\n");
        Assert.assertEquals(codegen.escapeTextWhileAllowingNewLines("\r"), "\r");

        // escape other special characters
        Assert.assertEquals(codegen.escapeTextWhileAllowingNewLines("\t"), " ");
        Assert.assertEquals(codegen.escapeTextWhileAllowingNewLines("\\"), "\\\\");
        Assert.assertEquals(codegen.escapeTextWhileAllowingNewLines("\""), "\\\"");
        Assert.assertEquals(codegen.escapeTextWhileAllowingNewLines("\\/"), "/");
    }

    @Test
    public void updateCodegenPropertyEnum() {
        final DefaultCodegen codegen = new DefaultCodegen();
        CodegenProperty array = codegenPropertyWithArrayOfIntegerValues();

        codegen.updateCodegenPropertyEnum(array);

        List<Map<String, Object>> enumVars = (List<Map<String, Object>>) array.getItems().getAllowableValues().get("enumVars");
        Assert.assertNotNull(enumVars);
        Map<String, Object> testedEnumVar = enumVars.get(0);
        Assert.assertNotNull(testedEnumVar);
        Assert.assertEquals(testedEnumVar.getOrDefault("name", ""), "_1");
        Assert.assertEquals(testedEnumVar.getOrDefault("value", ""), "\"1\"");
        Assert.assertEquals(testedEnumVar.getOrDefault("isString", ""), false);
    }

    @Test
    public void updateCodegenPropertyEnumWithExtention() {
        {
            CodegenProperty enumProperty = codegenPropertyWithXEnumVarName(Arrays.asList("dog", "cat"), Arrays.asList("DOGVAR", "CATVAR"));
            (new DefaultCodegen()).updateCodegenPropertyEnum(enumProperty);
            List<Map<String, Object>> enumVars = (List<Map<String, Object>>) enumProperty.getAllowableValues().get("enumVars");
            Assert.assertNotNull(enumVars);
            Assert.assertNotNull(enumVars.get(0));
            Assert.assertEquals(enumVars.get(0).getOrDefault("name", ""), "DOGVAR");
            Assert.assertEquals(enumVars.get(0).getOrDefault("value", ""), "\"dog\"");
            Assert.assertNotNull(enumVars.get(1));
            Assert.assertEquals(enumVars.get(1).getOrDefault("name", ""), "CATVAR");
            Assert.assertEquals(enumVars.get(1).getOrDefault("value", ""), "\"cat\"");
        }
        {
            CodegenProperty enumProperty = codegenPropertyWithXEnumVarName(Arrays.asList("1", "2"), Arrays.asList("ONE", "TWO"));
            (new DefaultCodegen()).updateCodegenPropertyEnum(enumProperty);
            List<Map<String, Object>> enumVars = (List<Map<String, Object>>) enumProperty.getAllowableValues().get("enumVars");
            Assert.assertEquals(enumVars.get(0).getOrDefault("name", ""), "ONE");
            Assert.assertEquals(enumVars.get(0).getOrDefault("value", ""), "\"1\"");
            Assert.assertEquals(enumVars.get(1).getOrDefault("name", ""), "TWO");
            Assert.assertEquals(enumVars.get(1).getOrDefault("value", ""), "\"2\"");
        }
        {
            CodegenProperty enumProperty = codegenPropertyWithXEnumVarName(Arrays.asList("a", "b", "c", "d"), Arrays.asList("FOO", "BAR"));
            (new DefaultCodegen()).updateCodegenPropertyEnum(enumProperty);
            List<Map<String, Object>> enumVars = (List<Map<String, Object>>) enumProperty.getAllowableValues().get("enumVars");
            Assert.assertEquals(enumVars.get(0).getOrDefault("name", ""), "FOO");
            Assert.assertEquals(enumVars.get(1).getOrDefault("name", ""), "BAR");
            Assert.assertEquals(enumVars.get(2).getOrDefault("name", ""), "C");
            Assert.assertEquals(enumVars.get(3).getOrDefault("name", ""), "D");
        }
        {
            CodegenProperty enumProperty = codegenPropertyWithXEnumVarName(Arrays.asList("a", "b"), Arrays.asList("FOO", "BAR", "BAZ"));
            (new DefaultCodegen()).updateCodegenPropertyEnum(enumProperty);
            List<Map<String, Object>> enumVars = (List<Map<String, Object>>) enumProperty.getAllowableValues().get("enumVars");
            Assert.assertEquals(enumVars.get(0).getOrDefault("name", ""), "FOO");
            Assert.assertEquals(enumVars.get(1).getOrDefault("name", ""), "BAR");
            Assert.assertEquals(enumVars.size(), 2);
        }
    }

    @Test
    public void updateCodegenPropertyEnumWithPrefixRemoved() {
        final DefaultCodegen codegen = new DefaultCodegen();
        CodegenProperty enumProperty = codegenProperty(Arrays.asList("animal_dog", "animal_cat"));

        codegen.updateCodegenPropertyEnum(enumProperty);

        List<Map<String, Object>> enumVars = (List<Map<String, Object>>) enumProperty.getItems().getAllowableValues().get("enumVars");
        Assert.assertNotNull(enumVars);
        Assert.assertNotNull(enumVars.get(0));
        Assert.assertEquals(enumVars.get(0).getOrDefault("name", ""), "DOG");
        Assert.assertEquals(enumVars.get(0).getOrDefault("value", ""), "\"animal_dog\"");
        Assert.assertNotNull(enumVars.get(1));
        Assert.assertEquals(enumVars.get(1).getOrDefault("name", ""), "CAT");
        Assert.assertEquals(enumVars.get(1).getOrDefault("value", ""), "\"animal_cat\"");
    }

    @Test
    public void updateCodegenPropertyEnumWithoutPrefixRemoved() {
        final DefaultCodegen codegen = new DefaultCodegen();
        codegen.setRemoveEnumValuePrefix(false);

        CodegenProperty enumProperty = codegenProperty(Arrays.asList("animal_dog", "animal_cat"));

        codegen.updateCodegenPropertyEnum(enumProperty);

        List<Map<String, Object>> enumVars = (List<Map<String, Object>>) enumProperty.getItems().getAllowableValues().get("enumVars");
        Assert.assertNotNull(enumVars);
        Assert.assertNotNull(enumVars.get(0));
        Assert.assertEquals(enumVars.get(0).getOrDefault("name", ""), "ANIMAL_DOG");
        Assert.assertEquals(enumVars.get(0).getOrDefault("value", ""), "\"animal_dog\"");
        Assert.assertNotNull(enumVars.get(1));
        Assert.assertEquals(enumVars.get(1).getOrDefault("name", ""), "ANIMAL_CAT");
        Assert.assertEquals(enumVars.get(1).getOrDefault("value", ""), "\"animal_cat\"");
    }

    @Test
    public void postProcessModelsEnumWithPrefixRemoved() {
        final DefaultCodegen codegen = new DefaultCodegen();
        Map<String, Object> objs = codegenModel(Arrays.asList("animal_dog", "animal_cat"));
        CodegenModel cm = (CodegenModel) ((Map<String, Object>) ((List<Object>) objs.get("models")).get(0)).get("model");

        codegen.postProcessModelsEnum(objs);

        List<Map<String, Object>> enumVars = (List<Map<String, Object>>) cm.getAllowableValues().get("enumVars");
        Assert.assertNotNull(enumVars);
        Assert.assertNotNull(enumVars.get(0));
        Assert.assertEquals(enumVars.get(0).getOrDefault("name", ""), "DOG");
        Assert.assertEquals(enumVars.get(0).getOrDefault("value", ""), "\"animal_dog\"");
        Assert.assertNotNull(enumVars.get(1));
        Assert.assertEquals(enumVars.get(1).getOrDefault("name", ""), "CAT");
        Assert.assertEquals(enumVars.get(1).getOrDefault("value", ""), "\"animal_cat\"");
    }

    @Test
    public void postProcessModelsEnumWithoutPrefixRemoved() {
        final DefaultCodegen codegen = new DefaultCodegen();
        codegen.setRemoveEnumValuePrefix(false);
        Map<String, Object> objs = codegenModel(Arrays.asList("animal_dog", "animal_cat"));
        CodegenModel cm = (CodegenModel) ((Map<String, Object>) ((List<Object>) objs.get("models")).get(0)).get("model");

        codegen.postProcessModelsEnum(objs);

        List<Map<String, Object>> enumVars = (List<Map<String, Object>>) cm.getAllowableValues().get("enumVars");
        Assert.assertNotNull(enumVars);
        Assert.assertNotNull(enumVars.get(0));
        Assert.assertEquals(enumVars.get(0).getOrDefault("name", ""), "ANIMAL_DOG");
        Assert.assertEquals(enumVars.get(0).getOrDefault("value", ""), "\"animal_dog\"");
        Assert.assertNotNull(enumVars.get(1));
        Assert.assertEquals(enumVars.get(1).getOrDefault("name", ""), "ANIMAL_CAT");
        Assert.assertEquals(enumVars.get(1).getOrDefault("value", ""), "\"animal_cat\"");
    }

    @Test
    public void postProcessModelsEnumWithExtention() {
        final DefaultCodegen codegen = new DefaultCodegen();
        Map<String, Object> objs = codegenModelWithXEnumVarName();
        CodegenModel cm = (CodegenModel) ((Map<String, Object>) ((List<Object>) objs.get("models")).get(0)).get("model");

        codegen.postProcessModelsEnum(objs);

        List<Map<String, Object>> enumVars = (List<Map<String, Object>>) cm.getAllowableValues().get("enumVars");
        Assert.assertNotNull(enumVars);
        Assert.assertNotNull(enumVars.get(0));
        Assert.assertEquals(enumVars.get(0).getOrDefault("name", ""), "DOGVAR");
        Assert.assertEquals(enumVars.get(0).getOrDefault("value", ""), "\"dog\"");
        Assert.assertEquals(enumVars.get(0).getOrDefault("enumDescription", ""), "This is a dog");
        Assert.assertNotNull(enumVars.get(1));
        Assert.assertEquals(enumVars.get(1).getOrDefault("name", ""), "CATVAR");
        Assert.assertEquals(enumVars.get(1).getOrDefault("value", ""), "\"cat\"");
        Assert.assertEquals(enumVars.get(1).getOrDefault("enumDescription", ""), "This is a cat");
    }

    @Test
    public void testExample1() {
        final OpenAPI openAPI = TestUtils.parseFlattenSpec("src/test/resources/3_0/examples.yaml");
        final DefaultCodegen codegen = new DefaultCodegen();

        Operation operation = openAPI.getPaths().get("/example1/singular").getGet();
        CodegenParameter codegenParameter = CodegenModelFactory.newInstance(CodegenModelType.PARAMETER);
        codegen.setParameterExampleValue(codegenParameter, operation.getParameters().get(0));

        Assert.assertEquals(codegenParameter.example, "example1 value");

        Operation operation2 = openAPI.getPaths().get("/example1/plural").getGet();
        CodegenParameter codegenParameter2 = CodegenModelFactory.newInstance(CodegenModelType.PARAMETER);
        codegen.setParameterExampleValue(codegenParameter2, operation2.getParameters().get(0));

        Assert.assertEquals(codegenParameter2.example, "An example1 value");
    }

    @Test
    public void testExample2() {
        final OpenAPI openAPI = TestUtils.parseFlattenSpec("src/test/resources/3_0/examples.yaml");
        final DefaultCodegen codegen = new DefaultCodegen();

        Operation operation = openAPI.getPaths().get("/example2/singular").getGet();
        CodegenParameter codegenParameter = CodegenModelFactory.newInstance(CodegenModelType.PARAMETER);
        codegen.setParameterExampleValue(codegenParameter, operation.getParameters().get(0));

        Assert.assertEquals(codegenParameter.example, "example2 value");
    }

    @Test
    public void testExample3() {
        final OpenAPI openAPI = TestUtils.parseFlattenSpec("src/test/resources/3_0/examples.yaml");
        final DefaultCodegen codegen = new DefaultCodegen();

        Operation operation = openAPI.getPaths().get("/example3/singular").getGet();
        CodegenParameter codegenParameter = CodegenModelFactory.newInstance(CodegenModelType.PARAMETER);
        codegen.setParameterExampleValue(codegenParameter, operation.getParameters().get(0));

        Assert.assertEquals(codegenParameter.example, "example3: parameter value");

        Operation operation2 = openAPI.getPaths().get("/example3/plural").getGet();
        CodegenParameter codegenParameter2 = CodegenModelFactory.newInstance(CodegenModelType.PARAMETER);
        codegen.setParameterExampleValue(codegenParameter2, operation2.getParameters().get(0));

        Assert.assertEquals(codegenParameter2.example, "example3: parameter value");
    }

    @Test
    public void testExample4() {
        final OpenAPI openAPI = TestUtils.parseFlattenSpec("src/test/resources/3_0/examples.yaml");
        final DefaultCodegen codegen = new DefaultCodegen();

        Operation operation = openAPI.getPaths().get("/example4/singular").getPost();
        CodegenParameter codegenParameter = CodegenModelFactory.newInstance(CodegenModelType.PARAMETER);
        codegen.setParameterExampleValue(codegenParameter, operation.getRequestBody());

        Assert.assertEquals(codegenParameter.example, "example4 value");

        Operation operation2 = openAPI.getPaths().get("/example4/plural").getPost();
        CodegenParameter codegenParameter2 = CodegenModelFactory.newInstance(CodegenModelType.PARAMETER);
        codegen.setParameterExampleValue(codegenParameter2, operation2.getRequestBody());

        Assert.assertEquals(codegenParameter2.example, "An example4 value");
    }

    @Test
    public void testDiscriminator() {
        final OpenAPI openAPI = TestUtils.parseFlattenSpec("src/test/resources/2_0/petstore-with-fake-endpoints-models-for-testing.yaml");
        DefaultCodegen codegen = new DefaultCodegen();

        Schema animal = openAPI.getComponents().getSchemas().get("Animal");
        codegen.setOpenAPI(openAPI);
        CodegenModel animalModel = codegen.fromModel("Animal", animal);
        CodegenDiscriminator discriminator = animalModel.getDiscriminator();
        CodegenDiscriminator test = new CodegenDiscriminator();
        test.setPropertyName("className");
        test.setPropertyBaseName("className");
        test.getMappedModels().add(new CodegenDiscriminator.MappedModel("Dog", "Dog"));
        test.getMappedModels().add(new CodegenDiscriminator.MappedModel("Cat", "Cat"));
        test.getMappedModels().add(new CodegenDiscriminator.MappedModel("BigCat", "BigCat"));
        Assert.assertEquals(discriminator, test);
    }

    @Test
    public void testDiscriminatorWithCustomMapping() {
        final OpenAPI openAPI = TestUtils.parseFlattenSpec("src/test/resources/3_0/allOf.yaml");
        DefaultCodegen codegen = new DefaultCodegen();
<<<<<<< HEAD
        codegen.setDiscriminatorExplicitMappingVerbose(true);
=======
        codegen.setLegacyDiscriminatorBehavior(false);
>>>>>>> b008275a
        codegen.setOpenAPI(openAPI);

        String path = "/person/display/{personId}";
        Operation operation = openAPI.getPaths().get(path).getGet();
        CodegenOperation codegenOperation = codegen.fromOperation(path, "GET", operation, null);
        verifyPersonDiscriminator(codegenOperation.discriminator);

        Schema person = openAPI.getComponents().getSchemas().get("Person");
        codegen.setOpenAPI(openAPI);
        CodegenModel personModel = codegen.fromModel("Person", person);
        verifyPersonDiscriminator(personModel.discriminator);
    }

    @Test
    public void testParentName() {
        final OpenAPI openAPI = TestUtils.parseFlattenSpec("src/test/resources/3_0/allOf.yaml");
        DefaultCodegen codegen = new DefaultCodegen();

        Schema child = openAPI.getComponents().getSchemas().get("Child");
        codegen.setOpenAPI(openAPI);
        CodegenModel childModel = codegen.fromModel("Child", child);
        Assert.assertEquals(childModel.parentSchema, "Person");
    }

    @Test
    public void testAllOfRequired() {
        final OpenAPI openAPI = TestUtils.parseFlattenSpec("src/test/resources/3_0/allOf-required.yaml");
        DefaultCodegen codegen = new DefaultCodegen();

        Schema child = openAPI.getComponents().getSchemas().get("clubForCreation");
        codegen.setOpenAPI(openAPI);
        CodegenModel childModel = codegen.fromModel("clubForCreation", child);
        Assert.assertEquals(getRequiredVars(childModel), Collections.singletonList("name"));
    }

    @Test
    public void testComposedSchemaAllOfDiscriminatorMap() {
        final OpenAPI openAPI = TestUtils.parseFlattenSpec("src/test/resources/3_0/allOf_composition_discriminator.yaml");
        DefaultCodegen codegen = new DefaultCodegen();
        codegen.setOpenAPI(openAPI);
        codegen.setDiscriminatorExplicitMappingVerbose(true);
        Schema sc;
        String modelName;

        String propertyName = "petType";
        String propertyBaseName = propertyName;
        CodegenDiscriminator emptyMapDisc = new CodegenDiscriminator();
        emptyMapDisc.setPropertyName(propertyName);
        emptyMapDisc.setPropertyBaseName(propertyBaseName);

        // all leaf Schemas have discriminators with PropertyName/BaseName + empty discriminator maps
        List<String> leafModelNames = Arrays.asList("Cat", "Dog", "Lizard", "Snake");
        for (String leafModelName: leafModelNames) {
            Schema leafSc = openAPI.getComponents().getSchemas().get(leafModelName);
            CodegenModel leafCm = codegen.fromModel(leafModelName, leafSc);
            Assert.assertEquals(leafCm.discriminator, emptyMapDisc);
        }

        // the Pet discriminator map contains all animals + Reptile (children + grandchildren)
        CodegenDiscriminator petDisc = new CodegenDiscriminator();
        petDisc.setPropertyName(propertyName);
        petDisc.setPropertyBaseName(propertyBaseName);
        java.util.LinkedHashSet hs = new LinkedHashSet<>();
        for (String leafModelName: leafModelNames) {
            hs.add(new CodegenDiscriminator.MappedModel(leafModelName, codegen.toModelName(leafModelName)));
        }
        hs.add(new CodegenDiscriminator.MappedModel("Reptile", codegen.toModelName("Reptile")));
        petDisc.setMappedModels(hs);
        modelName = "Pet";
        sc = openAPI.getComponents().getSchemas().get(modelName);
        CodegenModel pet = codegen.fromModel(modelName, sc);
        Assert.assertEquals(pet.discriminator, petDisc);

        // the Reptile discriminator contains both reptiles
        List<String> reptileModelNames = Arrays.asList("Lizard", "Snake");
        CodegenDiscriminator reptileDisc = new CodegenDiscriminator();
        reptileDisc.setPropertyName(propertyName);
        reptileDisc.setPropertyBaseName(propertyBaseName);
        hs.clear();
        for (String reptileModelName: reptileModelNames) {
            hs.add(new CodegenDiscriminator.MappedModel(reptileModelName, codegen.toModelName(reptileModelName)));
        }
        reptileDisc.setMappedModels(hs);
        modelName = "Reptile";
        sc = openAPI.getComponents().getSchemas().get(modelName);
        CodegenModel reptile = codegen.fromModel(modelName, sc);
        Assert.assertEquals(reptile.discriminator, reptileDisc);

        // the MyPets discriminator contains Cat and Lizard
        List<String> myPetNames = Arrays.asList("Cat", "Lizard");
        CodegenDiscriminator myPetDisc = new CodegenDiscriminator();
        myPetDisc.setPropertyName(propertyName);
        myPetDisc.setPropertyBaseName(propertyBaseName);
        hs.clear();
        for (String myPetName: myPetNames) {
            hs.add(new CodegenDiscriminator.MappedModel(myPetName, codegen.toModelName(myPetName)));
        }
        myPetDisc.setMappedModels(hs);
        modelName = "MyPets";
        sc = openAPI.getComponents().getSchemas().get(modelName);
        CodegenModel myPets = codegen.fromModel(modelName, sc);
        Assert.assertEquals(myPets.discriminator, myPetDisc);

        // the MyPetsNoDisc discriminator is created because all oneOf classes have the same discriminator
        modelName = "MyPetsNoDisc";
        sc = openAPI.getComponents().getSchemas().get(modelName);
        CodegenModel myPetsNoDisc = codegen.fromModel(modelName, sc);
        Assert.assertEquals(myPetsNoDisc.discriminator, myPetDisc);

        CodegenModel cm;

        // the mapping in b is in A
        modelName = "A";
        sc = openAPI.getComponents().getSchemas().get(modelName);
        cm = codegen.fromModel(modelName, sc);
        hs.clear();
        hs.add(new CodegenDiscriminator.MappedModel("b", codegen.toModelName("B")));
        hs.add(new CodegenDiscriminator.MappedModel("B", codegen.toModelName("B")));
        hs.add(new CodegenDiscriminator.MappedModel("C", codegen.toModelName("C")));
        Assert.assertEquals(cm.discriminator.getMappedModels(), hs);

        // the mapping in b is in B
        modelName = "B";
        sc = openAPI.getComponents().getSchemas().get(modelName);
        cm = codegen.fromModel(modelName, sc);
        hs.clear();
        hs.add(new CodegenDiscriminator.MappedModel("b", codegen.toModelName("B")));
        hs.add(new CodegenDiscriminator.MappedModel("C", codegen.toModelName("C")));

        Assert.assertEquals(cm.discriminator.getMappedModels(), hs);

        // the mapping in b is in C
        modelName = "C";
        sc = openAPI.getComponents().getSchemas().get(modelName);
        cm = codegen.fromModel(modelName, sc);
        hs.clear();
        hs.add(new CodegenDiscriminator.MappedModel("b", codegen.toModelName("B")));
        Assert.assertEquals(cm.discriminator.getMappedModels(), hs);
    }

    @Test
    public void testComposedSchemaAllOfDiscriminatorMapLegacy() {
        final OpenAPI openAPI = TestUtils.parseFlattenSpec("src/test/resources/3_0/allOf_composition_discriminator.yaml");
        DefaultCodegen codegen = new DefaultCodegen();
        // codegen.discriminatorExplicitMappingVerbose remains false in the legacy use case
        codegen.setOpenAPI(openAPI);
        Schema sc;
        String modelName;

        String propertyName = "petType";
        String propertyBaseName = propertyName;
        CodegenDiscriminator emptyMapDisc = new CodegenDiscriminator();
        emptyMapDisc.setPropertyName(propertyName);
        emptyMapDisc.setPropertyBaseName(propertyBaseName);

        // all leaf Schemas have discriminators with PropertyName/BaseName + empty discriminator maps
        List<String> leafModelNames = Arrays.asList("Cat", "Dog", "Lizard", "Snake");
        for (String leafModelName: leafModelNames) {
            Schema leafSc = openAPI.getComponents().getSchemas().get(leafModelName);
            CodegenModel leafCm = codegen.fromModel(leafModelName, leafSc);
            Assert.assertEquals(leafCm.discriminator, null);
        }

        // the Pet discriminator map contains all animals + Reptile (children + grandchildren)
        CodegenDiscriminator petDisc = new CodegenDiscriminator();
        petDisc.setPropertyName(propertyName);
        petDisc.setPropertyBaseName(propertyBaseName);
        java.util.LinkedHashSet hs = new LinkedHashSet<>();
        for (String leafModelName: leafModelNames) {
            hs.add(new CodegenDiscriminator.MappedModel(leafModelName, codegen.toModelName(leafModelName)));
        }
        hs.add(new CodegenDiscriminator.MappedModel("Reptile", codegen.toModelName("Reptile")));
        petDisc.setMappedModels(hs);
        modelName = "Pet";
        sc = openAPI.getComponents().getSchemas().get(modelName);
        CodegenModel pet = codegen.fromModel(modelName, sc);
        Assert.assertEquals(pet.discriminator, petDisc);

        // the Reptile discriminator contains both reptiles
        List<String> reptileModelNames = Arrays.asList("Lizard", "Snake");
        CodegenDiscriminator reptileDisc = new CodegenDiscriminator();
        reptileDisc.setPropertyName(propertyName);
        reptileDisc.setPropertyBaseName(propertyBaseName);
        hs.clear();
        for (String reptileModelName: reptileModelNames) {
            hs.add(new CodegenDiscriminator.MappedModel(reptileModelName, codegen.toModelName(reptileModelName)));
        }
        reptileDisc.setMappedModels(hs);
        modelName = "Reptile";
        sc = openAPI.getComponents().getSchemas().get(modelName);
        CodegenModel reptile = codegen.fromModel(modelName, sc);
        Assert.assertEquals(reptile.discriminator, null);

        // the MyPets discriminator contains Cat and Lizard
        CodegenDiscriminator myPetDisc = new CodegenDiscriminator();
        myPetDisc.setPropertyName(propertyName);
        myPetDisc.setPropertyBaseName(propertyBaseName);
        hs.clear();
        modelName = "MyPets";
        sc = openAPI.getComponents().getSchemas().get(modelName);
        CodegenModel myPets = codegen.fromModel(modelName, sc);
        Assert.assertEquals(myPets.discriminator, myPetDisc);

        // the MyPetsNoDisc discriminator is created because all oneOf classes have the same discriminator
        modelName = "MyPetsNoDisc";
        sc = openAPI.getComponents().getSchemas().get(modelName);
        CodegenModel myPetsNoDisc = codegen.fromModel(modelName, sc);
        Assert.assertEquals(myPetsNoDisc.discriminator, null);

        CodegenModel cm;

        // the mapping in b is in A
        modelName = "A";
        sc = openAPI.getComponents().getSchemas().get(modelName);
        cm = codegen.fromModel(modelName, sc);
        hs.clear();
        hs.add(new CodegenDiscriminator.MappedModel("b", codegen.toModelName("B")));
        Assert.assertEquals(cm.discriminator.getMappedModels(), hs);

        // the mapping in b is in B
        modelName = "B";
        sc = openAPI.getComponents().getSchemas().get(modelName);
        cm = codegen.fromModel(modelName, sc);
        Assert.assertEquals(cm.discriminator, null);

        // the mapping in b is in C
        modelName = "C";
        sc = openAPI.getComponents().getSchemas().get(modelName);
        cm = codegen.fromModel(modelName, sc);
        Assert.assertEquals(cm.discriminator, null);
    }

    @Test
    public void testComposedSchemaOneOfDiscriminatorsInvalid() {
        final OpenAPI openAPI = TestUtils.parseFlattenSpec("src/test/resources/3_0/oneOfDiscriminator.yaml");
        DefaultCodegen codegen = new DefaultCodegen();
        codegen.setDiscriminatorExplicitMappingVerbose(true);
        codegen.setOpenAPI(openAPI);

        HashMap<String, String> hm = new HashMap<>();
        hm.put("ComposedDiscMissingNoProperties", "'ComposedDiscMissingNoProperties' defines discriminator 'fruitType', but the referenced schema 'DiscMissingNoProperties' is incorrect. fruitType is missing from the schema, define it as required and type string");
        hm.put("ComposedDiscMissingFromProperties", "'ComposedDiscMissingFromProperties' defines discriminator 'fruitType', but the referenced schema 'DiscMissingFromProperties' is incorrect. fruitType is missing from the schema, define it as required and type string");
        hm.put("ComposedDiscOptionalTypeCorrect", "'ComposedDiscOptionalTypeCorrect' defines discriminator 'fruitType', but the referenced schema 'DiscOptionalTypeCorrect' is incorrect. invalid optional definition of fruitType, include it in required");
        hm.put("ComposedDiscOptionalTypeIncorrect", "'ComposedDiscOptionalTypeIncorrect' defines discriminator 'fruitType', but the referenced schema 'DiscOptionalTypeIncorrect' is incorrect. invalid type for fruitType, set it to string. invalid optional definition of fruitType, include it in required");
        hm.put("ComposedDiscOptionalTypeInconsistent", "'ComposedDiscOptionalTypeInconsistent' defines discriminator 'fruitType', but the referenced schema 'DiscOptionalTypeIncorrect' is incorrect. invalid type for fruitType, set it to string. invalid optional definition of fruitType, include it in required");
        hm.put("ComposedDiscTypeIncorrect", "'ComposedDiscTypeIncorrect' defines discriminator 'fruitType', but the referenced schema 'DiscTypeIncorrect' is incorrect. invalid type for fruitType, set it to string");
        hm.put("ComposedDiscTypeInconsistent", "'ComposedDiscTypeInconsistent' defines discriminator 'fruitType', but the referenced schema 'DiscTypeIncorrect' is incorrect. invalid type for fruitType, set it to string");
        hm.put("ComposedDiscRequiredInconsistent", "'ComposedDiscRequiredInconsistent' defines discriminator 'fruitType', but the referenced schema 'DiscOptionalTypeCorrect' is incorrect. invalid optional definition of fruitType, include it in required");

        for(Map.Entry<String, String> entry : hm.entrySet()) {
            String modelName = entry.getKey();
            String errorMessageExpected = entry.getValue();

            Schema sc = openAPI.getComponents().getSchemas().get(modelName);

            try {
                codegen.fromModel(modelName, sc);
                Assert.assertTrue(false, "A RuntimeException should have been thrown when processing "+modelName+ " but it was not");
            } catch (RuntimeException re) {
                Assert.assertEquals(re.getMessage(), errorMessageExpected);
            }
        }
    }

    @Test
    public void testComposedSchemaAnyOfDiscriminatorsInvalid() {
        final OpenAPI openAPI = TestUtils.parseFlattenSpec("src/test/resources/3_0/anyOfDiscriminator.yaml");
        DefaultCodegen codegen = new DefaultCodegen();
        codegen.setDiscriminatorExplicitMappingVerbose(true);
        codegen.setOpenAPI(openAPI);

        HashMap<String, String> hm = new HashMap<>();
        hm.put("ComposedDiscMissingNoProperties", "'ComposedDiscMissingNoProperties' defines discriminator 'fruitType', but the referenced schema 'DiscMissingNoProperties' is incorrect. fruitType is missing from the schema, define it as required and type string");
        hm.put("ComposedDiscMissingFromProperties", "'ComposedDiscMissingFromProperties' defines discriminator 'fruitType', but the referenced schema 'DiscMissingFromProperties' is incorrect. fruitType is missing from the schema, define it as required and type string");
        hm.put("ComposedDiscOptionalTypeCorrect", "'ComposedDiscOptionalTypeCorrect' defines discriminator 'fruitType', but the referenced schema 'DiscOptionalTypeCorrect' is incorrect. invalid optional definition of fruitType, include it in required");
        hm.put("ComposedDiscOptionalTypeIncorrect", "'ComposedDiscOptionalTypeIncorrect' defines discriminator 'fruitType', but the referenced schema 'DiscOptionalTypeIncorrect' is incorrect. invalid type for fruitType, set it to string. invalid optional definition of fruitType, include it in required");
        hm.put("ComposedDiscOptionalTypeInconsistent", "'ComposedDiscOptionalTypeInconsistent' defines discriminator 'fruitType', but the referenced schema 'DiscOptionalTypeIncorrect' is incorrect. invalid type for fruitType, set it to string. invalid optional definition of fruitType, include it in required");
        hm.put("ComposedDiscTypeIncorrect", "'ComposedDiscTypeIncorrect' defines discriminator 'fruitType', but the referenced schema 'DiscTypeIncorrect' is incorrect. invalid type for fruitType, set it to string");
        hm.put("ComposedDiscTypeInconsistent", "'ComposedDiscTypeInconsistent' defines discriminator 'fruitType', but the referenced schema 'DiscTypeIncorrect' is incorrect. invalid type for fruitType, set it to string");
        hm.put("ComposedDiscRequiredInconsistent", "'ComposedDiscRequiredInconsistent' defines discriminator 'fruitType', but the referenced schema 'DiscOptionalTypeCorrect' is incorrect. invalid optional definition of fruitType, include it in required");

        for(Map.Entry<String, String> entry : hm.entrySet()) {
            String modelName = entry.getKey();
            String errorMessageExpected = entry.getValue();

            Schema sc = openAPI.getComponents().getSchemas().get(modelName);

            try {
                codegen.fromModel(modelName, sc);
                Assert.assertTrue(false, "A RuntimeException should have been thrown when processing "+modelName+ " but it was not");
            } catch (RuntimeException re) {
                Assert.assertEquals(re.getMessage(), errorMessageExpected);
            }
        }
    }

    @Test
    public void testComposedSchemaAnyOfDiscriminatorMap() {
        final OpenAPI openAPI = TestUtils.parseFlattenSpec("src/test/resources/3_0/anyOfDiscriminator.yaml");
        DefaultCodegen codegen = new DefaultCodegen();
        codegen.setDiscriminatorExplicitMappingVerbose(true);
        codegen.setOpenAPI(openAPI);

        String modelName;
        Schema sc;
        CodegenModel cm;
        java.util.LinkedHashSet hs;
        String mn;

        // inline anyOf models work because the inline schemas are turned into $refs
        modelName = "FruitInlineDisc";
        sc = openAPI.getComponents().getSchemas().get(modelName);
        cm = codegen.fromModel(modelName, sc);
        hs = new java.util.LinkedHashSet();
        mn = "FruitInlineDisc_anyOf";
        hs.add(new CodegenDiscriminator.MappedModel(mn, codegen.toModelName(mn)));
        mn = "FruitInlineDisc_anyOf_1";
        hs.add(new CodegenDiscriminator.MappedModel(mn, codegen.toModelName(mn)));
        Assert.assertEquals(cm.discriminator.getMappedModels(), hs);

        // inline anyOf with inline anyOf model doesn't work because we have null $refs and we throw an exception
        final String fmodelName = "FruitInlineInlineDisc";
        final Schema fsc = openAPI.getComponents().getSchemas().get(fmodelName);
        Assert.assertThrows(() -> codegen.fromModel(fmodelName, fsc));

        // ref anyOf models with discriminator in properties in those models
        modelName = "FruitReqDisc";
        sc = openAPI.getComponents().getSchemas().get(modelName);
        cm = codegen.fromModel(modelName, sc);
        hs = new java.util.LinkedHashSet();
        mn = "AppleReqDisc";
        hs.add(new CodegenDiscriminator.MappedModel(mn, mn));
        mn = "BananaReqDisc";
        hs.add(new CodegenDiscriminator.MappedModel(mn, mn));
        Assert.assertEquals(cm.discriminator.getMappedModels(), hs);

        // ref oneOf models with discriminator in allOf in those models
        modelName = "FruitAllOfDisc";
        sc = openAPI.getComponents().getSchemas().get(modelName);
        cm = codegen.fromModel(modelName, sc);
        hs = new java.util.LinkedHashSet();
        mn = "AppleAllOfDisc";
        hs.add(new CodegenDiscriminator.MappedModel(mn, mn));
        mn = "BananaAllOfDisc";
        hs.add(new CodegenDiscriminator.MappedModel(mn, mn));
        Assert.assertEquals(cm.discriminator.getMappedModels(), hs);

        // ref oneOf models with discriminator in anyOf in those models
        modelName = "FruitAnyOfDisc";
        sc = openAPI.getComponents().getSchemas().get(modelName);
        cm = codegen.fromModel(modelName, sc);
        hs = new java.util.LinkedHashSet();
        mn = "AppleAnyOfDisc";
        hs.add(new CodegenDiscriminator.MappedModel(mn, mn));
        mn = "BananaAnyOfDisc";
        hs.add(new CodegenDiscriminator.MappedModel(mn, mn));
        Assert.assertEquals(cm.discriminator.getMappedModels(), hs);

        // ref oneOf models with discriminator in anyOf in those models
        modelName = "FruitAnyOfDisc";
        sc = openAPI.getComponents().getSchemas().get(modelName);
        cm = codegen.fromModel(modelName, sc);
        hs = new java.util.LinkedHashSet();
        mn = "AppleAnyOfDisc";
        hs.add(new CodegenDiscriminator.MappedModel(mn, mn));
        mn = "BananaAnyOfDisc";
        hs.add(new CodegenDiscriminator.MappedModel(mn, mn));
        Assert.assertEquals(cm.discriminator.getMappedModels(), hs);

        // ref oneOf models with discriminator in the grandparent schemas of those anyof models
        modelName = "FruitGrandparentDisc";
        sc = openAPI.getComponents().getSchemas().get(modelName);
        cm = codegen.fromModel(modelName, sc);
        hs = new java.util.LinkedHashSet();
        mn = "AppleGrandparentDisc";
        hs.add(new CodegenDiscriminator.MappedModel(mn, mn));
        mn = "BananaGrandparentDisc";
        hs.add(new CodegenDiscriminator.MappedModel(mn, mn));
        Assert.assertEquals(cm.discriminator.getMappedModels(), hs);
    }

    @Test
    public void testComposedSchemaOneOfDiscriminatorMap() {
        final OpenAPI openAPI = TestUtils.parseFlattenSpec("src/test/resources/3_0/oneOfDiscriminator.yaml");
        DefaultCodegen codegen = new DefaultCodegen();
        codegen.setDiscriminatorExplicitMappingVerbose(true);
        codegen.setOpenAPI(openAPI);

        String modelName;
        Schema sc;
        CodegenModel cm;
        java.util.LinkedHashSet hs;
        String mn;

        // inline oneOf models work because the inline schemas are turned into $refs
        modelName = "FruitInlineDisc";
        sc = openAPI.getComponents().getSchemas().get(modelName);
        cm = codegen.fromModel(modelName, sc);
        hs = new java.util.LinkedHashSet();
        mn = "FruitInlineDisc_oneOf";
        hs.add(new CodegenDiscriminator.MappedModel(mn, codegen.toModelName(mn)));
        mn = "FruitInlineDisc_oneOf_1";
        hs.add(new CodegenDiscriminator.MappedModel(mn, codegen.toModelName(mn)));
        Assert.assertEquals(cm.discriminator.getMappedModels(), hs);

        // inline oneOf with inline oneOf model doesn't work because we have null $refs and we throw an exception
        final String fmodelName = "FruitInlineInlineDisc";
        final Schema fsc = openAPI.getComponents().getSchemas().get(fmodelName);
        Assert.assertThrows(() -> codegen.fromModel(fmodelName, fsc));

        // ref oneOf models with discriminator in properties in those models
        modelName = "FruitReqDisc";
        sc = openAPI.getComponents().getSchemas().get(modelName);
        cm = codegen.fromModel(modelName, sc);
        hs = new java.util.LinkedHashSet();
        mn = "AppleReqDisc";
        hs.add(new CodegenDiscriminator.MappedModel(mn, mn));
        mn = "BananaReqDisc";
        hs.add(new CodegenDiscriminator.MappedModel(mn, mn));
        Assert.assertEquals(cm.discriminator.getMappedModels(), hs);

        // ref oneOf models with discriminator in allOf in those models
        modelName = "FruitAllOfDisc";
        sc = openAPI.getComponents().getSchemas().get(modelName);
        cm = codegen.fromModel(modelName, sc);
        hs = new java.util.LinkedHashSet();
        mn = "AppleAllOfDisc";
        hs.add(new CodegenDiscriminator.MappedModel(mn, mn));
        mn = "BananaAllOfDisc";
        hs.add(new CodegenDiscriminator.MappedModel(mn, mn));
        Assert.assertEquals(cm.discriminator.getMappedModels(), hs);

        // ref oneOf models with discriminator in anyOf in those models
        modelName = "FruitAnyOfDisc";
        sc = openAPI.getComponents().getSchemas().get(modelName);
        cm = codegen.fromModel(modelName, sc);
        hs = new java.util.LinkedHashSet();
        mn = "AppleAnyOfDisc";
        hs.add(new CodegenDiscriminator.MappedModel(mn, mn));
        mn = "BananaAnyOfDisc";
        hs.add(new CodegenDiscriminator.MappedModel(mn, mn));
        Assert.assertEquals(cm.discriminator.getMappedModels(), hs);

        // ref oneOf models with discriminator in oneOf in those models
        modelName = "FruitOneOfDisc";
        sc = openAPI.getComponents().getSchemas().get(modelName);
        cm = codegen.fromModel(modelName, sc);
        hs = new java.util.LinkedHashSet();
        mn = "AppleOneOfDisc";
        hs.add(new CodegenDiscriminator.MappedModel(mn, mn));
        mn = "BananaOneOfDisc";
        hs.add(new CodegenDiscriminator.MappedModel(mn, mn));
        Assert.assertEquals(cm.discriminator.getMappedModels(), hs);

        // ref oneOf models with discriminator in the grandparent schemas of those oneof models
        modelName = "FruitGrandparentDisc";
        sc = openAPI.getComponents().getSchemas().get(modelName);
        cm = codegen.fromModel(modelName, sc);
        hs = new java.util.LinkedHashSet();
        mn = "AppleGrandparentDisc";
        hs.add(new CodegenDiscriminator.MappedModel(mn, mn));
        mn = "BananaGrandparentDisc";
        hs.add(new CodegenDiscriminator.MappedModel(mn, mn));
        Assert.assertEquals(cm.discriminator.getMappedModels(), hs);
    }

    @Test
    public void testComposedSchemaMyPetsOneOfDiscriminatorMap() {
        final OpenAPI openAPI = TestUtils.parseFlattenSpec("src/test/resources/3_0/allOf_composition_discriminator.yaml");

        DefaultCodegen codegen = new DefaultCodegen();
        codegen.setDiscriminatorExplicitMappingVerbose(true);
        codegen.setOpenAPI(openAPI);

        String path = "/mypets";

        Operation operation = openAPI.getPaths().get(path).getGet();
        CodegenOperation codegenOperation = codegen.fromOperation(path, "GET", operation, null);
        verifyMyPetsDiscriminator(codegenOperation.discriminator);

        Schema pet = openAPI.getComponents().getSchemas().get("MyPets");
        CodegenModel petModel = codegen.fromModel("MyPets", pet);
        verifyMyPetsDiscriminator(petModel.discriminator);
    }

    @Test
    public void testComposedSchemaAllOfHierarchy(){
        final OpenAPI openAPI = TestUtils.parseFlattenSpec("src/test/resources/3_0/allOf_composition_discriminator.yaml");

        DefaultCodegen codegen = new DefaultCodegen();
        codegen.setDiscriminatorExplicitMappingVerbose(true);
        codegen.setOpenAPI(openAPI);

        Schema pet = openAPI.getComponents().getSchemas().get("Lizard");
        CodegenModel petModel = codegen.fromModel("Lizard", pet);
        verifyLizardDiscriminator(petModel.discriminator);

        pet = openAPI.getComponents().getSchemas().get("Reptile");
        petModel = codegen.fromModel("Reptile", pet);
        verifyReptileDiscriminator(petModel.discriminator);
    }

    private void verifyLizardDiscriminator(CodegenDiscriminator discriminator) {
        CodegenDiscriminator test = new CodegenDiscriminator();
        String prop = "petType";
        test.setPropertyName(prop);
        test.setPropertyBaseName(prop);
        test.setMapping(null);
        test.setMappedModels(new HashSet<>());
        assertEquals(discriminator, test);
    }

    private void verifyReptileDiscriminator(CodegenDiscriminator discriminator) {
        CodegenDiscriminator test = new CodegenDiscriminator();
        String prop = "petType";
        test.setPropertyName(prop);
        test.setPropertyBaseName(prop);
        test.setMapping(null);
        test.setMappedModels(new HashSet<CodegenDiscriminator.MappedModel>(){{
            add(new CodegenDiscriminator.MappedModel("Snake", "Snake"));
            add(new CodegenDiscriminator.MappedModel("Lizard", "Lizard"));
        }});
        assertEquals(discriminator, test);
    }

    private void verifyMyPetsDiscriminator(CodegenDiscriminator discriminator) {
        CodegenDiscriminator test = new CodegenDiscriminator();
        String prop = "petType";
        test.setPropertyName(prop);
        test.setPropertyBaseName(prop);
        test.setMapping(null);
        test.setMappedModels(new HashSet<CodegenDiscriminator.MappedModel>(){{
            add(new CodegenDiscriminator.MappedModel("Cat", "Cat"));
            add(new CodegenDiscriminator.MappedModel("Lizard", "Lizard"));
        }});
        assertEquals(discriminator, test);
    }

    public CodegenModel getModel(List<Object> allModels, String modelName) {
        for (Object obj: allModels) {
            HashMap<String, Object> hm = (HashMap<String, Object>) obj;
            CodegenModel cm = (CodegenModel) hm.get("model");
            if (modelName.equals(cm.name)) {
                return cm;
            }
        }
        return null;
    }

    @Test
    public void verifyXDiscriminatorValue() {
        final OpenAPI openAPI = TestUtils.parseFlattenSpec("src/test/resources/2_0/x-discriminator-value.yaml");
        final DefaultCodegen config = new DefaultCodegen();
        config.setOpenAPI(openAPI);

        String modelName;
        CodegenDiscriminator discriminator;
        Schema sc;
        CodegenModel cm;

        Boolean dryRun = Boolean.TRUE;
        final DefaultGenerator generator = new DefaultGenerator(dryRun);
        generator.openAPI = openAPI;
        generator.config = config;
        generator.configureGeneratorProperties();

        // for us to check a model's children we need to run generator.generateModels
        // because children are assigned in config.updateAllModels which is invoked in generator.generateModels
        List<File> files = new ArrayList<>();
        List<String> filteredSchemas = ModelUtils.getSchemasUsedOnlyInFormParam(openAPI);
        List<Object> allModels = new ArrayList<>();
        generator.generateModels(files, allModels, filteredSchemas);

        // check that the model's children contain the x-discriminator-values
        modelName = "BaseObj";
        cm = getModel(allModels, modelName);
        List<String> excpectedDiscriminatorValues = new ArrayList<>(Arrays.asList("daily", "sub-obj"));
        ArrayList<String> xDiscriminatorValues = new ArrayList<>();
        for (CodegenModel child: cm.children) {
            xDiscriminatorValues.add((String) child.vendorExtensions.get("x-discriminator-value"));
        }
        assertEquals(xDiscriminatorValues, excpectedDiscriminatorValues);

        // check that the discriminator's MappedModels also contains the x-discriminator-values
        discriminator = new CodegenDiscriminator();
        String prop = "object_type";
        discriminator.setPropertyName(config.toVarName(prop));
        discriminator.setPropertyBaseName(prop);
        discriminator.setMapping(null);
        discriminator.setMappedModels(new HashSet<CodegenDiscriminator.MappedModel>(){{
            add(new CodegenDiscriminator.MappedModel("DailySubObj", "DailySubObj"));
            add(new CodegenDiscriminator.MappedModel("SubObj", "SubObj"));
            add(new CodegenDiscriminator.MappedModel("daily", "DailySubObj"));
            add(new CodegenDiscriminator.MappedModel("sub-obj", "SubObj"));
        }});
        assertEquals(cm.discriminator, discriminator);
    }


    public void testAllOfSingleAndDoubleRefWithOwnPropsNoDiscriminator() {
        final OpenAPI openAPI = TestUtils.parseFlattenSpec("src/test/resources/3_0/allOf_composition.yaml");
        final DefaultCodegen codegen = new CodegenWithMultipleInheritance();

        codegen.setOpenAPI(openAPI);

        Schema supermanSchema = openAPI.getComponents().getSchemas().get("SuperMan");
        CodegenModel supermanModel = codegen.fromModel("SuperMan", supermanSchema);
        Assert.assertEquals(supermanModel.parent, null);
        Assert.assertEquals(supermanModel.allParents, null);

        Schema superboySchema = openAPI.getComponents().getSchemas().get("SuperBoy");
        CodegenModel superboyModel = codegen.fromModel("SuperBoy", superboySchema);
        Assert.assertEquals(superboyModel.parent, null);
        Assert.assertEquals(superboyModel.allParents, null);
    }

    @Test
    public void testAllParents() {
        final OpenAPI openAPI = TestUtils.parseFlattenSpec("src/test/resources/3_0/allOfMappingDuplicatedProperties.yaml");
        final DefaultCodegen codegen = new CodegenWithMultipleInheritance();

        codegen.setOpenAPI(openAPI);

        Schema adultSchema = openAPI.getComponents().getSchemas().get("Adult");
        CodegenModel adultModel = codegen.fromModel("Adult", adultSchema);
        Assert.assertEquals(adultModel.parent, "Person");
        Assert.assertEquals(adultModel.allParents, Collections.singletonList("Person"));
    }

    @Test
    public void testComposedSchemaAllOfDiscriminatorMap() {
        final OpenAPI openAPI = TestUtils.parseFlattenSpec("src/test/resources/3_0/allOf_composition_discriminator.yaml");
        DefaultCodegen codegen = new DefaultCodegen();
        codegen.setOpenAPI(openAPI);
        codegen.setLegacyDiscriminatorBehavior(false);
        Schema sc;
        String modelName;

        String propertyName = "petType";
        String propertyBaseName = propertyName;
        CodegenDiscriminator emptyMapDisc = new CodegenDiscriminator();
        emptyMapDisc.setPropertyName(propertyName);
        emptyMapDisc.setPropertyBaseName(propertyBaseName);

        // all leaf Schemas have discriminators with PropertyName/BaseName + empty discriminator maps
        List<String> leafModelNames = Arrays.asList("Cat", "Dog", "Lizard", "Snake");
        for (String leafModelName: leafModelNames) {
            Schema leafSc = openAPI.getComponents().getSchemas().get(leafModelName);
            CodegenModel leafCm = codegen.fromModel(leafModelName, leafSc);
            Assert.assertEquals(leafCm.discriminator, emptyMapDisc);
        }

        // the Pet discriminator map contains all animals + Reptile (children + grandchildren)
        CodegenDiscriminator petDisc = new CodegenDiscriminator();
        petDisc.setPropertyName(propertyName);
        petDisc.setPropertyBaseName(propertyBaseName);
        java.util.LinkedHashSet hs = new LinkedHashSet<>();
        for (String leafModelName: leafModelNames) {
            hs.add(new CodegenDiscriminator.MappedModel(leafModelName, codegen.toModelName(leafModelName)));
        }
        hs.add(new CodegenDiscriminator.MappedModel("Reptile", codegen.toModelName("Reptile")));
        petDisc.setMappedModels(hs);
        modelName = "Pet";
        sc = openAPI.getComponents().getSchemas().get(modelName);
        CodegenModel pet = codegen.fromModel(modelName, sc);
        Assert.assertEquals(pet.discriminator, petDisc);

        // the Reptile discriminator contains both reptiles
        List<String> reptileModelNames = Arrays.asList("Lizard", "Snake");
        CodegenDiscriminator reptileDisc = new CodegenDiscriminator();
        reptileDisc.setPropertyName(propertyName);
        reptileDisc.setPropertyBaseName(propertyBaseName);
        hs.clear();
        for (String reptileModelName: reptileModelNames) {
            hs.add(new CodegenDiscriminator.MappedModel(reptileModelName, codegen.toModelName(reptileModelName)));
        }
        reptileDisc.setMappedModels(hs);
        modelName = "Reptile";
        sc = openAPI.getComponents().getSchemas().get(modelName);
        CodegenModel reptile = codegen.fromModel(modelName, sc);
        Assert.assertEquals(reptile.discriminator, reptileDisc);

        // the MyPets discriminator contains Cat and Lizard
        List<String> myPetNames = Arrays.asList("Cat", "Lizard");
        CodegenDiscriminator myPetDisc = new CodegenDiscriminator();
        myPetDisc.setPropertyName(propertyName);
        myPetDisc.setPropertyBaseName(propertyBaseName);
        hs.clear();
        for (String myPetName: myPetNames) {
            hs.add(new CodegenDiscriminator.MappedModel(myPetName, codegen.toModelName(myPetName)));
        }
        myPetDisc.setMappedModels(hs);
        modelName = "MyPets";
        sc = openAPI.getComponents().getSchemas().get(modelName);
        CodegenModel myPets = codegen.fromModel(modelName, sc);
        Assert.assertEquals(myPets.discriminator, myPetDisc);

        // the MyPetsNoDisc discriminator is created because all oneOf classes have the same discriminator
        modelName = "MyPetsNoDisc";
        sc = openAPI.getComponents().getSchemas().get(modelName);
        CodegenModel myPetsNoDisc = codegen.fromModel(modelName, sc);
        Assert.assertEquals(myPetsNoDisc.discriminator, myPetDisc);

        CodegenModel cm;

        // the mapping in b is in A
        modelName = "A";
        sc = openAPI.getComponents().getSchemas().get(modelName);
        cm = codegen.fromModel(modelName, sc);
        hs.clear();
        hs.add(new CodegenDiscriminator.MappedModel("b", codegen.toModelName("B")));
        hs.add(new CodegenDiscriminator.MappedModel("B", codegen.toModelName("B")));
        hs.add(new CodegenDiscriminator.MappedModel("C", codegen.toModelName("C")));
        Assert.assertEquals(cm.discriminator.getMappedModels(), hs);

        // the mapping in b is in B
        modelName = "B";
        sc = openAPI.getComponents().getSchemas().get(modelName);
        cm = codegen.fromModel(modelName, sc);
        hs.clear();
        hs.add(new CodegenDiscriminator.MappedModel("b", codegen.toModelName("B")));
        hs.add(new CodegenDiscriminator.MappedModel("C", codegen.toModelName("C")));

        Assert.assertEquals(cm.discriminator.getMappedModels(), hs);

        // the mapping in b is in C
        modelName = "C";
        sc = openAPI.getComponents().getSchemas().get(modelName);
        cm = codegen.fromModel(modelName, sc);
        hs.clear();
        hs.add(new CodegenDiscriminator.MappedModel("b", codegen.toModelName("B")));
        Assert.assertEquals(cm.discriminator.getMappedModels(), hs);
    }

    @Test
    public void testComposedSchemaAllOfDiscriminatorMapLegacy() {
        final OpenAPI openAPI = TestUtils.parseFlattenSpec("src/test/resources/3_0/allOf_composition_discriminator.yaml");
        DefaultCodegen codegen = new DefaultCodegen();
        // codegen.discriminatorExplicitMappingVerbose remains false in the legacy use case
        codegen.setOpenAPI(openAPI);
        Schema sc;
        String modelName;

        String propertyName = "petType";
        String propertyBaseName = propertyName;
        CodegenDiscriminator emptyMapDisc = new CodegenDiscriminator();
        emptyMapDisc.setPropertyName(propertyName);
        emptyMapDisc.setPropertyBaseName(propertyBaseName);

        // all leaf Schemas have discriminators with PropertyName/BaseName + empty discriminator maps
        List<String> leafModelNames = Arrays.asList("Cat", "Dog", "Lizard", "Snake");
        for (String leafModelName: leafModelNames) {
            Schema leafSc = openAPI.getComponents().getSchemas().get(leafModelName);
            CodegenModel leafCm = codegen.fromModel(leafModelName, leafSc);
            Assert.assertEquals(leafCm.discriminator, null);
        }

        // the Pet discriminator map contains all animals + Reptile (children + grandchildren)
        CodegenDiscriminator petDisc = new CodegenDiscriminator();
        petDisc.setPropertyName(propertyName);
        petDisc.setPropertyBaseName(propertyBaseName);
        java.util.LinkedHashSet hs = new LinkedHashSet<>();
        for (String leafModelName: leafModelNames) {
            hs.add(new CodegenDiscriminator.MappedModel(leafModelName, codegen.toModelName(leafModelName)));
        }
        hs.add(new CodegenDiscriminator.MappedModel("Reptile", codegen.toModelName("Reptile")));
        petDisc.setMappedModels(hs);
        modelName = "Pet";
        sc = openAPI.getComponents().getSchemas().get(modelName);
        CodegenModel pet = codegen.fromModel(modelName, sc);
        Assert.assertEquals(pet.discriminator, petDisc);

        // the Reptile discriminator contains both reptiles
        List<String> reptileModelNames = Arrays.asList("Lizard", "Snake");
        CodegenDiscriminator reptileDisc = new CodegenDiscriminator();
        reptileDisc.setPropertyName(propertyName);
        reptileDisc.setPropertyBaseName(propertyBaseName);
        hs.clear();
        for (String reptileModelName: reptileModelNames) {
            hs.add(new CodegenDiscriminator.MappedModel(reptileModelName, codegen.toModelName(reptileModelName)));
        }
        reptileDisc.setMappedModels(hs);
        modelName = "Reptile";
        sc = openAPI.getComponents().getSchemas().get(modelName);
        CodegenModel reptile = codegen.fromModel(modelName, sc);
        Assert.assertEquals(reptile.discriminator, null);

        // the MyPets discriminator contains Cat and Lizard
        CodegenDiscriminator myPetDisc = new CodegenDiscriminator();
        myPetDisc.setPropertyName(propertyName);
        myPetDisc.setPropertyBaseName(propertyBaseName);
        hs.clear();
        modelName = "MyPets";
        sc = openAPI.getComponents().getSchemas().get(modelName);
        CodegenModel myPets = codegen.fromModel(modelName, sc);
        Assert.assertEquals(myPets.discriminator, myPetDisc);

        // the MyPetsNoDisc discriminator is created because all oneOf classes have the same discriminator
        modelName = "MyPetsNoDisc";
        sc = openAPI.getComponents().getSchemas().get(modelName);
        CodegenModel myPetsNoDisc = codegen.fromModel(modelName, sc);
        Assert.assertEquals(myPetsNoDisc.discriminator, null);

        CodegenModel cm;

        // the mapping in b is in A
        modelName = "A";
        sc = openAPI.getComponents().getSchemas().get(modelName);
        cm = codegen.fromModel(modelName, sc);
        hs.clear();
        hs.add(new CodegenDiscriminator.MappedModel("b", codegen.toModelName("B")));
        Assert.assertEquals(cm.discriminator.getMappedModels(), hs);

        // the mapping in b is in B
        modelName = "B";
        sc = openAPI.getComponents().getSchemas().get(modelName);
        cm = codegen.fromModel(modelName, sc);
        Assert.assertEquals(cm.discriminator, null);

        // the mapping in b is in C
        modelName = "C";
        sc = openAPI.getComponents().getSchemas().get(modelName);
        cm = codegen.fromModel(modelName, sc);
        Assert.assertEquals(cm.discriminator, null);
    }

    @Test
    public void testComposedSchemaOneOfDiscriminatorsInvalid() {
        final OpenAPI openAPI = TestUtils.parseFlattenSpec("src/test/resources/3_0/oneOfDiscriminator.yaml");
        DefaultCodegen codegen = new DefaultCodegen();
        codegen.setLegacyDiscriminatorBehavior(false);
        codegen.setOpenAPI(openAPI);

        HashMap<String, String> hm = new HashMap<>();
        hm.put("ComposedDiscMissingNoProperties", "'ComposedDiscMissingNoProperties' defines discriminator 'fruitType', but the referenced schema 'DiscMissingNoProperties' is incorrect. fruitType is missing from the schema, define it as required and type string");
        hm.put("ComposedDiscMissingFromProperties", "'ComposedDiscMissingFromProperties' defines discriminator 'fruitType', but the referenced schema 'DiscMissingFromProperties' is incorrect. fruitType is missing from the schema, define it as required and type string");
        hm.put("ComposedDiscOptionalTypeCorrect", "'ComposedDiscOptionalTypeCorrect' defines discriminator 'fruitType', but the referenced schema 'DiscOptionalTypeCorrect' is incorrect. invalid optional definition of fruitType, include it in required");
        hm.put("ComposedDiscOptionalTypeIncorrect", "'ComposedDiscOptionalTypeIncorrect' defines discriminator 'fruitType', but the referenced schema 'DiscOptionalTypeIncorrect' is incorrect. invalid type for fruitType, set it to string. invalid optional definition of fruitType, include it in required");
        hm.put("ComposedDiscOptionalTypeInconsistent", "'ComposedDiscOptionalTypeInconsistent' defines discriminator 'fruitType', but the referenced schema 'DiscOptionalTypeIncorrect' is incorrect. invalid type for fruitType, set it to string. invalid optional definition of fruitType, include it in required");
        hm.put("ComposedDiscTypeIncorrect", "'ComposedDiscTypeIncorrect' defines discriminator 'fruitType', but the referenced schema 'DiscTypeIncorrect' is incorrect. invalid type for fruitType, set it to string");
        hm.put("ComposedDiscTypeInconsistent", "'ComposedDiscTypeInconsistent' defines discriminator 'fruitType', but the referenced schema 'DiscTypeIncorrect' is incorrect. invalid type for fruitType, set it to string");
        hm.put("ComposedDiscRequiredInconsistent", "'ComposedDiscRequiredInconsistent' defines discriminator 'fruitType', but the referenced schema 'DiscOptionalTypeCorrect' is incorrect. invalid optional definition of fruitType, include it in required");

        for(Map.Entry<String, String> entry : hm.entrySet()) {
            String modelName = entry.getKey();
            String errorMessageExpected = entry.getValue();

            Schema sc = openAPI.getComponents().getSchemas().get(modelName);

            try {
                codegen.fromModel(modelName, sc);
                Assert.assertTrue(false, "A RuntimeException should have been thrown when processing "+modelName+ " but it was not");
            } catch (RuntimeException re) {
                Assert.assertEquals(re.getMessage(), errorMessageExpected);
            }
        }
    }

    @Test
    public void testComposedSchemaAnyOfDiscriminatorsInvalid() {
        final OpenAPI openAPI = TestUtils.parseFlattenSpec("src/test/resources/3_0/anyOfDiscriminator.yaml");
        DefaultCodegen codegen = new DefaultCodegen();
        codegen.setLegacyDiscriminatorBehavior(false);
        codegen.setOpenAPI(openAPI);

        HashMap<String, String> hm = new HashMap<>();
        hm.put("ComposedDiscMissingNoProperties", "'ComposedDiscMissingNoProperties' defines discriminator 'fruitType', but the referenced schema 'DiscMissingNoProperties' is incorrect. fruitType is missing from the schema, define it as required and type string");
        hm.put("ComposedDiscMissingFromProperties", "'ComposedDiscMissingFromProperties' defines discriminator 'fruitType', but the referenced schema 'DiscMissingFromProperties' is incorrect. fruitType is missing from the schema, define it as required and type string");
        hm.put("ComposedDiscOptionalTypeCorrect", "'ComposedDiscOptionalTypeCorrect' defines discriminator 'fruitType', but the referenced schema 'DiscOptionalTypeCorrect' is incorrect. invalid optional definition of fruitType, include it in required");
        hm.put("ComposedDiscOptionalTypeIncorrect", "'ComposedDiscOptionalTypeIncorrect' defines discriminator 'fruitType', but the referenced schema 'DiscOptionalTypeIncorrect' is incorrect. invalid type for fruitType, set it to string. invalid optional definition of fruitType, include it in required");
        hm.put("ComposedDiscOptionalTypeInconsistent", "'ComposedDiscOptionalTypeInconsistent' defines discriminator 'fruitType', but the referenced schema 'DiscOptionalTypeIncorrect' is incorrect. invalid type for fruitType, set it to string. invalid optional definition of fruitType, include it in required");
        hm.put("ComposedDiscTypeIncorrect", "'ComposedDiscTypeIncorrect' defines discriminator 'fruitType', but the referenced schema 'DiscTypeIncorrect' is incorrect. invalid type for fruitType, set it to string");
        hm.put("ComposedDiscTypeInconsistent", "'ComposedDiscTypeInconsistent' defines discriminator 'fruitType', but the referenced schema 'DiscTypeIncorrect' is incorrect. invalid type for fruitType, set it to string");
        hm.put("ComposedDiscRequiredInconsistent", "'ComposedDiscRequiredInconsistent' defines discriminator 'fruitType', but the referenced schema 'DiscOptionalTypeCorrect' is incorrect. invalid optional definition of fruitType, include it in required");

        for(Map.Entry<String, String> entry : hm.entrySet()) {
            String modelName = entry.getKey();
            String errorMessageExpected = entry.getValue();

            Schema sc = openAPI.getComponents().getSchemas().get(modelName);

            try {
                codegen.fromModel(modelName, sc);
                Assert.assertTrue(false, "A RuntimeException should have been thrown when processing "+modelName+ " but it was not");
            } catch (RuntimeException re) {
                Assert.assertEquals(re.getMessage(), errorMessageExpected);
            }
        }
    }

    @Test
    public void testComposedSchemaAnyOfDiscriminatorMap() {
        final OpenAPI openAPI = TestUtils.parseFlattenSpec("src/test/resources/3_0/anyOfDiscriminator.yaml");
        DefaultCodegen codegen = new DefaultCodegen();
        codegen.setLegacyDiscriminatorBehavior(false);
        codegen.setOpenAPI(openAPI);

        String modelName;
        Schema sc;
        CodegenModel cm;
        java.util.LinkedHashSet hs;
        String mn;

        // inline anyOf models work because the inline schemas are turned into $refs
        modelName = "FruitInlineDisc";
        sc = openAPI.getComponents().getSchemas().get(modelName);
        cm = codegen.fromModel(modelName, sc);
        hs = new java.util.LinkedHashSet();
        mn = "FruitInlineDisc_anyOf";
        hs.add(new CodegenDiscriminator.MappedModel(mn, codegen.toModelName(mn)));
        mn = "FruitInlineDisc_anyOf_1";
        hs.add(new CodegenDiscriminator.MappedModel(mn, codegen.toModelName(mn)));
        Assert.assertEquals(cm.discriminator.getMappedModels(), hs);

        // inline anyOf with inline anyOf model doesn't work because we have null $refs and we throw an exception
        final String fmodelName = "FruitInlineInlineDisc";
        final Schema fsc = openAPI.getComponents().getSchemas().get(fmodelName);
        Assert.assertThrows(() -> codegen.fromModel(fmodelName, fsc));

        // ref anyOf models with discriminator in properties in those models
        modelName = "FruitReqDisc";
        sc = openAPI.getComponents().getSchemas().get(modelName);
        cm = codegen.fromModel(modelName, sc);
        hs = new java.util.LinkedHashSet();
        mn = "AppleReqDisc";
        hs.add(new CodegenDiscriminator.MappedModel(mn, mn));
        mn = "BananaReqDisc";
        hs.add(new CodegenDiscriminator.MappedModel(mn, mn));
        Assert.assertEquals(cm.discriminator.getMappedModels(), hs);

        // ref oneOf models with discriminator in allOf in those models
        modelName = "FruitAllOfDisc";
        sc = openAPI.getComponents().getSchemas().get(modelName);
        cm = codegen.fromModel(modelName, sc);
        hs = new java.util.LinkedHashSet();
        mn = "AppleAllOfDisc";
        hs.add(new CodegenDiscriminator.MappedModel(mn, mn));
        mn = "BananaAllOfDisc";
        hs.add(new CodegenDiscriminator.MappedModel(mn, mn));
        Assert.assertEquals(cm.discriminator.getMappedModels(), hs);

        // ref oneOf models with discriminator in anyOf in those models
        modelName = "FruitAnyOfDisc";
        sc = openAPI.getComponents().getSchemas().get(modelName);
        cm = codegen.fromModel(modelName, sc);
        hs = new java.util.LinkedHashSet();
        mn = "AppleAnyOfDisc";
        hs.add(new CodegenDiscriminator.MappedModel(mn, mn));
        mn = "BananaAnyOfDisc";
        hs.add(new CodegenDiscriminator.MappedModel(mn, mn));
        Assert.assertEquals(cm.discriminator.getMappedModels(), hs);

        // ref oneOf models with discriminator in anyOf in those models
        modelName = "FruitAnyOfDisc";
        sc = openAPI.getComponents().getSchemas().get(modelName);
        cm = codegen.fromModel(modelName, sc);
        hs = new java.util.LinkedHashSet();
        mn = "AppleAnyOfDisc";
        hs.add(new CodegenDiscriminator.MappedModel(mn, mn));
        mn = "BananaAnyOfDisc";
        hs.add(new CodegenDiscriminator.MappedModel(mn, mn));
        Assert.assertEquals(cm.discriminator.getMappedModels(), hs);

        // ref oneOf models with discriminator in the grandparent schemas of those anyof models
        modelName = "FruitGrandparentDisc";
        sc = openAPI.getComponents().getSchemas().get(modelName);
        cm = codegen.fromModel(modelName, sc);
        hs = new java.util.LinkedHashSet();
        mn = "AppleGrandparentDisc";
        hs.add(new CodegenDiscriminator.MappedModel(mn, mn));
        mn = "BananaGrandparentDisc";
        hs.add(new CodegenDiscriminator.MappedModel(mn, mn));
        Assert.assertEquals(cm.discriminator.getMappedModels(), hs);
    }

    @Test
    public void testComposedSchemaOneOfDiscriminatorMap() {
        final OpenAPI openAPI = TestUtils.parseFlattenSpec("src/test/resources/3_0/oneOfDiscriminator.yaml");
        DefaultCodegen codegen = new DefaultCodegen();
        codegen.setLegacyDiscriminatorBehavior(false);
        codegen.setOpenAPI(openAPI);

        String modelName;
        Schema sc;
        CodegenModel cm;
        java.util.LinkedHashSet hs;
        String mn;

        // inline oneOf models work because the inline schemas are turned into $refs
        modelName = "FruitInlineDisc";
        sc = openAPI.getComponents().getSchemas().get(modelName);
        cm = codegen.fromModel(modelName, sc);
        hs = new java.util.LinkedHashSet();
        mn = "FruitInlineDisc_oneOf";
        hs.add(new CodegenDiscriminator.MappedModel(mn, codegen.toModelName(mn)));
        mn = "FruitInlineDisc_oneOf_1";
        hs.add(new CodegenDiscriminator.MappedModel(mn, codegen.toModelName(mn)));
        Assert.assertEquals(cm.discriminator.getMappedModels(), hs);

        // inline oneOf with inline oneOf model doesn't work because we have null $refs and we throw an exception
        final String fmodelName = "FruitInlineInlineDisc";
        final Schema fsc = openAPI.getComponents().getSchemas().get(fmodelName);
        Assert.assertThrows(() -> codegen.fromModel(fmodelName, fsc));

        // ref oneOf models with discriminator in properties in those models
        modelName = "FruitReqDisc";
        sc = openAPI.getComponents().getSchemas().get(modelName);
        cm = codegen.fromModel(modelName, sc);
        hs = new java.util.LinkedHashSet();
        mn = "AppleReqDisc";
        hs.add(new CodegenDiscriminator.MappedModel(mn, mn));
        mn = "BananaReqDisc";
        hs.add(new CodegenDiscriminator.MappedModel(mn, mn));
        Assert.assertEquals(cm.discriminator.getMappedModels(), hs);

        // ref oneOf models with discriminator in allOf in those models
        modelName = "FruitAllOfDisc";
        sc = openAPI.getComponents().getSchemas().get(modelName);
        cm = codegen.fromModel(modelName, sc);
        hs = new java.util.LinkedHashSet();
        mn = "AppleAllOfDisc";
        hs.add(new CodegenDiscriminator.MappedModel(mn, mn));
        mn = "BananaAllOfDisc";
        hs.add(new CodegenDiscriminator.MappedModel(mn, mn));
        Assert.assertEquals(cm.discriminator.getMappedModels(), hs);

        // ref oneOf models with discriminator in anyOf in those models
        modelName = "FruitAnyOfDisc";
        sc = openAPI.getComponents().getSchemas().get(modelName);
        cm = codegen.fromModel(modelName, sc);
        hs = new java.util.LinkedHashSet();
        mn = "AppleAnyOfDisc";
        hs.add(new CodegenDiscriminator.MappedModel(mn, mn));
        mn = "BananaAnyOfDisc";
        hs.add(new CodegenDiscriminator.MappedModel(mn, mn));
        Assert.assertEquals(cm.discriminator.getMappedModels(), hs);

        // ref oneOf models with discriminator in oneOf in those models
        modelName = "FruitOneOfDisc";
        sc = openAPI.getComponents().getSchemas().get(modelName);
        cm = codegen.fromModel(modelName, sc);
        hs = new java.util.LinkedHashSet();
        mn = "AppleOneOfDisc";
        hs.add(new CodegenDiscriminator.MappedModel(mn, mn));
        mn = "BananaOneOfDisc";
        hs.add(new CodegenDiscriminator.MappedModel(mn, mn));
        Assert.assertEquals(cm.discriminator.getMappedModels(), hs);

        // ref oneOf models with discriminator in the grandparent schemas of those oneof models
        modelName = "FruitGrandparentDisc";
        sc = openAPI.getComponents().getSchemas().get(modelName);
        cm = codegen.fromModel(modelName, sc);
        hs = new java.util.LinkedHashSet();
        mn = "AppleGrandparentDisc";
        hs.add(new CodegenDiscriminator.MappedModel(mn, mn));
        mn = "BananaGrandparentDisc";
        hs.add(new CodegenDiscriminator.MappedModel(mn, mn));
        Assert.assertEquals(cm.discriminator.getMappedModels(), hs);
    }

    @Test
    public void testComposedSchemaMyPetsOneOfDiscriminatorMap() {
        final OpenAPI openAPI = TestUtils.parseFlattenSpec("src/test/resources/3_0/allOf_composition_discriminator.yaml");

        DefaultCodegen codegen = new DefaultCodegen();
        codegen.setLegacyDiscriminatorBehavior(false);
        codegen.setOpenAPI(openAPI);

        String path = "/mypets";

        Operation operation = openAPI.getPaths().get(path).getGet();
        CodegenOperation codegenOperation = codegen.fromOperation(path, "GET", operation, null);
        verifyMyPetsDiscriminator(codegenOperation.discriminator);

        Schema pet = openAPI.getComponents().getSchemas().get("MyPets");
        CodegenModel petModel = codegen.fromModel("MyPets", pet);
        verifyMyPetsDiscriminator(petModel.discriminator);
    }

    @Test
    public void testComposedSchemaAllOfHierarchy(){
        final OpenAPI openAPI = TestUtils.parseFlattenSpec("src/test/resources/3_0/allOf_composition_discriminator.yaml");

        DefaultCodegen codegen = new DefaultCodegen();
        codegen.setLegacyDiscriminatorBehavior(false);
        codegen.setOpenAPI(openAPI);

        Schema pet = openAPI.getComponents().getSchemas().get("Lizard");
        CodegenModel petModel = codegen.fromModel("Lizard", pet);
        verifyLizardDiscriminator(petModel.discriminator);

        pet = openAPI.getComponents().getSchemas().get("Reptile");
        petModel = codegen.fromModel("Reptile", pet);
        verifyReptileDiscriminator(petModel.discriminator);
    }

    private void verifyLizardDiscriminator(CodegenDiscriminator discriminator) {
        CodegenDiscriminator test = new CodegenDiscriminator();
        String prop = "petType";
        test.setPropertyName(prop);
        test.setPropertyBaseName(prop);
        test.setMapping(null);
        test.setMappedModels(new HashSet<>());
        assertEquals(discriminator, test);
    }

    private void verifyReptileDiscriminator(CodegenDiscriminator discriminator) {
        CodegenDiscriminator test = new CodegenDiscriminator();
        String prop = "petType";
        test.setPropertyName(prop);
        test.setPropertyBaseName(prop);
        test.setMapping(null);
        test.setMappedModels(new HashSet<CodegenDiscriminator.MappedModel>(){{
            add(new CodegenDiscriminator.MappedModel("Snake", "Snake"));
            add(new CodegenDiscriminator.MappedModel("Lizard", "Lizard"));
        }});
        assertEquals(discriminator, test);
    }

    private void verifyMyPetsDiscriminator(CodegenDiscriminator discriminator) {
        CodegenDiscriminator test = new CodegenDiscriminator();
        String prop = "petType";
        test.setPropertyName(prop);
        test.setPropertyBaseName(prop);
        test.setMapping(null);
        test.setMappedModels(new HashSet<CodegenDiscriminator.MappedModel>(){{
            add(new CodegenDiscriminator.MappedModel("Cat", "Cat"));
            add(new CodegenDiscriminator.MappedModel("Lizard", "Lizard"));
        }});
        assertEquals(discriminator, test);
    }

    public CodegenModel getModel(List<Object> allModels, String modelName) {
        for (Object obj: allModels) {
            HashMap<String, Object> hm = (HashMap<String, Object>) obj;
            CodegenModel cm = (CodegenModel) hm.get("model");
            if (modelName.equals(cm.name)) {
                return cm;
            }
        }
        return null;
    }

    @Test
    public void verifyXDiscriminatorValue() {
        final OpenAPI openAPI = TestUtils.parseFlattenSpec("src/test/resources/2_0/x-discriminator-value.yaml");
        final DefaultCodegen config = new DefaultCodegen();
        config.setOpenAPI(openAPI);

        String modelName;
        CodegenDiscriminator discriminator;
        Schema sc;
        CodegenModel cm;

        Boolean dryRun = Boolean.TRUE;
        final DefaultGenerator generator = new DefaultGenerator(dryRun);
        generator.openAPI = openAPI;
        generator.config = config;
        generator.configureGeneratorProperties();

        // for us to check a model's children we need to run generator.generateModels
        // because children are assigned in config.updateAllModels which is invoked in generator.generateModels
        List<File> files = new ArrayList<>();
        List<String> filteredSchemas = ModelUtils.getSchemasUsedOnlyInFormParam(openAPI);
        List<Object> allModels = new ArrayList<>();
        generator.generateModels(files, allModels, filteredSchemas);

        // check that the model's children contain the x-discriminator-values
        modelName = "BaseObj";
        cm = getModel(allModels, modelName);
        List<String> excpectedDiscriminatorValues = new ArrayList<>(Arrays.asList("daily", "sub-obj"));
        ArrayList<String> xDiscriminatorValues = new ArrayList<>();
        for (CodegenModel child: cm.children) {
            xDiscriminatorValues.add((String) child.vendorExtensions.get("x-discriminator-value"));
        }
        assertEquals(xDiscriminatorValues, excpectedDiscriminatorValues);

        // check that the discriminator's MappedModels also contains the x-discriminator-values
        discriminator = new CodegenDiscriminator();
        String prop = "object_type";
        discriminator.setPropertyName(config.toVarName(prop));
        discriminator.setPropertyBaseName(prop);
        discriminator.setMapping(null);
        discriminator.setMappedModels(new HashSet<CodegenDiscriminator.MappedModel>(){{
            add(new CodegenDiscriminator.MappedModel("DailySubObj", "DailySubObj"));
            add(new CodegenDiscriminator.MappedModel("SubObj", "SubObj"));
            add(new CodegenDiscriminator.MappedModel("daily", "DailySubObj"));
            add(new CodegenDiscriminator.MappedModel("sub-obj", "SubObj"));
        }});
        assertEquals(cm.discriminator, discriminator);
    }


    @Test
    public void testAllOfSingleRefNoOwnProps() {
        final OpenAPI openAPI = TestUtils.parseFlattenSpec("src/test/resources/2_0/composed-allof.yaml");
        final DefaultCodegen codegen = new CodegenWithMultipleInheritance();

        Schema schema = openAPI.getComponents().getSchemas().get("NewMessageEventCoreNoOwnProps");
        codegen.setOpenAPI(openAPI);
        CodegenModel model = codegen.fromModel("NewMessageEventCoreNoOwnProps", schema);
        Assert.assertEquals(getNames(model.getVars()), Collections.emptyList());
        Assert.assertEquals(model.parent, "MessageEventCore");
        Assert.assertEquals(model.allParents, Collections.singletonList("MessageEventCore"));
    }

    class CodegenWithMultipleInheritance extends DefaultCodegen {
        public CodegenWithMultipleInheritance() {
            super();
            supportsInheritance = true;
            supportsMultipleInheritance = true;
        }
    }


    @Test
    public void testAllOfParent() {
        final OpenAPI openAPI = TestUtils.parseFlattenSpec("src/test/resources/3_0/allOf-required-parent.yaml");
        DefaultCodegen codegen = new DefaultCodegen();
        codegen.setOpenAPI(openAPI);

        Schema person = openAPI.getComponents().getSchemas().get("person");
        CodegenModel personModel = codegen.fromModel("person", person);
        Assert.assertEquals(getRequiredVars(personModel), Arrays.asList("firstName", "name", "email", "id"));

        Schema personForCreation = openAPI.getComponents().getSchemas().get("personForCreation");
        CodegenModel personForCreationModel = codegen.fromModel("personForCreation", personForCreation);
        Assert.assertEquals(getRequiredVars(personForCreationModel), Arrays.asList("firstName", "name", "email"));

        Schema personForUpdate = openAPI.getComponents().getSchemas().get("personForUpdate");
        CodegenModel personForUpdateModel = codegen.fromModel("personForUpdate", personForUpdate);
        Assert.assertEquals(getRequiredVars(personForUpdateModel), Collections.emptyList());
    }

    private List<String> getRequiredVars(CodegenModel model) {
        return getNames(model.getRequiredVars());
    }

    private List<String> getNames(List<CodegenProperty> props) {
        if(props == null) return null;
        return props.stream().map(v -> v.name).collect(Collectors.toList());
    }

    @Test
    public void testCallbacks() {
        final OpenAPI openAPI = TestUtils.parseFlattenSpec("src/test/resources/3_0/callbacks.yaml");
        final CodegenConfig codegen = new DefaultCodegen();
        codegen.setOpenAPI(openAPI);

        final String path = "/streams";
        Operation subscriptionOperation = openAPI.getPaths().get("/streams").getPost();
        CodegenOperation op = codegen.fromOperation(path, "post", subscriptionOperation, null);

        Assert.assertFalse(op.isCallbackRequest);
        Assert.assertNotNull(op.operationId);
        Assert.assertEquals(op.callbacks.size(), 2);

        CodegenCallback cbB = op.callbacks.get(1);
        Assert.assertEquals(cbB.name, "dummy");
        Assert.assertFalse(cbB.hasMore);
        Assert.assertEquals(cbB.urls.size(), 0);

        CodegenCallback cbA = op.callbacks.get(0);
        Assert.assertEquals(cbA.name, "onData");
        Assert.assertTrue(cbA.hasMore);

        Assert.assertEquals(cbA.urls.size(), 2);

        CodegenCallback.Url urlB = cbA.urls.get(1);
        Assert.assertEquals(urlB.expression, "{$request.query.callbackUrl}/test");
        Assert.assertFalse(urlB.hasMore);
        Assert.assertEquals(urlB.requests.size(), 0);

        CodegenCallback.Url urlA = cbA.urls.get(0);
        Assert.assertEquals(urlA.expression, "{$request.query.callbackUrl}/data");
        Assert.assertTrue(urlA.hasMore);
        Assert.assertEquals(urlA.requests.size(), 2);

        urlA.requests.forEach(req -> {
            Assert.assertTrue(req.isCallbackRequest);
            Assert.assertNotNull(req.bodyParam);
            Assert.assertEquals(req.responses.size(), 2);

            switch (req.httpMethod.toLowerCase(Locale.getDefault())) {
                case "post":
                    Assert.assertEquals(req.operationId, "onDataDataPost");
                    Assert.assertEquals(req.bodyParam.dataType, "NewNotificationData");
                    break;
                case "delete":
                    Assert.assertEquals(req.operationId, "onDataDataDelete");
                    Assert.assertEquals(req.bodyParam.dataType, "DeleteNotificationData");
                    break;
                default:
                    Assert.fail(String.format(Locale.getDefault(), "invalid callback request http method '%s'", req.httpMethod));
            }
        });
    }

    @Test
    public void testLeadingSlashIsAddedIfMissing() {
        OpenAPI openAPI = TestUtils.createOpenAPI();
        Operation operation1 = new Operation().operationId("op1").responses(new ApiResponses().addApiResponse("201", new ApiResponse().description("OK")));
        openAPI.path("/here", new PathItem().get(operation1));
        Operation operation2 = new Operation().operationId("op2").responses(new ApiResponses().addApiResponse("201", new ApiResponse().description("OK")));
        openAPI.path("some/path", new PathItem().get(operation2));
        final DefaultCodegen codegen = new DefaultCodegen();
        codegen.setOpenAPI(openAPI);

        CodegenOperation co1 = codegen.fromOperation("/here", "get", operation2, null);
        Assert.assertEquals(co1.path, "/here");
        CodegenOperation co2 = codegen.fromOperation("some/path", "get", operation2, null);
        Assert.assertEquals(co2.path, "/some/path");
    }

    @Test
    public void testDefaultResponseShouldBeLast() {
        OpenAPI openAPI = TestUtils.createOpenAPI();
        Operation myOperation = new Operation().operationId("myOperation").responses(
            new ApiResponses()
            .addApiResponse(
                "default", new ApiResponse().description("Default"))
            .addApiResponse(
                "422", new ApiResponse().description("Error"))
            );
        openAPI.path("/here", new PathItem().get(myOperation));
        final DefaultCodegen codegen = new DefaultCodegen();
        codegen.setOpenAPI(openAPI);

        CodegenOperation co = codegen.fromOperation("/here", "get", myOperation, null);
        Assert.assertEquals(co.responses.get(0).message, "Error");
        Assert.assertEquals(co.responses.get(1).message, "Default");
    }

    @Test
    public void testResponseWithNoSchemaInHeaders() {
        OpenAPI openAPI = TestUtils.createOpenAPI();
        ApiResponse response2XX = new ApiResponse()
                .description("OK")
                .addHeaderObject("x-custom-header", new Header()
                        .description("a custom header")
                        .style(Header.StyleEnum.SIMPLE));
        Operation operation1 = new Operation().operationId("op1").responses(new ApiResponses().addApiResponse("2XX", response2XX));
        openAPI.path("/here", new PathItem().get(operation1));
        final DefaultCodegen codegen = new DefaultCodegen();
        codegen.setOpenAPI(openAPI);

        CodegenResponse cr = codegen.fromResponse("2XX", response2XX);
        Assert.assertNotNull(cr);
        Assert.assertTrue(cr.hasHeaders);
    }

    @Test
    public void testNullableProperty() {
        final OpenAPI openAPI = TestUtils.parseFlattenSpec("src/test/resources/3_0/examples.yaml");
        new InlineModelResolver().flatten(openAPI);
        final DefaultCodegen codegen = new DefaultCodegen();
        codegen.setOpenAPI(openAPI);

        CodegenProperty property = codegen.fromProperty("address", (Schema) openAPI.getComponents().getSchemas().get("User").getProperties().get("address"));

        Assert.assertTrue(property.isNullable);
    }

    @Test
    public void testDeprecatedModel() {
        final OpenAPI openAPI = TestUtils.parseFlattenSpec("src/test/resources/3_0/component-deprecated.yml");
        new InlineModelResolver().flatten(openAPI);
        final DefaultCodegen codegen = new DefaultCodegen();

        CodegenModel codedenPetModel = codegen.fromModel("Pet", openAPI.getComponents().getSchemas().get("Pet"));
        Assert.assertTrue(codedenPetModel.isDeprecated);

        CodegenModel codegenFoodModel = codegen.fromModel("Food", openAPI.getComponents().getSchemas().get("Food"));
        Assert.assertTrue(codegenFoodModel.isDeprecated);
    }

    @Test
    public void testDeprecatedProperty() {
        final OpenAPI openAPI = TestUtils.parseFlattenSpec("src/test/resources/3_0/property-deplicated.yaml");
        new InlineModelResolver().flatten(openAPI);
        final DefaultCodegen codegen = new DefaultCodegen();
        codegen.setOpenAPI(openAPI);

        final Map responseProperties = Collections.unmodifiableMap(openAPI.getComponents().getSchemas().get("Response").getProperties());
        final Map requestProperties = Collections.unmodifiableMap(openAPI.getComponents().getSchemas().get("Response").getProperties());

        Assert.assertTrue(codegen.fromProperty("firstName",(Schema) responseProperties.get("firstName")).deprecated);
        Assert.assertFalse(codegen.fromProperty("customerCode",(Schema) responseProperties.get("customerCode")).deprecated);
        Assert.assertTrue(codegen.fromProperty("firstName",(Schema) requestProperties.get("firstName")).deprecated);
        Assert.assertFalse(codegen.fromProperty("customerCode",(Schema) requestProperties.get("customerCode")).deprecated);
    }

    @Test
    public void integerSchemaPropertyAndModelTest() {
        OpenAPI openAPI = TestUtils.createOpenAPI();
        final Schema schema = new IntegerSchema().format("int32");
        final DefaultCodegen codegen = new DefaultCodegen();
        codegen.setOpenAPI(openAPI);

        //Property:
        final CodegenProperty cp = codegen.fromProperty("someProperty", schema);
        Assert.assertEquals(cp.baseType, "integer");
        Assert.assertEquals(cp.baseName, "someProperty");
        Assert.assertFalse(cp.isString);
        Assert.assertTrue(cp.isInteger);
        Assert.assertFalse(cp.isLong);
        Assert.assertFalse(cp.isNumber);
        Assert.assertTrue(cp.isNumeric);
        Assert.assertFalse(cp.isFloat);
        Assert.assertFalse(cp.isDouble);

        //Model:
        final CodegenModel cm = codegen.fromModel("someModel", schema);
        Assert.assertEquals(cm.dataType, "integer");
        Assert.assertEquals(cm.name, "someModel");
        Assert.assertFalse(cm.isString);
        Assert.assertTrue(cm.isInteger);
        Assert.assertFalse(cm.isLong);
        Assert.assertFalse(cm.isNumber);
        Assert.assertTrue(cm.isNumeric);
        Assert.assertFalse(cm.isFloat);
        Assert.assertFalse(cm.isDouble);
    }

    @Test
    public void longSchemaPropertyAndModelTest() {
        OpenAPI openAPI = TestUtils.createOpenAPI();
        final Schema schema = new IntegerSchema().format("int64");
        final DefaultCodegen codegen = new DefaultCodegen();
        codegen.setOpenAPI(openAPI);

        //Property:
        final CodegenProperty cp = codegen.fromProperty("someProperty", schema);
        Assert.assertEquals(cp.baseType, "long");
        Assert.assertEquals(cp.baseName, "someProperty");
        Assert.assertFalse(cp.isString);
        Assert.assertFalse(cp.isInteger);
        Assert.assertTrue(cp.isLong);
        Assert.assertFalse(cp.isNumber);
        Assert.assertTrue(cp.isNumeric);
        Assert.assertFalse(cp.isFloat);
        Assert.assertFalse(cp.isDouble);

        //Model:
        final CodegenModel cm = codegen.fromModel("someModel", schema);
        Assert.assertEquals(cm.dataType, "long");
        Assert.assertEquals(cm.name, "someModel");
        Assert.assertFalse(cm.isString);
        Assert.assertFalse(cm.isInteger);
        Assert.assertTrue(cm.isLong);
        Assert.assertFalse(cm.isNumber);
        Assert.assertTrue(cm.isNumeric);
        Assert.assertFalse(cm.isFloat);
        Assert.assertFalse(cm.isDouble);
    }

    @Test
    public void numberSchemaPropertyAndModelTest() {
        OpenAPI openAPI = TestUtils.createOpenAPI();
        final Schema schema = new NumberSchema();
        final DefaultCodegen codegen = new DefaultCodegen();
        codegen.setOpenAPI(openAPI);

        //Property:
        final CodegenProperty cp = codegen.fromProperty("someProperty", schema);
        Assert.assertEquals(cp.baseType, "number");
        Assert.assertEquals(cp.baseName, "someProperty");
        Assert.assertFalse(cp.isString);
        Assert.assertFalse(cp.isInteger);
        Assert.assertFalse(cp.isLong);
        Assert.assertTrue(cp.isNumber);
        Assert.assertTrue(cp.isNumeric);
        Assert.assertFalse(cp.isFloat);
        Assert.assertFalse(cp.isDouble);

        //Model:
        final CodegenModel cm = codegen.fromModel("someModel", schema);
        Assert.assertEquals(cm.dataType, "number");
        Assert.assertEquals(cm.name, "someModel");
        Assert.assertFalse(cm.isString);
        Assert.assertFalse(cm.isInteger);
        Assert.assertFalse(cm.isLong);
        Assert.assertTrue(cm.isNumber);
        Assert.assertTrue(cm.isNumeric);
        Assert.assertFalse(cm.isFloat);
        Assert.assertFalse(cm.isDouble);
    }

    @Test
    public void numberFloatSchemaPropertyAndModelTest() {
        OpenAPI openAPI = TestUtils.createOpenAPI();
        final Schema schema = new NumberSchema().format("float");
        final DefaultCodegen codegen = new DefaultCodegen();
        codegen.setOpenAPI(openAPI);

        //Property:
        final CodegenProperty cp = codegen.fromProperty("someProperty", schema);
        Assert.assertEquals(cp.baseType, "float");
        Assert.assertEquals(cp.baseName, "someProperty");
        Assert.assertFalse(cp.isString);
        Assert.assertFalse(cp.isInteger);
        Assert.assertFalse(cp.isLong);
        Assert.assertFalse(cp.isNumber);
        Assert.assertTrue(cp.isNumeric);
        Assert.assertTrue(cp.isFloat);
        Assert.assertFalse(cp.isDouble);

        //Model:
        final CodegenModel cm = codegen.fromModel("someModel", schema);
        Assert.assertEquals(cm.dataType, "float");
        Assert.assertEquals(cm.name, "someModel");
        Assert.assertFalse(cm.isString);
        Assert.assertFalse(cm.isInteger);
        Assert.assertFalse(cm.isLong);
        Assert.assertFalse(cm.isNumber);
        Assert.assertTrue(cm.isNumeric);
        Assert.assertTrue(cm.isFloat);
        Assert.assertFalse(cm.isDouble);
    }

    @Test
    public void numberDoubleSchemaPropertyAndModelTest() {
        OpenAPI openAPI = TestUtils.createOpenAPI();
        final Schema schema = new NumberSchema().format("double");
        final DefaultCodegen codegen = new DefaultCodegen();
        codegen.setOpenAPI(openAPI);

        //Property:
        final CodegenProperty cp = codegen.fromProperty("someProperty", schema);
        Assert.assertEquals(cp.baseType, "double");
        Assert.assertEquals(cp.baseName, "someProperty");
        Assert.assertFalse(cp.isString);
        Assert.assertFalse(cp.isInteger);
        Assert.assertFalse(cp.isLong);
        Assert.assertFalse(cp.isNumber);
        Assert.assertTrue(cp.isNumeric);
        Assert.assertFalse(cp.isFloat);
        Assert.assertTrue(cp.isDouble);

        //Model:
        final CodegenModel cm = codegen.fromModel("someModel", schema);
        Assert.assertEquals(cm.dataType, "double");
        Assert.assertEquals(cm.name, "someModel");
        Assert.assertFalse(cm.isString);
        Assert.assertFalse(cm.isInteger);
        Assert.assertFalse(cm.isLong);
        Assert.assertFalse(cm.isNumber);
        Assert.assertTrue(cm.isNumeric);
        Assert.assertFalse(cm.isFloat);
        Assert.assertTrue(cm.isDouble);
    }

    @Test
    public void testAlias() {
        final OpenAPI openAPI = TestUtils.parseFlattenSpec("src/test/resources/3_0/type_alias.yaml");
        new InlineModelResolver().flatten(openAPI);

        final DefaultCodegen codegen = new DefaultCodegen();
        codegen.setOpenAPI(openAPI);

        CodegenModel typeAliasModel = codegen.fromModel(
                "MyParameterTextField",
                openAPI.getComponents().getSchemas().get("MyParameterTextField")
        );
        Assert.assertTrue(typeAliasModel.isAlias);
        Assert.assertEquals("string", typeAliasModel.dataType);

        CodegenModel composedModel = codegen.fromModel(
                "ComposedModel",
                openAPI.getComponents().getSchemas().get("ComposedModel")
        );
        Assert.assertFalse(composedModel.isAlias);
    }

    private void verifyPersonDiscriminator(CodegenDiscriminator discriminator) {
        CodegenDiscriminator test = new CodegenDiscriminator();
        test.setPropertyName("DollarUnderscoretype");
        test.setPropertyBaseName("$_type");
        test.setMapping(new HashMap<>());
        test.getMapping().put("a", "#/components/schemas/Adult");
        test.getMapping().put("c", "Child");
        test.getMappedModels().add(new CodegenDiscriminator.MappedModel("a", "Adult"));
        test.getMappedModels().add(new CodegenDiscriminator.MappedModel("c", "Child"));
        test.getMappedModels().add(new CodegenDiscriminator.MappedModel("Adult", "Adult"));
        test.getMappedModels().add(new CodegenDiscriminator.MappedModel("Child", "Child"));
        Assert.assertEquals(discriminator, test);
    }

    private CodegenProperty codegenPropertyWithArrayOfIntegerValues() {
        CodegenProperty array = new CodegenProperty();
        final CodegenProperty items = new CodegenProperty();
        final HashMap<String, Object> allowableValues = new HashMap<>();
        allowableValues.put("values", Collections.singletonList(1));
        items.setAllowableValues(allowableValues);
        items.dataType = "Integer";
        array.items = items;
        array.mostInnerItems = items;
        array.dataType = "Array";
        return array;
    }

    private CodegenProperty codegenProperty(List<String> values) {
        CodegenProperty array = new CodegenProperty();
        final CodegenProperty items = new CodegenProperty();
        final HashMap<String, Object> allowableValues = new HashMap<>();
        allowableValues.put("values", values);
        items.setAllowableValues(allowableValues);
        items.dataType = "String";
        array.items = items;
        array.mostInnerItems = items;
        array.dataType = "Array";
        return array;
    }

    private CodegenProperty codegenPropertyWithXEnumVarName(List<String> values, List<String> aliases) {
        final CodegenProperty var = new CodegenProperty();
        final HashMap<String, Object> allowableValues = new HashMap<>();
        allowableValues.put("values", values);
        var.setAllowableValues(allowableValues);
        var.dataType = "String";
        Map<String, Object> extentions = Collections.singletonMap("x-enum-varnames", aliases);
        var.setVendorExtensions(extentions);
        return var;
    }

    private Map<String, Object> codegenModel(List<String> values) {
        final CodegenModel cm = new CodegenModel();
        cm.isEnum = true;
        final HashMap<String, Object> allowableValues = new HashMap<>();
        allowableValues.put("values", values);
        cm.setAllowableValues(allowableValues);
        cm.dataType = "String";
        Map<String, Object> objs = Collections.singletonMap("models", Collections.singletonList(Collections.singletonMap("model", cm)));
        return objs;
    }

    private Map<String, Object> codegenModelWithXEnumVarName() {
        final CodegenModel cm = new CodegenModel();
        cm.isEnum = true;
        final HashMap<String, Object> allowableValues = new HashMap<>();
        allowableValues.put("values", Arrays.asList("dog", "cat"));
        cm.setAllowableValues(allowableValues);
        cm.dataType = "String";
        final List<String> aliases = Arrays.asList("DOGVAR", "CATVAR");
        final List<String> descriptions = Arrays.asList("This is a dog", "This is a cat");
        Map<String, Object> extentions = new HashMap<>();
        extentions.put("x-enum-varnames", aliases);
        extentions.put("x-enum-descriptions", descriptions);
        cm.setVendorExtensions(extentions);
        cm.setVars(Collections.emptyList());
        Map<String, Object> objs = Collections.singletonMap("models", Collections.singletonList(Collections.singletonMap("model", cm)));
        return objs;
    }

    @Test
    public void objectQueryParamIdentifyAsObject() {
        final OpenAPI openAPI = TestUtils.parseFlattenSpec("src/test/resources/3_0/objectQueryParam.yaml");
        new InlineModelResolver().flatten(openAPI);
        final DefaultCodegen codegen = new DefaultCodegen();
        codegen.setOpenAPI(openAPI);

        Set<String> imports = new HashSet<>();
        CodegenParameter parameter = codegen.fromParameter(openAPI.getPaths().get("/pony").getGet().getParameters().get(0), imports);

        // TODO: This must be updated to work with flattened inline models
        Assert.assertEquals(parameter.dataType, "PageQuery1");
        Assert.assertEquals(imports.size(), 1);
        Assert.assertEquals(imports.iterator().next(), "PageQuery1");
    }

    @Test
    public void mapParamImportInnerObject() {
        final OpenAPI openAPI = TestUtils.parseFlattenSpec("src/test/resources/2_0/mapArgs.yaml");
        final DefaultCodegen codegen = new DefaultCodegen();
        codegen.setOpenAPI(openAPI);

        RequestBody requestBody = openAPI.getPaths().get("/api/instruments").getPost().getRequestBody();

        HashSet<String> imports = new HashSet<>();
        codegen.fromRequestBody(requestBody, imports, "");

        HashSet<String> expected = Sets.newHashSet("InstrumentDefinition", "map");

        Assert.assertEquals(imports, expected);
    }

    @Test
    public void modelDoNotContainInheritedVars() {
        DefaultCodegen codegen = new DefaultCodegen();
        codegen.supportsInheritance = true;

        final OpenAPI openAPI = TestUtils.parseFlattenSpec("src/test/resources/3_0/generic.yaml");
        codegen.setOpenAPI(openAPI);

        CodegenModel codegenModel = codegen.fromModel("Dog", openAPI.getComponents().getSchemas().get("Dog"));

        Assert.assertEquals(codegenModel.vars.size(), 1);
    }

    @Test
    public void importMapping() {
        DefaultCodegen codegen = new DefaultCodegen();
        codegen.importMapping.put("TypeAlias", "foo.bar.TypeAlias");

        OpenAPI openAPI = new OpenAPIParser()
                .readLocation("src/test/resources/3_0/type-alias.yaml", null, new ParseOptions()).getOpenAPI();
        codegen.setOpenAPI(openAPI);

        CodegenModel codegenModel = codegen.fromModel("ParentType", openAPI.getComponents().getSchemas().get("ParentType"));

        Assert.assertEquals(codegenModel.vars.size(), 1);
        Assert.assertEquals(codegenModel.vars.get(0).getBaseType(), "TypeAlias");
    }

    @Test
    public void modelWithPrefixDoNotContainInheritedVars() {
        DefaultCodegen codegen = new DefaultCodegen();
        codegen.supportsInheritance = true;
        codegen.setModelNamePrefix("prefix");

        final OpenAPI openAPI = TestUtils.parseFlattenSpec("src/test/resources/3_0/generic.yaml");
        codegen.setOpenAPI(openAPI);

        CodegenModel codegenModel = codegen.fromModel("Dog", openAPI.getComponents().getSchemas().get("Dog"));

        Assert.assertEquals(codegenModel.vars.size(), 1);
    }

    @Test
    public void modelWithSuffixDoNotContainInheritedVars() {
        DefaultCodegen codegen = new DefaultCodegen();
        codegen.supportsInheritance = true;
        codegen.setModelNameSuffix("suffix");

        final OpenAPI openAPI = TestUtils.parseFlattenSpec("src/test/resources/3_0/generic.yaml");
        codegen.setOpenAPI(openAPI);

        CodegenModel codegenModel = codegen.fromModel("Dog", openAPI.getComponents().getSchemas().get("Dog"));

        Assert.assertEquals(codegenModel.vars.size(), 1);
    }

    @Test
    public void arrayInnerReferencedSchemaMarkedAsModel_20() {
        final OpenAPI openAPI = TestUtils.parseFlattenSpec("src/test/resources/2_0/arrayRefBody.yaml");
        final DefaultCodegen codegen = new DefaultCodegen();
        codegen.setOpenAPI(openAPI);

        Set<String> imports = new HashSet<>();

        RequestBody body = openAPI.getPaths().get("/examples").getPost().getRequestBody();

        CodegenParameter codegenParameter = codegen.fromRequestBody(body, imports, "");

        Assert.assertTrue(codegenParameter.isContainer);
        Assert.assertTrue(codegenParameter.items.isModel);
        Assert.assertFalse(codegenParameter.items.isContainer);
    }

    @Test
    public void arrayInnerReferencedSchemaMarkedAsModel_30() {
        final OpenAPI openAPI = TestUtils.parseFlattenSpec("src/test/resources/3_0/arrayRefBody.yaml");
        new InlineModelResolver().flatten(openAPI);
        final DefaultCodegen codegen = new DefaultCodegen();
        codegen.setOpenAPI(openAPI);

        Set<String> imports = new HashSet<>();

        RequestBody body = openAPI.getPaths().get("/examples").getPost().getRequestBody();

        CodegenParameter codegenParameter = codegen.fromRequestBody(body, imports, "");

        Assert.assertTrue(codegenParameter.isContainer);
        Assert.assertTrue(codegenParameter.items.isModel);
        Assert.assertFalse(codegenParameter.items.isContainer);
    }

    @Test
    @SuppressWarnings("unchecked")
    public void commonLambdasRegistrationTest() {

        DefaultCodegen codegen = new DefaultCodegen();
        Object lambdasObj = codegen.additionalProperties.get("lambda");

        assertNotNull(lambdasObj, "Expecting lambda in additionalProperties");

        Map<String, Lambda> lambdas = (Map<String, Lambda>) lambdasObj;

        assertTrue(lambdas.get("lowercase") instanceof LowercaseLambda, "Expecting LowercaseLambda class");
        assertTrue(lambdas.get("uppercase") instanceof UppercaseLambda, "Expecting UppercaseLambda class");
        assertTrue(lambdas.get("titlecase") instanceof TitlecaseLambda, "Expecting TitlecaseLambda class");
        assertTrue(lambdas.get("camelcase") instanceof CamelCaseLambda, "Expecting CamelCaseLambda class");
        assertTrue(lambdas.get("indented") instanceof IndentedLambda, "Expecting IndentedLambda class");
        assertTrue(lambdas.get("indented_8") instanceof IndentedLambda, "Expecting IndentedLambda class");
        assertTrue(lambdas.get("indented_12") instanceof IndentedLambda, "Expecting IndentedLambda class");
        assertTrue(lambdas.get("indented_16") instanceof IndentedLambda, "Expecting IndentedLambda class");
    }

    @Test
    public void convertApiNameWithEmptySuffix() {
        DefaultCodegen codegen = new DefaultCodegen();
        assertEquals(codegen.toApiName("Fake"), "FakeApi");
        assertEquals(codegen.toApiName(""), "DefaultApi");
    }

    @Test
    public void convertApiNameWithSuffix() {
        DefaultCodegen codegen = new DefaultCodegen();
        codegen.setApiNameSuffix("Test");
        assertEquals(codegen.toApiName("Fake"), "FakeTest");
        assertEquals(codegen.toApiName(""), "DefaultApi");
    }

    public static class FromParameter {
        private CodegenParameter codegenParameter(String path) {
            final OpenAPI openAPI = TestUtils.parseFlattenSpec("src/test/resources/3_0/fromParameter.yaml");
            new InlineModelResolver().flatten(openAPI);
            final DefaultCodegen codegen = new DefaultCodegen();
            codegen.setOpenAPI(openAPI);

            return codegen
                    .fromParameter(
                            openAPI
                                    .getPaths()
                                    .get(path)
                                    .getGet()
                                    .getParameters()
                                    .get(0),
                            new HashSet<>()
                    );
        }

        @Test
        public void setStyle() {
            CodegenParameter parameter = codegenParameter("/set_style");
            assertEquals("form", parameter.style);
        }

        @Test
        public void setShouldExplode() {
            CodegenParameter parameter = codegenParameter("/set_should_explode");
            assertTrue(parameter.isExplode);
        }

        @Test
        public void testConvertPropertyToBooleanAndWriteBack_Boolean_true() {
            final DefaultCodegen codegen = new DefaultCodegen();
            Map<String, Object> additionalProperties = codegen.additionalProperties();
            additionalProperties.put(CodegenConstants.SERIALIZABLE_MODEL, true);
            boolean result = codegen.convertPropertyToBooleanAndWriteBack(CodegenConstants.SERIALIZABLE_MODEL);
            Assert.assertTrue(result);
        }

        @Test
        public void testConvertPropertyToBooleanAndWriteBack_Boolean_false() {
            final DefaultCodegen codegen = new DefaultCodegen();
            Map<String, Object> additionalProperties = codegen.additionalProperties();
            additionalProperties.put(CodegenConstants.SERIALIZABLE_MODEL, false);
            boolean result = codegen.convertPropertyToBooleanAndWriteBack(CodegenConstants.SERIALIZABLE_MODEL);
            Assert.assertFalse(result);
        }

        @Test
        public void testConvertPropertyToBooleanAndWriteBack_String_true() {
            final DefaultCodegen codegen = new DefaultCodegen();
            Map<String, Object> additionalProperties = codegen.additionalProperties();
            additionalProperties.put(CodegenConstants.SERIALIZABLE_MODEL, "true");
            boolean result = codegen.convertPropertyToBooleanAndWriteBack(CodegenConstants.SERIALIZABLE_MODEL);
            Assert.assertTrue(result);
        }

        @Test
        public void testConvertPropertyToBooleanAndWriteBack_String_false() {
            final DefaultCodegen codegen = new DefaultCodegen();
            Map<String, Object> additionalProperties = codegen.additionalProperties();
            additionalProperties.put(CodegenConstants.SERIALIZABLE_MODEL, "false");
            boolean result = codegen.convertPropertyToBooleanAndWriteBack(CodegenConstants.SERIALIZABLE_MODEL);
            Assert.assertFalse(result);
        }

        @Test
        public void testConvertPropertyToBooleanAndWriteBack_String_blibb() {
            final DefaultCodegen codegen = new DefaultCodegen();
            Map<String, Object> additionalProperties = codegen.additionalProperties();
            additionalProperties.put(CodegenConstants.SERIALIZABLE_MODEL, "blibb");
            boolean result = codegen.convertPropertyToBooleanAndWriteBack(CodegenConstants.SERIALIZABLE_MODEL);
            Assert.assertFalse(result);
        }
    }

    @Test
    public void testCircularReferencesDetection() {
        // given
        DefaultCodegen codegen = new DefaultCodegen();
        final CodegenProperty inboundOut = new CodegenProperty();
        inboundOut.baseName = "out";
        inboundOut.dataType = "RoundA";
        final CodegenProperty roundANext = new CodegenProperty();
        roundANext.baseName = "next";
        roundANext.dataType = "RoundB";
        final CodegenProperty roundBNext = new CodegenProperty();
        roundBNext.baseName = "next";
        roundBNext.dataType = "RoundC";
        final CodegenProperty roundCNext = new CodegenProperty();
        roundCNext.baseName = "next";
        roundCNext.dataType = "RoundA";
        final CodegenProperty roundCOut = new CodegenProperty();
        roundCOut.baseName = "out";
        roundCOut.dataType = "Outbound";
        final CodegenModel inboundModel = new CodegenModel();
        inboundModel.setDataType("Inbound");
        inboundModel.setAllVars(Collections.singletonList(inboundOut));
        final CodegenModel roundAModel = new CodegenModel();
        roundAModel.setDataType("RoundA");
        roundAModel.setAllVars(Collections.singletonList(roundANext));
        final CodegenModel roundBModel = new CodegenModel();
        roundBModel.setDataType("RoundB");
        roundBModel.setAllVars(Collections.singletonList(roundBNext));
        final CodegenModel roundCModel = new CodegenModel();
        roundCModel.setDataType("RoundC");
        roundCModel.setAllVars(Arrays.asList(roundCNext, roundCOut));
        final CodegenModel outboundModel = new CodegenModel();
        outboundModel.setDataType("Outbound");
        final Map<String, CodegenModel> models = new HashMap<>();
        models.put("Inbound", inboundModel);
        models.put("RoundA", roundAModel);
        models.put("RoundB", roundBModel);
        models.put("RoundC", roundCModel);
        models.put("Outbound", outboundModel);

        // when
        codegen.setCircularReferences(models);

        // then
        Assert.assertFalse(inboundOut.isCircularReference);
        Assert.assertTrue(roundANext.isCircularReference);
        Assert.assertTrue(roundBNext.isCircularReference);
        Assert.assertTrue(roundCNext.isCircularReference);
        Assert.assertFalse(roundCOut.isCircularReference);
    }

    @Test
    public void testUseOneOfInterfaces() {
        final OpenAPI openAPI = TestUtils.parseFlattenSpec("src/test/resources/3_0/composed-oneof.yaml");
        final DefaultCodegen cg = new DefaultCodegen();
        cg.setUseOneOfInterfaces(true);
        cg.preprocessOpenAPI(openAPI);

        // assert names of the response/request schema oneOf interfaces are as expected
        Assert.assertEquals(
                openAPI.getPaths()
                        .get("/state")
                        .getPost()
                        .getRequestBody()
                        .getContent()
                        .get("application/json")
                        .getSchema()
                        .getExtensions()
                        .get("x-one-of-name"),
                "CreateState"
        );
        Assert.assertEquals(
                openAPI.getPaths()
                        .get("/state")
                        .getGet()
                        .getResponses()
                        .get("200")
                        .getContent()
                        .get("application/json")
                        .getSchema()
                        .getExtensions()
                        .get("x-one-of-name"),
                "GetState200"
        );
        // for the array schema, assert that a oneOf interface was added to schema map
        Schema items = ((ArraySchema) openAPI.getComponents().getSchemas().get("CustomOneOfArraySchema")).getItems();
        Assert.assertEquals(items.getExtensions().get("x-one-of-name"), "CustomOneOfArraySchemaOneOf");
    }
}<|MERGE_RESOLUTION|>--- conflicted
+++ resolved
@@ -571,11 +571,7 @@
     public void testDiscriminatorWithCustomMapping() {
         final OpenAPI openAPI = TestUtils.parseFlattenSpec("src/test/resources/3_0/allOf.yaml");
         DefaultCodegen codegen = new DefaultCodegen();
-<<<<<<< HEAD
-        codegen.setDiscriminatorExplicitMappingVerbose(true);
-=======
         codegen.setLegacyDiscriminatorBehavior(false);
->>>>>>> b008275a
         codegen.setOpenAPI(openAPI);
 
         String path = "/person/display/{personId}";
@@ -612,11 +608,42 @@
     }
 
     @Test
+    public void testAllOfSingleAndDoubleRefWithOwnPropsNoDiscriminator() {
+        final OpenAPI openAPI = TestUtils.parseFlattenSpec("src/test/resources/3_0/allOf_composition.yaml");
+        final DefaultCodegen codegen = new CodegenWithMultipleInheritance();
+
+        codegen.setOpenAPI(openAPI);
+
+        Schema supermanSchema = openAPI.getComponents().getSchemas().get("SuperMan");
+        CodegenModel supermanModel = codegen.fromModel("SuperMan", supermanSchema);
+        Assert.assertEquals(supermanModel.parent, null);
+        Assert.assertEquals(supermanModel.allParents, null);
+
+        Schema superboySchema = openAPI.getComponents().getSchemas().get("SuperBoy");
+        CodegenModel superboyModel = codegen.fromModel("SuperBoy", superboySchema);
+        Assert.assertEquals(superboyModel.parent, null);
+        Assert.assertEquals(superboyModel.allParents, null);
+    }
+
+    @Test
+    public void testAllParents() {
+        final OpenAPI openAPI = TestUtils.parseFlattenSpec("src/test/resources/3_0/allOfMappingDuplicatedProperties.yaml");
+        final DefaultCodegen codegen = new CodegenWithMultipleInheritance();
+
+        codegen.setOpenAPI(openAPI);
+
+        Schema adultSchema = openAPI.getComponents().getSchemas().get("Adult");
+        CodegenModel adultModel = codegen.fromModel("Adult", adultSchema);
+        Assert.assertEquals(adultModel.parent, "Person");
+        Assert.assertEquals(adultModel.allParents, Collections.singletonList("Person"));
+    }
+
+    @Test
     public void testComposedSchemaAllOfDiscriminatorMap() {
         final OpenAPI openAPI = TestUtils.parseFlattenSpec("src/test/resources/3_0/allOf_composition_discriminator.yaml");
         DefaultCodegen codegen = new DefaultCodegen();
         codegen.setOpenAPI(openAPI);
-        codegen.setDiscriminatorExplicitMappingVerbose(true);
+        codegen.setLegacyDiscriminatorBehavior(false);
         Schema sc;
         String modelName;
 
@@ -812,7 +839,7 @@
     public void testComposedSchemaOneOfDiscriminatorsInvalid() {
         final OpenAPI openAPI = TestUtils.parseFlattenSpec("src/test/resources/3_0/oneOfDiscriminator.yaml");
         DefaultCodegen codegen = new DefaultCodegen();
-        codegen.setDiscriminatorExplicitMappingVerbose(true);
+        codegen.setLegacyDiscriminatorBehavior(false);
         codegen.setOpenAPI(openAPI);
 
         HashMap<String, String> hm = new HashMap<>();
@@ -844,7 +871,7 @@
     public void testComposedSchemaAnyOfDiscriminatorsInvalid() {
         final OpenAPI openAPI = TestUtils.parseFlattenSpec("src/test/resources/3_0/anyOfDiscriminator.yaml");
         DefaultCodegen codegen = new DefaultCodegen();
-        codegen.setDiscriminatorExplicitMappingVerbose(true);
+        codegen.setLegacyDiscriminatorBehavior(false);
         codegen.setOpenAPI(openAPI);
 
         HashMap<String, String> hm = new HashMap<>();
@@ -876,7 +903,7 @@
     public void testComposedSchemaAnyOfDiscriminatorMap() {
         final OpenAPI openAPI = TestUtils.parseFlattenSpec("src/test/resources/3_0/anyOfDiscriminator.yaml");
         DefaultCodegen codegen = new DefaultCodegen();
-        codegen.setDiscriminatorExplicitMappingVerbose(true);
+        codegen.setLegacyDiscriminatorBehavior(false);
         codegen.setOpenAPI(openAPI);
 
         String modelName;
@@ -961,7 +988,7 @@
     public void testComposedSchemaOneOfDiscriminatorMap() {
         final OpenAPI openAPI = TestUtils.parseFlattenSpec("src/test/resources/3_0/oneOfDiscriminator.yaml");
         DefaultCodegen codegen = new DefaultCodegen();
-        codegen.setDiscriminatorExplicitMappingVerbose(true);
+        codegen.setLegacyDiscriminatorBehavior(false);
         codegen.setOpenAPI(openAPI);
 
         String modelName;
@@ -1047,7 +1074,7 @@
         final OpenAPI openAPI = TestUtils.parseFlattenSpec("src/test/resources/3_0/allOf_composition_discriminator.yaml");
 
         DefaultCodegen codegen = new DefaultCodegen();
-        codegen.setDiscriminatorExplicitMappingVerbose(true);
+        codegen.setLegacyDiscriminatorBehavior(false);
         codegen.setOpenAPI(openAPI);
 
         String path = "/mypets";
@@ -1066,7 +1093,7 @@
         final OpenAPI openAPI = TestUtils.parseFlattenSpec("src/test/resources/3_0/allOf_composition_discriminator.yaml");
 
         DefaultCodegen codegen = new DefaultCodegen();
-        codegen.setDiscriminatorExplicitMappingVerbose(true);
+        codegen.setLegacyDiscriminatorBehavior(false);
         codegen.setOpenAPI(openAPI);
 
         Schema pet = openAPI.getComponents().getSchemas().get("Lizard");
@@ -1204,570 +1231,6 @@
         Assert.assertEquals(adultModel.parent, "Person");
         Assert.assertEquals(adultModel.allParents, Collections.singletonList("Person"));
     }
-
-    @Test
-    public void testComposedSchemaAllOfDiscriminatorMap() {
-        final OpenAPI openAPI = TestUtils.parseFlattenSpec("src/test/resources/3_0/allOf_composition_discriminator.yaml");
-        DefaultCodegen codegen = new DefaultCodegen();
-        codegen.setOpenAPI(openAPI);
-        codegen.setLegacyDiscriminatorBehavior(false);
-        Schema sc;
-        String modelName;
-
-        String propertyName = "petType";
-        String propertyBaseName = propertyName;
-        CodegenDiscriminator emptyMapDisc = new CodegenDiscriminator();
-        emptyMapDisc.setPropertyName(propertyName);
-        emptyMapDisc.setPropertyBaseName(propertyBaseName);
-
-        // all leaf Schemas have discriminators with PropertyName/BaseName + empty discriminator maps
-        List<String> leafModelNames = Arrays.asList("Cat", "Dog", "Lizard", "Snake");
-        for (String leafModelName: leafModelNames) {
-            Schema leafSc = openAPI.getComponents().getSchemas().get(leafModelName);
-            CodegenModel leafCm = codegen.fromModel(leafModelName, leafSc);
-            Assert.assertEquals(leafCm.discriminator, emptyMapDisc);
-        }
-
-        // the Pet discriminator map contains all animals + Reptile (children + grandchildren)
-        CodegenDiscriminator petDisc = new CodegenDiscriminator();
-        petDisc.setPropertyName(propertyName);
-        petDisc.setPropertyBaseName(propertyBaseName);
-        java.util.LinkedHashSet hs = new LinkedHashSet<>();
-        for (String leafModelName: leafModelNames) {
-            hs.add(new CodegenDiscriminator.MappedModel(leafModelName, codegen.toModelName(leafModelName)));
-        }
-        hs.add(new CodegenDiscriminator.MappedModel("Reptile", codegen.toModelName("Reptile")));
-        petDisc.setMappedModels(hs);
-        modelName = "Pet";
-        sc = openAPI.getComponents().getSchemas().get(modelName);
-        CodegenModel pet = codegen.fromModel(modelName, sc);
-        Assert.assertEquals(pet.discriminator, petDisc);
-
-        // the Reptile discriminator contains both reptiles
-        List<String> reptileModelNames = Arrays.asList("Lizard", "Snake");
-        CodegenDiscriminator reptileDisc = new CodegenDiscriminator();
-        reptileDisc.setPropertyName(propertyName);
-        reptileDisc.setPropertyBaseName(propertyBaseName);
-        hs.clear();
-        for (String reptileModelName: reptileModelNames) {
-            hs.add(new CodegenDiscriminator.MappedModel(reptileModelName, codegen.toModelName(reptileModelName)));
-        }
-        reptileDisc.setMappedModels(hs);
-        modelName = "Reptile";
-        sc = openAPI.getComponents().getSchemas().get(modelName);
-        CodegenModel reptile = codegen.fromModel(modelName, sc);
-        Assert.assertEquals(reptile.discriminator, reptileDisc);
-
-        // the MyPets discriminator contains Cat and Lizard
-        List<String> myPetNames = Arrays.asList("Cat", "Lizard");
-        CodegenDiscriminator myPetDisc = new CodegenDiscriminator();
-        myPetDisc.setPropertyName(propertyName);
-        myPetDisc.setPropertyBaseName(propertyBaseName);
-        hs.clear();
-        for (String myPetName: myPetNames) {
-            hs.add(new CodegenDiscriminator.MappedModel(myPetName, codegen.toModelName(myPetName)));
-        }
-        myPetDisc.setMappedModels(hs);
-        modelName = "MyPets";
-        sc = openAPI.getComponents().getSchemas().get(modelName);
-        CodegenModel myPets = codegen.fromModel(modelName, sc);
-        Assert.assertEquals(myPets.discriminator, myPetDisc);
-
-        // the MyPetsNoDisc discriminator is created because all oneOf classes have the same discriminator
-        modelName = "MyPetsNoDisc";
-        sc = openAPI.getComponents().getSchemas().get(modelName);
-        CodegenModel myPetsNoDisc = codegen.fromModel(modelName, sc);
-        Assert.assertEquals(myPetsNoDisc.discriminator, myPetDisc);
-
-        CodegenModel cm;
-
-        // the mapping in b is in A
-        modelName = "A";
-        sc = openAPI.getComponents().getSchemas().get(modelName);
-        cm = codegen.fromModel(modelName, sc);
-        hs.clear();
-        hs.add(new CodegenDiscriminator.MappedModel("b", codegen.toModelName("B")));
-        hs.add(new CodegenDiscriminator.MappedModel("B", codegen.toModelName("B")));
-        hs.add(new CodegenDiscriminator.MappedModel("C", codegen.toModelName("C")));
-        Assert.assertEquals(cm.discriminator.getMappedModels(), hs);
-
-        // the mapping in b is in B
-        modelName = "B";
-        sc = openAPI.getComponents().getSchemas().get(modelName);
-        cm = codegen.fromModel(modelName, sc);
-        hs.clear();
-        hs.add(new CodegenDiscriminator.MappedModel("b", codegen.toModelName("B")));
-        hs.add(new CodegenDiscriminator.MappedModel("C", codegen.toModelName("C")));
-
-        Assert.assertEquals(cm.discriminator.getMappedModels(), hs);
-
-        // the mapping in b is in C
-        modelName = "C";
-        sc = openAPI.getComponents().getSchemas().get(modelName);
-        cm = codegen.fromModel(modelName, sc);
-        hs.clear();
-        hs.add(new CodegenDiscriminator.MappedModel("b", codegen.toModelName("B")));
-        Assert.assertEquals(cm.discriminator.getMappedModels(), hs);
-    }
-
-    @Test
-    public void testComposedSchemaAllOfDiscriminatorMapLegacy() {
-        final OpenAPI openAPI = TestUtils.parseFlattenSpec("src/test/resources/3_0/allOf_composition_discriminator.yaml");
-        DefaultCodegen codegen = new DefaultCodegen();
-        // codegen.discriminatorExplicitMappingVerbose remains false in the legacy use case
-        codegen.setOpenAPI(openAPI);
-        Schema sc;
-        String modelName;
-
-        String propertyName = "petType";
-        String propertyBaseName = propertyName;
-        CodegenDiscriminator emptyMapDisc = new CodegenDiscriminator();
-        emptyMapDisc.setPropertyName(propertyName);
-        emptyMapDisc.setPropertyBaseName(propertyBaseName);
-
-        // all leaf Schemas have discriminators with PropertyName/BaseName + empty discriminator maps
-        List<String> leafModelNames = Arrays.asList("Cat", "Dog", "Lizard", "Snake");
-        for (String leafModelName: leafModelNames) {
-            Schema leafSc = openAPI.getComponents().getSchemas().get(leafModelName);
-            CodegenModel leafCm = codegen.fromModel(leafModelName, leafSc);
-            Assert.assertEquals(leafCm.discriminator, null);
-        }
-
-        // the Pet discriminator map contains all animals + Reptile (children + grandchildren)
-        CodegenDiscriminator petDisc = new CodegenDiscriminator();
-        petDisc.setPropertyName(propertyName);
-        petDisc.setPropertyBaseName(propertyBaseName);
-        java.util.LinkedHashSet hs = new LinkedHashSet<>();
-        for (String leafModelName: leafModelNames) {
-            hs.add(new CodegenDiscriminator.MappedModel(leafModelName, codegen.toModelName(leafModelName)));
-        }
-        hs.add(new CodegenDiscriminator.MappedModel("Reptile", codegen.toModelName("Reptile")));
-        petDisc.setMappedModels(hs);
-        modelName = "Pet";
-        sc = openAPI.getComponents().getSchemas().get(modelName);
-        CodegenModel pet = codegen.fromModel(modelName, sc);
-        Assert.assertEquals(pet.discriminator, petDisc);
-
-        // the Reptile discriminator contains both reptiles
-        List<String> reptileModelNames = Arrays.asList("Lizard", "Snake");
-        CodegenDiscriminator reptileDisc = new CodegenDiscriminator();
-        reptileDisc.setPropertyName(propertyName);
-        reptileDisc.setPropertyBaseName(propertyBaseName);
-        hs.clear();
-        for (String reptileModelName: reptileModelNames) {
-            hs.add(new CodegenDiscriminator.MappedModel(reptileModelName, codegen.toModelName(reptileModelName)));
-        }
-        reptileDisc.setMappedModels(hs);
-        modelName = "Reptile";
-        sc = openAPI.getComponents().getSchemas().get(modelName);
-        CodegenModel reptile = codegen.fromModel(modelName, sc);
-        Assert.assertEquals(reptile.discriminator, null);
-
-        // the MyPets discriminator contains Cat and Lizard
-        CodegenDiscriminator myPetDisc = new CodegenDiscriminator();
-        myPetDisc.setPropertyName(propertyName);
-        myPetDisc.setPropertyBaseName(propertyBaseName);
-        hs.clear();
-        modelName = "MyPets";
-        sc = openAPI.getComponents().getSchemas().get(modelName);
-        CodegenModel myPets = codegen.fromModel(modelName, sc);
-        Assert.assertEquals(myPets.discriminator, myPetDisc);
-
-        // the MyPetsNoDisc discriminator is created because all oneOf classes have the same discriminator
-        modelName = "MyPetsNoDisc";
-        sc = openAPI.getComponents().getSchemas().get(modelName);
-        CodegenModel myPetsNoDisc = codegen.fromModel(modelName, sc);
-        Assert.assertEquals(myPetsNoDisc.discriminator, null);
-
-        CodegenModel cm;
-
-        // the mapping in b is in A
-        modelName = "A";
-        sc = openAPI.getComponents().getSchemas().get(modelName);
-        cm = codegen.fromModel(modelName, sc);
-        hs.clear();
-        hs.add(new CodegenDiscriminator.MappedModel("b", codegen.toModelName("B")));
-        Assert.assertEquals(cm.discriminator.getMappedModels(), hs);
-
-        // the mapping in b is in B
-        modelName = "B";
-        sc = openAPI.getComponents().getSchemas().get(modelName);
-        cm = codegen.fromModel(modelName, sc);
-        Assert.assertEquals(cm.discriminator, null);
-
-        // the mapping in b is in C
-        modelName = "C";
-        sc = openAPI.getComponents().getSchemas().get(modelName);
-        cm = codegen.fromModel(modelName, sc);
-        Assert.assertEquals(cm.discriminator, null);
-    }
-
-    @Test
-    public void testComposedSchemaOneOfDiscriminatorsInvalid() {
-        final OpenAPI openAPI = TestUtils.parseFlattenSpec("src/test/resources/3_0/oneOfDiscriminator.yaml");
-        DefaultCodegen codegen = new DefaultCodegen();
-        codegen.setLegacyDiscriminatorBehavior(false);
-        codegen.setOpenAPI(openAPI);
-
-        HashMap<String, String> hm = new HashMap<>();
-        hm.put("ComposedDiscMissingNoProperties", "'ComposedDiscMissingNoProperties' defines discriminator 'fruitType', but the referenced schema 'DiscMissingNoProperties' is incorrect. fruitType is missing from the schema, define it as required and type string");
-        hm.put("ComposedDiscMissingFromProperties", "'ComposedDiscMissingFromProperties' defines discriminator 'fruitType', but the referenced schema 'DiscMissingFromProperties' is incorrect. fruitType is missing from the schema, define it as required and type string");
-        hm.put("ComposedDiscOptionalTypeCorrect", "'ComposedDiscOptionalTypeCorrect' defines discriminator 'fruitType', but the referenced schema 'DiscOptionalTypeCorrect' is incorrect. invalid optional definition of fruitType, include it in required");
-        hm.put("ComposedDiscOptionalTypeIncorrect", "'ComposedDiscOptionalTypeIncorrect' defines discriminator 'fruitType', but the referenced schema 'DiscOptionalTypeIncorrect' is incorrect. invalid type for fruitType, set it to string. invalid optional definition of fruitType, include it in required");
-        hm.put("ComposedDiscOptionalTypeInconsistent", "'ComposedDiscOptionalTypeInconsistent' defines discriminator 'fruitType', but the referenced schema 'DiscOptionalTypeIncorrect' is incorrect. invalid type for fruitType, set it to string. invalid optional definition of fruitType, include it in required");
-        hm.put("ComposedDiscTypeIncorrect", "'ComposedDiscTypeIncorrect' defines discriminator 'fruitType', but the referenced schema 'DiscTypeIncorrect' is incorrect. invalid type for fruitType, set it to string");
-        hm.put("ComposedDiscTypeInconsistent", "'ComposedDiscTypeInconsistent' defines discriminator 'fruitType', but the referenced schema 'DiscTypeIncorrect' is incorrect. invalid type for fruitType, set it to string");
-        hm.put("ComposedDiscRequiredInconsistent", "'ComposedDiscRequiredInconsistent' defines discriminator 'fruitType', but the referenced schema 'DiscOptionalTypeCorrect' is incorrect. invalid optional definition of fruitType, include it in required");
-
-        for(Map.Entry<String, String> entry : hm.entrySet()) {
-            String modelName = entry.getKey();
-            String errorMessageExpected = entry.getValue();
-
-            Schema sc = openAPI.getComponents().getSchemas().get(modelName);
-
-            try {
-                codegen.fromModel(modelName, sc);
-                Assert.assertTrue(false, "A RuntimeException should have been thrown when processing "+modelName+ " but it was not");
-            } catch (RuntimeException re) {
-                Assert.assertEquals(re.getMessage(), errorMessageExpected);
-            }
-        }
-    }
-
-    @Test
-    public void testComposedSchemaAnyOfDiscriminatorsInvalid() {
-        final OpenAPI openAPI = TestUtils.parseFlattenSpec("src/test/resources/3_0/anyOfDiscriminator.yaml");
-        DefaultCodegen codegen = new DefaultCodegen();
-        codegen.setLegacyDiscriminatorBehavior(false);
-        codegen.setOpenAPI(openAPI);
-
-        HashMap<String, String> hm = new HashMap<>();
-        hm.put("ComposedDiscMissingNoProperties", "'ComposedDiscMissingNoProperties' defines discriminator 'fruitType', but the referenced schema 'DiscMissingNoProperties' is incorrect. fruitType is missing from the schema, define it as required and type string");
-        hm.put("ComposedDiscMissingFromProperties", "'ComposedDiscMissingFromProperties' defines discriminator 'fruitType', but the referenced schema 'DiscMissingFromProperties' is incorrect. fruitType is missing from the schema, define it as required and type string");
-        hm.put("ComposedDiscOptionalTypeCorrect", "'ComposedDiscOptionalTypeCorrect' defines discriminator 'fruitType', but the referenced schema 'DiscOptionalTypeCorrect' is incorrect. invalid optional definition of fruitType, include it in required");
-        hm.put("ComposedDiscOptionalTypeIncorrect", "'ComposedDiscOptionalTypeIncorrect' defines discriminator 'fruitType', but the referenced schema 'DiscOptionalTypeIncorrect' is incorrect. invalid type for fruitType, set it to string. invalid optional definition of fruitType, include it in required");
-        hm.put("ComposedDiscOptionalTypeInconsistent", "'ComposedDiscOptionalTypeInconsistent' defines discriminator 'fruitType', but the referenced schema 'DiscOptionalTypeIncorrect' is incorrect. invalid type for fruitType, set it to string. invalid optional definition of fruitType, include it in required");
-        hm.put("ComposedDiscTypeIncorrect", "'ComposedDiscTypeIncorrect' defines discriminator 'fruitType', but the referenced schema 'DiscTypeIncorrect' is incorrect. invalid type for fruitType, set it to string");
-        hm.put("ComposedDiscTypeInconsistent", "'ComposedDiscTypeInconsistent' defines discriminator 'fruitType', but the referenced schema 'DiscTypeIncorrect' is incorrect. invalid type for fruitType, set it to string");
-        hm.put("ComposedDiscRequiredInconsistent", "'ComposedDiscRequiredInconsistent' defines discriminator 'fruitType', but the referenced schema 'DiscOptionalTypeCorrect' is incorrect. invalid optional definition of fruitType, include it in required");
-
-        for(Map.Entry<String, String> entry : hm.entrySet()) {
-            String modelName = entry.getKey();
-            String errorMessageExpected = entry.getValue();
-
-            Schema sc = openAPI.getComponents().getSchemas().get(modelName);
-
-            try {
-                codegen.fromModel(modelName, sc);
-                Assert.assertTrue(false, "A RuntimeException should have been thrown when processing "+modelName+ " but it was not");
-            } catch (RuntimeException re) {
-                Assert.assertEquals(re.getMessage(), errorMessageExpected);
-            }
-        }
-    }
-
-    @Test
-    public void testComposedSchemaAnyOfDiscriminatorMap() {
-        final OpenAPI openAPI = TestUtils.parseFlattenSpec("src/test/resources/3_0/anyOfDiscriminator.yaml");
-        DefaultCodegen codegen = new DefaultCodegen();
-        codegen.setLegacyDiscriminatorBehavior(false);
-        codegen.setOpenAPI(openAPI);
-
-        String modelName;
-        Schema sc;
-        CodegenModel cm;
-        java.util.LinkedHashSet hs;
-        String mn;
-
-        // inline anyOf models work because the inline schemas are turned into $refs
-        modelName = "FruitInlineDisc";
-        sc = openAPI.getComponents().getSchemas().get(modelName);
-        cm = codegen.fromModel(modelName, sc);
-        hs = new java.util.LinkedHashSet();
-        mn = "FruitInlineDisc_anyOf";
-        hs.add(new CodegenDiscriminator.MappedModel(mn, codegen.toModelName(mn)));
-        mn = "FruitInlineDisc_anyOf_1";
-        hs.add(new CodegenDiscriminator.MappedModel(mn, codegen.toModelName(mn)));
-        Assert.assertEquals(cm.discriminator.getMappedModels(), hs);
-
-        // inline anyOf with inline anyOf model doesn't work because we have null $refs and we throw an exception
-        final String fmodelName = "FruitInlineInlineDisc";
-        final Schema fsc = openAPI.getComponents().getSchemas().get(fmodelName);
-        Assert.assertThrows(() -> codegen.fromModel(fmodelName, fsc));
-
-        // ref anyOf models with discriminator in properties in those models
-        modelName = "FruitReqDisc";
-        sc = openAPI.getComponents().getSchemas().get(modelName);
-        cm = codegen.fromModel(modelName, sc);
-        hs = new java.util.LinkedHashSet();
-        mn = "AppleReqDisc";
-        hs.add(new CodegenDiscriminator.MappedModel(mn, mn));
-        mn = "BananaReqDisc";
-        hs.add(new CodegenDiscriminator.MappedModel(mn, mn));
-        Assert.assertEquals(cm.discriminator.getMappedModels(), hs);
-
-        // ref oneOf models with discriminator in allOf in those models
-        modelName = "FruitAllOfDisc";
-        sc = openAPI.getComponents().getSchemas().get(modelName);
-        cm = codegen.fromModel(modelName, sc);
-        hs = new java.util.LinkedHashSet();
-        mn = "AppleAllOfDisc";
-        hs.add(new CodegenDiscriminator.MappedModel(mn, mn));
-        mn = "BananaAllOfDisc";
-        hs.add(new CodegenDiscriminator.MappedModel(mn, mn));
-        Assert.assertEquals(cm.discriminator.getMappedModels(), hs);
-
-        // ref oneOf models with discriminator in anyOf in those models
-        modelName = "FruitAnyOfDisc";
-        sc = openAPI.getComponents().getSchemas().get(modelName);
-        cm = codegen.fromModel(modelName, sc);
-        hs = new java.util.LinkedHashSet();
-        mn = "AppleAnyOfDisc";
-        hs.add(new CodegenDiscriminator.MappedModel(mn, mn));
-        mn = "BananaAnyOfDisc";
-        hs.add(new CodegenDiscriminator.MappedModel(mn, mn));
-        Assert.assertEquals(cm.discriminator.getMappedModels(), hs);
-
-        // ref oneOf models with discriminator in anyOf in those models
-        modelName = "FruitAnyOfDisc";
-        sc = openAPI.getComponents().getSchemas().get(modelName);
-        cm = codegen.fromModel(modelName, sc);
-        hs = new java.util.LinkedHashSet();
-        mn = "AppleAnyOfDisc";
-        hs.add(new CodegenDiscriminator.MappedModel(mn, mn));
-        mn = "BananaAnyOfDisc";
-        hs.add(new CodegenDiscriminator.MappedModel(mn, mn));
-        Assert.assertEquals(cm.discriminator.getMappedModels(), hs);
-
-        // ref oneOf models with discriminator in the grandparent schemas of those anyof models
-        modelName = "FruitGrandparentDisc";
-        sc = openAPI.getComponents().getSchemas().get(modelName);
-        cm = codegen.fromModel(modelName, sc);
-        hs = new java.util.LinkedHashSet();
-        mn = "AppleGrandparentDisc";
-        hs.add(new CodegenDiscriminator.MappedModel(mn, mn));
-        mn = "BananaGrandparentDisc";
-        hs.add(new CodegenDiscriminator.MappedModel(mn, mn));
-        Assert.assertEquals(cm.discriminator.getMappedModels(), hs);
-    }
-
-    @Test
-    public void testComposedSchemaOneOfDiscriminatorMap() {
-        final OpenAPI openAPI = TestUtils.parseFlattenSpec("src/test/resources/3_0/oneOfDiscriminator.yaml");
-        DefaultCodegen codegen = new DefaultCodegen();
-        codegen.setLegacyDiscriminatorBehavior(false);
-        codegen.setOpenAPI(openAPI);
-
-        String modelName;
-        Schema sc;
-        CodegenModel cm;
-        java.util.LinkedHashSet hs;
-        String mn;
-
-        // inline oneOf models work because the inline schemas are turned into $refs
-        modelName = "FruitInlineDisc";
-        sc = openAPI.getComponents().getSchemas().get(modelName);
-        cm = codegen.fromModel(modelName, sc);
-        hs = new java.util.LinkedHashSet();
-        mn = "FruitInlineDisc_oneOf";
-        hs.add(new CodegenDiscriminator.MappedModel(mn, codegen.toModelName(mn)));
-        mn = "FruitInlineDisc_oneOf_1";
-        hs.add(new CodegenDiscriminator.MappedModel(mn, codegen.toModelName(mn)));
-        Assert.assertEquals(cm.discriminator.getMappedModels(), hs);
-
-        // inline oneOf with inline oneOf model doesn't work because we have null $refs and we throw an exception
-        final String fmodelName = "FruitInlineInlineDisc";
-        final Schema fsc = openAPI.getComponents().getSchemas().get(fmodelName);
-        Assert.assertThrows(() -> codegen.fromModel(fmodelName, fsc));
-
-        // ref oneOf models with discriminator in properties in those models
-        modelName = "FruitReqDisc";
-        sc = openAPI.getComponents().getSchemas().get(modelName);
-        cm = codegen.fromModel(modelName, sc);
-        hs = new java.util.LinkedHashSet();
-        mn = "AppleReqDisc";
-        hs.add(new CodegenDiscriminator.MappedModel(mn, mn));
-        mn = "BananaReqDisc";
-        hs.add(new CodegenDiscriminator.MappedModel(mn, mn));
-        Assert.assertEquals(cm.discriminator.getMappedModels(), hs);
-
-        // ref oneOf models with discriminator in allOf in those models
-        modelName = "FruitAllOfDisc";
-        sc = openAPI.getComponents().getSchemas().get(modelName);
-        cm = codegen.fromModel(modelName, sc);
-        hs = new java.util.LinkedHashSet();
-        mn = "AppleAllOfDisc";
-        hs.add(new CodegenDiscriminator.MappedModel(mn, mn));
-        mn = "BananaAllOfDisc";
-        hs.add(new CodegenDiscriminator.MappedModel(mn, mn));
-        Assert.assertEquals(cm.discriminator.getMappedModels(), hs);
-
-        // ref oneOf models with discriminator in anyOf in those models
-        modelName = "FruitAnyOfDisc";
-        sc = openAPI.getComponents().getSchemas().get(modelName);
-        cm = codegen.fromModel(modelName, sc);
-        hs = new java.util.LinkedHashSet();
-        mn = "AppleAnyOfDisc";
-        hs.add(new CodegenDiscriminator.MappedModel(mn, mn));
-        mn = "BananaAnyOfDisc";
-        hs.add(new CodegenDiscriminator.MappedModel(mn, mn));
-        Assert.assertEquals(cm.discriminator.getMappedModels(), hs);
-
-        // ref oneOf models with discriminator in oneOf in those models
-        modelName = "FruitOneOfDisc";
-        sc = openAPI.getComponents().getSchemas().get(modelName);
-        cm = codegen.fromModel(modelName, sc);
-        hs = new java.util.LinkedHashSet();
-        mn = "AppleOneOfDisc";
-        hs.add(new CodegenDiscriminator.MappedModel(mn, mn));
-        mn = "BananaOneOfDisc";
-        hs.add(new CodegenDiscriminator.MappedModel(mn, mn));
-        Assert.assertEquals(cm.discriminator.getMappedModels(), hs);
-
-        // ref oneOf models with discriminator in the grandparent schemas of those oneof models
-        modelName = "FruitGrandparentDisc";
-        sc = openAPI.getComponents().getSchemas().get(modelName);
-        cm = codegen.fromModel(modelName, sc);
-        hs = new java.util.LinkedHashSet();
-        mn = "AppleGrandparentDisc";
-        hs.add(new CodegenDiscriminator.MappedModel(mn, mn));
-        mn = "BananaGrandparentDisc";
-        hs.add(new CodegenDiscriminator.MappedModel(mn, mn));
-        Assert.assertEquals(cm.discriminator.getMappedModels(), hs);
-    }
-
-    @Test
-    public void testComposedSchemaMyPetsOneOfDiscriminatorMap() {
-        final OpenAPI openAPI = TestUtils.parseFlattenSpec("src/test/resources/3_0/allOf_composition_discriminator.yaml");
-
-        DefaultCodegen codegen = new DefaultCodegen();
-        codegen.setLegacyDiscriminatorBehavior(false);
-        codegen.setOpenAPI(openAPI);
-
-        String path = "/mypets";
-
-        Operation operation = openAPI.getPaths().get(path).getGet();
-        CodegenOperation codegenOperation = codegen.fromOperation(path, "GET", operation, null);
-        verifyMyPetsDiscriminator(codegenOperation.discriminator);
-
-        Schema pet = openAPI.getComponents().getSchemas().get("MyPets");
-        CodegenModel petModel = codegen.fromModel("MyPets", pet);
-        verifyMyPetsDiscriminator(petModel.discriminator);
-    }
-
-    @Test
-    public void testComposedSchemaAllOfHierarchy(){
-        final OpenAPI openAPI = TestUtils.parseFlattenSpec("src/test/resources/3_0/allOf_composition_discriminator.yaml");
-
-        DefaultCodegen codegen = new DefaultCodegen();
-        codegen.setLegacyDiscriminatorBehavior(false);
-        codegen.setOpenAPI(openAPI);
-
-        Schema pet = openAPI.getComponents().getSchemas().get("Lizard");
-        CodegenModel petModel = codegen.fromModel("Lizard", pet);
-        verifyLizardDiscriminator(petModel.discriminator);
-
-        pet = openAPI.getComponents().getSchemas().get("Reptile");
-        petModel = codegen.fromModel("Reptile", pet);
-        verifyReptileDiscriminator(petModel.discriminator);
-    }
-
-    private void verifyLizardDiscriminator(CodegenDiscriminator discriminator) {
-        CodegenDiscriminator test = new CodegenDiscriminator();
-        String prop = "petType";
-        test.setPropertyName(prop);
-        test.setPropertyBaseName(prop);
-        test.setMapping(null);
-        test.setMappedModels(new HashSet<>());
-        assertEquals(discriminator, test);
-    }
-
-    private void verifyReptileDiscriminator(CodegenDiscriminator discriminator) {
-        CodegenDiscriminator test = new CodegenDiscriminator();
-        String prop = "petType";
-        test.setPropertyName(prop);
-        test.setPropertyBaseName(prop);
-        test.setMapping(null);
-        test.setMappedModels(new HashSet<CodegenDiscriminator.MappedModel>(){{
-            add(new CodegenDiscriminator.MappedModel("Snake", "Snake"));
-            add(new CodegenDiscriminator.MappedModel("Lizard", "Lizard"));
-        }});
-        assertEquals(discriminator, test);
-    }
-
-    private void verifyMyPetsDiscriminator(CodegenDiscriminator discriminator) {
-        CodegenDiscriminator test = new CodegenDiscriminator();
-        String prop = "petType";
-        test.setPropertyName(prop);
-        test.setPropertyBaseName(prop);
-        test.setMapping(null);
-        test.setMappedModels(new HashSet<CodegenDiscriminator.MappedModel>(){{
-            add(new CodegenDiscriminator.MappedModel("Cat", "Cat"));
-            add(new CodegenDiscriminator.MappedModel("Lizard", "Lizard"));
-        }});
-        assertEquals(discriminator, test);
-    }
-
-    public CodegenModel getModel(List<Object> allModels, String modelName) {
-        for (Object obj: allModels) {
-            HashMap<String, Object> hm = (HashMap<String, Object>) obj;
-            CodegenModel cm = (CodegenModel) hm.get("model");
-            if (modelName.equals(cm.name)) {
-                return cm;
-            }
-        }
-        return null;
-    }
-
-    @Test
-    public void verifyXDiscriminatorValue() {
-        final OpenAPI openAPI = TestUtils.parseFlattenSpec("src/test/resources/2_0/x-discriminator-value.yaml");
-        final DefaultCodegen config = new DefaultCodegen();
-        config.setOpenAPI(openAPI);
-
-        String modelName;
-        CodegenDiscriminator discriminator;
-        Schema sc;
-        CodegenModel cm;
-
-        Boolean dryRun = Boolean.TRUE;
-        final DefaultGenerator generator = new DefaultGenerator(dryRun);
-        generator.openAPI = openAPI;
-        generator.config = config;
-        generator.configureGeneratorProperties();
-
-        // for us to check a model's children we need to run generator.generateModels
-        // because children are assigned in config.updateAllModels which is invoked in generator.generateModels
-        List<File> files = new ArrayList<>();
-        List<String> filteredSchemas = ModelUtils.getSchemasUsedOnlyInFormParam(openAPI);
-        List<Object> allModels = new ArrayList<>();
-        generator.generateModels(files, allModels, filteredSchemas);
-
-        // check that the model's children contain the x-discriminator-values
-        modelName = "BaseObj";
-        cm = getModel(allModels, modelName);
-        List<String> excpectedDiscriminatorValues = new ArrayList<>(Arrays.asList("daily", "sub-obj"));
-        ArrayList<String> xDiscriminatorValues = new ArrayList<>();
-        for (CodegenModel child: cm.children) {
-            xDiscriminatorValues.add((String) child.vendorExtensions.get("x-discriminator-value"));
-        }
-        assertEquals(xDiscriminatorValues, excpectedDiscriminatorValues);
-
-        // check that the discriminator's MappedModels also contains the x-discriminator-values
-        discriminator = new CodegenDiscriminator();
-        String prop = "object_type";
-        discriminator.setPropertyName(config.toVarName(prop));
-        discriminator.setPropertyBaseName(prop);
-        discriminator.setMapping(null);
-        discriminator.setMappedModels(new HashSet<CodegenDiscriminator.MappedModel>(){{
-            add(new CodegenDiscriminator.MappedModel("DailySubObj", "DailySubObj"));
-            add(new CodegenDiscriminator.MappedModel("SubObj", "SubObj"));
-            add(new CodegenDiscriminator.MappedModel("daily", "DailySubObj"));
-            add(new CodegenDiscriminator.MappedModel("sub-obj", "SubObj"));
-        }});
-        assertEquals(cm.discriminator, discriminator);
-    }
-
 
     @Test
     public void testAllOfSingleRefNoOwnProps() {
