/*
 * Copyright 2018 OpenAPI-Generator Contributors (https://openapi-generator.tech)
 * Copyright 2018 SmartBear Software
 *
 * Licensed under the Apache License, Version 2.0 (the "License");
 * you may not use this file except in compliance with the License.
 * You may obtain a copy of the License at
 *
 *     https://www.apache.org/licenses/LICENSE-2.0
 *
 * Unless required by applicable law or agreed to in writing, software
 * distributed under the License is distributed on an "AS IS" BASIS,
 * WITHOUT WARRANTIES OR CONDITIONS OF ANY KIND, either express or implied.
 * See the License for the specific language governing permissions and
 * limitations under the License.
 */

package org.openapitools.codegen;

import com.google.common.collect.Sets;
import com.samskivert.mustache.Mustache.Lambda;

import io.swagger.parser.OpenAPIParser;
import io.swagger.v3.oas.models.Components;
import io.swagger.v3.oas.models.OpenAPI;
import io.swagger.v3.oas.models.Operation;
import io.swagger.v3.oas.models.PathItem;
import io.swagger.v3.oas.models.headers.Header;
import io.swagger.v3.oas.models.media.*;
import io.swagger.v3.oas.models.parameters.QueryParameter;
import io.swagger.v3.oas.models.parameters.RequestBody;
import io.swagger.v3.oas.models.responses.ApiResponse;
import io.swagger.v3.oas.models.responses.ApiResponses;
import io.swagger.v3.parser.core.models.ParseOptions;

import org.openapitools.codegen.languages.JavaClientCodegen;
import org.openapitools.codegen.templating.mustache.CamelCaseLambda;
import org.openapitools.codegen.templating.mustache.IndentedLambda;
import org.openapitools.codegen.templating.mustache.LowercaseLambda;
import org.openapitools.codegen.templating.mustache.TitlecaseLambda;
import org.openapitools.codegen.templating.mustache.UppercaseLambda;
import org.openapitools.codegen.utils.ModelUtils;
import org.testng.Assert;
import org.testng.annotations.Test;

import java.io.File;
import java.util.*;
import java.util.stream.Collectors;

import static org.testng.Assert.*;


public class DefaultCodegenTest {

    @Test
    public void testHasBodyParameter() {
        final Schema refSchema = new Schema<>().$ref("#/components/schemas/Pet");
        Operation pingOperation = new Operation()
                .responses(
                        new ApiResponses().addApiResponse("204", new ApiResponse()
                                .description("Ok response")));
        Operation createOperation = new Operation()
                .requestBody(new RequestBody()
                        .content(new Content().addMediaType("application/json",
                                new MediaType().schema(refSchema))))
                .responses(
                        new ApiResponses().addApiResponse("201", new ApiResponse()
                                .description("Created response")));
        OpenAPI openAPI = new OpenAPI();
        openAPI.setComponents(new Components());
        openAPI.getComponents().addSchemas("Pet", new ObjectSchema());

        final DefaultCodegen codegen = new DefaultCodegen();

        Assert.assertEquals(codegen.hasBodyParameter(openAPI, pingOperation), false);
        Assert.assertEquals(codegen.hasBodyParameter(openAPI, createOperation), true);
    }

    @Test(expectedExceptions = RuntimeException.class)
    public void testParameterEmptyDescription() {
        DefaultCodegen codegen = new DefaultCodegen();

        codegen.fromRequestBody(null, new HashSet<>(), null);
    }

    @Test
    public void testGetConsumesInfoAndGetProducesInfo() throws Exception {
        final Schema refSchema = new Schema<>().$ref("#/components/schemas/Pet");
        OpenAPI openAPI = new OpenAPI();
        openAPI.setComponents(new Components());
        openAPI.getComponents().addSchemas("Pet", new ObjectSchema());
        openAPI.getComponents().addRequestBodies("MyRequestBody", new RequestBody()
                .content(new Content().addMediaType("application/json",
                        new MediaType().schema(refSchema))));
        openAPI.getComponents().addResponses("MyResponse", new ApiResponse()
                .description("Ok response")
                .content(new Content().addMediaType("application/xml",
                        new MediaType().schema(refSchema))));

        Operation createOperation = new Operation()
                .requestBody(new RequestBody()
                        .content(new Content()
                                .addMediaType("application/json", new MediaType().schema(refSchema))
                                .addMediaType("application/xml", new MediaType().schema(refSchema))
                        ))
                .responses(
                        new ApiResponses().addApiResponse("201", new ApiResponse()
                                .description("Created response")));
        Set<String> createConsumesInfo = DefaultCodegen.getConsumesInfo(openAPI, createOperation);
        Assert.assertEquals(createConsumesInfo.size(), 2);
        Assert.assertTrue(createConsumesInfo.contains("application/json"), "contains 'application/json'");
        Assert.assertTrue(createConsumesInfo.contains("application/xml"), "contains 'application/xml'");
        Set<String> createProducesInfo = DefaultCodegen.getProducesInfo(openAPI, createOperation);
        Assert.assertEquals(createProducesInfo.size(), 0);
        final DefaultCodegen codegen = new DefaultCodegen();
        codegen.setOpenAPI(openAPI);
        CodegenOperation coCreate = codegen.fromOperation("somepath", "post", createOperation, null);
        Assert.assertTrue(coCreate.hasConsumes);
        Assert.assertEquals(coCreate.consumes.size(), 2);
        Assert.assertFalse(coCreate.hasProduces);

        Operation updateOperationWithRef = new Operation()
                .requestBody(new RequestBody().$ref("#/components/requestBodies/MyRequestBody"))
                .responses(new ApiResponses().addApiResponse("201", new ApiResponse().$ref("#/components/responses/MyResponse")));
        Set<String> updateConsumesInfo = DefaultCodegen.getConsumesInfo(openAPI, updateOperationWithRef);
        Assert.assertEquals(updateConsumesInfo.size(), 1);
        Assert.assertTrue(updateConsumesInfo.contains("application/json"), "contains 'application/json'");
        Set<String> updateProducesInfo = DefaultCodegen.getProducesInfo(openAPI, updateOperationWithRef);
        Assert.assertEquals(updateProducesInfo.size(), 1);
        Assert.assertTrue(updateProducesInfo.contains("application/xml"), "contains 'application/xml'");

        CodegenOperation coUpdate = codegen.fromOperation("somepath", "post", updateOperationWithRef, null);
        Assert.assertTrue(coUpdate.hasConsumes);
        Assert.assertEquals(coUpdate.consumes.size(), 1);
        Assert.assertEquals(coUpdate.consumes.get(0).get("mediaType"), "application/json");
        Assert.assertTrue(coUpdate.hasProduces);
        Assert.assertEquals(coUpdate.produces.size(), 1);
        Assert.assertEquals(coUpdate.produces.get(0).get("mediaType"), "application/xml");
    }

    @Test
    public void testGetProducesInfo() throws Exception {
        final OpenAPI openAPI = TestUtils.parseFlattenSpec("src/test/resources/3_0/produces.yaml");
        final DefaultCodegen codegen = new DefaultCodegen();
        codegen.setOpenAPI(openAPI);

        Operation textOperation = openAPI.getPaths().get("/ping/text").getGet();
        CodegenOperation coText = codegen.fromOperation("/ping/text", "get", textOperation, null);
        Assert.assertTrue(coText.hasProduces);
        Assert.assertEquals(coText.produces.size(), 1);
        Assert.assertEquals(coText.produces.get(0).get("mediaType"), "text/plain");

        Operation jsonOperation = openAPI.getPaths().get("/ping/json").getGet();
        CodegenOperation coJson = codegen.fromOperation("/ping/json", "get", jsonOperation, null);
        Assert.assertTrue(coJson.hasProduces);
        Assert.assertEquals(coJson.produces.size(), 1);
        Assert.assertEquals(coJson.produces.get(0).get("mediaType"), "application/json");

        Operation issue443Operation = openAPI.getPaths().get("/other/issue443").getGet();
        CodegenOperation coIssue443 = codegen.fromOperation("/other/issue443", "get", issue443Operation, null);
        Assert.assertTrue(coIssue443.hasProduces);
        Assert.assertEquals(coIssue443.produces.size(), 2);
        Assert.assertEquals(coIssue443.produces.get(0).get("mediaType"), "application/json");
        Assert.assertEquals(coIssue443.produces.get(0).get("hasMore"), "true");
        Assert.assertEquals(coIssue443.produces.get(1).get("mediaType"), "application/text");
        Assert.assertEquals(coIssue443.produces.get(1).get("hasMore"), null);
    }

    @Test
    public void testInitialConfigValues() throws Exception {
        final DefaultCodegen codegen = new DefaultCodegen();
        codegen.processOpts();

        Assert.assertEquals(codegen.additionalProperties().get(CodegenConstants.HIDE_GENERATION_TIMESTAMP), Boolean.TRUE);
        Assert.assertEquals(codegen.isHideGenerationTimestamp(), true);
    }

    @Test
    public void testSettersForConfigValues() throws Exception {
        final DefaultCodegen codegen = new DefaultCodegen();
        codegen.setHideGenerationTimestamp(false);
        codegen.processOpts();

        Assert.assertEquals(codegen.additionalProperties().get(CodegenConstants.HIDE_GENERATION_TIMESTAMP), Boolean.FALSE);
        Assert.assertEquals(codegen.isHideGenerationTimestamp(), false);
    }

    @Test
    public void testAdditionalPropertiesPutForConfigValues() throws Exception {
        final DefaultCodegen codegen = new DefaultCodegen();
        codegen.additionalProperties().put(CodegenConstants.HIDE_GENERATION_TIMESTAMP, false);
        codegen.processOpts();

        Assert.assertEquals(codegen.additionalProperties().get(CodegenConstants.HIDE_GENERATION_TIMESTAMP), Boolean.FALSE);
        Assert.assertEquals(codegen.isHideGenerationTimestamp(), false);
    }

    @Test
    public void testArraySchemaIsNotIncluedInAliases() throws Exception {
        final DefaultCodegen codegen = new DefaultCodegen();
        Map<String, Schema> schemas = new HashMap<String, Schema>() {
            {
                put("ArraySchemaTest", new ArraySchema());
            }

        };

        Map<String, String> aliases = codegen.getAllAliases(schemas);

        Assert.assertEquals(aliases.size(), 0);
    }

    @Test
    public void testFormParameterHasDefaultValue() {
        final OpenAPI openAPI = TestUtils.parseFlattenSpec("src/test/resources/2_0/petstore-with-fake-endpoints-models-for-testing.yaml");
        final DefaultCodegen codegen = new DefaultCodegen();
        codegen.setOpenAPI(openAPI);

        Schema requestBodySchema = ModelUtils.getSchemaFromRequestBody(openAPI.getPaths().get("/fake").getGet().getRequestBody());
        CodegenParameter codegenParameter = codegen.fromFormProperty("enum_form_string", (Schema) requestBodySchema.getProperties().get("enum_form_string"), new HashSet<String>());

        Assert.assertEquals(codegenParameter.defaultValue, "-efg");
    }

    @Test
    public void testEnsureNoDuplicateProduces() {
        final OpenAPI openAPI = TestUtils.parseFlattenSpec("src/test/resources/3_0/two-responses.yaml");
        final DefaultCodegen codegen = new DefaultCodegen();
        codegen.setOpenAPI(openAPI);

        Operation operation = openAPI.getPaths().get("/test").getGet();
        CodegenOperation co = codegen.fromOperation("/test", "get", operation, null);

        Assert.assertEquals(co.produces.size(), 1);
        Assert.assertEquals(co.produces.get(0).get("mediaType"), "application/json");
    }

    @Test
    public void testConsistentParameterNameAfterUniquenessRename() throws Exception {
        OpenAPI openAPI = TestUtils.createOpenAPI();
        Operation operation = new Operation()
                .operationId("opId")
                .addParametersItem(new QueryParameter().name("myparam").schema(new StringSchema()))
                .addParametersItem(new QueryParameter().name("myparam").schema(new StringSchema()))
                .responses(new ApiResponses().addApiResponse("200", new ApiResponse().description("OK")));

        DefaultCodegen codegen = new DefaultCodegen();
        codegen.setOpenAPI(openAPI);
        CodegenOperation co = codegen.fromOperation("/some/path", "get", operation, null);
        Assert.assertEquals(co.path, "/some/path");
        Assert.assertEquals(co.allParams.size(), 2);
        List<String> allParamsNames = co.allParams.stream().map(p -> p.paramName).collect(Collectors.toList());
        Assert.assertTrue(allParamsNames.contains("myparam"));
        Assert.assertTrue(allParamsNames.contains("myparam2"));
        List<String> queryParamsNames = co.queryParams.stream().map(p -> p.paramName).collect(Collectors.toList());
        Assert.assertTrue(queryParamsNames.contains("myparam"));
        Assert.assertTrue(queryParamsNames.contains("myparam2"));
    }

    @Test
    public void testGetSchemaTypeWithComposedSchemaWithOneOf() {
        final OpenAPI openAPI = TestUtils.parseFlattenSpec("src/test/resources/3_0/composed-oneof.yaml");
        final DefaultCodegen codegen = new DefaultCodegen();

        Operation operation = openAPI.getPaths().get("/state").getPost();
        Schema schema = ModelUtils.getSchemaFromRequestBody(operation.getRequestBody());
        String type = codegen.getSchemaType(schema);

        Assert.assertNotNull(type);
        Assert.assertEquals(type, "oneOf<ObjA,ObjB>");
    }

    @Test
    public void testComposedSchemaOneOfWithProperties() {
        final OpenAPI openAPI = TestUtils.parseFlattenSpec("src/test/resources/3_0/oneOf.yaml");
        final DefaultCodegen codegen = new DefaultCodegen();

        final Schema schema = openAPI.getComponents().getSchemas().get("fruit");
        codegen.setOpenAPI(openAPI);
        CodegenModel fruit = codegen.fromModel("Fruit", schema);

        Set<String> oneOf = new TreeSet<String>();
        oneOf.add("Apple");
        oneOf.add("Banana");
        Assert.assertEquals(fruit.oneOf, oneOf);
        Assert.assertEquals(fruit.optionalVars.size(), 3);
        Assert.assertEquals(fruit.vars.size(), 3);
        // make sure that fruit has the property color
        boolean colorSeen = false;
        for (CodegenProperty cp : fruit.vars) {
            if (cp.name.equals("color")) {
                colorSeen = true;
                break;
            }
        }
        Assert.assertTrue(colorSeen);
        colorSeen = false;
        for (CodegenProperty cp : fruit.optionalVars) {
            if (cp.name.equals("color")) {
                colorSeen = true;
                break;
            }
        }
        Assert.assertTrue(colorSeen);
    }


    @Test
    public void testEscapeText() {
        final DefaultCodegen codegen = new DefaultCodegen();

        Assert.assertEquals(codegen.escapeText("\n"), " ");
        Assert.assertEquals(codegen.escapeText("\r"), " ");
        Assert.assertEquals(codegen.escapeText("\t"), " ");
        Assert.assertEquals(codegen.escapeText("\\"), "\\\\");
        Assert.assertEquals(codegen.escapeText("\""), "\\\"");
        Assert.assertEquals(codegen.escapeText("\\/"), "/");
    }

    @Test
    public void testEscapeTextWhileAllowingNewLines() {
        final DefaultCodegen codegen = new DefaultCodegen();

        // allow new lines
        Assert.assertEquals(codegen.escapeTextWhileAllowingNewLines("\n"), "\n");
        Assert.assertEquals(codegen.escapeTextWhileAllowingNewLines("\r"), "\r");

        // escape other special characters
        Assert.assertEquals(codegen.escapeTextWhileAllowingNewLines("\t"), " ");
        Assert.assertEquals(codegen.escapeTextWhileAllowingNewLines("\\"), "\\\\");
        Assert.assertEquals(codegen.escapeTextWhileAllowingNewLines("\""), "\\\"");
        Assert.assertEquals(codegen.escapeTextWhileAllowingNewLines("\\/"), "/");
    }

    @Test
    public void updateCodegenPropertyEnum() {
        final DefaultCodegen codegen = new DefaultCodegen();
        CodegenProperty array = codegenPropertyWithArrayOfIntegerValues();

        codegen.updateCodegenPropertyEnum(array);

        List<Map<String, Object>> enumVars = (List<Map<String, Object>>) array.getItems().getAllowableValues().get("enumVars");
        Assert.assertNotNull(enumVars);
        Map<String, Object> testedEnumVar = enumVars.get(0);
        Assert.assertNotNull(testedEnumVar);
        Assert.assertEquals(testedEnumVar.getOrDefault("name", ""), "_1");
        Assert.assertEquals(testedEnumVar.getOrDefault("value", ""), "\"1\"");
        Assert.assertEquals(testedEnumVar.getOrDefault("isString", ""), false);
    }

    @Test
    public void updateCodegenPropertyEnumWithExtention() {
        {
            CodegenProperty enumProperty = codegenPropertyWithXEnumVarName(Arrays.asList("dog", "cat"), Arrays.asList("DOGVAR", "CATVAR"));
            (new DefaultCodegen()).updateCodegenPropertyEnum(enumProperty);
            List<Map<String, Object>> enumVars = (List<Map<String, Object>>) enumProperty.getAllowableValues().get("enumVars");
            Assert.assertNotNull(enumVars);
            Assert.assertNotNull(enumVars.get(0));
            Assert.assertEquals(enumVars.get(0).getOrDefault("name", ""), "DOGVAR");
            Assert.assertEquals(enumVars.get(0).getOrDefault("value", ""), "\"dog\"");
            Assert.assertNotNull(enumVars.get(1));
            Assert.assertEquals(enumVars.get(1).getOrDefault("name", ""), "CATVAR");
            Assert.assertEquals(enumVars.get(1).getOrDefault("value", ""), "\"cat\"");
        }
        {
            CodegenProperty enumProperty = codegenPropertyWithXEnumVarName(Arrays.asList("1", "2"), Arrays.asList("ONE", "TWO"));
            (new DefaultCodegen()).updateCodegenPropertyEnum(enumProperty);
            List<Map<String, Object>> enumVars = (List<Map<String, Object>>) enumProperty.getAllowableValues().get("enumVars");
            Assert.assertEquals(enumVars.get(0).getOrDefault("name", ""), "ONE");
            Assert.assertEquals(enumVars.get(0).getOrDefault("value", ""), "\"1\"");
            Assert.assertEquals(enumVars.get(1).getOrDefault("name", ""), "TWO");
            Assert.assertEquals(enumVars.get(1).getOrDefault("value", ""), "\"2\"");
        }
        {
            CodegenProperty enumProperty = codegenPropertyWithXEnumVarName(Arrays.asList("a", "b", "c", "d"), Arrays.asList("FOO", "BAR"));
            (new DefaultCodegen()).updateCodegenPropertyEnum(enumProperty);
            List<Map<String, Object>> enumVars = (List<Map<String, Object>>) enumProperty.getAllowableValues().get("enumVars");
            Assert.assertEquals(enumVars.get(0).getOrDefault("name", ""), "FOO");
            Assert.assertEquals(enumVars.get(1).getOrDefault("name", ""), "BAR");
            Assert.assertEquals(enumVars.get(2).getOrDefault("name", ""), "C");
            Assert.assertEquals(enumVars.get(3).getOrDefault("name", ""), "D");
        }
        {
            CodegenProperty enumProperty = codegenPropertyWithXEnumVarName(Arrays.asList("a", "b"), Arrays.asList("FOO", "BAR", "BAZ"));
            (new DefaultCodegen()).updateCodegenPropertyEnum(enumProperty);
            List<Map<String, Object>> enumVars = (List<Map<String, Object>>) enumProperty.getAllowableValues().get("enumVars");
            Assert.assertEquals(enumVars.get(0).getOrDefault("name", ""), "FOO");
            Assert.assertEquals(enumVars.get(1).getOrDefault("name", ""), "BAR");
            Assert.assertEquals(enumVars.size(), 2);
        }
    }

    @Test
    public void updateCodegenPropertyEnumWithPrefixRemoved() {
        final DefaultCodegen codegen = new DefaultCodegen();
        CodegenProperty enumProperty = codegenProperty(Arrays.asList("animal_dog", "animal_cat"));

        codegen.updateCodegenPropertyEnum(enumProperty);

        List<Map<String, Object>> enumVars = (List<Map<String, Object>>) enumProperty.getItems().getAllowableValues().get("enumVars");
        Assert.assertNotNull(enumVars);
        Assert.assertNotNull(enumVars.get(0));
        Assert.assertEquals(enumVars.get(0).getOrDefault("name", ""), "DOG");
        Assert.assertEquals(enumVars.get(0).getOrDefault("value", ""), "\"animal_dog\"");
        Assert.assertNotNull(enumVars.get(1));
        Assert.assertEquals(enumVars.get(1).getOrDefault("name", ""), "CAT");
        Assert.assertEquals(enumVars.get(1).getOrDefault("value", ""), "\"animal_cat\"");
    }

    @Test
    public void updateCodegenPropertyEnumWithoutPrefixRemoved() {
        final DefaultCodegen codegen = new DefaultCodegen();
        codegen.setRemoveEnumValuePrefix(false);

        CodegenProperty enumProperty = codegenProperty(Arrays.asList("animal_dog", "animal_cat"));

        codegen.updateCodegenPropertyEnum(enumProperty);

        List<Map<String, Object>> enumVars = (List<Map<String, Object>>) enumProperty.getItems().getAllowableValues().get("enumVars");
        Assert.assertNotNull(enumVars);
        Assert.assertNotNull(enumVars.get(0));
        Assert.assertEquals(enumVars.get(0).getOrDefault("name", ""), "ANIMAL_DOG");
        Assert.assertEquals(enumVars.get(0).getOrDefault("value", ""), "\"animal_dog\"");
        Assert.assertNotNull(enumVars.get(1));
        Assert.assertEquals(enumVars.get(1).getOrDefault("name", ""), "ANIMAL_CAT");
        Assert.assertEquals(enumVars.get(1).getOrDefault("value", ""), "\"animal_cat\"");
    }

    @Test
    public void postProcessModelsEnumWithPrefixRemoved() {
        final DefaultCodegen codegen = new DefaultCodegen();
        Map<String, Object> objs = codegenModel(Arrays.asList("animal_dog", "animal_cat"));
        CodegenModel cm = (CodegenModel) ((Map<String, Object>) ((List<Object>) objs.get("models")).get(0)).get("model");

        codegen.postProcessModelsEnum(objs);

        List<Map<String, Object>> enumVars = (List<Map<String, Object>>) cm.getAllowableValues().get("enumVars");
        Assert.assertNotNull(enumVars);
        Assert.assertNotNull(enumVars.get(0));
        Assert.assertEquals(enumVars.get(0).getOrDefault("name", ""), "DOG");
        Assert.assertEquals(enumVars.get(0).getOrDefault("value", ""), "\"animal_dog\"");
        Assert.assertNotNull(enumVars.get(1));
        Assert.assertEquals(enumVars.get(1).getOrDefault("name", ""), "CAT");
        Assert.assertEquals(enumVars.get(1).getOrDefault("value", ""), "\"animal_cat\"");
    }

    @Test
    public void postProcessModelsEnumWithoutPrefixRemoved() {
        final DefaultCodegen codegen = new DefaultCodegen();
        codegen.setRemoveEnumValuePrefix(false);
        Map<String, Object> objs = codegenModel(Arrays.asList("animal_dog", "animal_cat"));
        CodegenModel cm = (CodegenModel) ((Map<String, Object>) ((List<Object>) objs.get("models")).get(0)).get("model");

        codegen.postProcessModelsEnum(objs);

        List<Map<String, Object>> enumVars = (List<Map<String, Object>>) cm.getAllowableValues().get("enumVars");
        Assert.assertNotNull(enumVars);
        Assert.assertNotNull(enumVars.get(0));
        Assert.assertEquals(enumVars.get(0).getOrDefault("name", ""), "ANIMAL_DOG");
        Assert.assertEquals(enumVars.get(0).getOrDefault("value", ""), "\"animal_dog\"");
        Assert.assertNotNull(enumVars.get(1));
        Assert.assertEquals(enumVars.get(1).getOrDefault("name", ""), "ANIMAL_CAT");
        Assert.assertEquals(enumVars.get(1).getOrDefault("value", ""), "\"animal_cat\"");
    }

    @Test
    public void postProcessModelsEnumWithExtention() {
        final DefaultCodegen codegen = new DefaultCodegen();
        Map<String, Object> objs = codegenModelWithXEnumVarName();
        CodegenModel cm = (CodegenModel) ((Map<String, Object>) ((List<Object>) objs.get("models")).get(0)).get("model");

        codegen.postProcessModelsEnum(objs);

        List<Map<String, Object>> enumVars = (List<Map<String, Object>>) cm.getAllowableValues().get("enumVars");
        Assert.assertNotNull(enumVars);
        Assert.assertNotNull(enumVars.get(0));
        Assert.assertEquals(enumVars.get(0).getOrDefault("name", ""), "DOGVAR");
        Assert.assertEquals(enumVars.get(0).getOrDefault("value", ""), "\"dog\"");
        Assert.assertEquals(enumVars.get(0).getOrDefault("enumDescription", ""), "This is a dog");
        Assert.assertNotNull(enumVars.get(1));
        Assert.assertEquals(enumVars.get(1).getOrDefault("name", ""), "CATVAR");
        Assert.assertEquals(enumVars.get(1).getOrDefault("value", ""), "\"cat\"");
        Assert.assertEquals(enumVars.get(1).getOrDefault("enumDescription", ""), "This is a cat");
    }

    @Test
    public void testExample1() {
        final OpenAPI openAPI = TestUtils.parseFlattenSpec("src/test/resources/3_0/examples.yaml");
        final DefaultCodegen codegen = new DefaultCodegen();

        Operation operation = openAPI.getPaths().get("/example1/singular").getGet();
        CodegenParameter codegenParameter = CodegenModelFactory.newInstance(CodegenModelType.PARAMETER);
        codegen.setParameterExampleValue(codegenParameter, operation.getParameters().get(0));

        Assert.assertEquals(codegenParameter.example, "example1 value");

        Operation operation2 = openAPI.getPaths().get("/example1/plural").getGet();
        CodegenParameter codegenParameter2 = CodegenModelFactory.newInstance(CodegenModelType.PARAMETER);
        codegen.setParameterExampleValue(codegenParameter2, operation2.getParameters().get(0));

        Assert.assertEquals(codegenParameter2.example, "An example1 value");
    }

    @Test
    public void testExample2() {
        final OpenAPI openAPI = TestUtils.parseFlattenSpec("src/test/resources/3_0/examples.yaml");
        final DefaultCodegen codegen = new DefaultCodegen();

        Operation operation = openAPI.getPaths().get("/example2/singular").getGet();
        CodegenParameter codegenParameter = CodegenModelFactory.newInstance(CodegenModelType.PARAMETER);
        codegen.setParameterExampleValue(codegenParameter, operation.getParameters().get(0));

        Assert.assertEquals(codegenParameter.example, "example2 value");
    }

    @Test
    public void testExample3() {
        final OpenAPI openAPI = TestUtils.parseFlattenSpec("src/test/resources/3_0/examples.yaml");
        final DefaultCodegen codegen = new DefaultCodegen();

        Operation operation = openAPI.getPaths().get("/example3/singular").getGet();
        CodegenParameter codegenParameter = CodegenModelFactory.newInstance(CodegenModelType.PARAMETER);
        codegen.setParameterExampleValue(codegenParameter, operation.getParameters().get(0));

        Assert.assertEquals(codegenParameter.example, "example3: parameter value");

        Operation operation2 = openAPI.getPaths().get("/example3/plural").getGet();
        CodegenParameter codegenParameter2 = CodegenModelFactory.newInstance(CodegenModelType.PARAMETER);
        codegen.setParameterExampleValue(codegenParameter2, operation2.getParameters().get(0));

        Assert.assertEquals(codegenParameter2.example, "example3: parameter value");
    }

    @Test
    public void testExample4() {
        final OpenAPI openAPI = TestUtils.parseFlattenSpec("src/test/resources/3_0/examples.yaml");
        final DefaultCodegen codegen = new DefaultCodegen();

        Operation operation = openAPI.getPaths().get("/example4/singular").getPost();
        CodegenParameter codegenParameter = CodegenModelFactory.newInstance(CodegenModelType.PARAMETER);
        codegen.setParameterExampleValue(codegenParameter, operation.getRequestBody());

        Assert.assertEquals(codegenParameter.example, "example4 value");

        Operation operation2 = openAPI.getPaths().get("/example4/plural").getPost();
        CodegenParameter codegenParameter2 = CodegenModelFactory.newInstance(CodegenModelType.PARAMETER);
        codegen.setParameterExampleValue(codegenParameter2, operation2.getRequestBody());

        Assert.assertEquals(codegenParameter2.example, "An example4 value");
    }

    @Test
    public void testDiscriminator() {
        final OpenAPI openAPI = TestUtils.parseFlattenSpec("src/test/resources/2_0/petstore-with-fake-endpoints-models-for-testing.yaml");
        DefaultCodegen codegen = new DefaultCodegen();

        Schema animal = openAPI.getComponents().getSchemas().get("Animal");
        codegen.setOpenAPI(openAPI);
        CodegenModel animalModel = codegen.fromModel("Animal", animal);
        CodegenDiscriminator discriminator = animalModel.getDiscriminator();
        CodegenDiscriminator test = new CodegenDiscriminator();
        test.setPropertyName("className");
        test.setPropertyBaseName("className");
        test.getMappedModels().add(new CodegenDiscriminator.MappedModel("Dog", "Dog"));
        test.getMappedModels().add(new CodegenDiscriminator.MappedModel("Cat", "Cat"));
        test.getMappedModels().add(new CodegenDiscriminator.MappedModel("BigCat", "BigCat"));
        Assert.assertEquals(discriminator, test);
    }

    @Test
    public void testDiscriminatorWithCustomMapping() {
        final OpenAPI openAPI = TestUtils.parseFlattenSpec("src/test/resources/3_0/allOf.yaml");
        DefaultCodegen codegen = new DefaultCodegen();
        codegen.setDiscriminatorExplicitMappingVerbose(true);
        codegen.setOpenAPI(openAPI);

        String path = "/person/display/{personId}";
        Operation operation = openAPI.getPaths().get(path).getGet();
        CodegenOperation codegenOperation = codegen.fromOperation(path, "GET", operation, null);
        verifyPersonDiscriminator(codegenOperation.discriminator);

        Schema person = openAPI.getComponents().getSchemas().get("Person");
        codegen.setOpenAPI(openAPI);
        CodegenModel personModel = codegen.fromModel("Person", person);
        verifyPersonDiscriminator(personModel.discriminator);
    }

    @Test
    public void testParentName() {
        final OpenAPI openAPI = TestUtils.parseFlattenSpec("src/test/resources/3_0/allOf.yaml");
        DefaultCodegen codegen = new DefaultCodegen();

        Schema child = openAPI.getComponents().getSchemas().get("Child");
        codegen.setOpenAPI(openAPI);
        CodegenModel childModel = codegen.fromModel("Child", child);
        Assert.assertEquals(childModel.parentSchema, "Person");
    }

    @Test
    public void testAllOfRequired() {
        final OpenAPI openAPI = TestUtils.parseFlattenSpec("src/test/resources/3_0/allOf-required.yaml");
        DefaultCodegen codegen = new DefaultCodegen();

        Schema child = openAPI.getComponents().getSchemas().get("clubForCreation");
        codegen.setOpenAPI(openAPI);
        CodegenModel childModel = codegen.fromModel("clubForCreation", child);
        Assert.assertEquals(getRequiredVars(childModel), Collections.singletonList("name"));
    }

    @Test
<<<<<<< HEAD
=======
    public void testAllOfSingleAndDoubleRefWithOwnPropsNoDiscriminator() {
        final OpenAPI openAPI = TestUtils.parseFlattenSpec("src/test/resources/3_0/allOf_composition.yaml");
        final DefaultCodegen codegen = new CodegenWithMultipleInheritance();

        codegen.setOpenAPI(openAPI);

        Schema supermanSchema = openAPI.getComponents().getSchemas().get("SuperMan");
        CodegenModel supermanModel = codegen.fromModel("SuperMan", supermanSchema);
        Assert.assertEquals(supermanModel.parent, null);
        Assert.assertEquals(supermanModel.allParents, null);

        Schema superboySchema = openAPI.getComponents().getSchemas().get("SuperBoy");
        CodegenModel superboyModel = codegen.fromModel("SuperBoy", superboySchema);
        Assert.assertEquals(superboyModel.parent, null);
        Assert.assertEquals(superboyModel.allParents, null);
    }

    @Test
    public void testAllParents() {
        final OpenAPI openAPI = TestUtils.parseFlattenSpec("src/test/resources/3_0/allOfMappingDuplicatedProperties.yaml");
        final DefaultCodegen codegen = new CodegenWithMultipleInheritance();

        codegen.setOpenAPI(openAPI);

        Schema adultSchema = openAPI.getComponents().getSchemas().get("Adult");
        CodegenModel adultModel = codegen.fromModel("Adult", adultSchema);
        Assert.assertEquals(adultModel.parent, "Person");
        Assert.assertEquals(adultModel.allParents, Collections.singletonList("Person"));
    }

    @Test
>>>>>>> 9e7a0ca3
    public void testComposedSchemaAllOfDiscriminatorMap() {
        final OpenAPI openAPI = TestUtils.parseFlattenSpec("src/test/resources/3_0/allOf_composition_discriminator.yaml");
        DefaultCodegen codegen = new DefaultCodegen();
        codegen.setOpenAPI(openAPI);
        codegen.setDiscriminatorExplicitMappingVerbose(true);
        Schema sc;
        String modelName;

        String propertyName = "petType";
        String propertyBaseName = propertyName;
        CodegenDiscriminator emptyMapDisc = new CodegenDiscriminator();
        emptyMapDisc.setPropertyName(propertyName);
        emptyMapDisc.setPropertyBaseName(propertyBaseName);

        // all leaf Schemas have discriminators with PropertyName/BaseName + empty discriminator maps
        List<String> leafModelNames = Arrays.asList("Cat", "Dog", "Lizard", "Snake");
        for (String leafModelName: leafModelNames) {
            Schema leafSc = openAPI.getComponents().getSchemas().get(leafModelName);
            CodegenModel leafCm = codegen.fromModel(leafModelName, leafSc);
            Assert.assertEquals(leafCm.discriminator, emptyMapDisc);
        }

        // the Pet discriminator map contains all animals + Reptile (children + grandchildren)
        CodegenDiscriminator petDisc = new CodegenDiscriminator();
        petDisc.setPropertyName(propertyName);
        petDisc.setPropertyBaseName(propertyBaseName);
        java.util.LinkedHashSet hs = new LinkedHashSet<>();
        for (String leafModelName: leafModelNames) {
            hs.add(new CodegenDiscriminator.MappedModel(leafModelName, codegen.toModelName(leafModelName)));
        }
        hs.add(new CodegenDiscriminator.MappedModel("Reptile", codegen.toModelName("Reptile")));
        petDisc.setMappedModels(hs);
        modelName = "Pet";
        sc = openAPI.getComponents().getSchemas().get(modelName);
        CodegenModel pet = codegen.fromModel(modelName, sc);
        Assert.assertEquals(pet.discriminator, petDisc);

        // the Reptile discriminator contains both reptiles
        List<String> reptileModelNames = Arrays.asList("Lizard", "Snake");
        CodegenDiscriminator reptileDisc = new CodegenDiscriminator();
        reptileDisc.setPropertyName(propertyName);
        reptileDisc.setPropertyBaseName(propertyBaseName);
        hs.clear();
        for (String reptileModelName: reptileModelNames) {
            hs.add(new CodegenDiscriminator.MappedModel(reptileModelName, codegen.toModelName(reptileModelName)));
        }
        reptileDisc.setMappedModels(hs);
        modelName = "Reptile";
        sc = openAPI.getComponents().getSchemas().get(modelName);
        CodegenModel reptile = codegen.fromModel(modelName, sc);
        Assert.assertEquals(reptile.discriminator, reptileDisc);

        // the MyPets discriminator contains Cat and Lizard
        List<String> myPetNames = Arrays.asList("Cat", "Lizard");
        CodegenDiscriminator myPetDisc = new CodegenDiscriminator();
        myPetDisc.setPropertyName(propertyName);
        myPetDisc.setPropertyBaseName(propertyBaseName);
        hs.clear();
        for (String myPetName: myPetNames) {
            hs.add(new CodegenDiscriminator.MappedModel(myPetName, codegen.toModelName(myPetName)));
        }
        myPetDisc.setMappedModels(hs);
        modelName = "MyPets";
        sc = openAPI.getComponents().getSchemas().get(modelName);
        CodegenModel myPets = codegen.fromModel(modelName, sc);
        Assert.assertEquals(myPets.discriminator, myPetDisc);

        // the MyPetsNoDisc discriminator is created because all oneOf classes have the same discriminator
        modelName = "MyPetsNoDisc";
        sc = openAPI.getComponents().getSchemas().get(modelName);
        CodegenModel myPetsNoDisc = codegen.fromModel(modelName, sc);
        Assert.assertEquals(myPetsNoDisc.discriminator, myPetDisc);

        CodegenModel cm;

        // the mapping in b is in A
        modelName = "A";
        sc = openAPI.getComponents().getSchemas().get(modelName);
        cm = codegen.fromModel(modelName, sc);
        hs.clear();
        hs.add(new CodegenDiscriminator.MappedModel("b", codegen.toModelName("B")));
        hs.add(new CodegenDiscriminator.MappedModel("B", codegen.toModelName("B")));
        hs.add(new CodegenDiscriminator.MappedModel("C", codegen.toModelName("C")));
        Assert.assertEquals(cm.discriminator.getMappedModels(), hs);

        // the mapping in b is in B
        modelName = "B";
        sc = openAPI.getComponents().getSchemas().get(modelName);
        cm = codegen.fromModel(modelName, sc);
        hs.clear();
        hs.add(new CodegenDiscriminator.MappedModel("b", codegen.toModelName("B")));
        hs.add(new CodegenDiscriminator.MappedModel("C", codegen.toModelName("C")));

        Assert.assertEquals(cm.discriminator.getMappedModels(), hs);

        // the mapping in b is in C
        modelName = "C";
        sc = openAPI.getComponents().getSchemas().get(modelName);
        cm = codegen.fromModel(modelName, sc);
        hs.clear();
        hs.add(new CodegenDiscriminator.MappedModel("b", codegen.toModelName("B")));
        Assert.assertEquals(cm.discriminator.getMappedModels(), hs);
    }

    @Test
    public void testComposedSchemaAllOfDiscriminatorMapLegacy() {
        final OpenAPI openAPI = TestUtils.parseFlattenSpec("src/test/resources/3_0/allOf_composition_discriminator.yaml");
        DefaultCodegen codegen = new DefaultCodegen();
        // codegen.discriminatorExplicitMappingVerbose remains false in the legacy use case
        codegen.setOpenAPI(openAPI);
        Schema sc;
        String modelName;

        String propertyName = "petType";
        String propertyBaseName = propertyName;
        CodegenDiscriminator emptyMapDisc = new CodegenDiscriminator();
        emptyMapDisc.setPropertyName(propertyName);
        emptyMapDisc.setPropertyBaseName(propertyBaseName);

        // all leaf Schemas have discriminators with PropertyName/BaseName + empty discriminator maps
        List<String> leafModelNames = Arrays.asList("Cat", "Dog", "Lizard", "Snake");
        for (String leafModelName: leafModelNames) {
            Schema leafSc = openAPI.getComponents().getSchemas().get(leafModelName);
            CodegenModel leafCm = codegen.fromModel(leafModelName, leafSc);
            Assert.assertEquals(leafCm.discriminator, null);
        }

        // the Pet discriminator map contains all animals + Reptile (children + grandchildren)
        CodegenDiscriminator petDisc = new CodegenDiscriminator();
        petDisc.setPropertyName(propertyName);
        petDisc.setPropertyBaseName(propertyBaseName);
        java.util.LinkedHashSet hs = new LinkedHashSet<>();
        for (String leafModelName: leafModelNames) {
            hs.add(new CodegenDiscriminator.MappedModel(leafModelName, codegen.toModelName(leafModelName)));
        }
        hs.add(new CodegenDiscriminator.MappedModel("Reptile", codegen.toModelName("Reptile")));
        petDisc.setMappedModels(hs);
        modelName = "Pet";
        sc = openAPI.getComponents().getSchemas().get(modelName);
        CodegenModel pet = codegen.fromModel(modelName, sc);
        Assert.assertEquals(pet.discriminator, petDisc);

        // the Reptile discriminator contains both reptiles
        List<String> reptileModelNames = Arrays.asList("Lizard", "Snake");
        CodegenDiscriminator reptileDisc = new CodegenDiscriminator();
        reptileDisc.setPropertyName(propertyName);
        reptileDisc.setPropertyBaseName(propertyBaseName);
        hs.clear();
        for (String reptileModelName: reptileModelNames) {
            hs.add(new CodegenDiscriminator.MappedModel(reptileModelName, codegen.toModelName(reptileModelName)));
        }
        reptileDisc.setMappedModels(hs);
        modelName = "Reptile";
        sc = openAPI.getComponents().getSchemas().get(modelName);
        CodegenModel reptile = codegen.fromModel(modelName, sc);
        Assert.assertEquals(reptile.discriminator, null);

        // the MyPets discriminator contains Cat and Lizard
        CodegenDiscriminator myPetDisc = new CodegenDiscriminator();
        myPetDisc.setPropertyName(propertyName);
        myPetDisc.setPropertyBaseName(propertyBaseName);
        hs.clear();
        modelName = "MyPets";
        sc = openAPI.getComponents().getSchemas().get(modelName);
        CodegenModel myPets = codegen.fromModel(modelName, sc);
        Assert.assertEquals(myPets.discriminator, myPetDisc);

        // the MyPetsNoDisc discriminator is created because all oneOf classes have the same discriminator
        modelName = "MyPetsNoDisc";
        sc = openAPI.getComponents().getSchemas().get(modelName);
        CodegenModel myPetsNoDisc = codegen.fromModel(modelName, sc);
        Assert.assertEquals(myPetsNoDisc.discriminator, null);

        CodegenModel cm;

        // the mapping in b is in A
        modelName = "A";
        sc = openAPI.getComponents().getSchemas().get(modelName);
        cm = codegen.fromModel(modelName, sc);
        hs.clear();
        hs.add(new CodegenDiscriminator.MappedModel("b", codegen.toModelName("B")));
        Assert.assertEquals(cm.discriminator.getMappedModels(), hs);

        // the mapping in b is in B
        modelName = "B";
        sc = openAPI.getComponents().getSchemas().get(modelName);
        cm = codegen.fromModel(modelName, sc);
        Assert.assertEquals(cm.discriminator, null);

        // the mapping in b is in C
        modelName = "C";
        sc = openAPI.getComponents().getSchemas().get(modelName);
        cm = codegen.fromModel(modelName, sc);
        Assert.assertEquals(cm.discriminator, null);
    }

    @Test
    public void testComposedSchemaOneOfDiscriminatorsInvalid() {
        final OpenAPI openAPI = TestUtils.parseFlattenSpec("src/test/resources/3_0/oneOfDiscriminator.yaml");
        DefaultCodegen codegen = new DefaultCodegen();
        codegen.setDiscriminatorExplicitMappingVerbose(true);
        codegen.setOpenAPI(openAPI);

        HashMap<String, String> hm = new HashMap<>();
        hm.put("ComposedDiscMissingNoProperties", "'ComposedDiscMissingNoProperties' defines discriminator 'fruitType', but the referenced schema 'DiscMissingNoProperties' is incorrect. fruitType is missing from the schema, define it as required and type string");
        hm.put("ComposedDiscMissingFromProperties", "'ComposedDiscMissingFromProperties' defines discriminator 'fruitType', but the referenced schema 'DiscMissingFromProperties' is incorrect. fruitType is missing from the schema, define it as required and type string");
        hm.put("ComposedDiscOptionalTypeCorrect", "'ComposedDiscOptionalTypeCorrect' defines discriminator 'fruitType', but the referenced schema 'DiscOptionalTypeCorrect' is incorrect. invalid optional definition of fruitType, include it in required");
        hm.put("ComposedDiscOptionalTypeIncorrect", "'ComposedDiscOptionalTypeIncorrect' defines discriminator 'fruitType', but the referenced schema 'DiscOptionalTypeIncorrect' is incorrect. invalid type for fruitType, set it to string. invalid optional definition of fruitType, include it in required");
        hm.put("ComposedDiscOptionalTypeInconsistent", "'ComposedDiscOptionalTypeInconsistent' defines discriminator 'fruitType', but the referenced schema 'DiscOptionalTypeIncorrect' is incorrect. invalid type for fruitType, set it to string. invalid optional definition of fruitType, include it in required");
        hm.put("ComposedDiscTypeIncorrect", "'ComposedDiscTypeIncorrect' defines discriminator 'fruitType', but the referenced schema 'DiscTypeIncorrect' is incorrect. invalid type for fruitType, set it to string");
        hm.put("ComposedDiscTypeInconsistent", "'ComposedDiscTypeInconsistent' defines discriminator 'fruitType', but the referenced schema 'DiscTypeIncorrect' is incorrect. invalid type for fruitType, set it to string");
        hm.put("ComposedDiscRequiredInconsistent", "'ComposedDiscRequiredInconsistent' defines discriminator 'fruitType', but the referenced schema 'DiscOptionalTypeCorrect' is incorrect. invalid optional definition of fruitType, include it in required");

        for(Map.Entry<String, String> entry : hm.entrySet()) {
            String modelName = entry.getKey();
            String errorMessageExpected = entry.getValue();

            Schema sc = openAPI.getComponents().getSchemas().get(modelName);

            try {
                codegen.fromModel(modelName, sc);
                Assert.assertTrue(false, "A RuntimeException should have been thrown when processing "+modelName+ " but it was not");
            } catch (RuntimeException re) {
                Assert.assertEquals(re.getMessage(), errorMessageExpected);
            }
        }
    }

    @Test
    public void testComposedSchemaAnyOfDiscriminatorsInvalid() {
        final OpenAPI openAPI = TestUtils.parseFlattenSpec("src/test/resources/3_0/anyOfDiscriminator.yaml");
        DefaultCodegen codegen = new DefaultCodegen();
        codegen.setDiscriminatorExplicitMappingVerbose(true);
        codegen.setOpenAPI(openAPI);

        HashMap<String, String> hm = new HashMap<>();
        hm.put("ComposedDiscMissingNoProperties", "'ComposedDiscMissingNoProperties' defines discriminator 'fruitType', but the referenced schema 'DiscMissingNoProperties' is incorrect. fruitType is missing from the schema, define it as required and type string");
        hm.put("ComposedDiscMissingFromProperties", "'ComposedDiscMissingFromProperties' defines discriminator 'fruitType', but the referenced schema 'DiscMissingFromProperties' is incorrect. fruitType is missing from the schema, define it as required and type string");
        hm.put("ComposedDiscOptionalTypeCorrect", "'ComposedDiscOptionalTypeCorrect' defines discriminator 'fruitType', but the referenced schema 'DiscOptionalTypeCorrect' is incorrect. invalid optional definition of fruitType, include it in required");
        hm.put("ComposedDiscOptionalTypeIncorrect", "'ComposedDiscOptionalTypeIncorrect' defines discriminator 'fruitType', but the referenced schema 'DiscOptionalTypeIncorrect' is incorrect. invalid type for fruitType, set it to string. invalid optional definition of fruitType, include it in required");
        hm.put("ComposedDiscOptionalTypeInconsistent", "'ComposedDiscOptionalTypeInconsistent' defines discriminator 'fruitType', but the referenced schema 'DiscOptionalTypeIncorrect' is incorrect. invalid type for fruitType, set it to string. invalid optional definition of fruitType, include it in required");
        hm.put("ComposedDiscTypeIncorrect", "'ComposedDiscTypeIncorrect' defines discriminator 'fruitType', but the referenced schema 'DiscTypeIncorrect' is incorrect. invalid type for fruitType, set it to string");
        hm.put("ComposedDiscTypeInconsistent", "'ComposedDiscTypeInconsistent' defines discriminator 'fruitType', but the referenced schema 'DiscTypeIncorrect' is incorrect. invalid type for fruitType, set it to string");
        hm.put("ComposedDiscRequiredInconsistent", "'ComposedDiscRequiredInconsistent' defines discriminator 'fruitType', but the referenced schema 'DiscOptionalTypeCorrect' is incorrect. invalid optional definition of fruitType, include it in required");

        for(Map.Entry<String, String> entry : hm.entrySet()) {
            String modelName = entry.getKey();
            String errorMessageExpected = entry.getValue();

            Schema sc = openAPI.getComponents().getSchemas().get(modelName);

            try {
                codegen.fromModel(modelName, sc);
                Assert.assertTrue(false, "A RuntimeException should have been thrown when processing "+modelName+ " but it was not");
            } catch (RuntimeException re) {
                Assert.assertEquals(re.getMessage(), errorMessageExpected);
            }
        }
    }

    @Test
    public void testComposedSchemaAnyOfDiscriminatorMap() {
        final OpenAPI openAPI = TestUtils.parseFlattenSpec("src/test/resources/3_0/anyOfDiscriminator.yaml");
        DefaultCodegen codegen = new DefaultCodegen();
        codegen.setDiscriminatorExplicitMappingVerbose(true);
        codegen.setOpenAPI(openAPI);

        String modelName;
        Schema sc;
        CodegenModel cm;
        java.util.LinkedHashSet hs;
        String mn;

        // inline anyOf models work because the inline schemas are turned into $refs
        modelName = "FruitInlineDisc";
        sc = openAPI.getComponents().getSchemas().get(modelName);
        cm = codegen.fromModel(modelName, sc);
        hs = new java.util.LinkedHashSet();
        mn = "FruitInlineDisc_anyOf";
        hs.add(new CodegenDiscriminator.MappedModel(mn, codegen.toModelName(mn)));
        mn = "FruitInlineDisc_anyOf_1";
        hs.add(new CodegenDiscriminator.MappedModel(mn, codegen.toModelName(mn)));
        Assert.assertEquals(cm.discriminator.getMappedModels(), hs);

        // inline anyOf with inline anyOf model doesn't work because we have null $refs and we throw an exception
        final String fmodelName = "FruitInlineInlineDisc";
        final Schema fsc = openAPI.getComponents().getSchemas().get(fmodelName);
        Assert.assertThrows(() -> codegen.fromModel(fmodelName, fsc));

        // ref anyOf models with discriminator in properties in those models
        modelName = "FruitReqDisc";
        sc = openAPI.getComponents().getSchemas().get(modelName);
        cm = codegen.fromModel(modelName, sc);
        hs = new java.util.LinkedHashSet();
        mn = "AppleReqDisc";
        hs.add(new CodegenDiscriminator.MappedModel(mn, mn));
        mn = "BananaReqDisc";
        hs.add(new CodegenDiscriminator.MappedModel(mn, mn));
        Assert.assertEquals(cm.discriminator.getMappedModels(), hs);

        // ref oneOf models with discriminator in allOf in those models
        modelName = "FruitAllOfDisc";
        sc = openAPI.getComponents().getSchemas().get(modelName);
        cm = codegen.fromModel(modelName, sc);
        hs = new java.util.LinkedHashSet();
        mn = "AppleAllOfDisc";
        hs.add(new CodegenDiscriminator.MappedModel(mn, mn));
        mn = "BananaAllOfDisc";
        hs.add(new CodegenDiscriminator.MappedModel(mn, mn));
        Assert.assertEquals(cm.discriminator.getMappedModels(), hs);

        // ref oneOf models with discriminator in anyOf in those models
        modelName = "FruitAnyOfDisc";
        sc = openAPI.getComponents().getSchemas().get(modelName);
        cm = codegen.fromModel(modelName, sc);
        hs = new java.util.LinkedHashSet();
        mn = "AppleAnyOfDisc";
        hs.add(new CodegenDiscriminator.MappedModel(mn, mn));
        mn = "BananaAnyOfDisc";
        hs.add(new CodegenDiscriminator.MappedModel(mn, mn));
        Assert.assertEquals(cm.discriminator.getMappedModels(), hs);

        // ref oneOf models with discriminator in anyOf in those models
        modelName = "FruitAnyOfDisc";
        sc = openAPI.getComponents().getSchemas().get(modelName);
        cm = codegen.fromModel(modelName, sc);
        hs = new java.util.LinkedHashSet();
        mn = "AppleAnyOfDisc";
        hs.add(new CodegenDiscriminator.MappedModel(mn, mn));
        mn = "BananaAnyOfDisc";
        hs.add(new CodegenDiscriminator.MappedModel(mn, mn));
        Assert.assertEquals(cm.discriminator.getMappedModels(), hs);

        // ref oneOf models with discriminator in the grandparent schemas of those anyof models
        modelName = "FruitGrandparentDisc";
        sc = openAPI.getComponents().getSchemas().get(modelName);
        cm = codegen.fromModel(modelName, sc);
        hs = new java.util.LinkedHashSet();
        mn = "AppleGrandparentDisc";
        hs.add(new CodegenDiscriminator.MappedModel(mn, mn));
        mn = "BananaGrandparentDisc";
        hs.add(new CodegenDiscriminator.MappedModel(mn, mn));
        Assert.assertEquals(cm.discriminator.getMappedModels(), hs);
    }

    @Test
    public void testComposedSchemaOneOfDiscriminatorMap() {
        final OpenAPI openAPI = TestUtils.parseFlattenSpec("src/test/resources/3_0/oneOfDiscriminator.yaml");
        DefaultCodegen codegen = new DefaultCodegen();
        codegen.setDiscriminatorExplicitMappingVerbose(true);
        codegen.setOpenAPI(openAPI);

        String modelName;
        Schema sc;
        CodegenModel cm;
        java.util.LinkedHashSet hs;
        String mn;

        // inline oneOf models work because the inline schemas are turned into $refs
        modelName = "FruitInlineDisc";
        sc = openAPI.getComponents().getSchemas().get(modelName);
        cm = codegen.fromModel(modelName, sc);
        hs = new java.util.LinkedHashSet();
        mn = "FruitInlineDisc_oneOf";
        hs.add(new CodegenDiscriminator.MappedModel(mn, codegen.toModelName(mn)));
        mn = "FruitInlineDisc_oneOf_1";
        hs.add(new CodegenDiscriminator.MappedModel(mn, codegen.toModelName(mn)));
        Assert.assertEquals(cm.discriminator.getMappedModels(), hs);

        // inline oneOf with inline oneOf model doesn't work because we have null $refs and we throw an exception
        final String fmodelName = "FruitInlineInlineDisc";
        final Schema fsc = openAPI.getComponents().getSchemas().get(fmodelName);
        Assert.assertThrows(() -> codegen.fromModel(fmodelName, fsc));

        // ref oneOf models with discriminator in properties in those models
        modelName = "FruitReqDisc";
        sc = openAPI.getComponents().getSchemas().get(modelName);
        cm = codegen.fromModel(modelName, sc);
        hs = new java.util.LinkedHashSet();
        mn = "AppleReqDisc";
        hs.add(new CodegenDiscriminator.MappedModel(mn, mn));
        mn = "BananaReqDisc";
        hs.add(new CodegenDiscriminator.MappedModel(mn, mn));
        Assert.assertEquals(cm.discriminator.getMappedModels(), hs);

        // ref oneOf models with discriminator in allOf in those models
        modelName = "FruitAllOfDisc";
        sc = openAPI.getComponents().getSchemas().get(modelName);
        cm = codegen.fromModel(modelName, sc);
        hs = new java.util.LinkedHashSet();
        mn = "AppleAllOfDisc";
        hs.add(new CodegenDiscriminator.MappedModel(mn, mn));
        mn = "BananaAllOfDisc";
        hs.add(new CodegenDiscriminator.MappedModel(mn, mn));
        Assert.assertEquals(cm.discriminator.getMappedModels(), hs);

        // ref oneOf models with discriminator in anyOf in those models
        modelName = "FruitAnyOfDisc";
        sc = openAPI.getComponents().getSchemas().get(modelName);
        cm = codegen.fromModel(modelName, sc);
        hs = new java.util.LinkedHashSet();
        mn = "AppleAnyOfDisc";
        hs.add(new CodegenDiscriminator.MappedModel(mn, mn));
        mn = "BananaAnyOfDisc";
        hs.add(new CodegenDiscriminator.MappedModel(mn, mn));
        Assert.assertEquals(cm.discriminator.getMappedModels(), hs);

        // ref oneOf models with discriminator in oneOf in those models
        modelName = "FruitOneOfDisc";
        sc = openAPI.getComponents().getSchemas().get(modelName);
        cm = codegen.fromModel(modelName, sc);
        hs = new java.util.LinkedHashSet();
        mn = "AppleOneOfDisc";
        hs.add(new CodegenDiscriminator.MappedModel(mn, mn));
        mn = "BananaOneOfDisc";
        hs.add(new CodegenDiscriminator.MappedModel(mn, mn));
        Assert.assertEquals(cm.discriminator.getMappedModels(), hs);

        // ref oneOf models with discriminator in the grandparent schemas of those oneof models
        modelName = "FruitGrandparentDisc";
        sc = openAPI.getComponents().getSchemas().get(modelName);
        cm = codegen.fromModel(modelName, sc);
        hs = new java.util.LinkedHashSet();
        mn = "AppleGrandparentDisc";
        hs.add(new CodegenDiscriminator.MappedModel(mn, mn));
        mn = "BananaGrandparentDisc";
        hs.add(new CodegenDiscriminator.MappedModel(mn, mn));
        Assert.assertEquals(cm.discriminator.getMappedModels(), hs);
    }

    @Test
    public void testComposedSchemaMyPetsOneOfDiscriminatorMap() {
        final OpenAPI openAPI = TestUtils.parseFlattenSpec("src/test/resources/3_0/allOf_composition_discriminator.yaml");

        DefaultCodegen codegen = new DefaultCodegen();
        codegen.setDiscriminatorExplicitMappingVerbose(true);
        codegen.setOpenAPI(openAPI);

        String path = "/mypets";

        Operation operation = openAPI.getPaths().get(path).getGet();
        CodegenOperation codegenOperation = codegen.fromOperation(path, "GET", operation, null);
        verifyMyPetsDiscriminator(codegenOperation.discriminator);

        Schema pet = openAPI.getComponents().getSchemas().get("MyPets");
        CodegenModel petModel = codegen.fromModel("MyPets", pet);
        verifyMyPetsDiscriminator(petModel.discriminator);
    }

    @Test
    public void testComposedSchemaAllOfHierarchy(){
        final OpenAPI openAPI = TestUtils.parseFlattenSpec("src/test/resources/3_0/allOf_composition_discriminator.yaml");

        DefaultCodegen codegen = new DefaultCodegen();
        codegen.setDiscriminatorExplicitMappingVerbose(true);
        codegen.setOpenAPI(openAPI);

        Schema pet = openAPI.getComponents().getSchemas().get("Lizard");
        CodegenModel petModel = codegen.fromModel("Lizard", pet);
        verifyLizardDiscriminator(petModel.discriminator);

        pet = openAPI.getComponents().getSchemas().get("Reptile");
        petModel = codegen.fromModel("Reptile", pet);
        verifyReptileDiscriminator(petModel.discriminator);
    }

    private void verifyLizardDiscriminator(CodegenDiscriminator discriminator) {
        CodegenDiscriminator test = new CodegenDiscriminator();
        String prop = "petType";
        test.setPropertyName(prop);
        test.setPropertyBaseName(prop);
        test.setMapping(null);
        test.setMappedModels(new HashSet<>());
        assertEquals(discriminator, test);
    }

    private void verifyReptileDiscriminator(CodegenDiscriminator discriminator) {
        CodegenDiscriminator test = new CodegenDiscriminator();
        String prop = "petType";
        test.setPropertyName(prop);
        test.setPropertyBaseName(prop);
        test.setMapping(null);
        test.setMappedModels(new HashSet<CodegenDiscriminator.MappedModel>(){{
            add(new CodegenDiscriminator.MappedModel("Snake", "Snake"));
            add(new CodegenDiscriminator.MappedModel("Lizard", "Lizard"));
        }});
        assertEquals(discriminator, test);
    }

    private void verifyMyPetsDiscriminator(CodegenDiscriminator discriminator) {
        CodegenDiscriminator test = new CodegenDiscriminator();
        String prop = "petType";
        test.setPropertyName(prop);
        test.setPropertyBaseName(prop);
        test.setMapping(null);
        test.setMappedModels(new HashSet<CodegenDiscriminator.MappedModel>(){{
            add(new CodegenDiscriminator.MappedModel("Cat", "Cat"));
            add(new CodegenDiscriminator.MappedModel("Lizard", "Lizard"));
        }});
        assertEquals(discriminator, test);
    }

    public CodegenModel getModel(List<Object> allModels, String modelName) {
        for (Object obj: allModels) {
            HashMap<String, Object> hm = (HashMap<String, Object>) obj;
            CodegenModel cm = (CodegenModel) hm.get("model");
            if (modelName.equals(cm.name)) {
                return cm;
            }
        }
        return null;
    }

    @Test
    public void verifyXDiscriminatorValue() {
        final OpenAPI openAPI = TestUtils.parseFlattenSpec("src/test/resources/2_0/x-discriminator-value.yaml");
        final DefaultCodegen config = new DefaultCodegen();
        config.setOpenAPI(openAPI);

        String modelName;
        CodegenDiscriminator discriminator;
        Schema sc;
        CodegenModel cm;

        Boolean dryRun = Boolean.TRUE;
        final DefaultGenerator generator = new DefaultGenerator(dryRun);
        generator.openAPI = openAPI;
        generator.config = config;
        generator.configureGeneratorProperties();

        // for us to check a model's children we need to run generator.generateModels
        // because children are assigned in config.updateAllModels which is invoked in generator.generateModels
        List<File> files = new ArrayList<>();
        List<String> filteredSchemas = ModelUtils.getSchemasUsedOnlyInFormParam(openAPI);
        List<Object> allModels = new ArrayList<>();
        generator.generateModels(files, allModels, filteredSchemas);

        // check that the model's children contain the x-discriminator-values
        modelName = "BaseObj";
        cm = getModel(allModels, modelName);
        List<String> excpectedDiscriminatorValues = new ArrayList<>(Arrays.asList("daily", "sub-obj"));
        ArrayList<String> xDiscriminatorValues = new ArrayList<>();
        for (CodegenModel child: cm.children) {
            xDiscriminatorValues.add((String) child.vendorExtensions.get("x-discriminator-value"));
        }
        assertEquals(xDiscriminatorValues, excpectedDiscriminatorValues);

        // check that the discriminator's MappedModels also contains the x-discriminator-values
        discriminator = new CodegenDiscriminator();
        String prop = "object_type";
        discriminator.setPropertyName(config.toVarName(prop));
        discriminator.setPropertyBaseName(prop);
        discriminator.setMapping(null);
        discriminator.setMappedModels(new HashSet<CodegenDiscriminator.MappedModel>(){{
            add(new CodegenDiscriminator.MappedModel("DailySubObj", "DailySubObj"));
            add(new CodegenDiscriminator.MappedModel("SubObj", "SubObj"));
            add(new CodegenDiscriminator.MappedModel("daily", "DailySubObj"));
            add(new CodegenDiscriminator.MappedModel("sub-obj", "SubObj"));
        }});
        assertEquals(cm.discriminator, discriminator);
    }


    @Test
    public void testAllOfSingleRefNoOwnProps() {
        final OpenAPI openAPI = TestUtils.parseFlattenSpec("src/test/resources/2_0/composed-allof.yaml");
        final DefaultCodegen codegen = new CodegenWithMultipleInheritance();

        Schema schema = openAPI.getComponents().getSchemas().get("NewMessageEventCoreNoOwnProps");
        codegen.setOpenAPI(openAPI);
        CodegenModel model = codegen.fromModel("NewMessageEventCoreNoOwnProps", schema);
        Assert.assertEquals(getNames(model.getVars()), Collections.emptyList());
        Assert.assertEquals(model.parent, "MessageEventCore");
        Assert.assertEquals(model.allParents, Collections.singletonList("MessageEventCore"));
    }

    class CodegenWithMultipleInheritance extends DefaultCodegen {
        public CodegenWithMultipleInheritance() {
            super();
            supportsInheritance = true;
            supportsMultipleInheritance = true;
        }
    }


    @Test
    public void testAllOfParent() {
        final OpenAPI openAPI = TestUtils.parseFlattenSpec("src/test/resources/3_0/allOf-required-parent.yaml");
        DefaultCodegen codegen = new DefaultCodegen();
        codegen.setOpenAPI(openAPI);

        Schema person = openAPI.getComponents().getSchemas().get("person");
        CodegenModel personModel = codegen.fromModel("person", person);
        Assert.assertEquals(getRequiredVars(personModel), Arrays.asList("firstName", "name", "email", "id"));

        Schema personForCreation = openAPI.getComponents().getSchemas().get("personForCreation");
        CodegenModel personForCreationModel = codegen.fromModel("personForCreation", personForCreation);
        Assert.assertEquals(getRequiredVars(personForCreationModel), Arrays.asList("firstName", "name", "email"));

        Schema personForUpdate = openAPI.getComponents().getSchemas().get("personForUpdate");
        CodegenModel personForUpdateModel = codegen.fromModel("personForUpdate", personForUpdate);
        Assert.assertEquals(getRequiredVars(personForUpdateModel), Collections.emptyList());
    }

    private List<String> getRequiredVars(CodegenModel model) {
        return getNames(model.getRequiredVars());
    }

    private List<String> getNames(List<CodegenProperty> props) {
        if(props == null) return null;
        return props.stream().map(v -> v.name).collect(Collectors.toList());
    }

    @Test
    public void testCallbacks() {
        final OpenAPI openAPI = TestUtils.parseFlattenSpec("src/test/resources/3_0/callbacks.yaml");
        final CodegenConfig codegen = new DefaultCodegen();
        codegen.setOpenAPI(openAPI);

        final String path = "/streams";
        Operation subscriptionOperation = openAPI.getPaths().get("/streams").getPost();
        CodegenOperation op = codegen.fromOperation(path, "post", subscriptionOperation, null);

        Assert.assertFalse(op.isCallbackRequest);
        Assert.assertNotNull(op.operationId);
        Assert.assertEquals(op.callbacks.size(), 2);

        CodegenCallback cbB = op.callbacks.get(1);
        Assert.assertEquals(cbB.name, "dummy");
        Assert.assertFalse(cbB.hasMore);
        Assert.assertEquals(cbB.urls.size(), 0);

        CodegenCallback cbA = op.callbacks.get(0);
        Assert.assertEquals(cbA.name, "onData");
        Assert.assertTrue(cbA.hasMore);

        Assert.assertEquals(cbA.urls.size(), 2);

        CodegenCallback.Url urlB = cbA.urls.get(1);
        Assert.assertEquals(urlB.expression, "{$request.query.callbackUrl}/test");
        Assert.assertFalse(urlB.hasMore);
        Assert.assertEquals(urlB.requests.size(), 0);

        CodegenCallback.Url urlA = cbA.urls.get(0);
        Assert.assertEquals(urlA.expression, "{$request.query.callbackUrl}/data");
        Assert.assertTrue(urlA.hasMore);
        Assert.assertEquals(urlA.requests.size(), 2);

        urlA.requests.forEach(req -> {
            Assert.assertTrue(req.isCallbackRequest);
            Assert.assertNotNull(req.bodyParam);
            Assert.assertEquals(req.responses.size(), 2);

            switch (req.httpMethod.toLowerCase(Locale.getDefault())) {
                case "post":
                    Assert.assertEquals(req.operationId, "onDataDataPost");
                    Assert.assertEquals(req.bodyParam.dataType, "NewNotificationData");
                    break;
                case "delete":
                    Assert.assertEquals(req.operationId, "onDataDataDelete");
                    Assert.assertEquals(req.bodyParam.dataType, "DeleteNotificationData");
                    break;
                default:
                    Assert.fail(String.format(Locale.getDefault(), "invalid callback request http method '%s'", req.httpMethod));
            }
        });
    }

    @Test
    public void testLeadingSlashIsAddedIfMissing() {
        OpenAPI openAPI = TestUtils.createOpenAPI();
        Operation operation1 = new Operation().operationId("op1").responses(new ApiResponses().addApiResponse("201", new ApiResponse().description("OK")));
        openAPI.path("/here", new PathItem().get(operation1));
        Operation operation2 = new Operation().operationId("op2").responses(new ApiResponses().addApiResponse("201", new ApiResponse().description("OK")));
        openAPI.path("some/path", new PathItem().get(operation2));
        final DefaultCodegen codegen = new DefaultCodegen();
        codegen.setOpenAPI(openAPI);

        CodegenOperation co1 = codegen.fromOperation("/here", "get", operation2, null);
        Assert.assertEquals(co1.path, "/here");
        CodegenOperation co2 = codegen.fromOperation("some/path", "get", operation2, null);
        Assert.assertEquals(co2.path, "/some/path");
    }

    @Test
    public void testDefaultResponseShouldBeLast() {
        OpenAPI openAPI = TestUtils.createOpenAPI();
        Operation myOperation = new Operation().operationId("myOperation").responses(
            new ApiResponses()
            .addApiResponse(
                "default", new ApiResponse().description("Default"))
            .addApiResponse(
                "422", new ApiResponse().description("Error"))
            );
        openAPI.path("/here", new PathItem().get(myOperation));
        final DefaultCodegen codegen = new DefaultCodegen();
        codegen.setOpenAPI(openAPI);

        CodegenOperation co = codegen.fromOperation("/here", "get", myOperation, null);
        Assert.assertEquals(co.responses.get(0).message, "Error");
        Assert.assertEquals(co.responses.get(1).message, "Default");
    }

    @Test
    public void testResponseWithNoSchemaInHeaders() {
        OpenAPI openAPI = TestUtils.createOpenAPI();
        ApiResponse response2XX = new ApiResponse()
                .description("OK")
                .addHeaderObject("x-custom-header", new Header()
                        .description("a custom header")
                        .style(Header.StyleEnum.SIMPLE));
        Operation operation1 = new Operation().operationId("op1").responses(new ApiResponses().addApiResponse("2XX", response2XX));
        openAPI.path("/here", new PathItem().get(operation1));
        final DefaultCodegen codegen = new DefaultCodegen();
        codegen.setOpenAPI(openAPI);

        CodegenResponse cr = codegen.fromResponse("2XX", response2XX);
        Assert.assertNotNull(cr);
        Assert.assertTrue(cr.hasHeaders);
    }

    @Test
    public void testNullableProperty() {
        final OpenAPI openAPI = TestUtils.parseFlattenSpec("src/test/resources/3_0/examples.yaml");
        new InlineModelResolver().flatten(openAPI);
        final DefaultCodegen codegen = new DefaultCodegen();
        codegen.setOpenAPI(openAPI);

        CodegenProperty property = codegen.fromProperty("address", (Schema) openAPI.getComponents().getSchemas().get("User").getProperties().get("address"));

        Assert.assertTrue(property.isNullable);
    }

    @Test
    public void testDeprecatedModel() {
        final OpenAPI openAPI = TestUtils.parseFlattenSpec("src/test/resources/3_0/component-deprecated.yml");
        new InlineModelResolver().flatten(openAPI);
        final DefaultCodegen codegen = new DefaultCodegen();

        CodegenModel codedenPetModel = codegen.fromModel("Pet", openAPI.getComponents().getSchemas().get("Pet"));
        Assert.assertTrue(codedenPetModel.isDeprecated);

        CodegenModel codegenFoodModel = codegen.fromModel("Food", openAPI.getComponents().getSchemas().get("Food"));
        Assert.assertTrue(codegenFoodModel.isDeprecated);
    }

    @Test
    public void testDeprecatedProperty() {
        final OpenAPI openAPI = TestUtils.parseFlattenSpec("src/test/resources/3_0/property-deplicated.yaml");
        new InlineModelResolver().flatten(openAPI);
        final DefaultCodegen codegen = new DefaultCodegen();
        codegen.setOpenAPI(openAPI);

        final Map responseProperties = Collections.unmodifiableMap(openAPI.getComponents().getSchemas().get("Response").getProperties());
        final Map requestProperties = Collections.unmodifiableMap(openAPI.getComponents().getSchemas().get("Response").getProperties());

        Assert.assertTrue(codegen.fromProperty("firstName",(Schema) responseProperties.get("firstName")).deprecated);
        Assert.assertFalse(codegen.fromProperty("customerCode",(Schema) responseProperties.get("customerCode")).deprecated);
        Assert.assertTrue(codegen.fromProperty("firstName",(Schema) requestProperties.get("firstName")).deprecated);
        Assert.assertFalse(codegen.fromProperty("customerCode",(Schema) requestProperties.get("customerCode")).deprecated);
    }

    @Test
    public void integerSchemaPropertyAndModelTest() {
        OpenAPI openAPI = TestUtils.createOpenAPI();
        final Schema schema = new IntegerSchema().format("int32");
        final DefaultCodegen codegen = new DefaultCodegen();
        codegen.setOpenAPI(openAPI);

        //Property:
        final CodegenProperty cp = codegen.fromProperty("someProperty", schema);
        Assert.assertEquals(cp.baseType, "integer");
        Assert.assertEquals(cp.baseName, "someProperty");
        Assert.assertFalse(cp.isString);
        Assert.assertTrue(cp.isInteger);
        Assert.assertFalse(cp.isLong);
        Assert.assertFalse(cp.isNumber);
        Assert.assertTrue(cp.isNumeric);
        Assert.assertFalse(cp.isFloat);
        Assert.assertFalse(cp.isDouble);

        //Model:
        final CodegenModel cm = codegen.fromModel("someModel", schema);
        Assert.assertEquals(cm.dataType, "integer");
        Assert.assertEquals(cm.name, "someModel");
        Assert.assertFalse(cm.isString);
        Assert.assertTrue(cm.isInteger);
        Assert.assertFalse(cm.isLong);
        Assert.assertFalse(cm.isNumber);
        Assert.assertTrue(cm.isNumeric);
        Assert.assertFalse(cm.isFloat);
        Assert.assertFalse(cm.isDouble);
    }

    @Test
    public void longSchemaPropertyAndModelTest() {
        OpenAPI openAPI = TestUtils.createOpenAPI();
        final Schema schema = new IntegerSchema().format("int64");
        final DefaultCodegen codegen = new DefaultCodegen();
        codegen.setOpenAPI(openAPI);

        //Property:
        final CodegenProperty cp = codegen.fromProperty("someProperty", schema);
        Assert.assertEquals(cp.baseType, "long");
        Assert.assertEquals(cp.baseName, "someProperty");
        Assert.assertFalse(cp.isString);
        Assert.assertFalse(cp.isInteger);
        Assert.assertTrue(cp.isLong);
        Assert.assertFalse(cp.isNumber);
        Assert.assertTrue(cp.isNumeric);
        Assert.assertFalse(cp.isFloat);
        Assert.assertFalse(cp.isDouble);

        //Model:
        final CodegenModel cm = codegen.fromModel("someModel", schema);
        Assert.assertEquals(cm.dataType, "long");
        Assert.assertEquals(cm.name, "someModel");
        Assert.assertFalse(cm.isString);
        Assert.assertFalse(cm.isInteger);
        Assert.assertTrue(cm.isLong);
        Assert.assertFalse(cm.isNumber);
        Assert.assertTrue(cm.isNumeric);
        Assert.assertFalse(cm.isFloat);
        Assert.assertFalse(cm.isDouble);
    }

    @Test
    public void numberSchemaPropertyAndModelTest() {
        OpenAPI openAPI = TestUtils.createOpenAPI();
        final Schema schema = new NumberSchema();
        final DefaultCodegen codegen = new DefaultCodegen();
        codegen.setOpenAPI(openAPI);

        //Property:
        final CodegenProperty cp = codegen.fromProperty("someProperty", schema);
        Assert.assertEquals(cp.baseType, "number");
        Assert.assertEquals(cp.baseName, "someProperty");
        Assert.assertFalse(cp.isString);
        Assert.assertFalse(cp.isInteger);
        Assert.assertFalse(cp.isLong);
        Assert.assertTrue(cp.isNumber);
        Assert.assertTrue(cp.isNumeric);
        Assert.assertFalse(cp.isFloat);
        Assert.assertFalse(cp.isDouble);

        //Model:
        final CodegenModel cm = codegen.fromModel("someModel", schema);
        Assert.assertEquals(cm.dataType, "number");
        Assert.assertEquals(cm.name, "someModel");
        Assert.assertFalse(cm.isString);
        Assert.assertFalse(cm.isInteger);
        Assert.assertFalse(cm.isLong);
        Assert.assertTrue(cm.isNumber);
        Assert.assertTrue(cm.isNumeric);
        Assert.assertFalse(cm.isFloat);
        Assert.assertFalse(cm.isDouble);
    }

    @Test
    public void numberFloatSchemaPropertyAndModelTest() {
        OpenAPI openAPI = TestUtils.createOpenAPI();
        final Schema schema = new NumberSchema().format("float");
        final DefaultCodegen codegen = new DefaultCodegen();
        codegen.setOpenAPI(openAPI);

        //Property:
        final CodegenProperty cp = codegen.fromProperty("someProperty", schema);
        Assert.assertEquals(cp.baseType, "float");
        Assert.assertEquals(cp.baseName, "someProperty");
        Assert.assertFalse(cp.isString);
        Assert.assertFalse(cp.isInteger);
        Assert.assertFalse(cp.isLong);
        Assert.assertFalse(cp.isNumber);
        Assert.assertTrue(cp.isNumeric);
        Assert.assertTrue(cp.isFloat);
        Assert.assertFalse(cp.isDouble);

        //Model:
        final CodegenModel cm = codegen.fromModel("someModel", schema);
        Assert.assertEquals(cm.dataType, "float");
        Assert.assertEquals(cm.name, "someModel");
        Assert.assertFalse(cm.isString);
        Assert.assertFalse(cm.isInteger);
        Assert.assertFalse(cm.isLong);
        Assert.assertFalse(cm.isNumber);
        Assert.assertTrue(cm.isNumeric);
        Assert.assertTrue(cm.isFloat);
        Assert.assertFalse(cm.isDouble);
    }

    @Test
    public void numberDoubleSchemaPropertyAndModelTest() {
        OpenAPI openAPI = TestUtils.createOpenAPI();
        final Schema schema = new NumberSchema().format("double");
        final DefaultCodegen codegen = new DefaultCodegen();
        codegen.setOpenAPI(openAPI);

        //Property:
        final CodegenProperty cp = codegen.fromProperty("someProperty", schema);
        Assert.assertEquals(cp.baseType, "double");
        Assert.assertEquals(cp.baseName, "someProperty");
        Assert.assertFalse(cp.isString);
        Assert.assertFalse(cp.isInteger);
        Assert.assertFalse(cp.isLong);
        Assert.assertFalse(cp.isNumber);
        Assert.assertTrue(cp.isNumeric);
        Assert.assertFalse(cp.isFloat);
        Assert.assertTrue(cp.isDouble);

        //Model:
        final CodegenModel cm = codegen.fromModel("someModel", schema);
        Assert.assertEquals(cm.dataType, "double");
        Assert.assertEquals(cm.name, "someModel");
        Assert.assertFalse(cm.isString);
        Assert.assertFalse(cm.isInteger);
        Assert.assertFalse(cm.isLong);
        Assert.assertFalse(cm.isNumber);
        Assert.assertTrue(cm.isNumeric);
        Assert.assertFalse(cm.isFloat);
        Assert.assertTrue(cm.isDouble);
    }

    @Test
    public void testAlias() {
        final OpenAPI openAPI = TestUtils.parseFlattenSpec("src/test/resources/3_0/type_alias.yaml");
        new InlineModelResolver().flatten(openAPI);

        final DefaultCodegen codegen = new DefaultCodegen();
        codegen.setOpenAPI(openAPI);

        CodegenModel typeAliasModel = codegen.fromModel(
                "MyParameterTextField",
                openAPI.getComponents().getSchemas().get("MyParameterTextField")
        );
        Assert.assertTrue(typeAliasModel.isAlias);
        Assert.assertEquals("string", typeAliasModel.dataType);

        CodegenModel composedModel = codegen.fromModel(
                "ComposedModel",
                openAPI.getComponents().getSchemas().get("ComposedModel")
        );
        Assert.assertFalse(composedModel.isAlias);
    }

    private void verifyPersonDiscriminator(CodegenDiscriminator discriminator) {
        CodegenDiscriminator test = new CodegenDiscriminator();
        test.setPropertyName("DollarUnderscoretype");
        test.setPropertyBaseName("$_type");
        test.setMapping(new HashMap<>());
        test.getMapping().put("a", "#/components/schemas/Adult");
        test.getMapping().put("c", "Child");
        test.getMappedModels().add(new CodegenDiscriminator.MappedModel("a", "Adult"));
        test.getMappedModels().add(new CodegenDiscriminator.MappedModel("c", "Child"));
        test.getMappedModels().add(new CodegenDiscriminator.MappedModel("Adult", "Adult"));
        test.getMappedModels().add(new CodegenDiscriminator.MappedModel("Child", "Child"));
        Assert.assertEquals(discriminator, test);
    }

    private CodegenProperty codegenPropertyWithArrayOfIntegerValues() {
        CodegenProperty array = new CodegenProperty();
        final CodegenProperty items = new CodegenProperty();
        final HashMap<String, Object> allowableValues = new HashMap<>();
        allowableValues.put("values", Collections.singletonList(1));
        items.setAllowableValues(allowableValues);
        items.dataType = "Integer";
        array.items = items;
        array.mostInnerItems = items;
        array.dataType = "Array";
        return array;
    }

    private CodegenProperty codegenProperty(List<String> values) {
        CodegenProperty array = new CodegenProperty();
        final CodegenProperty items = new CodegenProperty();
        final HashMap<String, Object> allowableValues = new HashMap<>();
        allowableValues.put("values", values);
        items.setAllowableValues(allowableValues);
        items.dataType = "String";
        array.items = items;
        array.mostInnerItems = items;
        array.dataType = "Array";
        return array;
    }

    private CodegenProperty codegenPropertyWithXEnumVarName(List<String> values, List<String> aliases) {
        final CodegenProperty var = new CodegenProperty();
        final HashMap<String, Object> allowableValues = new HashMap<>();
        allowableValues.put("values", values);
        var.setAllowableValues(allowableValues);
        var.dataType = "String";
        Map<String, Object> extentions = Collections.singletonMap("x-enum-varnames", aliases);
        var.setVendorExtensions(extentions);
        return var;
    }

    private Map<String, Object> codegenModel(List<String> values) {
        final CodegenModel cm = new CodegenModel();
        cm.isEnum = true;
        final HashMap<String, Object> allowableValues = new HashMap<>();
        allowableValues.put("values", values);
        cm.setAllowableValues(allowableValues);
        cm.dataType = "String";
        Map<String, Object> objs = Collections.singletonMap("models", Collections.singletonList(Collections.singletonMap("model", cm)));
        return objs;
    }

    private Map<String, Object> codegenModelWithXEnumVarName() {
        final CodegenModel cm = new CodegenModel();
        cm.isEnum = true;
        final HashMap<String, Object> allowableValues = new HashMap<>();
        allowableValues.put("values", Arrays.asList("dog", "cat"));
        cm.setAllowableValues(allowableValues);
        cm.dataType = "String";
        final List<String> aliases = Arrays.asList("DOGVAR", "CATVAR");
        final List<String> descriptions = Arrays.asList("This is a dog", "This is a cat");
        Map<String, Object> extentions = new HashMap<>();
        extentions.put("x-enum-varnames", aliases);
        extentions.put("x-enum-descriptions", descriptions);
        cm.setVendorExtensions(extentions);
        cm.setVars(Collections.emptyList());
        Map<String, Object> objs = Collections.singletonMap("models", Collections.singletonList(Collections.singletonMap("model", cm)));
        return objs;
    }

    @Test
    public void objectQueryParamIdentifyAsObject() {
        final OpenAPI openAPI = TestUtils.parseFlattenSpec("src/test/resources/3_0/objectQueryParam.yaml");
        new InlineModelResolver().flatten(openAPI);
        final DefaultCodegen codegen = new DefaultCodegen();
        codegen.setOpenAPI(openAPI);

        Set<String> imports = new HashSet<>();
        CodegenParameter parameter = codegen.fromParameter(openAPI.getPaths().get("/pony").getGet().getParameters().get(0), imports);

        // TODO: This must be updated to work with flattened inline models
        Assert.assertEquals(parameter.dataType, "PageQuery1");
        Assert.assertEquals(imports.size(), 1);
        Assert.assertEquals(imports.iterator().next(), "PageQuery1");
    }

    @Test
    public void mapParamImportInnerObject() {
        final OpenAPI openAPI = TestUtils.parseFlattenSpec("src/test/resources/2_0/mapArgs.yaml");
        final DefaultCodegen codegen = new DefaultCodegen();
        codegen.setOpenAPI(openAPI);

        RequestBody requestBody = openAPI.getPaths().get("/api/instruments").getPost().getRequestBody();

        HashSet<String> imports = new HashSet<>();
        codegen.fromRequestBody(requestBody, imports, "");

        HashSet<String> expected = Sets.newHashSet("InstrumentDefinition", "map");

        Assert.assertEquals(imports, expected);
    }

    @Test
    public void modelDoNotContainInheritedVars() {
        DefaultCodegen codegen = new DefaultCodegen();
        codegen.supportsInheritance = true;

        final OpenAPI openAPI = TestUtils.parseFlattenSpec("src/test/resources/3_0/generic.yaml");
        codegen.setOpenAPI(openAPI);

        CodegenModel codegenModel = codegen.fromModel("Dog", openAPI.getComponents().getSchemas().get("Dog"));

        Assert.assertEquals(codegenModel.vars.size(), 1);
    }

    @Test
    public void importMapping() {
        DefaultCodegen codegen = new DefaultCodegen();
        codegen.importMapping.put("TypeAlias", "foo.bar.TypeAlias");

        OpenAPI openAPI = new OpenAPIParser()
                .readLocation("src/test/resources/3_0/type-alias.yaml", null, new ParseOptions()).getOpenAPI();
        codegen.setOpenAPI(openAPI);

        CodegenModel codegenModel = codegen.fromModel("ParentType", openAPI.getComponents().getSchemas().get("ParentType"));

        Assert.assertEquals(codegenModel.vars.size(), 1);
        Assert.assertEquals(codegenModel.vars.get(0).getBaseType(), "TypeAlias");
    }

    @Test
    public void modelWithPrefixDoNotContainInheritedVars() {
        DefaultCodegen codegen = new DefaultCodegen();
        codegen.supportsInheritance = true;
        codegen.setModelNamePrefix("prefix");

        final OpenAPI openAPI = TestUtils.parseFlattenSpec("src/test/resources/3_0/generic.yaml");
        codegen.setOpenAPI(openAPI);

        CodegenModel codegenModel = codegen.fromModel("Dog", openAPI.getComponents().getSchemas().get("Dog"));

        Assert.assertEquals(codegenModel.vars.size(), 1);
    }

    @Test
    public void modelWithSuffixDoNotContainInheritedVars() {
        DefaultCodegen codegen = new DefaultCodegen();
        codegen.supportsInheritance = true;
        codegen.setModelNameSuffix("suffix");

        final OpenAPI openAPI = TestUtils.parseFlattenSpec("src/test/resources/3_0/generic.yaml");
        codegen.setOpenAPI(openAPI);

        CodegenModel codegenModel = codegen.fromModel("Dog", openAPI.getComponents().getSchemas().get("Dog"));

        Assert.assertEquals(codegenModel.vars.size(), 1);
    }

    @Test
    public void arrayInnerReferencedSchemaMarkedAsModel_20() {
        final OpenAPI openAPI = TestUtils.parseFlattenSpec("src/test/resources/2_0/arrayRefBody.yaml");
        final DefaultCodegen codegen = new DefaultCodegen();
        codegen.setOpenAPI(openAPI);

        Set<String> imports = new HashSet<>();

        RequestBody body = openAPI.getPaths().get("/examples").getPost().getRequestBody();

        CodegenParameter codegenParameter = codegen.fromRequestBody(body, imports, "");

        Assert.assertTrue(codegenParameter.isContainer);
        Assert.assertTrue(codegenParameter.items.isModel);
        Assert.assertFalse(codegenParameter.items.isContainer);
    }

    @Test
    public void arrayInnerReferencedSchemaMarkedAsModel_30() {
        final OpenAPI openAPI = TestUtils.parseFlattenSpec("src/test/resources/3_0/arrayRefBody.yaml");
        new InlineModelResolver().flatten(openAPI);
        final DefaultCodegen codegen = new DefaultCodegen();
        codegen.setOpenAPI(openAPI);

        Set<String> imports = new HashSet<>();

        RequestBody body = openAPI.getPaths().get("/examples").getPost().getRequestBody();

        CodegenParameter codegenParameter = codegen.fromRequestBody(body, imports, "");

        Assert.assertTrue(codegenParameter.isContainer);
        Assert.assertTrue(codegenParameter.items.isModel);
        Assert.assertFalse(codegenParameter.items.isContainer);
    }

    @Test
    @SuppressWarnings("unchecked")
    public void commonLambdasRegistrationTest() {

        DefaultCodegen codegen = new DefaultCodegen();
        Object lambdasObj = codegen.additionalProperties.get("lambda");

        assertNotNull(lambdasObj, "Expecting lambda in additionalProperties");

        Map<String, Lambda> lambdas = (Map<String, Lambda>) lambdasObj;

        assertTrue(lambdas.get("lowercase") instanceof LowercaseLambda, "Expecting LowercaseLambda class");
        assertTrue(lambdas.get("uppercase") instanceof UppercaseLambda, "Expecting UppercaseLambda class");
        assertTrue(lambdas.get("titlecase") instanceof TitlecaseLambda, "Expecting TitlecaseLambda class");
        assertTrue(lambdas.get("camelcase") instanceof CamelCaseLambda, "Expecting CamelCaseLambda class");
        assertTrue(lambdas.get("indented") instanceof IndentedLambda, "Expecting IndentedLambda class");
        assertTrue(lambdas.get("indented_8") instanceof IndentedLambda, "Expecting IndentedLambda class");
        assertTrue(lambdas.get("indented_12") instanceof IndentedLambda, "Expecting IndentedLambda class");
        assertTrue(lambdas.get("indented_16") instanceof IndentedLambda, "Expecting IndentedLambda class");
    }

    @Test
    public void convertApiNameWithEmptySuffix() {
        DefaultCodegen codegen = new DefaultCodegen();
        assertEquals(codegen.toApiName("Fake"), "FakeApi");
        assertEquals(codegen.toApiName(""), "DefaultApi");
    }

    @Test
    public void convertApiNameWithSuffix() {
        DefaultCodegen codegen = new DefaultCodegen();
        codegen.setApiNameSuffix("Test");
        assertEquals(codegen.toApiName("Fake"), "FakeTest");
        assertEquals(codegen.toApiName(""), "DefaultApi");
    }

    public static class FromParameter {
        private CodegenParameter codegenParameter(String path) {
            final OpenAPI openAPI = TestUtils.parseFlattenSpec("src/test/resources/3_0/fromParameter.yaml");
            new InlineModelResolver().flatten(openAPI);
            final DefaultCodegen codegen = new DefaultCodegen();
            codegen.setOpenAPI(openAPI);

            return codegen
                    .fromParameter(
                            openAPI
                                    .getPaths()
                                    .get(path)
                                    .getGet()
                                    .getParameters()
                                    .get(0),
                            new HashSet<>()
                    );
        }

        @Test
        public void setStyle() {
            CodegenParameter parameter = codegenParameter("/set_style");
            assertEquals("form", parameter.style);
        }

        @Test
        public void setShouldExplode() {
            CodegenParameter parameter = codegenParameter("/set_should_explode");
            assertTrue(parameter.isExplode);
        }

        @Test
        public void testConvertPropertyToBooleanAndWriteBack_Boolean_true() {
            final DefaultCodegen codegen = new DefaultCodegen();
            Map<String, Object> additionalProperties = codegen.additionalProperties();
            additionalProperties.put(CodegenConstants.SERIALIZABLE_MODEL, true);
            boolean result = codegen.convertPropertyToBooleanAndWriteBack(CodegenConstants.SERIALIZABLE_MODEL);
            Assert.assertTrue(result);
        }

        @Test
        public void testConvertPropertyToBooleanAndWriteBack_Boolean_false() {
            final DefaultCodegen codegen = new DefaultCodegen();
            Map<String, Object> additionalProperties = codegen.additionalProperties();
            additionalProperties.put(CodegenConstants.SERIALIZABLE_MODEL, false);
            boolean result = codegen.convertPropertyToBooleanAndWriteBack(CodegenConstants.SERIALIZABLE_MODEL);
            Assert.assertFalse(result);
        }

        @Test
        public void testConvertPropertyToBooleanAndWriteBack_String_true() {
            final DefaultCodegen codegen = new DefaultCodegen();
            Map<String, Object> additionalProperties = codegen.additionalProperties();
            additionalProperties.put(CodegenConstants.SERIALIZABLE_MODEL, "true");
            boolean result = codegen.convertPropertyToBooleanAndWriteBack(CodegenConstants.SERIALIZABLE_MODEL);
            Assert.assertTrue(result);
        }

        @Test
        public void testConvertPropertyToBooleanAndWriteBack_String_false() {
            final DefaultCodegen codegen = new DefaultCodegen();
            Map<String, Object> additionalProperties = codegen.additionalProperties();
            additionalProperties.put(CodegenConstants.SERIALIZABLE_MODEL, "false");
            boolean result = codegen.convertPropertyToBooleanAndWriteBack(CodegenConstants.SERIALIZABLE_MODEL);
            Assert.assertFalse(result);
        }

        @Test
        public void testConvertPropertyToBooleanAndWriteBack_String_blibb() {
            final DefaultCodegen codegen = new DefaultCodegen();
            Map<String, Object> additionalProperties = codegen.additionalProperties();
            additionalProperties.put(CodegenConstants.SERIALIZABLE_MODEL, "blibb");
            boolean result = codegen.convertPropertyToBooleanAndWriteBack(CodegenConstants.SERIALIZABLE_MODEL);
            Assert.assertFalse(result);
        }
    }

    @Test
    public void testCircularReferencesDetection() {
        // given
        DefaultCodegen codegen = new DefaultCodegen();
        final CodegenProperty inboundOut = new CodegenProperty();
        inboundOut.baseName = "out";
        inboundOut.dataType = "RoundA";
        final CodegenProperty roundANext = new CodegenProperty();
        roundANext.baseName = "next";
        roundANext.dataType = "RoundB";
        final CodegenProperty roundBNext = new CodegenProperty();
        roundBNext.baseName = "next";
        roundBNext.dataType = "RoundC";
        final CodegenProperty roundCNext = new CodegenProperty();
        roundCNext.baseName = "next";
        roundCNext.dataType = "RoundA";
        final CodegenProperty roundCOut = new CodegenProperty();
        roundCOut.baseName = "out";
        roundCOut.dataType = "Outbound";
        final CodegenModel inboundModel = new CodegenModel();
        inboundModel.setDataType("Inbound");
        inboundModel.setAllVars(Collections.singletonList(inboundOut));
        final CodegenModel roundAModel = new CodegenModel();
        roundAModel.setDataType("RoundA");
        roundAModel.setAllVars(Collections.singletonList(roundANext));
        final CodegenModel roundBModel = new CodegenModel();
        roundBModel.setDataType("RoundB");
        roundBModel.setAllVars(Collections.singletonList(roundBNext));
        final CodegenModel roundCModel = new CodegenModel();
        roundCModel.setDataType("RoundC");
        roundCModel.setAllVars(Arrays.asList(roundCNext, roundCOut));
        final CodegenModel outboundModel = new CodegenModel();
        outboundModel.setDataType("Outbound");
        final Map<String, CodegenModel> models = new HashMap<>();
        models.put("Inbound", inboundModel);
        models.put("RoundA", roundAModel);
        models.put("RoundB", roundBModel);
        models.put("RoundC", roundCModel);
        models.put("Outbound", outboundModel);

        // when
        codegen.setCircularReferences(models);

        // then
        Assert.assertFalse(inboundOut.isCircularReference);
        Assert.assertTrue(roundANext.isCircularReference);
        Assert.assertTrue(roundBNext.isCircularReference);
        Assert.assertTrue(roundCNext.isCircularReference);
        Assert.assertFalse(roundCOut.isCircularReference);
    }

    @Test
    public void testUseOneOfInterfaces() {
        final OpenAPI openAPI = TestUtils.parseFlattenSpec("src/test/resources/3_0/composed-oneof.yaml");
        final DefaultCodegen cg = new DefaultCodegen();
        cg.setUseOneOfInterfaces(true);
        cg.preprocessOpenAPI(openAPI);

        // assert names of the response/request schema oneOf interfaces are as expected
        Assert.assertEquals(
                openAPI.getPaths()
                        .get("/state")
                        .getPost()
                        .getRequestBody()
                        .getContent()
                        .get("application/json")
                        .getSchema()
                        .getExtensions()
                        .get("x-oneOf-name"),
                "CreateState"
        );
        Assert.assertEquals(
                openAPI.getPaths()
                        .get("/state")
                        .getGet()
                        .getResponses()
                        .get("200")
                        .getContent()
                        .get("application/json")
                        .getSchema()
                        .getExtensions()
                        .get("x-oneOf-name"),
                "GetState200"
        );
        // for the array schema, assert that a oneOf interface was added to schema map
        Schema items = ((ArraySchema) openAPI.getComponents().getSchemas().get("CustomOneOfArraySchema")).getItems();
        Assert.assertEquals(items.getExtensions().get("x-oneOf-name"), "CustomOneOfArraySchemaOneOf");
    }
}<|MERGE_RESOLUTION|>--- conflicted
+++ resolved
@@ -608,8 +608,6 @@
     }
 
     @Test
-<<<<<<< HEAD
-=======
     public void testAllOfSingleAndDoubleRefWithOwnPropsNoDiscriminator() {
         final OpenAPI openAPI = TestUtils.parseFlattenSpec("src/test/resources/3_0/allOf_composition.yaml");
         final DefaultCodegen codegen = new CodegenWithMultipleInheritance();
@@ -641,7 +639,6 @@
     }
 
     @Test
->>>>>>> 9e7a0ca3
     public void testComposedSchemaAllOfDiscriminatorMap() {
         final OpenAPI openAPI = TestUtils.parseFlattenSpec("src/test/resources/3_0/allOf_composition_discriminator.yaml");
         DefaultCodegen codegen = new DefaultCodegen();
