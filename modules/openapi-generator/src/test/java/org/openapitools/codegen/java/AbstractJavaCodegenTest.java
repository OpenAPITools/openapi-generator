/*
 * Copyright 2018 OpenAPI-Generator Contributors (https://openapi-generator.tech)
 * Copyright 2018 SmartBear Software
 *
 * Licensed under the Apache License, Version 2.0 (the "License");
 * you may not use this file except in compliance with the License.
 * You may obtain a copy of the License at
 *
 *     https://www.apache.org/licenses/LICENSE-2.0
 *
 * Unless required by applicable law or agreed to in writing, software
 * distributed under the License is distributed on an "AS IS" BASIS,
 * WITHOUT WARRANTIES OR CONDITIONS OF ANY KIND, either express or implied.
 * See the License for the specific language governing permissions and
 * limitations under the License.
 */

package org.openapitools.codegen.java;

import io.swagger.parser.OpenAPIParser;
import io.swagger.v3.oas.models.Components;
import io.swagger.v3.oas.models.OpenAPI;
import io.swagger.v3.oas.models.media.*;

import io.swagger.v3.oas.models.parameters.Parameter;
import io.swagger.v3.parser.core.models.ParseOptions;

import java.math.BigDecimal;
import java.time.OffsetDateTime;
import java.time.ZonedDateTime;
import java.util.*;

import java.util.stream.Collectors;

import org.mockito.Answers;
import org.mockito.Mockito;
import org.openapitools.codegen.*;
import org.openapitools.codegen.languages.AbstractJavaCodegen;
import org.openapitools.codegen.testutils.ConfigAssert;
import org.openapitools.codegen.utils.ModelUtils;
import org.testng.Assert;
import org.testng.annotations.BeforeMethod;
import org.testng.annotations.Test;

import java.io.File;
import java.time.LocalDate;
import java.time.ZoneId;

import static org.assertj.core.api.Assertions.assertThat;

public class AbstractJavaCodegenTest {

    static final Map<String, OpenAPI> FLATTENED_SPEC = Map.of(
        "3_0/petstore", TestUtils.parseFlattenSpec("src/test/resources/3_0/petstore.yaml"),
        "3_0/mapSchemas", TestUtils.parseFlattenSpec("src/test/resources/3_0/mapSchemas.yaml"),
        "3_0/spring/date-time-parameter-types-for-testing", TestUtils.parseFlattenSpec("src/test/resources/3_0/spring/date-time-parameter-types-for-testing.yml")
    );
    
    private AbstractJavaCodegen codegen;
    
    /**
     * In TEST-NG, test class (and its fields) is only constructed once (vs. for every test in Jupiter),
     * using @BeforeMethod to have a fresh codegen mock for each test
     */
    @BeforeMethod void mockAbstractCodegen() {
        codegen = Mockito.mock(
            AbstractJavaCodegen.class, Mockito.withSettings().defaultAnswer(Answers.CALLS_REAL_METHODS).useConstructor()
        );        
    }

    @Test
    public void toEnumVarNameShouldNotShortenUnderScore() {
        Assert.assertEquals(codegen.toEnumVarName("_", "String"), "UNDERSCORE");
        Assert.assertEquals(codegen.toEnumVarName("__", "String"), "__");
        Assert.assertEquals(codegen.toEnumVarName("_,.", "String"), "__");
    }

    /**
     * As of Java 9, '_' is a keyword, and may not be used as an identifier.
     */
    @Test
    public void toEnumVarNameShouldNotResultInSingleUnderscore() {
        Assert.assertNotEquals(codegen.toEnumVarName(" ", "String"), "_");
        Assert.assertNotEquals(codegen.toEnumVarName("==", "String"), "_");
    }

    @Test
    public void toEnumVarNameAddUnderscoresIfValueIsPascalCase() {
        Assert.assertEquals(codegen.toEnumVarName("OnlyCamelCase", "String"), "ONLY_CAMEL_CASE");
        Assert.assertEquals(codegen.toEnumVarName("WithNumber1", "String"), "WITH_NUMBER1");
        Assert.assertEquals(codegen.toEnumVarName("_LeadingUnderscore", "String"), "_LEADING_UNDERSCORE");
    }

    @Test
    public void toVarNameShouldAvoidOverloadingGetClassMethod() {
        Assert.assertEquals(codegen.toVarName("class"), "propertyClass");
        Assert.assertEquals(codegen.toVarName("_class"), "propertyClass");
        Assert.assertEquals(codegen.toVarName("__class"), "propertyClass");
    }

    @Test
    public void toModelNameShouldNotUseProvidedMapping() {
        codegen.importMapping().put("json_myclass", "com.test.MyClass");
        Assert.assertEquals(codegen.toModelName("json_myclass"), "JsonMyclass");
    }

    @Test
    public void toModelNameUsesPascalCase() {
        Assert.assertEquals(codegen.toModelName("json_anotherclass"), "JsonAnotherclass");
    }

    @Test
    public void testPreprocessOpenApiIncludeAllMediaTypesInAcceptHeader() {
        final OpenAPI openAPI = FLATTENED_SPEC.get("3_0/petstore");
        codegen.preprocessOpenAPI(openAPI);

        Assert.assertEquals(codegen.getArtifactVersion(), openAPI.getInfo().getVersion());

        Object xAccepts = openAPI.getPaths().get("/pet").getPost().getExtensions().get("x-accepts");
        Assert.assertTrue(xAccepts instanceof String[]);
        Assert.assertTrue(List.of((String[]) xAccepts).containsAll(List.of("application/json", "application/xml")));
    }

    @Test
    public void testPreprocessOpenAPINumVersion() {
        final OpenAPI openAPIOtherNumVersion = TestUtils.parseFlattenSpec("src/test/resources/2_0/duplicateOperationIds.yaml");
        
        codegen.preprocessOpenAPI(openAPIOtherNumVersion);

        Assert.assertEquals(codegen.getArtifactVersion(), openAPIOtherNumVersion.getInfo().getVersion());
    }

    @Test
    public void convertVarName() {
        Assert.assertEquals(codegen.toVarName("name"), "name");
        Assert.assertEquals(codegen.toVarName("$name"), "$name");
        Assert.assertEquals(codegen.toVarName("nam$$e"), "nam$$e");
        Assert.assertEquals(codegen.toVarName("user-name"), "userName");
        Assert.assertEquals(codegen.toVarName("user_name"), "userName");
        Assert.assertEquals(codegen.toVarName("user|name"), "userName");
        Assert.assertEquals(codegen.toVarName("uSername"), "uSername");
        Assert.assertEquals(codegen.toVarName("USERname"), "usERname");
        Assert.assertEquals(codegen.toVarName("USERNAME"), "USERNAME");
        Assert.assertEquals(codegen.toVarName("USER123NAME"), "USER123NAME");
        Assert.assertEquals(codegen.toVarName("1"), "_1");
        Assert.assertEquals(codegen.toVarName("1a"), "_1a");
        Assert.assertEquals(codegen.toVarName("1A"), "_1A");
        Assert.assertEquals(codegen.toVarName("1AAAA"), "_1AAAA");
        Assert.assertEquals(codegen.toVarName("1AAaa"), "_1aAaa");
    }

    @Test
    public void convertVarNameWithCaml() {
        codegen.setCamelCaseDollarSign(true);

        Assert.assertEquals(codegen.toVarName("$name"), "$Name");
        Assert.assertEquals(codegen.toVarName("1AAaa"), "_1AAaa");
    }
    
    @Test
    public void convertModelName() {
        Assert.assertEquals(codegen.toModelName("name"), "Name");
        Assert.assertEquals(codegen.toModelName("$name"), "Name");
        Assert.assertEquals(codegen.toModelName("nam#e"), "Name");
        Assert.assertEquals(codegen.toModelName("$another-fake?"), "AnotherFake");
        Assert.assertEquals(codegen.toModelName("1a"), "Model1a");
        Assert.assertEquals(codegen.toModelName("1A"), "Model1A");
        Assert.assertEquals(codegen.toModelName("AAAb"), "AAAb");
        Assert.assertEquals(codegen.toModelName("aBB"), "ABB");
        Assert.assertEquals(codegen.toModelName("AaBBa"), "AaBBa");
        Assert.assertEquals(codegen.toModelName("A_B"), "AB");
        Assert.assertEquals(codegen.toModelName("A-B"), "AB");
        Assert.assertEquals(codegen.toModelName("Aa_Bb"), "AaBb");
        Assert.assertEquals(codegen.toModelName("Aa-Bb"), "AaBb");
        Assert.assertEquals(codegen.toModelName("Aa_bb"), "AaBb");
        Assert.assertEquals(codegen.toModelName("Aa-bb"), "AaBb");
    }

    @Test
    public void testInitialConfigValues() throws Exception {
        OpenAPI openAPI = TestUtils.createOpenAPI();

        codegen.processOpts();
        codegen.preprocessOpenAPI(openAPI);

        ConfigAssert configAssert = new ConfigAssert(codegen.additionalProperties());
        configAssert.assertValue(CodegenConstants.HIDE_GENERATION_TIMESTAMP, codegen::isHideGenerationTimestamp, Boolean.FALSE);
        configAssert.assertValue(CodegenConstants.MODEL_PACKAGE, codegen::modelPackage, "invalidPackageName");
        configAssert.assertValue(CodegenConstants.API_PACKAGE, codegen::apiPackage, "invalidPackageName");
        configAssert.assertValue(CodegenConstants.INVOKER_PACKAGE, codegen::getInvokerPackage, "org.openapitools");
        configAssert.assertValue(AbstractJavaCodegen.BOOLEAN_GETTER_PREFIX, "get");
        configAssert.assertValue(CodegenConstants.ARTIFACT_VERSION, codegen::getArtifactVersion, openAPI.getInfo().getVersion());
    }

    @Test
    public void testSettersForConfigValues() throws Exception {
        OpenAPI openAPI = TestUtils.createOpenAPI();


        codegen.setHideGenerationTimestamp(true);
        codegen.setModelPackage("xyz.yyyyy.zzzzzzz.model");
        codegen.setApiPackage("xyz.yyyyy.zzzzzzz.api");
        codegen.setInvokerPackage("xyz.yyyyy.zzzzzzz.invoker");
        codegen.setBooleanGetterPrefix("is");
        codegen.setArtifactVersion("0.9.0-SNAPSHOT");

        codegen.processOpts();
        codegen.preprocessOpenAPI(openAPI);
        ConfigAssert configAssert = new ConfigAssert(codegen.additionalProperties());
        configAssert.assertValue(CodegenConstants.HIDE_GENERATION_TIMESTAMP, codegen::isHideGenerationTimestamp, Boolean.TRUE);
        configAssert.assertValue(CodegenConstants.MODEL_PACKAGE, codegen::modelPackage, "xyz.yyyyy.zzzzzzz.model");
        configAssert.assertValue(CodegenConstants.API_PACKAGE, codegen::apiPackage, "xyz.yyyyy.zzzzzzz.api");
        configAssert.assertValue(CodegenConstants.INVOKER_PACKAGE, codegen::getInvokerPackage, "xyz.yyyyy.zzzzzzz.invoker");
        configAssert.assertValue(AbstractJavaCodegen.BOOLEAN_GETTER_PREFIX, "is");
        configAssert.assertValue(CodegenConstants.ARTIFACT_VERSION, codegen::getArtifactVersion, "0.9.0-SNAPSHOT");
    }

    @Test
    public void testAdditionalPropertiesPutForConfigValues() throws Exception {
        codegen.additionalProperties().put(CodegenConstants.HIDE_GENERATION_TIMESTAMP, false);
        codegen.additionalProperties().put(CodegenConstants.MODEL_PACKAGE, "xyz.yyyyy.model.oooooo");
        codegen.additionalProperties().put(CodegenConstants.API_PACKAGE, "xyz.yyyyy.api.oooooo");
        codegen.additionalProperties().put(CodegenConstants.INVOKER_PACKAGE, "xyz.yyyyy.invoker.oooooo");
        codegen.additionalProperties().put(AbstractJavaCodegen.BOOLEAN_GETTER_PREFIX, "getBoolean");
        codegen.additionalProperties().put(CodegenConstants.ARTIFACT_VERSION, "0.8.0-SNAPSHOT");

        codegen.processOpts();
        codegen.preprocessOpenAPI(TestUtils.createOpenAPI());
        ConfigAssert configAssert = new ConfigAssert(codegen.additionalProperties());
        configAssert.assertValue(CodegenConstants.HIDE_GENERATION_TIMESTAMP, codegen::isHideGenerationTimestamp, Boolean.FALSE);
        configAssert.assertValue(CodegenConstants.MODEL_PACKAGE, codegen::modelPackage, "xyz.yyyyy.model.oooooo");
        configAssert.assertValue(CodegenConstants.API_PACKAGE, codegen::apiPackage, "xyz.yyyyy.api.oooooo");
        configAssert.assertValue(CodegenConstants.INVOKER_PACKAGE, codegen::getInvokerPackage, "xyz.yyyyy.invoker.oooooo");
        configAssert.assertValue(AbstractJavaCodegen.BOOLEAN_GETTER_PREFIX, "getBoolean");
        configAssert.assertValue(CodegenConstants.ARTIFACT_VERSION, codegen::getArtifactVersion, "0.8.0-SNAPSHOT");
    }

    @Test
    public void testAdditionalModelTypeAnnotationsSemiColon() {
        codegen.additionalProperties().put(AbstractJavaCodegen.ADDITIONAL_MODEL_TYPE_ANNOTATIONS, "@Foo;@Bar");

        codegen.processOpts();
        codegen.preprocessOpenAPI(TestUtils.createOpenAPI());

        assertThat(codegen.getAdditionalModelTypeAnnotations())
            .containsExactlyInAnyOrder("@Bar", "@Foo");
    }

    @Test
    public void testAdditionalModelTypeAnnotationsNewLineLinux() {
        codegen.additionalProperties().put(AbstractJavaCodegen.ADDITIONAL_MODEL_TYPE_ANNOTATIONS, "@Foo\n@Bar");

        codegen.processOpts();
        codegen.preprocessOpenAPI(TestUtils.createOpenAPI());

        assertThat(codegen.getAdditionalModelTypeAnnotations())
            .containsExactlyInAnyOrder("@Bar", "@Foo");
    }

    @Test
    public void testAdditionalModelTypeAnnotationsNewLineWindows() {
        codegen.additionalProperties().put(AbstractJavaCodegen.ADDITIONAL_MODEL_TYPE_ANNOTATIONS, "@Foo\r\n@Bar");

        codegen.processOpts();
        codegen.preprocessOpenAPI(TestUtils.createOpenAPI());

        assertThat(codegen.getAdditionalModelTypeAnnotations())
            .containsExactlyInAnyOrder("@Bar", "@Foo");
    }

    @Test
    public void testAdditionalModelTypeAnnotationsMixed() {
        codegen.additionalProperties().put(AbstractJavaCodegen.ADDITIONAL_MODEL_TYPE_ANNOTATIONS, " \t @Foo;\r\n@Bar  ;\n @Foobar  ");

        codegen.processOpts();
        codegen.preprocessOpenAPI(TestUtils.createOpenAPI());

        assertThat(codegen.getAdditionalModelTypeAnnotations())
            .containsExactlyInAnyOrder("@Bar", "@Foo", "@Foobar");
    }

    @Test
    public void testAdditionalModelTypeAnnotationsNoDuplicate() {
        codegen.additionalProperties().put(AbstractJavaCodegen.ADDITIONAL_MODEL_TYPE_ANNOTATIONS, "@Foo;@Bar;@Foo");

        codegen.processOpts();
        codegen.preprocessOpenAPI(TestUtils.createOpenAPI());

        assertThat(codegen.getAdditionalModelTypeAnnotations())
            .containsExactlyInAnyOrder("@Bar", "@Foo", "@Foo");
    }

    @Test
    public void toEnumValue() {
        Assert.assertEquals(codegen.toEnumValue("1", "Integer"), "1");
        Assert.assertEquals(codegen.toEnumValue("42", "Double"), "42");
        Assert.assertEquals(codegen.toEnumValue("1337", "Long"), "1337l");
        Assert.assertEquals(codegen.toEnumValue("3.14", "Float"), "3.14f");
        Assert.assertEquals(codegen.toEnumValue("schema.json", "URI"), "URI.create(\"schema.json\")");
    }

    @Test
    public void apiFileFolder() {
        codegen.setOutputDir("/User/open.api.tools");
        codegen.setSourceFolder("source.folder");
        codegen.setApiPackage("org.openapitools.codegen.api");
        Assert.assertEquals(codegen.apiFileFolder(), "/User/open.api.tools/source.folder/org/openapitools/codegen/api".replace('/', File.separatorChar));
    }

    @Test
    public void apiTestFileFolder() {
        codegen.setOutputDir("/User/open.api.tools");
        codegen.setTestFolder("test.folder");
        codegen.setApiPackage("org.openapitools.codegen.api");
        Assert.assertEquals(codegen.apiTestFileFolder(), "/User/open.api.tools/test.folder/org/openapitools/codegen/api".replace('/', File.separatorChar));
    }

    @Test
    public void modelTestFileFolder() {
        codegen.setOutputDir("/User/open.api.tools");
        codegen.setTestFolder("test.folder");
        codegen.setModelPackage("org.openapitools.codegen.model");
        Assert.assertEquals(codegen.modelTestFileFolder(), "/User/open.api.tools/test.folder/org/openapitools/codegen/model".replace('/', File.separatorChar));
    }

    @Test
    public void apiTestFileFolderDirect() {
        codegen.setOutputTestFolder("/User/open.api.tools");
        codegen.setTestFolder("test.folder");
        codegen.setApiPackage("org.openapitools.codegen.api");
        Assert.assertEquals(codegen.apiTestFileFolder(), "/User/open.api.tools/test.folder/org/openapitools/codegen/api".replace('/', File.separatorChar));
    }

    @Test
    public void modelTestFileFolderDirect() {
        codegen.setOutputTestFolder("/User/open.api.tools");
        codegen.setTestFolder("test.folder");
        codegen.setModelPackage("org.openapitools.codegen.model");
        Assert.assertEquals(codegen.modelTestFileFolder(), "/User/open.api.tools/test.folder/org/openapitools/codegen/model".replace('/', File.separatorChar));
    }

    @Test
    public void modelFileFolder() {
        codegen.setOutputDir("/User/open.api.tools");
        codegen.setSourceFolder("source.folder");
        codegen.setModelPackage("org.openapitools.codegen.model");
        Assert.assertEquals(codegen.modelFileFolder(), "/User/open.api.tools/source.folder/org/openapitools/codegen/model".replace('/', File.separatorChar));
    }

    @Test
    public void apiDocFileFolder() {
        codegen.setOutputDir("/User/open.api.tools");
        Assert.assertEquals(codegen.apiDocFileFolder(), "/User/open.api.tools/docs/".replace('/', File.separatorChar));
    }

    @Test(description = "tests if API version specification is used if no version is provided in additional properties")
    public void openApiVersionTest() {

        codegen.processOpts();
        codegen.preprocessOpenAPI(TestUtils.createOpenAPI());

        Assert.assertEquals(codegen.getArtifactVersion(), "1.0.7");
    }

    @Test(description = "tests if API version specification is used if no version is provided in additional properties with snapshot version")
    public void openApiSnapShotVersionTest() {
        codegen.additionalProperties().put("snapshotVersion", "true");

        codegen.processOpts();
        codegen.preprocessOpenAPI(TestUtils.createOpenAPI());

        Assert.assertEquals(codegen.getArtifactVersion(), "1.0.7-SNAPSHOT");
    }

    @Test(description = "tests if artifactVersion additional property is used")
    public void additionalPropertyArtifactVersionTest() {
        codegen.additionalProperties().put("artifactVersion", "1.1.1");

        codegen.processOpts();
        codegen.preprocessOpenAPI(TestUtils.createOpenAPI());

        Assert.assertEquals(codegen.getArtifactVersion(), "1.1.1");
    }

    @Test(description = "tests if artifactVersion additional property is used with snapshot parameter")
    public void additionalPropertyArtifactSnapShotVersionTest() {

        codegen.additionalProperties().put("artifactVersion", "1.1.1");
        codegen.additionalProperties().put("snapshotVersion", "true");

        codegen.processOpts();
        codegen.preprocessOpenAPI(TestUtils.createOpenAPI());

        Assert.assertEquals(codegen.getArtifactVersion(), "1.1.1-SNAPSHOT");
    }

    @Test(description = "tests if default version is used when neither OpenAPI version nor artifactVersion additional property has been provided")
    public void defaultVersionTest() {
        codegen.setArtifactVersion(null);
        OpenAPI api = TestUtils.createOpenAPI();
        api.getInfo().setVersion(null);
        
        codegen.processOpts();
        codegen.preprocessOpenAPI(api);

        Assert.assertEquals(codegen.getArtifactVersion(), "1.0.0");
    }

    @Test(description = "tests if default version with snapshot is used when neither OpenAPI version nor artifactVersion additional property has been provided")
    public void snapshotVersionTest() {

        codegen.additionalProperties().put("snapshotVersion", "true");
        OpenAPI api = TestUtils.createOpenAPI();
        api.getInfo().setVersion(null);
        
        codegen.processOpts();
        codegen.preprocessOpenAPI(api);

        Assert.assertEquals(codegen.getArtifactVersion(), "1.0.0-SNAPSHOT");
    }

    @Test(description = "tests if default version with snapshot is used when OpenAPI version has been provided")
    public void snapshotVersionOpenAPITest() {

        codegen.additionalProperties().put(CodegenConstants.SNAPSHOT_VERSION, "true");
        OpenAPI api = TestUtils.createOpenAPI();
        api.getInfo().setVersion("2.0");
        
        codegen.processOpts();
        codegen.preprocessOpenAPI(api);

        Assert.assertEquals(codegen.getArtifactVersion(), "2.0-SNAPSHOT");
    }

    @Test(description = "tests if setting an artifact version programmatically persists to additional properties, when openapi version is null")
    public void allowsProgrammaticallySettingArtifactVersionWithNullOpenApiVersion() {
        final String version = "9.8.7-rc1";
        codegen.setArtifactVersion(version);
        OpenAPI api = TestUtils.createOpenAPI();
        api.getInfo().setVersion(null);

        codegen.processOpts();
        codegen.preprocessOpenAPI(api);

        Assert.assertEquals(codegen.getArtifactVersion(), version);
        Assert.assertEquals(codegen.additionalProperties().get(CodegenConstants.ARTIFACT_VERSION), version);
    }

    @Test(description = "tests if setting an artifact version programmatically persists to additional properties, even when openapi version is specified")
    public void allowsProgrammaticallySettingArtifactVersionWithSpecifiedOpenApiVersion() {
        final String version = "9.8.7-rc1";
        codegen.setArtifactVersion(version);
        OpenAPI api = TestUtils.createOpenAPI();
        api.getInfo().setVersion("1.2.3-SNAPSHOT");

        codegen.processOpts();
        codegen.preprocessOpenAPI(api);

        Assert.assertEquals(codegen.getArtifactVersion(), version);
        Assert.assertEquals(codegen.additionalProperties().get(CodegenConstants.ARTIFACT_VERSION), version);
    }

    @Test(description = "tests if a null in addition properties artifactVersion results in default version")
    public void usesDefaultVersionWhenAdditionalPropertiesVersionIsNull() {
        final String version = "1.0.0";
        OpenAPI api = TestUtils.createOpenAPI();
        api.getInfo().setVersion(null);
        codegen.setArtifactVersion(null);
        codegen.additionalProperties().put(CodegenConstants.ARTIFACT_VERSION, null);

        codegen.processOpts();
        codegen.preprocessOpenAPI(api);

        Assert.assertEquals(codegen.getArtifactVersion(), version);
        Assert.assertEquals(codegen.additionalProperties().get(CodegenConstants.ARTIFACT_VERSION), version);
    }


    @Test(description = "tests if default version with snapshot is used when setArtifactVersion is used")
    public void snapshotVersionAlreadySnapshotTest() {

        codegen.additionalProperties().put(CodegenConstants.SNAPSHOT_VERSION, "true");
        codegen.setArtifactVersion("4.1.2-SNAPSHOT");

        codegen.processOpts();
        codegen.preprocessOpenAPI(TestUtils.createOpenAPI());
        
        Assert.assertEquals(codegen.getArtifactVersion(), "4.1.2-SNAPSHOT");
    }

    @Test
    public void toDefaultValueDateTimeLegacyTest() {
        codegen.setDateLibrary("legacy");
        String defaultValue;

        // Test default value for date format (DateSchema)
        DateSchema dateSchema = new DateSchema();

        TimeZone.setDefault(TimeZone.getTimeZone("UTC"));
        LocalDate defaultLocalDate = LocalDate.of(2021, 5, 23);
        Date date = Date.from(defaultLocalDate.atStartOfDay(ZoneId.systemDefault()).toInstant());
        Assert.assertEquals(date.toString(), "Sun May 23 00:00:00 UTC 2021");

        dateSchema.setDefault(date);
        defaultValue = codegen.toDefaultValue(dateSchema);

        // dateLibrary <> java8
        Assert.assertEquals(defaultValue, "Sun May 23 00:00:00 UTC 2021");

        // Test default value for date format (DateTimeSchema)
        DateTimeSchema dateTimeSchema = new DateTimeSchema();

        OffsetDateTime defaultDateTime = OffsetDateTime.parse("1984-12-19T03:39:57-09:00");
        Assert.assertEquals(defaultDateTime.toString(), "1984-12-19T03:39:57-09:00");

        dateTimeSchema.setDefault(defaultDateTime);
        defaultValue = codegen.toDefaultValue(dateTimeSchema);

        // dateLibrary <> java8
        Assert.assertEquals(defaultValue, "1984-12-19T03:39:57-09:00");
    }

    @Test
    public void toDefaultValueTest() {
        codegen.setDateLibrary("java8");

        Schema<?> schema = new ObjectSchema().addProperty("id", new IntegerSchema().format("int32")).minItems(1);
        String defaultValue = codegen.toDefaultValue(schema);
        Assert.assertEquals(defaultValue, "null");

        // Create an alias to an array schema
        Schema<?> nestedArraySchema = new ArraySchema().items(new IntegerSchema().format("int32"));
        codegen.setOpenAPI(new OpenAPI().components(new Components().addSchemas("NestedArray", nestedArraySchema)));

        // Create an array schema with item type set to the array alias
        schema = new ArraySchema().items(new Schema<>().$ref("#/components/schemas/NestedArray"));

        ModelUtils.setGenerateAliasAsModel(false);
        defaultValue = codegen.toDefaultValue(codegen.fromProperty("", schema), schema);
        Assert.assertEquals(defaultValue, "new ArrayList<>()");

        ModelUtils.setGenerateAliasAsModel(true);
        defaultValue = codegen.toDefaultValue(codegen.fromProperty("", schema), schema);
        Assert.assertEquals(defaultValue, "new ArrayList<>()");

        // Create a map schema with additionalProperties type set to array alias
        schema = new MapSchema().additionalProperties(new Schema<>().$ref("#/components/schemas/NestedArray"));

        ModelUtils.setGenerateAliasAsModel(false);
        defaultValue = codegen.toDefaultValue(codegen.fromProperty("", schema), schema);
        Assert.assertEquals(defaultValue, "new HashMap<>()");

        ModelUtils.setGenerateAliasAsModel(true);
        defaultValue = codegen.toDefaultValue(codegen.fromProperty("", schema), schema);
        Assert.assertEquals(defaultValue, "new HashMap<>()");

        // Test default value for date format
        DateSchema dateSchema = new DateSchema();
        LocalDate defaultLocalDate = LocalDate.of(2019, 2, 15);
        Date date = Date.from(defaultLocalDate.atStartOfDay(ZoneId.systemDefault()).toInstant());
        dateSchema.setDefault(date);
        defaultValue = codegen.toDefaultValue(codegen.fromProperty("", schema), dateSchema);
        Assert.assertEquals(defaultValue, "LocalDate.parse(\"" + defaultLocalDate + "\")");

        DateTimeSchema dateTimeSchema = new DateTimeSchema();
        OffsetDateTime defaultDateTime = OffsetDateTime.parse("1984-12-19T03:39:57-08:00");
        ZonedDateTime expectedDateTime = defaultDateTime.atZoneSameInstant(ZoneId.systemDefault());
        dateTimeSchema.setDefault(defaultDateTime);
        defaultValue = codegen.toDefaultValue(codegen.fromProperty("", schema), dateTimeSchema);
        Assert.assertTrue(defaultValue.startsWith("OffsetDateTime.parse(\"" + expectedDateTime));

        // Test default value for number without format
        NumberSchema numberSchema = new NumberSchema();
        Double doubleValue = 100.0;
        numberSchema.setDefault(doubleValue);
        defaultValue = codegen.toDefaultValue(codegen.fromProperty("", schema), numberSchema);
        Assert.assertEquals(defaultValue, "new BigDecimal(\"" + doubleValue + "\")");

        // Test default value for number with format set to double
        numberSchema.setFormat("double");
        defaultValue = codegen.toDefaultValue(codegen.fromProperty("", schema), numberSchema);
        Assert.assertEquals(defaultValue, doubleValue + "d");
    }

    @Test
    public void dateDefaultValueIsIsoDate() {
        final OpenAPI openAPI = FLATTENED_SPEC.get("3_0/spring/date-time-parameter-types-for-testing");
        codegen.setOpenAPI(openAPI);

        Set<String> imports = new HashSet<>();
        CodegenParameter parameter = codegen.fromParameter(openAPI.getPaths().get("/thingy/{date}").getGet().getParameters().get(2), imports);

        Assert.assertEquals(parameter.dataType, "Date");
        Assert.assertTrue(parameter.isDate);
        Assert.assertEquals(parameter.defaultValue, "1974-01-01");
        Assert.assertEquals(imports.size(), 1);
        Assert.assertEquals(imports.iterator().next(), "Date");

        Assert.assertNotNull(parameter.getSchema());
        Assert.assertEquals(parameter.getSchema().baseType, "Date");
    }

    @Test
    public void dateDefaultValueIsIsoDateTime() {
        final OpenAPI openAPI = FLATTENED_SPEC.get("3_0/spring/date-time-parameter-types-for-testing");
        codegen.setOpenAPI(openAPI);

        Set<String> imports = new HashSet<>();
        CodegenParameter parameter = codegen.fromParameter(openAPI.getPaths().get("/thingy/{date}").getGet().getParameters().get(1), imports);

        Assert.assertEquals(parameter.dataType, "Date");
        Assert.assertTrue(parameter.isDateTime);
        Assert.assertEquals(parameter.defaultValue, "1973-12-19T03:39:57-08:00");
        Assert.assertEquals(imports.size(), 1);
        Assert.assertEquals(imports.iterator().next(), "Date");

        Assert.assertNotNull(parameter.getSchema());
        Assert.assertEquals(parameter.getSchema().baseType, "Date");
    }

    @Test
    public void getTypeDeclarationGivenSchemaMappingTest() {
        codegen.schemaMapping().put("MyStringType", "com.example.foo");
        codegen.setOpenAPI(new OpenAPI().components(new Components().addSchemas("MyStringType", new StringSchema())));
        Schema<?> schema = new ArraySchema().items(new Schema<>().$ref("#/components/schemas/MyStringType"));
        
        String defaultValue = codegen.getTypeDeclaration(schema);

        Assert.assertEquals(defaultValue, "List<com.example.foo>");
    }

    @Test
    public void getTypeDeclarationTest() {

        Schema<?> schema = new ObjectSchema().addProperty("id", new IntegerSchema().format("int32")).minItems(1);
        String defaultValue = codegen.getTypeDeclaration(schema);
        Assert.assertEquals(defaultValue, "Object");

        // Create an alias to an array schema
        Schema<?> nestedArraySchema = new ArraySchema().items(new IntegerSchema().format("int32"));
        codegen.setOpenAPI(new OpenAPI().components(new Components().addSchemas("NestedArray", nestedArraySchema)));

        // Create an array schema with item type set to the array alias
        schema = new ArraySchema().items(new Schema<>().$ref("#/components/schemas/NestedArray"));

        ModelUtils.setGenerateAliasAsModel(false);
        defaultValue = codegen.getTypeDeclaration(schema);
        Assert.assertEquals(defaultValue, "List<List<Integer>>");

        ModelUtils.setGenerateAliasAsModel(true);
        defaultValue = codegen.getTypeDeclaration(schema);
        Assert.assertEquals(defaultValue, "List<NestedArray>");

        // Create an array schema with item type set to the array alias
        schema = new ArraySchema().items(new Schema<>().$ref("#/components/schemas/NestedArray"));
        schema.setUniqueItems(true);

        ModelUtils.setGenerateAliasAsModel(false);
        defaultValue = codegen.getTypeDeclaration(schema);
        Assert.assertEquals(defaultValue, "Set<List<Integer>>");

        ModelUtils.setGenerateAliasAsModel(true);
        defaultValue = codegen.getTypeDeclaration(schema);
        Assert.assertEquals(defaultValue, "Set<NestedArray>");

        // Create a map schema with additionalProperties type set to array alias
        schema = new MapSchema().additionalProperties(new Schema<>().$ref("#/components/schemas/NestedArray"));

        ModelUtils.setGenerateAliasAsModel(false);
        defaultValue = codegen.getTypeDeclaration(schema);
        Assert.assertEquals(defaultValue, "Map<String, List<Integer>>");

        ModelUtils.setGenerateAliasAsModel(true);
        defaultValue = codegen.getTypeDeclaration(schema);
        Assert.assertEquals(defaultValue, "Map<String, NestedArray>");
    }

    @Test
    public void processOptsBooleanTrueFromString() {
        codegen.additionalProperties().put(CodegenConstants.SNAPSHOT_VERSION, "true");
        
        codegen.preprocessOpenAPI(FLATTENED_SPEC.get("3_0/petstore"));
        
        Assert.assertTrue((boolean) codegen.additionalProperties().get(CodegenConstants.SNAPSHOT_VERSION));
    }

    @Test
    public void processOptsBooleanTrueFromBoolean() {
        codegen.additionalProperties().put(CodegenConstants.SNAPSHOT_VERSION, true);
        
        codegen.preprocessOpenAPI(FLATTENED_SPEC.get("3_0/petstore"));

        Assert.assertTrue((boolean) codegen.additionalProperties().get(CodegenConstants.SNAPSHOT_VERSION));
    }

    @Test
    public void processOptsBooleanFalseFromString() {
        codegen.additionalProperties().put(CodegenConstants.SNAPSHOT_VERSION, "false");
        
        codegen.preprocessOpenAPI(FLATTENED_SPEC.get("3_0/petstore"));

        Assert.assertFalse((boolean) codegen.additionalProperties().get(CodegenConstants.SNAPSHOT_VERSION));
    }

    @Test
    public void processOptsBooleanFalseFromBoolean() {
        codegen.additionalProperties().put(CodegenConstants.SNAPSHOT_VERSION, false);
        
        codegen.preprocessOpenAPI(FLATTENED_SPEC.get("3_0/petstore"));
        
        Assert.assertFalse((boolean) codegen.additionalProperties().get(CodegenConstants.SNAPSHOT_VERSION));
    }

    @Test
    public void processOptsBooleanFalseFromGarbage() {
        codegen.additionalProperties().put(CodegenConstants.SNAPSHOT_VERSION, "blibb");
        
        codegen.preprocessOpenAPI(FLATTENED_SPEC.get("3_0/petstore"));

        Assert.assertFalse((boolean) codegen.additionalProperties().get(CodegenConstants.SNAPSHOT_VERSION));
    }

    @Test
    public void processOptsBooleanFalseFromNumeric() {
        codegen.additionalProperties().put(CodegenConstants.SNAPSHOT_VERSION, 42L);
        codegen.preprocessOpenAPI(FLATTENED_SPEC.get("3_0/petstore"));
        Assert.assertFalse((boolean) codegen.additionalProperties().get(CodegenConstants.SNAPSHOT_VERSION));
    }

    @Test
    public void nullDefaultValueForModelWithDynamicProperties() {
        final OpenAPI openAPI = FLATTENED_SPEC.get("3_0/mapSchemas");
        codegen.additionalProperties().put(CodegenConstants.GENERATE_ALIAS_AS_MODEL, true);
        codegen.setOpenAPI(openAPI);

        Schema<?> schema = openAPI.getComponents().getSchemas().get("ModelWithAdditionalProperties");
        CodegenModel cm = codegen.fromModel("ModelWithAdditionalProperties", schema);
        Assert.assertEquals(cm.vars.size(), 1, "Expected single declared var");
        Assert.assertEquals(cm.vars.get(0).name, "id");
        Assert.assertNull(cm.defaultValue, "Expected no defined default value in spec");

        String defaultValue = codegen.toDefaultValue(schema);
        Assert.assertEquals(defaultValue, "null");
    }

    @Test
    public void maplikeDefaultValueForModelWithStringToStringMapping() {
        final OpenAPI openAPI = FLATTENED_SPEC.get("3_0/mapSchemas");
        codegen.additionalProperties().put(CodegenConstants.GENERATE_ALIAS_AS_MODEL, true);
        codegen.setOpenAPI(openAPI);

        Schema<?> schema = openAPI.getComponents().getSchemas().get("ModelWithStringToStringMapping");
        CodegenModel cm = codegen.fromModel("ModelWithAdditionalProperties", schema);
        Assert.assertEquals(cm.vars.size(), 0, "Expected no declared vars");
        Assert.assertNull(cm.defaultValue, "Expected no defined default value in spec");

        String defaultValue = codegen.toDefaultValue(schema);
        Assert.assertEquals(defaultValue, "null", "Expected string-string map aliased model to default to null since nullable is not set to true");
    }

    @Test
    public void maplikeDefaultValueForModelWithStringToModelMapping() {
        final OpenAPI openAPI = FLATTENED_SPEC.get("3_0/mapSchemas");
        codegen.additionalProperties().put(CodegenConstants.GENERATE_ALIAS_AS_MODEL, true);
        codegen.setOpenAPI(openAPI);

        Schema<?> schema = openAPI.getComponents().getSchemas().get("ModelWithStringToModelMapping");
        CodegenModel cm = codegen.fromModel("ModelWithStringToModelMapping", schema);
        Assert.assertEquals(cm.vars.size(), 0, "Expected no declared vars");
        Assert.assertNull(cm.defaultValue, "Expected no defined default value in spec");

        String defaultValue = codegen.toDefaultValue(schema);
        Assert.assertEquals(defaultValue, "null", "Expected string-ref map aliased model to default to null since nullable is not set to tru");
    }

    @Test
    public void srcMainFolderShouldNotBeOperatingSystemSpecificPaths() {
        // it's not responsibility of the generator to fix OS-specific paths. This is left to template manager.
        // This path must be non-OS-specific for expectations in source outputs (e.g. gradle build files)
        Assert.assertEquals(codegen.getSourceFolder(), "src/main/java");
    }

    @Test
    public void srcTestFolderShouldNotBeOperatingSystemSpecificPaths() {
        // it's not responsibility of the generator to fix OS-specific paths. This is left to template manager.
        // This path must be non-OS-specific for expectations in source outputs (e.g. gradle build files)
        Assert.assertEquals(codegen.getTestFolder(), "src/test/java");
    }

    @Test
    public void testOneOfModelImports() {
        final OpenAPI openAPI = TestUtils.parseFlattenSpec("src/test/resources/3_0/oneOf_nonPrimitive.yaml");
        codegen.setOpenAPI(openAPI);
        codegen.preprocessOpenAPI(openAPI);

        Schema<?> schema = openAPI.getComponents().getSchemas().get("Example");
        CodegenModel cm = codegen.fromModel("Example", schema);
        Assert.assertEquals(cm.imports.size(), 3);
        Assert.assertTrue(cm.imports.contains("BigDecimal"));
        Assert.assertTrue(cm.imports.contains("Date"));
        Assert.assertTrue(cm.imports.contains("UUID"));
    }

    @Test
    public void arrayParameterDefaultValueDoesNotNeedBraces() {
        ParseOptions parseOptions = new ParseOptions();
        parseOptions.setResolve(true);
        final OpenAPI openAPI = new OpenAPIParser()
                .readLocation("src/test/resources/3_0/issue_16223.yaml", null, parseOptions)
                .getOpenAPI();
        codegen.setOpenAPI(openAPI);

        Map<String, Schema<?>> schemas = openAPI.getPaths().get("/test").getGet().getParameters().stream()
                .collect(Collectors.toMap(
                        Parameter::getName,
                        p -> ModelUtils.getReferencedSchema(openAPI, p.getSchema())));
        Assert.assertEquals(codegen.toDefaultParameterValue(schemas.get("fileEnumWithDefault")), "A,B");
        Assert.assertEquals(codegen.toDefaultParameterValue(schemas.get("fileEnumWithDefaultEmpty")), "");
        Assert.assertEquals(codegen.toDefaultParameterValue(schemas.get("inlineEnumWithDefault")), "A,B");
        Assert.assertEquals(codegen.toDefaultParameterValue(schemas.get("inlineEnumWithDefaultEmpty")), "");
    }

    @Test
    public void ignoreBeanValidationAnnotationsTest() {
        codegen.additionalProperties().put("useBeanValidation", true);

        Schema<?> schema = new Schema<>().type("string").format("uuid").pattern("^[a-z]$").maxLength(36);
        String defaultValue = codegen.getTypeDeclaration(schema);
        Assert.assertEquals(defaultValue, "UUID");

        schema = new Schema<>().type("string").format("uri").pattern("^[a-z]$").maxLength(36);
        defaultValue = codegen.getTypeDeclaration(schema);
        Assert.assertEquals(defaultValue, "URI");

        schema = new Schema<>().type("string").format("byte").pattern("^[a-z]$").maxLength(36);
        defaultValue = codegen.getTypeDeclaration(schema);
        Assert.assertEquals(defaultValue, "byte[]");

        schema = new Schema<>().type("string").format("binary").pattern("^[a-z]$").maxLength(36);
        defaultValue = codegen.getTypeDeclaration(schema);
        Assert.assertEquals(defaultValue, "File");

        schema = new Schema<>().type("string")._enum(List.of("A","B")).pattern("^[a-z]$").maxLength(36);
        defaultValue = codegen.getTypeDeclaration(schema);
        Assert.assertEquals(defaultValue, "String");
    }

    @Test
    public void ignoreBeanValidationAnnotationsContainerTest() {
        codegen.additionalProperties().put("useBeanValidation", true);

        Schema<?> schema = new ArraySchema().items(new Schema<>().type("string").format("uuid").pattern("^[a-z]$").maxLength(36));
        String defaultValue = codegen.getTypeDeclaration(schema);
        Assert.assertEquals(defaultValue, "List<UUID>");

        schema = new ArraySchema().items(new Schema<>().type("string").format("uri").pattern("^[a-z]$").maxLength(36));
        defaultValue = codegen.getTypeDeclaration(schema);
        Assert.assertEquals(defaultValue, "List<URI>");

        schema = new ArraySchema().items(new Schema<>().type("string").format("byte").pattern("^[a-z]$").maxLength(36));
        defaultValue = codegen.getTypeDeclaration(schema);
        Assert.assertEquals(defaultValue, "List<byte[]>");

        schema = new ArraySchema().items(new Schema<>().type("string").format("binary").pattern("^[a-z]$").maxLength(36));
        defaultValue = codegen.getTypeDeclaration(schema);
        Assert.assertEquals(defaultValue, "List<File>");

        schema = new ArraySchema().items(new Schema<>().type("string")._enum(List.of("A","B")).pattern("^[a-z]$").maxLength(36));
        defaultValue = codegen.getTypeDeclaration(schema);
        Assert.assertEquals(defaultValue, "List<String>");
    }

    @Test
    public void AnnotationsContainerTest() {
        codegen.setUseBeanValidation(true);

        // 1. string type
        Schema<?> schema = new ArraySchema().items(new Schema<>().type("string").pattern("^[a-z]$").minLength(0).maxLength(36));
        String defaultValue = codegen.getTypeDeclaration(schema);
        Assert.assertEquals(defaultValue, "List<@Pattern(regexp = \"^[a-z]$\")@Size(min = 0, max = 36)String>");

        schema = new ArraySchema().items(new Schema<>().type("string").pattern("^[a-z]$").minLength(0));
        defaultValue = codegen.getTypeDeclaration(schema);
        Assert.assertEquals(defaultValue, "List<@Pattern(regexp = \"^[a-z]$\")@Size(min = 0)String>");

        schema = new ArraySchema().items(new Schema<>().type("string").pattern("^[a-z]$").maxLength(36));
        defaultValue = codegen.getTypeDeclaration(schema);
        Assert.assertEquals(defaultValue, "List<@Pattern(regexp = \"^[a-z]$\")@Size(max = 36)String>");

        schema = new ArraySchema().items(new Schema<>().type("string").format("email"));
        defaultValue = codegen.getTypeDeclaration(schema);
        Assert.assertEquals(defaultValue, "List<@Email String>");

        // 2. string type with number format
        schema = new ArraySchema().items(new Schema<>().type("string").format("number").minimum(BigDecimal.ZERO).maximum(BigDecimal.TEN).exclusiveMinimum(Boolean.TRUE).exclusiveMaximum(Boolean.TRUE));
        defaultValue = codegen.getTypeDeclaration(schema);
        Assert.assertEquals(defaultValue, "List<@DecimalMin(value = \"0\", inclusive = false) @DecimalMax(value = \"10\", inclusive = false)BigDecimal>");

        schema = new ArraySchema().items(new Schema<>().type("string").format("number").minimum(BigDecimal.ZERO).exclusiveMinimum(Boolean.TRUE));
        defaultValue = codegen.getTypeDeclaration(schema);
        Assert.assertEquals(defaultValue, "List<@DecimalMin( value = \"0\", inclusive = false)BigDecimal>");

        schema = new ArraySchema().items(new Schema<>().type("string").format("number").maximum(BigDecimal.TEN).exclusiveMaximum(Boolean.TRUE));
        defaultValue = codegen.getTypeDeclaration(schema);
        Assert.assertEquals(defaultValue, "List<@DecimalMax( value = \"10\", inclusive = false)BigDecimal>");

        // 3. number type
        schema = new ArraySchema().items(new Schema<>().type("number").minimum(BigDecimal.ZERO).maximum(BigDecimal.TEN).exclusiveMinimum(Boolean.TRUE).exclusiveMaximum(Boolean.TRUE));
        defaultValue = codegen.getTypeDeclaration(schema);
        Assert.assertEquals(defaultValue, "List<@DecimalMin(value = \"0\", inclusive = false) @DecimalMax(value = \"10\", inclusive = false)BigDecimal>");

        schema = new ArraySchema().items(new Schema<>().type("number").minimum(BigDecimal.ZERO).exclusiveMinimum(Boolean.TRUE));
        defaultValue = codegen.getTypeDeclaration(schema);
        Assert.assertEquals(defaultValue, "List<@DecimalMin( value = \"0\", inclusive = false)BigDecimal>");

        schema = new ArraySchema().items(new Schema<>().type("number").maximum(BigDecimal.TEN).exclusiveMaximum(Boolean.TRUE));
        defaultValue = codegen.getTypeDeclaration(schema);
        Assert.assertEquals(defaultValue, "List<@DecimalMax( value = \"10\", inclusive = false)BigDecimal>");

        schema = new ArraySchema().items(new Schema<>().type("number").minimum(BigDecimal.ZERO).maximum(BigDecimal.TEN));
        defaultValue = codegen.getTypeDeclaration(schema);
        Assert.assertEquals(defaultValue, "List<@DecimalMin(value = \"0\", inclusive = true) @DecimalMax(value = \"10\", inclusive = true)BigDecimal>");

        schema = new ArraySchema().items(new Schema<>().type("number").minimum(BigDecimal.ZERO));
        defaultValue = codegen.getTypeDeclaration(schema);
        Assert.assertEquals(defaultValue, "List<@DecimalMin( value = \"0\", inclusive = true)BigDecimal>");

        schema = new ArraySchema().items(new Schema<>().type("number").maximum(BigDecimal.TEN));
        defaultValue = codegen.getTypeDeclaration(schema);
        Assert.assertEquals(defaultValue, "List<@DecimalMax( value = \"10\", inclusive = true)BigDecimal>");

        // 4. integer type with int64 format
        schema = new ArraySchema().items(new Schema<>().type("integer").format("int64").minimum(BigDecimal.ZERO).maximum(BigDecimal.TEN));
        defaultValue = codegen.getTypeDeclaration(schema);
        Assert.assertEquals(defaultValue, "List<@Min(0L) @Max(10L)Long>");

        schema = new ArraySchema().items(new Schema<>().type("integer").format("int64").minimum(BigDecimal.ZERO));
        defaultValue = codegen.getTypeDeclaration(schema);
        Assert.assertEquals(defaultValue, "List<@Min(0L)Long>");

        schema = new ArraySchema().items(new Schema<>().type("integer").format("int64").maximum(BigDecimal.TEN));
        defaultValue = codegen.getTypeDeclaration(schema);
        Assert.assertEquals(defaultValue, "List<@Max(10L)Long>");

        // 5. integer type
        schema = new ArraySchema().items(new Schema<>().type("integer").minimum(BigDecimal.ZERO).maximum(BigDecimal.TEN));
        defaultValue = codegen.getTypeDeclaration(schema);
        Assert.assertEquals(defaultValue, "List<@Min(0) @Max(10)Integer>");

        schema = new ArraySchema().items(new Schema<>().type("integer").minimum(BigDecimal.ZERO));
        defaultValue = codegen.getTypeDeclaration(schema);
        Assert.assertEquals(defaultValue, "List<@Min(0)Integer>");

        schema = new ArraySchema().items(new Schema<>().type("integer").maximum(BigDecimal.TEN));
        defaultValue = codegen.getTypeDeclaration(schema);
        Assert.assertEquals(defaultValue, "List<@Max(10)Integer>");
    }

    @Test
    public void removeAnnotationsTest() {
        Assert.assertEquals(codegen.removeAnnotations("@Min(0) @Max(10)Integer"), "Integer");
        Assert.assertEquals(codegen.removeAnnotations("@Pattern(regexp = \"^[a-z]$\")String"), "String");
        Assert.assertEquals(codegen.removeAnnotations("List<@Min(0) @Max(10)Integer>"), "List<Integer>");
        Assert.assertEquals(codegen.removeAnnotations("List<@Pattern(regexp = \"^[a-z]$\")String>"), "List<String>");
        Assert.assertEquals(codegen.removeAnnotations("List<@Valid Pet>"), "List<Pet>");
    }

<<<<<<< HEAD
    @Test(description = "test generated example values for string properties")
    public void testGeneratedExampleValues() {
        final OpenAPI openAPI = FLATTENED_SPEC.get("3_0/spring/date-time-parameter-types-for-testing");
        codegen.setOpenAPI(openAPI);
        DateSchema dateSchema = (DateSchema) openAPI.getPaths().get("/thingy/{date}").getPost().getParameters().get(0).getSchema();
        assertThat(codegen.escapeQuotationMark(codegen.toExampleValue(dateSchema))).isEqualTo("2021-01-01");
    }
=======
    // TODO: this test fails on Windows
    // the value it expects the example to contain is 2020-12-31 which is clearly wrong
    //
    // @Test(description = "test generated example values for string properties")
    // public void testGeneratedExampleValues() {
    //     final OpenAPI openAPI = FLATTENED_SPEC.get("3_0/spring/date-time-parameter-types-for-testing");
    //     codegen.setOpenAPI(openAPI);
    //     DateSchema dateSchema = (DateSchema) openAPI.getPaths().get("/thingy/{date}").getPost().getParameters().get(0).getSchema();
    //     Assert.assertTrue(codegen.escapeQuotationMark(codegen.toExampleValue(dateSchema)).matches("2021-01-01"));
    // }
>>>>>>> 172e170b
}<|MERGE_RESOLUTION|>--- conflicted
+++ resolved
@@ -965,15 +965,6 @@
         Assert.assertEquals(codegen.removeAnnotations("List<@Valid Pet>"), "List<Pet>");
     }
 
-<<<<<<< HEAD
-    @Test(description = "test generated example values for string properties")
-    public void testGeneratedExampleValues() {
-        final OpenAPI openAPI = FLATTENED_SPEC.get("3_0/spring/date-time-parameter-types-for-testing");
-        codegen.setOpenAPI(openAPI);
-        DateSchema dateSchema = (DateSchema) openAPI.getPaths().get("/thingy/{date}").getPost().getParameters().get(0).getSchema();
-        assertThat(codegen.escapeQuotationMark(codegen.toExampleValue(dateSchema))).isEqualTo("2021-01-01");
-    }
-=======
     // TODO: this test fails on Windows
     // the value it expects the example to contain is 2020-12-31 which is clearly wrong
     //
@@ -984,5 +975,4 @@
     //     DateSchema dateSchema = (DateSchema) openAPI.getPaths().get("/thingy/{date}").getPost().getParameters().get(0).getSchema();
     //     Assert.assertTrue(codegen.escapeQuotationMark(codegen.toExampleValue(dateSchema)).matches("2021-01-01"));
     // }
->>>>>>> 172e170b
 }