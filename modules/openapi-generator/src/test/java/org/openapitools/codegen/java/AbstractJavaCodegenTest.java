--- conflicted
+++ resolved
@@ -158,54 +158,6 @@
         Assert.assertEquals(codegen.toEnumValue("3.14", "Float"), "3.14f");
     }
 
-<<<<<<< HEAD
-    @Test(description = "tests if API version specification is used if no version is provided in additional properties")
-    public void openApiversionTest() {
-        final P_AbstractJavaCodegen codegen = new P_AbstractJavaCodegen();
-
-        OpenAPI api = TestUtils.createOpenAPI();
-        codegen.setGlobalOpenAPI(api);
-
-        codegen.processOpts();
-
-        Assert.assertEquals(codegen.getArtifactVersion(), "1.0.7");
-    }
-
-    @Test(description = "tests if artifactVersion additional property is used")
-    public void additionalPropertyArtifactVersionTest() {
-        final P_AbstractJavaCodegen codegen = new P_AbstractJavaCodegen();
-
-        codegen.additionalProperties().put("artifactVersion", "1.1.1");
-
-        OpenAPI api = TestUtils.createOpenAPI();
-        codegen.setGlobalOpenAPI(api);
-
-        codegen.processOpts();
-
-        Assert.assertEquals(codegen.getArtifactVersion(), "1.1.1");
-    }
-
-    @Test(description = "tests if default version is used when neither OpenAPI version nor artifactVersion additional property has been provided")
-    public void defautlVersionTest() {
-        final P_AbstractJavaCodegen codegen = new P_AbstractJavaCodegen();
-
-        codegen.processOpts();
-
-        Assert.assertEquals(codegen.getArtifactVersion(), "1.0.0");
-    }
-
-    @Test(description = "tests if default version is used when neither OpenAPI version nor artifactVersion additional property has been provided")
-    public void snapshotVersionTest() {
-        final P_AbstractJavaCodegen codegen = new P_AbstractJavaCodegen();
-
-        codegen.additionalProperties().put("snapshotVersion", "true");
-
-        codegen.processOpts();
-
-        Assert.assertEquals(codegen.getArtifactVersion(), "1.0.0-SNAPSHOT");
-    }
-
-=======
     @Test
     public void apiFileFolder() {
         final AbstractJavaCodegen codegen = new P_AbstractJavaCodegen();
@@ -248,7 +200,52 @@
         codegen.setOutputDir("/User/open.api.tools");
         Assert.assertEquals(codegen.apiDocFileFolder(), "/User/open.api.tools/docs/".replace('/', File.separatorChar));
     }
->>>>>>> aa24f074
+  
+    @Test(description = "tests if API version specification is used if no version is provided in additional properties")
+    public void openApiversionTest() {
+        final P_AbstractJavaCodegen codegen = new P_AbstractJavaCodegen();
+
+        OpenAPI api = TestUtils.createOpenAPI();
+        codegen.setGlobalOpenAPI(api);
+
+        codegen.processOpts();
+
+        Assert.assertEquals(codegen.getArtifactVersion(), "1.0.7");
+    }
+
+    @Test(description = "tests if artifactVersion additional property is used")
+    public void additionalPropertyArtifactVersionTest() {
+        final P_AbstractJavaCodegen codegen = new P_AbstractJavaCodegen();
+
+        codegen.additionalProperties().put("artifactVersion", "1.1.1");
+
+        OpenAPI api = TestUtils.createOpenAPI();
+        codegen.setGlobalOpenAPI(api);
+
+        codegen.processOpts();
+
+        Assert.assertEquals(codegen.getArtifactVersion(), "1.1.1");
+    }
+
+    @Test(description = "tests if default version is used when neither OpenAPI version nor artifactVersion additional property has been provided")
+    public void defautlVersionTest() {
+        final P_AbstractJavaCodegen codegen = new P_AbstractJavaCodegen();
+
+        codegen.processOpts();
+
+        Assert.assertEquals(codegen.getArtifactVersion(), "1.0.0");
+    }
+
+    @Test(description = "tests if default version is used when neither OpenAPI version nor artifactVersion additional property has been provided")
+    public void snapshotVersionTest() {
+        final P_AbstractJavaCodegen codegen = new P_AbstractJavaCodegen();
+
+        codegen.additionalProperties().put("snapshotVersion", "true");
+
+        codegen.processOpts();
+
+        Assert.assertEquals(codegen.getArtifactVersion(), "1.0.0-SNAPSHOT");
+    }
 
     private static class P_AbstractJavaCodegen extends AbstractJavaCodegen {
         @Override
