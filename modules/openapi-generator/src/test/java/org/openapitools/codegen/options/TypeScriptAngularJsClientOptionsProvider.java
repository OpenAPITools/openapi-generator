/*
 * Copyright 2018 OpenAPI-Generator Contributors (https://openapi-generator.tech)
 * Copyright 2018 SmartBear Software
 *
 * Licensed under the Apache License, Version 2.0 (the "License");
 * you may not use this file except in compliance with the License.
 * You may obtain a copy of the License at
 *
 *     https://www.apache.org/licenses/LICENSE-2.0
 *
 * Unless required by applicable law or agreed to in writing, software
 * distributed under the License is distributed on an "AS IS" BASIS,
 * WITHOUT WARRANTIES OR CONDITIONS OF ANY KIND, either express or implied.
 * See the License for the specific language governing permissions and
 * limitations under the License.
 */

package org.openapitools.codegen.options;

import com.google.common.collect.ImmutableMap;
import org.openapitools.codegen.CodegenConstants;
import org.openapitools.codegen.languages.AbstractTypeScriptClientCodegen;

import java.util.Map;

public class TypeScriptAngularJsClientOptionsProvider implements OptionsProvider {
    public static final String SUPPORTS_ES6_VALUE = "false";
    public static final String NULL_SAFE_ADDITIONAL_PROPS_VALUE = "false";
    public static final String ENUM_NAME_SUFFIX = "Enum";
    public static final String SORT_PARAMS_VALUE = "false";
    public static final String SORT_MODEL_PROPERTIES_VALUE = "false";
    public static final String ENSURE_UNIQUE_PARAMS_VALUE = "true";
    public static final String MODEL_PROPERTY_NAMING_VALUE = "camelCase";
    public static final String ENUM_PROPERTY_NAMING_VALUE = "PascalCase";
    public static final String ALLOW_UNICODE_IDENTIFIERS_VALUE = "false";
    public static final String PREPEND_FORM_OR_BODY_PARAMETERS_VALUE = "true";

    @Override
    public String getLanguage() {
        return "typescript-angularjs";
    }

    @Override
    public Map<String, String> createOptions() {
        ImmutableMap.Builder<String, String> builder = new ImmutableMap.Builder<String, String>();
        return builder.put(CodegenConstants.SORT_PARAMS_BY_REQUIRED_FLAG, SORT_PARAMS_VALUE)
                .put(CodegenConstants.SORT_MODEL_PROPERTIES_BY_REQUIRED_FLAG, SORT_MODEL_PROPERTIES_VALUE)
                .put(CodegenConstants.SUPPORTS_ES6, SUPPORTS_ES6_VALUE)
                .put(AbstractTypeScriptClientCodegen.NULL_SAFE_ADDITIONAL_PROPS, NULL_SAFE_ADDITIONAL_PROPS_VALUE)
                .put(CodegenConstants.ENUM_NAME_SUFFIX, ENUM_NAME_SUFFIX)
                .put(CodegenConstants.ENSURE_UNIQUE_PARAMS, ENSURE_UNIQUE_PARAMS_VALUE)
                .put(CodegenConstants.ENUM_PROPERTY_NAMING, ENUM_PROPERTY_NAMING_VALUE)
                .put(CodegenConstants.MODEL_PROPERTY_NAMING, MODEL_PROPERTY_NAMING_VALUE)
                .put(CodegenConstants.ALLOW_UNICODE_IDENTIFIERS, ALLOW_UNICODE_IDENTIFIERS_VALUE)
                .put(CodegenConstants.PREPEND_FORM_OR_BODY_PARAMETERS, PREPEND_FORM_OR_BODY_PARAMETERS_VALUE)
<<<<<<< HEAD
                .put(CodegenConstants.DISCRIMINATOR_EXPLICIT_MAPPING_VERBOSE, "false")
=======
                .put(CodegenConstants.LEGACY_DISCRIMINATOR_BEHAVIOR, "true")
>>>>>>> e8f486ba
                .build();
    }

    @Override
    public boolean isServer() {
        return false;
    }
}<|MERGE_RESOLUTION|>--- conflicted
+++ resolved
@@ -53,11 +53,7 @@
                 .put(CodegenConstants.MODEL_PROPERTY_NAMING, MODEL_PROPERTY_NAMING_VALUE)
                 .put(CodegenConstants.ALLOW_UNICODE_IDENTIFIERS, ALLOW_UNICODE_IDENTIFIERS_VALUE)
                 .put(CodegenConstants.PREPEND_FORM_OR_BODY_PARAMETERS, PREPEND_FORM_OR_BODY_PARAMETERS_VALUE)
-<<<<<<< HEAD
-                .put(CodegenConstants.DISCRIMINATOR_EXPLICIT_MAPPING_VERBOSE, "false")
-=======
                 .put(CodegenConstants.LEGACY_DISCRIMINATOR_BEHAVIOR, "true")
->>>>>>> e8f486ba
                 .build();
     }
 
