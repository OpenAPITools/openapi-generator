/*
 * Copyright 2018 OpenAPI-Generator Contributors (https://openapi-generator.tech)
 * Copyright 2018 SmartBear Software
 *
 * Licensed under the Apache License, Version 2.0 (the "License");
 * you may not use this file except in compliance with the License.
 * You may obtain a copy of the License at
 *
 *     https://www.apache.org/licenses/LICENSE-2.0
 *
 * Unless required by applicable law or agreed to in writing, software
 * distributed under the License is distributed on an "AS IS" BASIS,
 * WITHOUT WARRANTIES OR CONDITIONS OF ANY KIND, either express or implied.
 * See the License for the specific language governing permissions and
 * limitations under the License.
 */

package org.openapitools.codegen.java.spring;

import com.google.common.collect.ImmutableMap;
import io.swagger.parser.OpenAPIParser;
import io.swagger.v3.oas.models.OpenAPI;
import io.swagger.v3.oas.models.Operation;
import io.swagger.v3.oas.models.info.Info;
import io.swagger.v3.oas.models.media.Schema;
import io.swagger.v3.oas.models.servers.Server;
import io.swagger.v3.parser.core.models.ParseOptions;
import org.apache.commons.lang3.StringUtils;
import org.assertj.core.api.MapAssert;
import org.openapitools.codegen.*;
import org.openapitools.codegen.config.CodegenConfigurator;
import org.openapitools.codegen.config.GlobalSettings;
import org.openapitools.codegen.java.assertions.JavaFileAssert;
import org.openapitools.codegen.languages.AbstractJavaCodegen;
import org.openapitools.codegen.languages.JavaClientCodegen;
import org.openapitools.codegen.languages.SpringCodegen;
import org.openapitools.codegen.languages.features.BeanValidationFeatures;
import org.openapitools.codegen.languages.features.CXFServerFeatures;
import org.openapitools.codegen.languages.features.DocumentationProviderFeatures;
import org.openapitools.codegen.testutils.ConfigAssert;
import org.testng.Assert;
import org.testng.annotations.DataProvider;
import org.testng.annotations.Ignore;
import org.testng.annotations.Test;

import java.io.File;
import java.io.IOException;
import java.math.BigDecimal;
import java.nio.file.Files;
import java.nio.file.Path;
import java.nio.file.Paths;
import java.util.HashMap;
import java.util.List;
import java.util.Map;
import java.util.function.Consumer;
import java.util.function.Function;
import java.util.stream.Collectors;

import static java.util.stream.Collectors.groupingBy;
import static org.assertj.core.api.Assertions.assertThat;
import static org.openapitools.codegen.TestUtils.*;
import static org.openapitools.codegen.languages.AbstractJavaCodegen.GENERATE_BUILDERS;
import static org.openapitools.codegen.languages.AbstractJavaCodegen.GENERATE_CONSTRUCTOR_WITH_ALL_ARGS;
import static org.openapitools.codegen.languages.SpringCodegen.*;
import static org.openapitools.codegen.languages.features.DocumentationProviderFeatures.ANNOTATION_LIBRARY;
import static org.openapitools.codegen.languages.features.DocumentationProviderFeatures.DOCUMENTATION_PROVIDER;
import static org.testng.Assert.assertEquals;
import static org.testng.Assert.fail;

public class SpringCodegenTest {

    @Test
    public void clientOptsUnicity() {
        SpringCodegen codegen = new SpringCodegen();
        codegen.cliOptions()
                .stream()
                .collect(groupingBy(CliOption::getOpt))
                .forEach((k, v) -> assertEquals(v.size(), 1, k + " is described multiple times"));
    }

    @Test
    public void doAnnotateDatesOnModelParameters() throws IOException {
        File output = Files.createTempDirectory("test").toFile().getCanonicalFile();
        output.deleteOnExit();
        String outputPath = output.getAbsolutePath().replace('\\', '/');

        OpenAPI openAPI = new OpenAPIParser()
                .readLocation("src/test/resources/3_0/issue_5436.yml", null, new ParseOptions()).getOpenAPI();

        SpringCodegen codegen = new SpringCodegen();
        codegen.setOutputDir(output.getAbsolutePath());
        codegen.additionalProperties().put(CXFServerFeatures.LOAD_TEST_DATA_FROM_FILE, "true");

        ClientOptInput input = new ClientOptInput();
        input.openAPI(openAPI);
        input.config(codegen);

        DefaultGenerator generator = new DefaultGenerator();

        generator.setGeneratorPropertyDefault(CodegenConstants.MODELS, "true");
        generator.setGeneratorPropertyDefault(CodegenConstants.MODEL_TESTS, "false");
        generator.setGeneratorPropertyDefault(CodegenConstants.MODEL_DOCS, "false");
        generator.setGeneratorPropertyDefault(CodegenConstants.APIS, "true");
        generator.setGenerateMetadata(false);
        generator.opts(input).generate();

        JavaFileAssert.assertThat(Paths.get(outputPath + "/src/main/java/org/openapitools/api/ZebrasApi.java"))
                .assertTypeAnnotations()
                .hasSize(3)
                .containsWithName("Validated")
                .containsWithName("Generated")
                .containsWithNameAndAttributes("Generated", ImmutableMap.of(
                        "value", "\"org.openapitools.codegen.languages.SpringCodegen\""
                ))
                .containsWithNameAndAttributes("Tag", ImmutableMap.of(
                        "name", "\"zebras\""
                ))
                .toType()
                .assertMethod("getZebras")
                .hasReturnType("ResponseEntity<Void>")
                .assertMethodAnnotations()
                .hasSize(2)
                .containsWithNameAndAttributes("Operation", ImmutableMap.of("operationId", "\"getZebras\""))
                .containsWithNameAndAttributes("RequestMapping", ImmutableMap.of(
                        "method", "RequestMethod.GET",
                        "value", "\"/zebras\""
                ))
                .toMethod()
                .assertParameter("limit").hasType("BigDecimal")
                .assertParameterAnnotations()
                .containsWithName("Valid")
                .containsWithNameAndAttributes("Parameter", ImmutableMap.of("name", "\"limit\""))
                .containsWithNameAndAttributes("RequestParam", ImmutableMap.of("required", "false", "value", "\"limit\""))
                .toParameter()
                .toMethod()
                .assertParameter("animalParams").hasType("AnimalParams")
                .toMethod()
                .commentContainsLines("GET /zebras", "@param limit  (optional)")
                .bodyContainsLines("return new ResponseEntity<>(HttpStatus.NOT_IMPLEMENTED)");

        JavaFileAssert.assertThat(Paths.get(outputPath + "/src/main/java/org/openapitools/model/AnimalParams.java"))
                .hasImports("org.springframework.format.annotation.DateTimeFormat")
                .assertProperty("born").withType("LocalDate")
                .assertPropertyAnnotations()
                .containsWithNameAndAttributes("DateTimeFormat", ImmutableMap.of("iso", "DateTimeFormat.ISO.DATE"))
                .toProperty()
                .toType()
                .assertProperty("lastSeen").withType("OffsetDateTime")
                .assertPropertyAnnotations()
                .containsWithNameAndAttributes("DateTimeFormat", ImmutableMap.of("iso", "DateTimeFormat.ISO.DATE_TIME"))
                .toProperty().toType()
                .assertMethod("born", "LocalDate")
                .bodyContainsLines("this.born = born")
                .doesNotHaveComment();
    }

    @Test
    public void doAnnotateDatesOnModelParametersWithOptionalAndJsonNullable() throws IOException {
        File output = Files.createTempDirectory("test").toFile().getCanonicalFile();
        output.deleteOnExit();
        String outputPath = output.getAbsolutePath().replace('\\', '/');

        OpenAPI openAPI = new OpenAPIParser()
                .readLocation("src/test/resources/3_0/issue_5436.yml", null, new ParseOptions()).getOpenAPI();

        SpringCodegen codegen = new SpringCodegen();
        codegen.setOpenApiNullable(true);
        codegen.setUseOptional(true);
        codegen.setOutputDir(output.getAbsolutePath());
        codegen.additionalProperties().put(CXFServerFeatures.LOAD_TEST_DATA_FROM_FILE, "true");

        ClientOptInput input = new ClientOptInput();
        input.openAPI(openAPI);
        input.config(codegen);

        DefaultGenerator generator = new DefaultGenerator();

        generator.setGeneratorPropertyDefault(CodegenConstants.MODELS, "true");
        generator.setGeneratorPropertyDefault(CodegenConstants.MODEL_TESTS, "false");
        generator.setGeneratorPropertyDefault(CodegenConstants.MODEL_DOCS, "false");
        generator.setGeneratorPropertyDefault(CodegenConstants.APIS, "true");
        generator.setGenerateMetadata(false);
        generator.opts(input).generate();

        JavaFileAssert.assertThat(Paths.get(outputPath + "/src/main/java/org/openapitools/api/ZebrasApi.java"))
                .assertTypeAnnotations()
                .hasSize(3)
                .containsWithName("Validated")
                .containsWithName("Generated")
                .containsWithNameAndAttributes("Generated", ImmutableMap.of(
                        "value", "\"org.openapitools.codegen.languages.SpringCodegen\""
                ))
                .containsWithNameAndAttributes("Tag", ImmutableMap.of(
                        "name", "\"zebras\""
                ))
                .toType()
                .assertMethod("getZebras")
                .hasReturnType("ResponseEntity<Void>")
                .assertMethodAnnotations()
                .hasSize(2)
                .containsWithNameAndAttributes("Operation", ImmutableMap.of("operationId", "\"getZebras\""))
                .containsWithNameAndAttributes("RequestMapping", ImmutableMap.of(
                        "method", "RequestMethod.GET",
                        "value", "\"/zebras\""
                ))
                .toMethod()
                .assertParameter("limit").hasType("Optional<BigDecimal>")
                .assertParameterAnnotations()
                .containsWithName("Valid")
                .containsWithNameAndAttributes("Parameter", ImmutableMap.of("name", "\"limit\""))
                .containsWithNameAndAttributes("RequestParam", ImmutableMap.of("required", "false", "value", "\"limit\""))
                .toParameter()
                .toMethod()
                .assertParameter("animalParams").hasType("Optional<AnimalParams>")
                .toMethod()
                .commentContainsLines("GET /zebras", "@param limit  (optional)")
                .bodyContainsLines("return new ResponseEntity<>(HttpStatus.NOT_IMPLEMENTED)");

        JavaFileAssert.assertThat(Paths.get(outputPath + "/src/main/java/org/openapitools/model/AnimalParams.java"))
                .hasImports("org.springframework.format.annotation.DateTimeFormat")
                .assertProperty("born").withType("Optional<LocalDate>")
                .assertPropertyAnnotations()
                .containsWithNameAndAttributes("DateTimeFormat", ImmutableMap.of("iso", "DateTimeFormat.ISO.DATE"))
                .toProperty()
                .toType()
                .assertProperty("lastSeen").withType("Optional<OffsetDateTime>")
                .assertPropertyAnnotations()
                .containsWithNameAndAttributes("DateTimeFormat", ImmutableMap.of("iso", "DateTimeFormat.ISO.DATE_TIME"))
                .toProperty().toType()
                .assertMethod("born", "LocalDate")
                .bodyContainsLines("this.born = Optional.of(born)")
                .doesNotHaveComment();
    }

    @Test
    public void doGenerateCookieParams() throws IOException {
        File output = Files.createTempDirectory("test").toFile().getCanonicalFile();
        output.deleteOnExit();
        String outputPath = output.getAbsolutePath().replace('\\', '/');

        OpenAPI openAPI = new OpenAPIParser()
                .readLocation("src/test/resources/3_0/issue_5386.yaml", null, new ParseOptions()).getOpenAPI();

        SpringCodegen codegen = new SpringCodegen();
        codegen.setOutputDir(output.getAbsolutePath());
        codegen.additionalProperties().put(CXFServerFeatures.LOAD_TEST_DATA_FROM_FILE, "true");

        ClientOptInput input = new ClientOptInput();
        input.openAPI(openAPI);
        input.config(codegen);

        DefaultGenerator generator = new DefaultGenerator();

        generator.setGeneratorPropertyDefault(CodegenConstants.MODEL_TESTS, "false");
        generator.setGeneratorPropertyDefault(CodegenConstants.MODEL_DOCS, "false");
        generator.setGeneratorPropertyDefault(CodegenConstants.APIS, "true");
        generator.setGenerateMetadata(false);
        generator.opts(input).generate();

        JavaFileAssert.assertThat(Paths.get(outputPath + "/src/main/java/org/openapitools/api/ElephantsApi.java"))
                .assertMethod("getElephants", "String", "BigDecimal")
                .assertParameter("userToken")
                .assertParameterAnnotations()
                .containsWithNameAndAttributes("CookieValue", ImmutableMap.of("name", "\"userToken\""));

        JavaFileAssert.assertThat(Paths.get(outputPath + "/src/main/java/org/openapitools/api/ZebrasApi.java"))
                .assertMethod("getZebras", "String")
                .assertParameter("userToken")
                .assertParameterAnnotations()
                .containsWithNameAndAttributes("CookieValue", ImmutableMap.of("name", "\"userToken\""));

        JavaFileAssert.assertThat(Paths.get(outputPath + "/src/main/java/org/openapitools/api/BirdsApi.java"))
                .assertMethod("getBirds", "BigDecimal")
                .doesNotHaveParameter("userToken")
                .noneOfParameterHasAnnotation("CookieValue");
    }

    @Test
    public void doGenerateRequestParamForSimpleParam() throws IOException {
        File output = Files.createTempDirectory("test").toFile().getCanonicalFile();
        output.deleteOnExit();
        String outputPath = output.getAbsolutePath().replace('\\', '/');

        OpenAPI openAPI = new OpenAPIParser()
                .readLocation("src/test/resources/3_0/issue_3248.yaml", null, new ParseOptions()).getOpenAPI();

        SpringCodegen codegen = new SpringCodegen();
        codegen.setOutputDir(output.getAbsolutePath());
        codegen.additionalProperties().put(CXFServerFeatures.LOAD_TEST_DATA_FROM_FILE, "true");

        ClientOptInput input = new ClientOptInput();
        input.openAPI(openAPI);
        input.config(codegen);

        DefaultGenerator generator = new DefaultGenerator();

        generator.setGeneratorPropertyDefault(CodegenConstants.MODEL_TESTS, "false");
        generator.setGeneratorPropertyDefault(CodegenConstants.MODEL_DOCS, "false");
        generator.setGeneratorPropertyDefault(CodegenConstants.APIS, "true");
        generator.setGenerateMetadata(false);

        generator.opts(input).generate();

        assertFileContains(Paths.get(outputPath + "/src/main/java/org/openapitools/api/MonkeysApi.java"), "@RequestParam");
        assertFileContains(Paths.get(outputPath + "/src/main/java/org/openapitools/api/ElephantsApi.java"), "@RequestParam");
        assertFileContains(Paths.get(outputPath + "/src/main/java/org/openapitools/api/ZebrasApi.java"), "@RequestParam");
        assertFileContains(Paths.get(outputPath + "/src/main/java/org/openapitools/api/BearsApi.java"), "@RequestParam");
        assertFileContains(Paths.get(outputPath + "/src/main/java/org/openapitools/api/CamelsApi.java"), "@RequestParam");
        assertFileContains(Paths.get(outputPath + "/src/main/java/org/openapitools/api/PandasApi.java"), "@RequestParam");
        assertFileContains(Paths.get(outputPath + "/src/main/java/org/openapitools/api/CrocodilesApi.java"), "@RequestParam");
        assertFileContains(Paths.get(outputPath + "/src/main/java/org/openapitools/api/PolarBearsApi.java"), "@RequestParam");
    }

    @Test
    public void doNotGenerateRequestParamForObjectQueryParam() throws IOException {
        File output = Files.createTempDirectory("test").toFile().getCanonicalFile();
        output.deleteOnExit();
        String outputPath = output.getAbsolutePath().replace('\\', '/');

        OpenAPI openAPI = new OpenAPIParser()
                .readLocation("src/test/resources/3_0/objectQueryParam.yaml", null, new ParseOptions()).getOpenAPI();

        SpringCodegen codegen = new SpringCodegen();
        codegen.setOutputDir(output.getAbsolutePath());
        codegen.additionalProperties().put(CXFServerFeatures.LOAD_TEST_DATA_FROM_FILE, "true");

        ClientOptInput input = new ClientOptInput();
        input.openAPI(openAPI);
        input.config(codegen);

        DefaultGenerator generator = new DefaultGenerator();

        generator.setGeneratorPropertyDefault(CodegenConstants.MODEL_TESTS, "false");
        generator.setGeneratorPropertyDefault(CodegenConstants.MODEL_DOCS, "false");
        generator.setGeneratorPropertyDefault(CodegenConstants.APIS, "true");
        generator.setGenerateMetadata(false);

        generator.opts(input).generate();

        assertFileNotContains(Paths.get(outputPath + "/src/main/java/org/openapitools/api/PonyApi.java"), "@RequestParam");
    }

    @Test
    public void generateFormatForDateAndDateTimeQueryParam() throws IOException {
        File output = Files.createTempDirectory("test").toFile().getCanonicalFile();
        output.deleteOnExit();
        String outputPath = output.getAbsolutePath().replace('\\', '/');

        OpenAPI openAPI = new OpenAPIParser()
                .readLocation("src/test/resources/3_0/issue_2053.yaml", null, new ParseOptions()).getOpenAPI();

        SpringCodegen codegen = new SpringCodegen();
        codegen.setOutputDir(output.getAbsolutePath());
        codegen.additionalProperties().put(CXFServerFeatures.LOAD_TEST_DATA_FROM_FILE, "true");

        ClientOptInput input = new ClientOptInput();
        input.openAPI(openAPI);
        input.config(codegen);

        DefaultGenerator generator = new DefaultGenerator();
        generator.setGeneratorPropertyDefault(CodegenConstants.MODEL_TESTS, "false");
        generator.setGeneratorPropertyDefault(CodegenConstants.MODEL_DOCS, "false");
        generator.setGeneratorPropertyDefault(CodegenConstants.APIS, "true");
        generator.setGenerateMetadata(false);
        generator.opts(input).generate();

        JavaFileAssert.assertThat(Paths.get(outputPath + "/src/main/java/org/openapitools/api/ElephantsApi.java"))
                .hasImports("org.springframework.format.annotation.DateTimeFormat")
                .assertMethod("getElephants", "LocalDate")
                .assertParameter("startDate")
                .assertParameterAnnotations()
                .containsWithNameAndAttributes("DateTimeFormat", ImmutableMap.of("iso", "DateTimeFormat.ISO.DATE"));

        JavaFileAssert.assertThat(Paths.get(outputPath + "/src/main/java/org/openapitools/api/ZebrasApi.java"))
                .hasImports("org.springframework.format.annotation.DateTimeFormat")
                .assertMethod("getZebras", "OffsetDateTime")
                .assertParameter("startDateTime")
                .assertParameterAnnotations()
                .containsWithNameAndAttributes("DateTimeFormat", ImmutableMap.of("iso", "DateTimeFormat.ISO.DATE_TIME"));
    }

    @Test
    public void interfaceDefaultImplDisableWithResponseWrapper() {
        final SpringCodegen codegen = new SpringCodegen();
        codegen.additionalProperties().put(RESPONSE_WRAPPER, "aWrapper");
        codegen.processOpts();

        // jdk8 tag has been removed
        Assert.assertNull(codegen.additionalProperties().get("jdk8"));
    }

    @Test(expectedExceptions = IllegalArgumentException.class)
    public void reactiveRequiredSpringBoot() {
        final SpringCodegen codegen = new SpringCodegen();
        codegen.additionalProperties().put(SpringCodegen.REACTIVE, true);
        codegen.additionalProperties().put(CodegenConstants.LIBRARY, "spring-cloud");
        codegen.processOpts();
    }

    @Test
    public void shouldGenerateRequestParamForRefParams_3248_Regression() throws IOException {
        File output = Files.createTempDirectory("test").toFile().getCanonicalFile();
        output.deleteOnExit();
        String outputPath = output.getAbsolutePath().replace('\\', '/');

        OpenAPI openAPI = new OpenAPIParser()
                .readLocation("src/test/resources/3_0/3248-regression.yaml", null, new ParseOptions()).getOpenAPI();

        SpringCodegen codegen = new SpringCodegen();
        codegen.setOutputDir(output.getAbsolutePath());
        codegen.additionalProperties().put(CXFServerFeatures.LOAD_TEST_DATA_FROM_FILE, "true");

        ClientOptInput input = new ClientOptInput();
        input.openAPI(openAPI);
        input.config(codegen);

        DefaultGenerator generator = new DefaultGenerator();

        generator.setGeneratorPropertyDefault(CodegenConstants.MODEL_TESTS, "false");
        generator.setGeneratorPropertyDefault(CodegenConstants.MODEL_DOCS, "false");
        generator.setGeneratorPropertyDefault(CodegenConstants.APIS, "true");
        generator.setGenerateMetadata(false);

        generator.opts(input).generate();

        JavaFileAssert.assertThat(Paths.get(outputPath + "/src/main/java/org/openapitools/api/ExampleApi.java"))
                .assertMethod("exampleApiGet", "String", "Format")
                .assertParameter("query")
                .assertParameterAnnotations()
                .containsWithNameAndAttributes("RequestParam", ImmutableMap.of("value", "\"query\""))
                .toParameter().toMethod()
                .assertParameter("format")
                .assertParameterAnnotations()
                .containsWithNameAndAttributes("RequestParam", ImmutableMap.of("value", "\"format\""));
    }

    @Test
    public void shouldGenerateRequestParamForRefParams_3248_RegressionDates() throws IOException {
        File output = Files.createTempDirectory("test").toFile().getCanonicalFile();
        output.deleteOnExit();
        String outputPath = output.getAbsolutePath().replace('\\', '/');

        OpenAPI openAPI = new OpenAPIParser()
                .readLocation("src/test/resources/3_0/3248-regression-dates.yaml", null, new ParseOptions()).getOpenAPI();

        SpringCodegen codegen = new SpringCodegen();
        codegen.setOutputDir(output.getAbsolutePath());
        codegen.additionalProperties().put(CXFServerFeatures.LOAD_TEST_DATA_FROM_FILE, "true");

        ClientOptInput input = new ClientOptInput();
        input.openAPI(openAPI);
        input.config(codegen);

        DefaultGenerator generator = new DefaultGenerator();

        generator.setGeneratorPropertyDefault(CodegenConstants.MODEL_TESTS, "false");
        generator.setGeneratorPropertyDefault(CodegenConstants.MODEL_DOCS, "false");
        generator.setGeneratorPropertyDefault(CodegenConstants.APIS, "true");
        generator.setGenerateMetadata(false);

        generator.opts(input).generate();

        JavaFileAssert.assertThat(Paths.get(outputPath + "/src/main/java/org/openapitools/api/ExampleApi.java"))
                .assertMethod("exampleApiGet", "OffsetDateTime")
                .assertParameter("start")
                .assertParameterAnnotations()
                .containsWithNameAndAttributes("RequestParam", ImmutableMap.of("value", "\"start\""))
                .containsWithNameAndAttributes("DateTimeFormat", ImmutableMap.of("iso", "DateTimeFormat.ISO.DATE_TIME"));
    }

    @Test
    public void testJavaClientCorrectConstructorOrderForRequiredFields_issue15825() throws IOException {
        Map<String, Object> properties = new HashMap<>();
        properties.put(JavaClientCodegen.MICROPROFILE_REST_CLIENT_VERSION, "3.0");

        File output = Files.createTempDirectory("test").toFile();
        output.deleteOnExit();

        final CodegenConfigurator configurator = new CodegenConfigurator()
                .setAdditionalProperties(properties)
                .setGeneratorName("spring")
                .setLibrary(SPRING_BOOT)
                .setInputSpec("src/test/resources/bugs/issue_constructor-required-values-with-multiple-inheritance.yaml")
                .setOutputDir(output.getAbsolutePath().replace("\\", "/"));

        final ClientOptInput clientOptInput = configurator.toClientOptInput();
        DefaultGenerator generator = new DefaultGenerator();
        generator.setGenerateMetadata(false); // skip metadata and ↓ only generate models
        generator.setGeneratorPropertyDefault(CodegenConstants.MODELS, "true");
        Map<String, File> files = generator.opts(clientOptInput).generate().stream()
                .collect(Collectors.toMap(File::getName, Function.identity()));

        JavaFileAssert.assertThat(files.get("SubType.java"))
                .assertConstructor("TypeEnum", "SchemaVersion", "UUID", "Boolean", "Boolean", "SomeEnum")
                .bodyContainsLines("super(someBoolean, someEnum, schemaVersion, id, oneBoolean);",
                        "this.type = type;");
        JavaFileAssert.assertThat(files.get("IntermediateSubType.java"))
                .assertConstructor("Boolean", "SomeEnum", "SchemaVersion", "UUID", "Boolean")
                .bodyContainsLines("super(oneBoolean, schemaVersion, id);",
                        "this.someBoolean = someBoolean;",
                        "this.someEnum = someEnum");
        JavaFileAssert.assertThat(files.get("IntermediateType.java"))
                .assertConstructor("Boolean", "SchemaVersion", "UUID")
                .bodyContainsLines("super(schemaVersion, id);",
                        "this.oneBoolean = oneBoolean;");
        JavaFileAssert.assertThat(files.get("BaseType.java"))
                .assertConstructor("SchemaVersion", "UUID")
                .bodyContainsLines(
                        "this.schemaVersion = schemaVersion;",
                        "this.id = id;");
    }

    @Test
    public void springcloudWithAsyncAndJava8HasResponseWrapperCompletableFuture() throws IOException {
        Map<String, Object> additionalProperties = new HashMap<>();
        additionalProperties.put(SpringCodegen.ASYNC, "true");
        additionalProperties.put(CodegenConstants.LIBRARY, "spring-cloud");
        additionalProperties.put(CodegenConstants.MODEL_TESTS, "false");
        additionalProperties.put(CodegenConstants.MODEL_DOCS, "false");
        additionalProperties.put(CodegenConstants.APIS, "true");

        Map<String, File> files = generateFromContract("src/test/resources/3_0/petstore.yaml", SPRING_BOOT, additionalProperties);

        assertFileContains(files.get("PetApi.java").toPath(), "CompletableFuture<ResponseEntity<Void>> deletePet");
        assertFileNotContains(files.get("PetApi.java").toPath(), "default CompletableFuture<ResponseEntity<Void>> deletePet");
    }

    @Test
    public void springcloudWithJava8DisableJdk8() {
        final SpringCodegen codegen = new SpringCodegen();
        codegen.additionalProperties().put(CodegenConstants.LIBRARY, "spring-cloud");
        codegen.processOpts();

        Assert.assertEquals(codegen.additionalProperties().get("jdk8-default-interface"), false);
    }

    @Test
    public void testAdditionalPropertiesPutForConfigValues() throws Exception {
        final SpringCodegen codegen = new SpringCodegen();
        codegen.additionalProperties().put(CodegenConstants.HIDE_GENERATION_TIMESTAMP, "true");
        codegen.additionalProperties().put(CodegenConstants.MODEL_PACKAGE, "xyz.yyyyy.mmmmm.model");
        codegen.additionalProperties().put(CodegenConstants.API_PACKAGE, "xyz.yyyyy.aaaaa.api");
        codegen.additionalProperties().put(CodegenConstants.INVOKER_PACKAGE, "xyz.yyyyy.iiii.invoker");
        codegen.additionalProperties().put(SpringCodegen.BASE_PACKAGE, "xyz.yyyyy.bbbb.base");
        codegen.additionalProperties().put(SpringCodegen.CONFIG_PACKAGE, "xyz.yyyyy.cccc.config");
        codegen.additionalProperties().put(SpringCodegen.SERVER_PORT, "8088");
        codegen.processOpts();

        OpenAPI openAPI = new OpenAPI();
        openAPI.addServersItem(new Server().url("https://api.abcde.xy:8082/v2"));
        openAPI.setInfo(new Info());
        openAPI.getInfo().setTitle("Some test API");
        codegen.preprocessOpenAPI(openAPI);

        ConfigAssert configAssert = new ConfigAssert(codegen.additionalProperties());
        configAssert.assertValue(CodegenConstants.HIDE_GENERATION_TIMESTAMP, codegen::isHideGenerationTimestamp, Boolean.TRUE);
        configAssert.assertValue(CodegenConstants.MODEL_PACKAGE, codegen::modelPackage, "xyz.yyyyy.mmmmm.model");
        configAssert.assertValue(CodegenConstants.API_PACKAGE, codegen::apiPackage, "xyz.yyyyy.aaaaa.api");
        configAssert.assertValue(CodegenConstants.INVOKER_PACKAGE, codegen::getInvokerPackage, "xyz.yyyyy.iiii.invoker");
        configAssert.assertValue(SpringCodegen.BASE_PACKAGE, "xyz.yyyyy.bbbb.base");
        configAssert.assertValue(SpringCodegen.CONFIG_PACKAGE, "xyz.yyyyy.cccc.config");
        configAssert.assertValue(SpringCodegen.TITLE, "someTest");
        configAssert.assertValue(SpringCodegen.SERVER_PORT, "8088");
    }

    @Test
    public void testDefaultValuesFixed() {
        // we had an issue where int64, float, and double values were having single character string suffixes
        // included in their defaultValues
        // This test verifies that those characters are no longer present
        final OpenAPI openAPI = TestUtils.parseFlattenSpec("src/test/resources/2_0/issue1226.yaml");
        final SpringCodegen codegen = new SpringCodegen();
        codegen.setOpenAPI(openAPI);

        String int64Val = "9223372036854775807l";
        String floatVal = "3.14159f";
        String doubleVal = "3.14159d";

        // make sure that the model properties include character suffixes
        String modelName = "NumberHolder";
        Schema nhSchema = openAPI.getComponents().getSchemas().get(modelName);
        CodegenModel cm = codegen.fromModel(modelName, nhSchema);
        CodegenProperty int64Prop = cm.vars.get(0);
        CodegenProperty floatProp = cm.vars.get(1);
        CodegenProperty doubleProp = cm.vars.get(2);
        Assert.assertEquals(int64Prop.defaultValue, int64Val);
        Assert.assertEquals(floatProp.defaultValue, floatVal);
        Assert.assertEquals(doubleProp.defaultValue, doubleVal);

        int64Val = "9223372036854775807";
        floatVal = "3.14159";
        doubleVal = "3.14159";

        // make sure that the operation parameters omit character suffixes
        String route = "/numericqueryparams";
        Operation op = openAPI.getPaths().get(route).getGet();
        CodegenOperation co = codegen.fromOperation(route, "GET", op, null);
        CodegenParameter int64Param = co.queryParams.get(0);
        CodegenParameter floatParam = co.queryParams.get(1);
        CodegenParameter doubleParam = co.queryParams.get(2);
        Assert.assertEquals(int64Param.defaultValue, int64Val);
        Assert.assertEquals(floatParam.defaultValue, floatVal);
        Assert.assertEquals(doubleParam.defaultValue, doubleVal);
    }

    @Test
    public void testDoGenerateRequestBodyRequiredAttribute_3134_Regression() throws Exception {
        File output = Files.createTempDirectory("test").toFile().getCanonicalFile();
        output.deleteOnExit();
        String outputPath = output.getAbsolutePath().replace('\\', '/');

        OpenAPI openAPI = new OpenAPIParser()
                .readLocation("src/test/resources/3_0/3134-regression.yaml", null, new ParseOptions()).getOpenAPI();

        SpringCodegen codegen = new SpringCodegen();
        codegen.setOutputDir(output.getAbsolutePath());
        codegen.additionalProperties().put(CXFServerFeatures.LOAD_TEST_DATA_FROM_FILE, "true");

        ClientOptInput input = new ClientOptInput();
        input.openAPI(openAPI);
        input.config(codegen);

        DefaultGenerator generator = new DefaultGenerator();

        generator.setGeneratorPropertyDefault(CodegenConstants.MODEL_TESTS, "false");
        generator.setGeneratorPropertyDefault(CodegenConstants.MODEL_DOCS, "false");
        generator.setGeneratorPropertyDefault(CodegenConstants.APIS, "true");
        generator.setGenerateMetadata(false);

        generator.opts(input).generate();

        JavaFileAssert.assertThat(Paths.get(outputPath + "/src/main/java/org/openapitools/api/ExampleApi.java"))
                .fileContains("@RequestBody(required = false")
                .assertMethod("exampleApiPost", "ExampleApiPostRequest")
                .assertParameter("exampleApiPostRequest")
                .assertParameterAnnotations()
                .containsWithNameAndAttributes("RequestBody", ImmutableMap.of("required", "false"));
    }

    @Test
    public void testInitialConfigValues() throws Exception {
        final SpringCodegen codegen = new SpringCodegen();
        codegen.processOpts();

        OpenAPI openAPI = new OpenAPI();
        openAPI.addServersItem(new Server().url("https://api.abcde.xy:8082/v2"));
        openAPI.setInfo(new Info());
        codegen.preprocessOpenAPI(openAPI);

//        Assert.assertEquals(codegen.additionalProperties().get(CodegenConstants.HIDE_GENERATION_TIMESTAMP), Boolean.FALSE);
//        Assert.assertEquals(codegen.isHideGenerationTimestamp(), false);
        ConfigAssert configAssert = new ConfigAssert(codegen.additionalProperties());
//        configAssert.assertValue(CodegenConstants.HIDE_GENERATION_TIMESTAMP, codegen::isHideGenerationTimestamp, Boolean.FALSE);
//        Assert.assertEquals(codegen.modelPackage(), "org.openapitools.model");
//        Assert.assertEquals(codegen.additionalProperties().get(CodegenConstants.MODEL_PACKAGE), "org.openapitools.model");
        configAssert.assertValue(CodegenConstants.MODEL_PACKAGE, codegen::modelPackage, "org.openapitools.model");
//        Assert.assertEquals(codegen.apiPackage(), "org.openapitools.api");
//        Assert.assertEquals(codegen.additionalProperties().get(CodegenConstants.API_PACKAGE), "org.openapitools.api");
        configAssert.assertValue(CodegenConstants.API_PACKAGE, codegen::apiPackage, "org.openapitools.api");
//        Assert.assertEquals(codegen.getInvokerPackage(), "org.openapitools.api");
//        Assert.assertEquals(codegen.additionalProperties().get(CodegenConstants.INVOKER_PACKAGE), "org.openapitools.api");
        configAssert.assertValue(CodegenConstants.INVOKER_PACKAGE, codegen::getInvokerPackage, "org.openapitools.api");
//        Assert.assertEquals(codegen.getBasePackage(), "org.openapitools");
//        Assert.assertEquals(codegen.additionalProperties().get(SpringCodegen.BASE_PACKAGE), "org.openapitools");
        configAssert.assertValue(SpringCodegen.BASE_PACKAGE, "org.openapitools");
//        Assert.assertEquals(codegen.getConfigPackage(), "org.openapitools.configuration");
//        Assert.assertEquals(codegen.additionalProperties().get(SpringCodegen.CONFIG_PACKAGE), "org.openapitools.configuration");
        configAssert.assertValue(SpringCodegen.CONFIG_PACKAGE, "org.openapitools.configuration");
//        Assert.assertEquals(codegen.additionalProperties().get(SpringCodegen.SERVER_PORT), "8082");
        configAssert.assertValue(SpringCodegen.SERVER_PORT, "8082");
//        Assert.assertEquals(codegen.additionalProperties().get(SpringCodegen.UNHANDLED_EXCEPTION_HANDLING), false);
        configAssert.assertValue(SpringCodegen.UNHANDLED_EXCEPTION_HANDLING, false);
        configAssert.assertValue(SpringCodegen.USE_RESPONSE_ENTITY, true);
//        Assert.assertEquals(codegen.additionalProperties().get(SpringCodegen.USE_RESPONSE_ENTITY), true);
    }

    @Test
    public void testMultipartBoot() throws IOException {
        final SpringCodegen codegen = new SpringCodegen();
        codegen.setLibrary("spring-boot");
        codegen.setDelegatePattern(true);
        codegen.additionalProperties().put(DOCUMENTATION_PROVIDER, "springfox");

        final Map<String, File> files = generateFiles(codegen, "src/test/resources/3_0/form-multipart-binary-array.yaml");

        // Check that the delegate handles the array
        JavaFileAssert.assertThat(files.get("MultipartArrayApiDelegate.java"))
                .assertMethod("multipartArray", "List<MultipartFile>")
                .assertParameter("files").hasType("List<MultipartFile>");

        // Check that the api handles the array
        JavaFileAssert.assertThat(files.get("MultipartArrayApi.java"))
                .assertMethod("multipartArray", "List<MultipartFile>")
                .assertParameter("files").hasType("List<MultipartFile>")
                .assertParameterAnnotations()
                .containsWithNameAndAttributes("ApiParam", ImmutableMap.of("value", "\"Many files\""))
                .containsWithNameAndAttributes("RequestPart", ImmutableMap.of("value", "\"files\"", "required", "false"));

        // UPDATE: the following test has been ignored due to https://github.com/OpenAPITools/openapi-generator/pull/11081/
        // We will contact the contributor of the following test to see if the fix will break their use cases and
        // how we can fix it accordingly.
        //// Check that the delegate handles the single file
        // final File multipartSingleApiDelegate = files.get("MultipartSingleApiDelegate.java");
        // assertFileContains(multipartSingleApiDelegate.toPath(), "MultipartFile file");

        // Check that the api handles the single file
        JavaFileAssert.assertThat(files.get("MultipartSingleApi.java"))
                .assertMethod("multipartSingle", "MultipartFile")
                .assertParameter("file").hasType("MultipartFile")
                .assertParameterAnnotations()
                .containsWithNameAndAttributes("ApiParam", ImmutableMap.of("value", "\"One file\""))
                .containsWithNameAndAttributes("RequestPart", ImmutableMap.of("value", "\"file\"", "required", "false"));

        // Check that api validates mixed multipart request
        JavaFileAssert.assertThat(files.get("MultipartMixedApi.java"))
                .assertMethod("multipartMixed", "MultipartMixedStatus", "MultipartFile", "MultipartMixedRequestMarker", "List<MultipartMixedStatus>")
                .assertParameter("status").hasType("MultipartMixedStatus")
                .assertParameterAnnotations()
                .containsWithName("Valid")
                .containsWithNameAndAttributes("ApiParam", ImmutableMap.of("value", "\"\""))
                .containsWithNameAndAttributes("RequestParam", ImmutableMap.of("value", "\"status\"", "required", "true"))
                .toParameter().toMethod()
                .assertParameter("file").hasType("MultipartFile")
                .assertParameterAnnotations()
                .containsWithNameAndAttributes("RequestPart", ImmutableMap.of("value", "\"file\"", "required", "true"))
                .toParameter().toMethod()
                .assertParameter("marker").hasType("MultipartMixedRequestMarker")
                .assertParameterAnnotations()
                .containsWithNameAndAttributes("RequestPart", ImmutableMap.of("value", "\"marker\"", "required", "false"))
                .toParameter().toMethod()
                .assertParameter("statusArray").hasType("List<MultipartMixedStatus>")
                .assertParameterAnnotations()
                .containsWithNameAndAttributes("RequestPart", ImmutableMap.of("value", "\"statusArray\"", "required", "false"));
    }

    @Test
    public void testAdditionalProperties_issue1466() throws IOException {
        final SpringCodegen codegen = new SpringCodegen();

        final Map<String, File> files = generateFiles(codegen, "src/test/resources/3_0/spring/petstore-with-fake-endpoints-models-for-testing.yaml");

        JavaFileAssert.assertThat(files.get("AdditionalPropertiesAnyType.java"))
            .assertProperty("additionalProperties").withType("Map<String, Object>")
            .toType()
            .assertMethod("putAdditionalProperty", "String", "Object")
            .toFileAssert()
            .assertMethod("getAdditionalProperty", "String").hasReturnType("Object");

        JavaFileAssert.assertThat(files.get("AdditionalPropertiesArray.java"))
            .assertProperty("additionalProperties").withType("Map<String, List>")
            .toType()
            .assertMethod("putAdditionalProperty", "String", "List")
            .toFileAssert()
            .assertMethod("getAdditionalProperty", "String").hasReturnType("List");

        JavaFileAssert.assertThat(files.get("AdditionalPropertiesInteger.java"))
            .assertProperty("additionalProperties").withType("Map<String, Integer>")
            .toType()
            .assertMethod("putAdditionalProperty", "String", "Integer")
            .toFileAssert()
            .assertMethod("getAdditionalProperty", "String").hasReturnType("Integer");
    }

    @Test
    public void shouldAddParameterWithInHeaderWhenImplicitHeadersIsTrue_issue14418() throws IOException {
        File output = Files.createTempDirectory("test").toFile().getCanonicalFile();
        output.deleteOnExit();

        OpenAPI openAPI = new OpenAPIParser()
            .readLocation("src/test/resources/bugs/issue_14418.yaml", null, new ParseOptions()).getOpenAPI();
        SpringCodegen codegen = new SpringCodegen();
        codegen.setLibrary(SPRING_BOOT);
        codegen.setOutputDir(output.getAbsolutePath());
        codegen.additionalProperties().put(SpringCodegen.INTERFACE_ONLY, "true");
        codegen.additionalProperties().put(SpringCodegen.USE_BEANVALIDATION, "true");
        codegen.additionalProperties().put(SpringCodegen.PERFORM_BEANVALIDATION, "true");
        codegen.additionalProperties().put(CodegenConstants.MODEL_PACKAGE, "xyz.model");
        codegen.additionalProperties().put(CodegenConstants.API_PACKAGE, "xyz.controller");
        codegen.additionalProperties().put(SpringCodegen.IMPLICIT_HEADERS, "true");

        ClientOptInput input = new ClientOptInput()
            .openAPI(openAPI)
            .config(codegen);

        DefaultGenerator generator = new DefaultGenerator();
        generator.setGenerateMetadata(false);
        Map<String, File> files = generator.opts(input).generate().stream()
            .collect(Collectors.toMap(File::getName, Function.identity()));

        JavaFileAssert.assertThat(files.get("TestApi.java"))
            .isInterface()
            .hasImports("io.swagger.v3.oas.annotations.enums.ParameterIn")
            .assertMethod("test")
            .assertMethodAnnotations()
            .containsWithNameAndAttributes("Parameters", ImmutableMap.of(
                "value", "{ @Parameter(name = \"testHeader\", description = \"Test header\", required = true, in = ParameterIn.HEADER) }"
                // in = ParameterIn.HEADER is missing?!
            ));
    }

    @Test
    public void shouldApiNameSuffixForApiClassname() throws IOException {
        File output = Files.createTempDirectory("test").toFile().getCanonicalFile();
        output.deleteOnExit();

        OpenAPI openAPI = new OpenAPIParser()
              .readLocation("src/test/resources/3_1/petstore.yaml", null, new ParseOptions()).getOpenAPI();
        SpringCodegen codegen = new SpringCodegen();
        codegen.setLibrary(SPRING_CLOUD_LIBRARY);
        codegen.setOutputDir(output.getAbsolutePath());
        codegen.additionalProperties().put(INTERFACE_ONLY, "true");
        codegen.additionalProperties().put(CodegenConstants.MODEL_PACKAGE, "xyz.model");
        codegen.additionalProperties().put(CodegenConstants.API_NAME_SUFFIX, "Controller");
        codegen.additionalProperties().put(CodegenConstants.API_PACKAGE, "xyz.controller");
        codegen.additionalProperties().put(CodegenConstants.MODEL_NAME_SUFFIX, "Dto");


        ClientOptInput input = new ClientOptInput()
              .openAPI(openAPI)
              .config(codegen);

        DefaultGenerator generator = new DefaultGenerator();
        generator.setGenerateMetadata(false);
        Map<String, File> files = generator.opts(input).generate().stream()
              .collect(Collectors.toMap(File::getName, Function.identity()));

        JavaFileAssert.assertThat(files.get("PetController.java"))
              .isInterface();

        File notExisting = files.get("PetApi.java");
        assertThat(notExisting).isNull();
    }

    @Test
    public void shouldUseTagsForClassname() throws IOException {
        File output = Files.createTempDirectory("test").toFile().getCanonicalFile();
        output.deleteOnExit();

        OpenAPI openAPI = new OpenAPIParser()
              .readLocation("src/test/resources/bugs/issue_15933.yaml", null, new ParseOptions()).getOpenAPI();
        SpringCodegen codegen = new SpringCodegen();
        codegen.setLibrary(SPRING_CLOUD_LIBRARY);
        codegen.setOutputDir(output.getAbsolutePath());
        codegen.additionalProperties().put(INTERFACE_ONLY, "true");
        codegen.additionalProperties().put(USE_TAGS, "true");
        codegen.additionalProperties().put(CodegenConstants.MODEL_PACKAGE, "xyz.model");
        codegen.additionalProperties().put(CodegenConstants.API_PACKAGE, "xyz.controller");
        codegen.additionalProperties().put(CodegenConstants.MODEL_NAME_SUFFIX, "Dto");


        ClientOptInput input = new ClientOptInput()
              .openAPI(openAPI)
              .config(codegen);

        DefaultGenerator generator = new DefaultGenerator();
        generator.setGenerateMetadata(false);
        
        Map<String, File> files = generator.opts(input).generate().stream()
              .collect(Collectors.toMap(File::getName, Function.identity()));

        JavaFileAssert.assertThat(files.get("PetTagApi.java"))
              .isInterface();

        File notExisting = files.get("PetApi.java");
        assertThat(notExisting).isNull();
    }

    @Test
    public void shouldNotUseTagsForClassname() throws IOException {
        File output = Files.createTempDirectory("test").toFile().getCanonicalFile();
        output.deleteOnExit();

        OpenAPI openAPI = new OpenAPIParser()
              .readLocation("src/test/resources/bugs/issue_15933.yaml", null, new ParseOptions()).getOpenAPI();
        SpringCodegen codegen = new SpringCodegen();
        codegen.setLibrary(SPRING_CLOUD_LIBRARY);
        codegen.setOutputDir(output.getAbsolutePath());
        codegen.additionalProperties().put(INTERFACE_ONLY, "true");
        codegen.additionalProperties().put(USE_TAGS, "false");
        codegen.additionalProperties().put(CodegenConstants.MODEL_PACKAGE, "xyz.model");
        codegen.additionalProperties().put(CodegenConstants.API_PACKAGE, "xyz.controller");
        codegen.additionalProperties().put(CodegenConstants.MODEL_NAME_SUFFIX, "Dto");


        ClientOptInput input = new ClientOptInput()
              .openAPI(openAPI)
              .config(codegen);

        DefaultGenerator generator = new DefaultGenerator();
        generator.setGenerateMetadata(false);
        Map<String, File> files = generator.opts(input).generate().stream()
              .collect(Collectors.toMap(File::getName, Function.identity()));

        JavaFileAssert.assertThat(files.get("PetApi.java"))
              .isInterface();

        File notExisting = files.get("PetTagApi.java");
        assertThat(notExisting).isNull();
    }

    @Test
    public void shouldAddValidAnnotationIntoCollectionWhenBeanValidationIsEnabled_issue14723() throws IOException {
        File output = Files.createTempDirectory("test").toFile().getCanonicalFile();
        output.deleteOnExit();

        OpenAPI openAPI = new OpenAPIParser()
              .readLocation("src/test/resources/bugs/issue_14723.yaml", null, new ParseOptions()).getOpenAPI();
        SpringCodegen codegen = new SpringCodegen();
        codegen.setLibrary(SPRING_CLOUD_LIBRARY);
        codegen.setOutputDir(output.getAbsolutePath());
        codegen.additionalProperties().put(SpringCodegen.USE_BEANVALIDATION, "true");
        codegen.additionalProperties().put(SpringCodegen.PERFORM_BEANVALIDATION, "true");
        codegen.additionalProperties().put(CodegenConstants.MODEL_PACKAGE, "xyz.model");
        codegen.additionalProperties().put(CodegenConstants.API_PACKAGE, "xyz.controller");

        ClientOptInput input = new ClientOptInput()
              .openAPI(openAPI)
              .config(codegen);

        DefaultGenerator generator = new DefaultGenerator();
        generator.setGenerateMetadata(false); // skip metadata and ↓ only generate models
        generator.setGeneratorPropertyDefault(CodegenConstants.MODELS, "true");
        Map<String, File> files = generator.opts(input).generate().stream()
              .collect(Collectors.toMap(File::getName, Function.identity()));

        JavaFileAssert.assertThat(files.get("ResponseTest.java"))
              .isNormalClass()
              .hasImports("javax.validation.Valid")
              .assertProperty("details")
              .withType( "Map<String, Object>" )
              .toType()
              .assertProperty("response")
              .withType( "JsonNullable<Set<@Valid ResponseTest2>>" )
              .toType()
              .assertProperty("nullableDtos")
              .withType( "JsonNullable<Set<@Valid ResponseTest2>>" )
              .toType()
              .assertProperty("dtos")
              .withType( "Set<@Valid ResponseTest2>" )
              .toType()
              .assertProperty("listNullableDtos")
              .withType( "JsonNullable<List<@Valid ResponseTest2>>" )
              .toType()
              .assertProperty("listDtos")
              .withType( "List<@Valid ResponseTest2>" )
              .toType()
              .assertProperty("nullableStrings")
              .withType( "JsonNullable<Set<String>>" )
              .toType()
              .assertProperty("strings")
              .withType( "Set<String>" )
              .toType()
              .assertProperty("nullableInts")
              .withType( "JsonNullable<Set<Integer>>" )
              .toType()
              .assertProperty("ints")
              .withType( "Set<Integer>" );
    }

    @Test
    public void shouldAddValidAnnotationIntoCollectionWhenBeanValidationIsEnabled_issue17150() throws IOException {
        File output = Files.createTempDirectory("test").toFile().getCanonicalFile();
        output.deleteOnExit();

        OpenAPI openAPI = new OpenAPIParser()
                .readLocation("src/test/resources/3_0/spring/issue_17150.yaml", null, new ParseOptions()).getOpenAPI();
        SpringCodegen codegen = new SpringCodegen();
        codegen.setLibrary(SPRING_CLOUD_LIBRARY);
        codegen.setOutputDir(output.getAbsolutePath());
        codegen.additionalProperties().put(SpringCodegen.USE_BEANVALIDATION, "true");
       // codegen.additionalProperties().put(SpringCodegen.PERFORM_BEANVALIDATION, "true");
        codegen.additionalProperties().put(CodegenConstants.MODEL_PACKAGE, "xyz.model");
        codegen.additionalProperties().put(CodegenConstants.API_PACKAGE, "xyz.controller");
        codegen.setUseSpringBoot3(true);

        ClientOptInput input = new ClientOptInput()
                .openAPI(openAPI)
                .config(codegen);

        DefaultGenerator generator = new DefaultGenerator();
        generator.setGenerateMetadata(false); // skip metadata and ↓ only generate models
        generator.setGeneratorPropertyDefault(CodegenConstants.MODELS, "true");
        Map<String, File> files = generator.opts(input).generate().stream()
                .collect(Collectors.toMap(File::getName, Function.identity()));

        JavaFileAssert.assertThat(files.get("Foo.java"))
                .isNormalClass()
                .hasImports("jakarta.validation.Valid")
                .hasImports("jakarta.validation.constraints")
                .assertProperty("stringPattern")
                .withType( "Set<@Pattern(regexp = \"[a-z]\") String>" )
                .toType()
                .assertProperty("stringMaxMinLength")
                .withType( "Set<@Size(min = 1, max = 10) String>" )
                .toType()
                .assertProperty("stringMinLength")
                .withType( "List<@Size(min = 1) String>" )
                .toType()
                .assertProperty("stringMaxLength")
                .withType( "Set<@Size(max = 1) String>" )
                .toType()
                .assertProperty("intMinMax")
                .withType( "List<@Min(1) @Max(10) Integer>" )
                .toType()
                .assertProperty("intMin")
                .withType( "List<@Min(1) Integer>" )
                .toType()
                .assertProperty("intMax")
                .withType( "List<@Max(10) Integer>" )
                .toType()
                .assertProperty("numberMinMax")
                .withType( "List<@DecimalMin(value = \"1\", inclusive = true) @DecimalMax(value = \"10\", inclusive = true) BigDecimal>" )
                .toType()
                .assertProperty("numberMin")
                .withType( "List<@DecimalMin(value = \"1\", inclusive = true) BigDecimal>" )
                .toType()
                .assertProperty("numberMax")
                .withType( "List<@DecimalMax(value = \"10\", inclusive = true) BigDecimal>" )
                .toType()

                .assertProperty("stringPatternNullable")
                .withType( "JsonNullable<Set<@Pattern(regexp = \"[a-z]\") String>>" )
                .toType()
                .assertProperty("stringMaxMinLengthNullable")
                .withType( "JsonNullable<Set<@Size(min = 1, max = 10) String>>" )
                .toType()
                .assertProperty("stringMinLengthNullable")
                .withType( "JsonNullable<List<@Size(min = 1) String>>" )
                .toType()
                .assertProperty("stringMaxLengthNullable")
                .withType( "JsonNullable<Set<@Size(max = 1) String>>" )
                .toType()
                .assertProperty("intMinMaxNullable")
                .withType( "JsonNullable<List<@Min(1) @Max(10) Integer>>" )
                .toType()
                .assertProperty("intMinNullable")
                .withType( "JsonNullable<List<@Min(1) Integer>>" )
                .toType()
                .assertProperty("intMaxNullable")
                .withType( "JsonNullable<List<@Max(10) Integer>>" )
                .toType()
                .assertProperty("numberMinMaxNullable")
                .withType( "JsonNullable<List<@DecimalMin(value = \"1\", inclusive = true) @DecimalMax(value = \"10\", inclusive = true) BigDecimal>>" )
                .toType()
                .assertProperty("numberMinNullable")
                .withType( "JsonNullable<List<@DecimalMin(value = \"1\", inclusive = true) BigDecimal>>" )
                .toType()
                .assertProperty("numberMaxNullable")
                .withType( "JsonNullable<List<@DecimalMax(value = \"10\", inclusive = true) BigDecimal>>" )
                .toType()
        ;
    }

    // Helper function, intended to reduce boilerplate
    private Map<String, File> generateFiles(SpringCodegen codegen, String filePath) throws IOException {
        final File output = Files.createTempDirectory("test").toFile().getCanonicalFile();
        output.deleteOnExit();
        final String outputPath = output.getAbsolutePath().replace('\\', '/');

        codegen.setOutputDir(output.getAbsolutePath());
        codegen.additionalProperties().put(CXFServerFeatures.LOAD_TEST_DATA_FROM_FILE, "true");

        final ClientOptInput input = new ClientOptInput();
        final OpenAPI openAPI = new OpenAPIParser().readLocation(filePath, null, new ParseOptions()).getOpenAPI();
        input.openAPI(openAPI);
        input.config(codegen);

        final DefaultGenerator generator = new DefaultGenerator();
        generator.setGenerateMetadata(false); // skip metadata generation
        List<File> files = generator.opts(input).generate();

        return files.stream().collect(Collectors.toMap(e -> e.getName().replace(outputPath, ""), i -> i));
    }

    /*
     * UPDATE: the following test has been ignored due to https://github.com/OpenAPITools/openapi-generator/pull/11081/
     * We will contact the contributor of the following test to see if the fix will break their use cases and
     * how we can fix it accordingly.
     */
    @Test
    @Ignore
    public void testMultipartCloud() throws IOException {
        final SpringCodegen codegen = new SpringCodegen();
        codegen.setLibrary("spring-cloud");
        codegen.setDelegatePattern(true);

        final Map<String, File> files = generateFiles(codegen, "src/test/resources/3_0/form-multipart-binary-array.yaml");

        // Check that the delegate handles the array and the file
        final File multipartApiDelegate = files.get("MultipartApiDelegate.java");
        assertFileContains(multipartApiDelegate.toPath(),
                "List<MultipartFile> files",
                "MultipartFile file");

        // Check that the api handles the array and the file
        final File multipartApi = files.get("MultipartApi.java");
        assertFileContains(multipartApi.toPath(),
                "List<MultipartFile> files",
                "MultipartFile file");
    }

    @Test
    public void testRequestMappingAnnotation() throws IOException {
        final SpringCodegen codegen = new SpringCodegen();
        codegen.setLibrary("spring-boot");
        codegen.additionalProperties().put(REQUEST_MAPPING_OPTION, SpringCodegen.RequestMappingMode.api_interface);

        final Map<String, File> files = generateFiles(codegen, "src/test/resources/2_0/petstore.yaml");

        // Check that the @RequestMapping annotation is generated in the Api file
        final File petApiFile = files.get("PetApi.java");
        assertFileContains(petApiFile.toPath(), "@RequestMapping(\"${openapi.openAPIPetstore.base-path:/v2}\")");

        // Check that the @RequestMapping annotation is not generated in the Controller file
        final File petApiControllerFile = files.get("PetApiController.java");
        assertFileNotContains(petApiControllerFile.toPath(), "@RequestMapping(\"${openapi.openAPIPetstore.base-path:/v2}\")");
    }

   @Test
   public void testNoRequestMappingAnnotation_spring_cloud_default() throws IOException {
      final SpringCodegen codegen = new SpringCodegen();
      codegen.setLibrary( "spring-cloud" );

      final Map<String, File> files = generateFiles( codegen, "src/test/resources/2_0/petstore.yaml" );

      // Check that the @RequestMapping annotation is not generated in the Api file
      final File petApiFile = files.get( "PetApi.java" );
      JavaFileAssert.assertThat( petApiFile ).assertTypeAnnotations().hasSize( 3 ).containsWithName( "Validated" )
            .containsWithName( "Generated" ).containsWithName( "Tag" );

   }

    @Test
    public void testNoRequestMappingAnnotation() throws IOException {
        final SpringCodegen codegen = new SpringCodegen();
        codegen.setLibrary( "spring-cloud" );
        codegen.additionalProperties().put(INTERFACE_ONLY, "true");
        codegen.additionalProperties().put(REQUEST_MAPPING_OPTION, SpringCodegen.RequestMappingMode.none);

        final Map<String, File> files = generateFiles( codegen, "src/test/resources/2_0/petstore.yaml" );

        // Check that the @RequestMapping annotation is not generated in the Api file
        final File petApiFile = files.get( "PetApi.java" );
        JavaFileAssert.assertThat( petApiFile ).assertTypeAnnotations().hasSize( 3 ).containsWithName( "Validated" )
            .containsWithName( "Generated" ).containsWithName( "Tag" );
    }

    @Test
    public void testSettersForConfigValues() throws Exception {
        final SpringCodegen codegen = new SpringCodegen();
        codegen.setHideGenerationTimestamp(true);
        codegen.setModelPackage("xx.yyyyyyyy.model");
        codegen.setApiPackage("xx.yyyyyyyy.api");
        codegen.setInvokerPackage("xx.yyyyyyyy.invoker");
        codegen.setBasePackage("xx.yyyyyyyy.base");
        codegen.setConfigPackage("xx.yyyyyyyy.config");
        codegen.setUnhandledException(true);
        codegen.processOpts();

        ConfigAssert configAssert = new ConfigAssert(codegen.additionalProperties());
        configAssert.assertValue(CodegenConstants.HIDE_GENERATION_TIMESTAMP, codegen::isHideGenerationTimestamp, Boolean.TRUE);
        configAssert.assertValue(CodegenConstants.MODEL_PACKAGE, codegen::modelPackage, "xx.yyyyyyyy.model");
        configAssert.assertValue(CodegenConstants.API_PACKAGE, codegen::apiPackage, "xx.yyyyyyyy.api");
        configAssert.assertValue(CodegenConstants.INVOKER_PACKAGE, codegen::getInvokerPackage, "xx.yyyyyyyy.invoker");
        configAssert.assertValue(SpringCodegen.BASE_PACKAGE, codegen::getBasePackage, "xx.yyyyyyyy.base");
        configAssert.assertValue(SpringCodegen.CONFIG_PACKAGE, codegen::getConfigPackage, "xx.yyyyyyyy.config");
        configAssert.assertValue(SpringCodegen.UNHANDLED_EXCEPTION_HANDLING,  codegen::isUnhandledException, true);
    }

    @Test
    public void testGenerationOfClientPropertiesConfigurationForOAuth() throws Exception {
        File output = Files.createTempDirectory("test").toFile().getCanonicalFile();
        output.deleteOnExit();

        OpenAPI openAPI = new OpenAPIParser()
                .readLocation("src/test/resources/3_0/spring/petstore-auth.yaml", null, new ParseOptions()).getOpenAPI();

        final SpringCodegen codegen = new SpringCodegen();
        codegen.setOpenAPI(openAPI);
        codegen.setOutputDir(output.getAbsolutePath());

        codegen.setHideGenerationTimestamp(true);
        codegen.setInterfaceOnly(false);
        codegen.setLibrary(SPRING_CLOUD_LIBRARY);

        codegen.processOpts();

        ClientOptInput input = new ClientOptInput();
        input.openAPI(openAPI);
        input.config(codegen);

        DefaultGenerator generator = new DefaultGenerator();

        generator.setGeneratorPropertyDefault(CodegenConstants.MODEL_TESTS, "false");
        generator.setGeneratorPropertyDefault(CodegenConstants.MODEL_DOCS, "false");
        generator.setGeneratorPropertyDefault(CodegenConstants.SUPPORTING_FILES, "true");
        generator.setGenerateMetadata(false); // skip metadata generation

        generator.opts(input).generate();

        Path filePath = Paths.get(output.getAbsolutePath(), "src/main/java/org/openapitools/configuration/ClientPropertiesConfiguration.java");


        assertFileContains(filePath,
                "oAuth2AccessCode.put(\"spring.security.oauth2.client.registration.oAuth2AccessCode.redirect-uri\", \"set-oAuth2AccessCode-redirect-uri\" );",
                "oAuth2AccessCode.put(\"spring.security.oauth2.client.registration.oAuth2AccessCode.authorization-grant-type\", \"authorization_code\" );",
                "oAuth2AccessCode.put(\"spring.security.oauth2.client.registration.oAuth2AccessCode.client-id\", \"set-oAuth2AccessCode-client-id\" );",
                "oAuth2AccessCode.put(\"spring.security.oauth2.client.registration.oAuth2AccessCode.scope\", \"openid,profile,aud\" );",
                "oAuth2AccessCode.put(\"spring.security.oauth2.client.provider.oAuth2AccessCode.token-uri\", \"${tokenUrl}\" );",
                "oAuth2AccessCode.put(\"spring.security.oauth2.client.provider.oAuth2AccessCode.authorization-uri\", \"${authorizationUrl}\" );",


                "oAuth2Application.put(\"spring.security.oauth2.client.registration.oAuth2Application.client-id\", \"set-oAuth2Application-client-id\" );",
                "oAuth2Application.put(\"spring.security.oauth2.client.registration.oAuth2Application.authorization-grant-type\", \"client_credentials\" );",
                "oAuth2Application.put(\"spring.security.oauth2.client.provider.oAuth2Application.token-uri\", \"/openid-connect/token\" );"

        );

        assertFileNotContains(filePath,"spring.security.oauth2.client.registration.oAuth2Application.scope");
    }

    @Test
    public void useBeanValidationTruePerformBeanValidationFalseForFormatEmail() throws IOException {
        beanValidationForFormatEmail(true, false, "@javax.validation.constraints.Email", "@org.hibernate.validator.constraints.Email");
    }

    @Test
    public void useBeanValidationTruePerformBeanValidationTrueForFormatEmail() throws IOException {
        beanValidationForFormatEmail(true, true, "@javax.validation.constraints.Email", "@org.hibernate.validator.constraints.Email");
    }

    @Test
    public void useBeanValidationTruePerformBeanValidationFalseJakartaeeTrueForFormatEmail() throws IOException {
        beanValidationForFormatEmail(true, false, true,"@jakarta.validation.constraints.Email", "@javax.validation.constraints.Email");
    }

    // note: java8 option/mustache tag has been removed and default to true
    private void beanValidationForFormatEmail(boolean useBeanValidation, boolean performBeanValidation, String contains, String notContains) throws IOException {
        this.beanValidationForFormatEmail(useBeanValidation, performBeanValidation, false, contains, notContains);
    }

    private void beanValidationForFormatEmail(boolean useBeanValidation, boolean performBeanValidation, boolean useJakarta, String contains, String notContains) throws IOException {
        File output = Files.createTempDirectory("test").toFile().getCanonicalFile();
        output.deleteOnExit();
        String outputPath = output.getAbsolutePath().replace('\\', '/');

        OpenAPI openAPI = new OpenAPIParser()
                .readLocation("src/test/resources/3_0/issue_4876_format_email.yaml", null, new ParseOptions()).getOpenAPI();

        SpringCodegen codegen = new SpringCodegen();
        codegen.setOutputDir(output.getAbsolutePath());
        codegen.setUseBeanValidation(useBeanValidation);
        codegen.setPerformBeanValidation(performBeanValidation);
        codegen.setUseSpringBoot3(useJakarta);

        ClientOptInput input = new ClientOptInput();
        input.openAPI(openAPI);
        input.config(codegen);

        DefaultGenerator generator = new DefaultGenerator();
        generator.setGenerateMetadata(false); // skip metadata and ↓ only generate models
        generator.setGeneratorPropertyDefault(CodegenConstants.MODEL_TESTS, "false");
        generator.setGeneratorPropertyDefault(CodegenConstants.MODEL_DOCS, "false");
        generator.setGeneratorPropertyDefault(CodegenConstants.MODELS, "true");

        Map<String, File> files = generator.opts(input).generate().stream()
                .collect(Collectors.toMap(File::getName, Function.identity()));

        JavaFileAssert javaFileAssert = JavaFileAssert.assertThat(files.get("PersonWithEmail.java"));
        if (useBeanValidation) javaFileAssert.hasImports((useJakarta? "jakarta" : "javax") + ".validation.constraints");
        if (performBeanValidation) javaFileAssert.hasImports("org.hibernate.validator.constraints");
        JavaFileAssert.assertThat(Paths.get(outputPath + "/src/main/java/org/openapitools/model/PersonWithEmail.java"))
            .fileContains(contains)
            .fileDoesNotContain(notContains);
    }

    @Test
    public void reactiveMapTypeRequestMonoTest() throws IOException {
        File output = Files.createTempDirectory("test").toFile().getCanonicalFile();
        output.deleteOnExit();
        String outputPath = output.getAbsolutePath().replace('\\', '/');

        final OpenAPI openAPI = TestUtils.parseFlattenSpec("src/test/resources/3_0/spring/issue_8045.yaml");
        final SpringCodegen codegen = new SpringCodegen();
        codegen.setOpenAPI(openAPI);
        codegen.setOutputDir(output.getAbsolutePath());

        codegen.additionalProperties().put(SpringCodegen.DELEGATE_PATTERN, "true");
        codegen.additionalProperties().put(SpringCodegen.REACTIVE, "true");

        ClientOptInput input = new ClientOptInput();
        input.openAPI(openAPI);
        input.config(codegen);

        DefaultGenerator generator = new DefaultGenerator();
        generator.setGenerateMetadata(false); // skip metadata and ↓ only generate API files
        generator.setGeneratorPropertyDefault(CodegenConstants.MODEL_TESTS, "false");
        generator.setGeneratorPropertyDefault(CodegenConstants.MODEL_DOCS, "false");
        generator.setGeneratorPropertyDefault(CodegenConstants.APIS, "true");

        generator.opts(input).generate();

        JavaFileAssert.assertThat(Paths.get(outputPath + "/src/main/java/org/openapitools/api/SomeApi.java"))
            .fileContains("Mono<Map<String, DummyRequest>>")
            .fileDoesNotContain("Mono<DummyRequest>");
        JavaFileAssert.assertThat(Paths.get(outputPath + "/src/main/java/org/openapitools/api/SomeApiDelegate.java"))
            .fileContains("Mono<Map<String, DummyRequest>>")
            .fileDoesNotContain("Mono<DummyRequest>");
    }

    @Test
    public void reactiveArrayShouldBeWrappedInFluxWithoutMono() throws IOException {
        Map<String, Object> additionalProperties = new HashMap<>();
        additionalProperties.put(SpringCodegen.DELEGATE_PATTERN, "false");
        additionalProperties.put(SpringCodegen.REACTIVE, "true");
        additionalProperties.put(SpringCodegen.USE_RESPONSE_ENTITY, "false");
        additionalProperties.put(SpringCodegen.USE_SPRING_BOOT3, "true");
        additionalProperties.put(CodegenConstants.APIS, "true");
        Map<String, File> files = generateFromContract("src/test/resources/3_0/petstore.yaml", SPRING_BOOT, additionalProperties);

        JavaFileAssert
            .assertThat(files.get("PetApi.java"))
                .assertMethod("addPet").hasReturnType("Mono<Pet>")
            .toFileAssert()
                .assertMethod("findPetsByStatus").hasReturnType("Flux<Pet>")
            .toFileAssert()
                .assertMethod("deletePet").hasReturnType("Mono<Void>");
    }

    @Test
    public void reactiveArrayShouldBeWrappedInMonoFluxWhenUsingResponseEntity() throws IOException {
        Map<String, Object> additionalProperties = new HashMap<>();
        additionalProperties.put(SpringCodegen.DELEGATE_PATTERN, "false");
        additionalProperties.put(SpringCodegen.REACTIVE, "true");
        additionalProperties.put(SpringCodegen.USE_RESPONSE_ENTITY, "true");
        additionalProperties.put(SpringCodegen.USE_SPRING_BOOT3, "true");
        additionalProperties.put(CodegenConstants.MODEL_TESTS, "false");
        additionalProperties.put(CodegenConstants.MODEL_DOCS, "false");
        additionalProperties.put(CodegenConstants.APIS, "true");
        additionalProperties.put(CodegenConstants.SUPPORTING_FILES, "false");
        Map<String, File> files = generateFromContract("src/test/resources/3_0/petstore.yaml", SPRING_BOOT, additionalProperties);

        JavaFileAssert
            .assertThat(files.get("PetApi.java"))
                .assertMethod("addPet").hasReturnType("Mono<ResponseEntity<Pet>>")
            .toFileAssert()
                .assertMethod("findPetsByStatus").hasReturnType("Mono<ResponseEntity<Flux<Pet>>>")
            .toFileAssert()
                .assertMethod("deletePet").hasReturnType("Mono<ResponseEntity<Void>>");
    }

    @Test
    public void shouldGenerateValidCodeForReactiveControllerWithoutParams_issue14907() throws IOException {
        File output = Files.createTempDirectory("test").toFile().getCanonicalFile();
        output.deleteOnExit();

        final OpenAPI openAPI = TestUtils.parseFlattenSpec("src/test/resources/bugs/issue_14907.yaml");
        final SpringCodegen codegen = new SpringCodegen();
        codegen.setOpenAPI(openAPI);
        codegen.setOutputDir(output.getAbsolutePath());

        codegen.additionalProperties().put(SpringCodegen.REACTIVE, "true");
        codegen.additionalProperties().put(USE_TAGS, "true");
        codegen.additionalProperties().put(SpringCodegen.DATE_LIBRARY, "java8");
        codegen.additionalProperties().put(INTERFACE_ONLY, "true");
        codegen.additionalProperties().put(SKIP_DEFAULT_INTERFACE, "true");
        codegen.additionalProperties().put(IMPLICIT_HEADERS, "true");
        codegen.additionalProperties().put(OPENAPI_NULLABLE, "false");

        ClientOptInput input = new ClientOptInput();
        input.openAPI(openAPI);
        input.config(codegen);

        DefaultGenerator generator = new DefaultGenerator();
        generator.setGenerateMetadata(false); // skip metadata

        Map<String, File> files = generator.opts(input).generate().stream()
            .collect(Collectors.toMap(File::getName, Function.identity()));

        JavaFileAssert.assertThat(files.get("ConsentControllerApi.java"))
            .assertMethod("readAgreements", "ServerWebExchange");
    }

    @Test
    public void shouldGenerateValidCodeWithPaginated_reactive_issue15265() throws IOException {
        File output = Files.createTempDirectory("test").toFile().getCanonicalFile();
        output.deleteOnExit();

        final OpenAPI openAPI = TestUtils.parseFlattenSpec("src/test/resources/bugs/issue_15265.yaml");
        final SpringCodegen codegen = new SpringCodegen();
        codegen.setOpenAPI(openAPI);
        codegen.setOutputDir(output.getAbsolutePath());

        codegen.additionalProperties().put(SpringCodegen.REACTIVE, "true");
        codegen.additionalProperties().put(USE_TAGS, "true");
        codegen.additionalProperties().put(SpringCodegen.DATE_LIBRARY, "java8");
        codegen.additionalProperties().put(INTERFACE_ONLY, "true");
        codegen.additionalProperties().put(SKIP_DEFAULT_INTERFACE, "true");
        codegen.additionalProperties().put(IMPLICIT_HEADERS, "true");
        codegen.additionalProperties().put(OPENAPI_NULLABLE, "false");

        ClientOptInput input = new ClientOptInput();
        input.openAPI(openAPI);
        input.config(codegen);

        DefaultGenerator generator = new DefaultGenerator();
        generator.setGenerateMetadata(false); // skip metadata and ↓ only generate models

        Map<String, File> files = generator.opts(input).generate().stream()
            .collect(Collectors.toMap(File::getName, Function.identity()));

        JavaFileAssert.assertThat(files.get("ConsentControllerApi.java"))
            .assertMethod("paginated", "ServerWebExchange", "Pageable")
            .toFileAssert()
            .assertMethod("paginatedWithParams", "String", "ServerWebExchange", "Pageable");
    }

    @Test
    public void shouldGenerateValidCodeWithPaginated_nonReactive_issue15265() throws IOException {
        File output = Files.createTempDirectory("test").toFile().getCanonicalFile();
        output.deleteOnExit();

        final OpenAPI openAPI = TestUtils.parseFlattenSpec("src/test/resources/bugs/issue_15265.yaml");
        final SpringCodegen codegen = new SpringCodegen();
        codegen.setOpenAPI(openAPI);
        codegen.setOutputDir(output.getAbsolutePath());

        codegen.additionalProperties().put(USE_TAGS, "true");
        codegen.additionalProperties().put(SpringCodegen.DATE_LIBRARY, "java8");
        codegen.additionalProperties().put(INTERFACE_ONLY, "true");
        codegen.additionalProperties().put(SKIP_DEFAULT_INTERFACE, "true");
        codegen.additionalProperties().put(IMPLICIT_HEADERS, "true");
        codegen.additionalProperties().put(OPENAPI_NULLABLE, "false");

        ClientOptInput input = new ClientOptInput();
        input.openAPI(openAPI);
        input.config(codegen);

        DefaultGenerator generator = new DefaultGenerator();
        generator.setGenerateMetadata(false); // skip metadata and ↓ only generate models

        Map<String, File> files = generator.opts(input).generate().stream()
            .collect(Collectors.toMap(File::getName, Function.identity()));

        JavaFileAssert.assertThat(files.get("ConsentControllerApi.java"))
            .assertMethod("paginated", "Pageable")
            .toFileAssert()
            .assertMethod("paginatedWithParams", "String", "Pageable");
    }

    @Test
    public void shouldEscapeReservedKeyWordsForRequestParameters_7506_Regression() throws Exception {
        final SpringCodegen codegen = new SpringCodegen();
        codegen.setLibrary("spring-boot");
        codegen.setDelegatePattern(true);

        final Map<String, File> files = generateFiles(codegen, "src/test/resources/3_0/issue7506.yaml");

        final File multipartArrayApiDelegate = files.get("ExampleApi.java");
        assertFileContains(multipartArrayApiDelegate.toPath(), "@RequestPart(value = \"super\", required = false) MultipartFile _super");
        assertFileContains(multipartArrayApiDelegate.toPath(), "@RequestPart(value = \"package\", required = false) MultipartFile _package");
    }

    @Test
    public void doGeneratePathVariableForSimpleParam() throws IOException {
        File output = Files.createTempDirectory("test").toFile().getCanonicalFile();
        output.deleteOnExit();
        String outputPath = output.getAbsolutePath().replace('\\', '/');

        OpenAPI openAPI = new OpenAPIParser()
                .readLocation("src/test/resources/3_0/issue_6762.yaml", null, new ParseOptions()).getOpenAPI();

        SpringCodegen codegen = new SpringCodegen();
        codegen.setOutputDir(output.getAbsolutePath());
        codegen.additionalProperties().put(CXFServerFeatures.LOAD_TEST_DATA_FROM_FILE, "true");
        codegen.additionalProperties().put(DOCUMENTATION_PROVIDER, "springfox");

        ClientOptInput input = new ClientOptInput();
        input.openAPI(openAPI);
        input.config(codegen);

        DefaultGenerator generator = new DefaultGenerator();
        generator.setGenerateMetadata(false); // skip metadata and ↓ only generate API
        generator.setGeneratorPropertyDefault(CodegenConstants.MODEL_TESTS, "false");
        generator.setGeneratorPropertyDefault(CodegenConstants.MODEL_DOCS, "false");
        generator.setGeneratorPropertyDefault(CodegenConstants.APIS, "true");

        generator.opts(input).generate();

        JavaFileAssert.assertThat(Paths.get(outputPath + "/src/main/java/org/openapitools/api/ZebrasApi.java"))
            .fileContains( "allowableValues = \"0, 1\"", "@PathVariable");
        JavaFileAssert.assertThat(Paths.get(outputPath + "/src/main/java/org/openapitools/api/BearsApi.java"))
            .fileContains( "allowableValues = \"sleeping, awake\"", "@PathVariable");
        JavaFileAssert.assertThat(Paths.get(outputPath + "/src/main/java/org/openapitools/api/CamelsApi.java"))
            .fileContains( "allowableValues = \"sleeping, awake\"", "@PathVariable");
        JavaFileAssert.assertThat(Paths.get(outputPath + "/src/main/java/org/openapitools/api/GiraffesApi.java"))
            .fileContains( "allowableValues = \"0, 1\"", "@PathVariable");
    }

    @Test
    public void shouldGenerateDefaultValueForEnumRequestParameter() throws IOException {
        File output = Files.createTempDirectory("test").toFile().getCanonicalFile();
        output.deleteOnExit();
        String outputPath = output.getAbsolutePath().replace('\\', '/');

        final OpenAPI openAPI = TestUtils.parseFlattenSpec("src/test/resources/3_0/spring/issue_10278.yaml");
        final SpringCodegen codegen = new SpringCodegen();
        codegen.setOpenAPI(openAPI);
        codegen.setOutputDir(output.getAbsolutePath());

        codegen.additionalProperties().put(SpringCodegen.DELEGATE_PATTERN, "true");
        codegen.additionalProperties().put(SpringCodegen.REACTIVE, "true");

        ClientOptInput input = new ClientOptInput();
        input.openAPI(openAPI);
        input.config(codegen);

        DefaultGenerator generator = new DefaultGenerator();
        generator.setGenerateMetadata(false); // skip metadata and ↓ only generate API
        generator.setGeneratorPropertyDefault(CodegenConstants.MODEL_TESTS, "false");
        generator.setGeneratorPropertyDefault(CodegenConstants.MODEL_DOCS, "false");
        generator.setGeneratorPropertyDefault(CodegenConstants.APIS, "true");

        generator.opts(input).generate();

        assertFileContains(Paths.get(outputPath + "/src/main/java/org/openapitools/api/GetApi.java"),
                "@RequestParam(value = \"testParameter1\", required = false, defaultValue = \"BAR\")",
                "@RequestParam(value = \"TestParameter2\", required = false, defaultValue = \"BAR\")");

    }

    /**
     * Define documentation providers to test
     */
    private final static String SPRINGFOX = "springfox";
    private final static String SPRINGFOX_DESTINATIONFILE = "SpringFoxConfiguration.java";
    private final static String SPRINGFOX_TEMPLATEFILE = "openapiDocumentationConfig.mustache";
    private final static String SPRINGDOC = "springdoc";
    private final static String SPRINGDOC_DESTINATIONFILE = "SpringDocConfiguration.java";
    private final static String SPRINGDOC_TEMPLATEFILE = "springdocDocumentationConfig.mustache";

    /**
     * test whether OpenAPIDocumentationConfig.java is generated
     * fix issue #10287
     */
    @Test
    public void testConfigFileGeneration_springfox() {
        testConfigFileCommon(SPRINGFOX, SPRINGFOX_DESTINATIONFILE, SPRINGFOX_TEMPLATEFILE);
    }

    /**
     * test whether SpringDocDocumentationConfig.java is generated
     * fix issue #12220
     */
    @Test
    public void testConfigFileGeneration_springdoc() {
        testConfigFileCommon(SPRINGDOC, SPRINGDOC_DESTINATIONFILE, SPRINGDOC_TEMPLATEFILE);
    }

    private void testConfigFileCommon(String documentationProvider, String destinationFile, String templateFileName) {
        final SpringCodegen codegen = new SpringCodegen();
        codegen.additionalProperties().put(DOCUMENTATION_PROVIDER, documentationProvider);
        codegen.additionalProperties().put(SpringCodegen.INTERFACE_ONLY, false);
        codegen.additionalProperties().put(SpringCodegen.SPRING_CLOUD_LIBRARY, "spring-cloud");
        codegen.additionalProperties().put(SpringCodegen.REACTIVE, false);
        codegen.additionalProperties().put(SpringCodegen.API_FIRST, false);

        codegen.processOpts();

        final List<SupportingFile> supList = codegen.supportingFiles();
        String tmpFile;
        String desFile;
        boolean flag = false;
        for (final SupportingFile s : supList) {
            tmpFile = s.getTemplateFile();
            desFile = s.getDestinationFilename();

            if (templateFileName.equals(tmpFile)) {
                flag = true;
                assertEquals(desFile, destinationFile);
            }
        }
        if (!flag) {
            fail(templateFileName + " not generated");
        }
    }

    @Test
    public void shouldAddNotNullOnRequiredAttributes() throws IOException {
        File output = Files.createTempDirectory("test").toFile().getCanonicalFile();
        output.deleteOnExit();
        String outputPath = output.getAbsolutePath().replace('\\', '/');

        final OpenAPI openAPI = TestUtils.parseFlattenSpec("src/test/resources/3_0/spring/issue_5026-b.yaml");
        final SpringCodegen codegen = new SpringCodegen();
        codegen.setOpenAPI(openAPI);
        codegen.setOutputDir(output.getAbsolutePath());

        ClientOptInput input = new ClientOptInput();
        input.openAPI(openAPI);
        input.config(codegen);

        DefaultGenerator generator = new DefaultGenerator();
        generator.setGenerateMetadata(false); // skip metadata and ↓ only generate models
        generator.setGeneratorPropertyDefault(CodegenConstants.MODEL_TESTS, "false");
        generator.setGeneratorPropertyDefault(CodegenConstants.MODEL_DOCS, "false");
        generator.setGeneratorPropertyDefault(CodegenConstants.MODELS, "true");

        generator.opts(input).generate();

        JavaFileAssert.assertThat(Paths.get(outputPath + "/src/main/java/org/openapitools/model/Dummy.java"))
            .fileContains( "status", "@NotNull");
    }

    @Test
    public void shouldNotAddNotNullOnReadOnlyAttributes() throws IOException {
        File output = Files.createTempDirectory("test").toFile().getCanonicalFile();
        output.deleteOnExit();
        String outputPath = output.getAbsolutePath().replace('\\', '/');

        final OpenAPI openAPI = TestUtils.parseFlattenSpec("src/test/resources/3_0/spring/issue_5026.yaml");
        final SpringCodegen codegen = new SpringCodegen();
        codegen.setOpenAPI(openAPI);
        codegen.setOutputDir(output.getAbsolutePath());

        ClientOptInput input = new ClientOptInput();
        input.openAPI(openAPI);
        input.config(codegen);

        DefaultGenerator generator = new DefaultGenerator();
        generator.setGenerateMetadata(false); // skip metadata and ↓ only generate models
        generator.setGeneratorPropertyDefault(CodegenConstants.MODELS, "true");
        generator.setGeneratorPropertyDefault(CodegenConstants.MODEL_TESTS, "false");
        generator.setGeneratorPropertyDefault(CodegenConstants.MODEL_DOCS, "false");

        generator.opts(input).generate();

        JavaFileAssert.assertThat(Paths.get(outputPath + "/src/main/java/org/openapitools/model/Dummy.java"))
            .fileContains( "status")
            .fileDoesNotContain("@NotNull");
    }

    @Test
    public void testOneOf5381() throws IOException {
        File output = Files.createTempDirectory("test").toFile().getCanonicalFile();
        output.deleteOnExit();
        String outputPath = output.getAbsolutePath().replace('\\', '/');
        OpenAPI openAPI = new OpenAPIParser()
                .readLocation("src/test/resources/3_0/issue_5381.yaml", null, new ParseOptions()).getOpenAPI();

        SpringCodegen codegen = new SpringCodegen();
        codegen.setOutputDir(output.getAbsolutePath());
        codegen.additionalProperties().put(CXFServerFeatures.LOAD_TEST_DATA_FROM_FILE, "true");
        codegen.setUseOneOfInterfaces(true);

        ClientOptInput input = new ClientOptInput();
        input.openAPI(openAPI);
        input.config(codegen);

        DefaultGenerator generator = new DefaultGenerator();
 //       codegen.setHateoas(true);
        generator.setGenerateMetadata(false); // skip metadata and ↓ only generate models
        generator.setGeneratorPropertyDefault(CodegenConstants.MODELS, "true");
        generator.setGeneratorPropertyDefault(CodegenConstants.MODEL_TESTS, "false");
        generator.setGeneratorPropertyDefault(CodegenConstants.MODEL_DOCS, "false");
        generator.setGeneratorPropertyDefault(CodegenConstants.LEGACY_DISCRIMINATOR_BEHAVIOR, "false");
        
        codegen.setUseOneOfInterfaces(true);
        codegen.setLegacyDiscriminatorBehavior(false);

        generator.opts(input).generate();

        assertFileContains(Paths.get(outputPath + "/src/main/java/org/openapitools/model/Foo.java"), "public class Foo implements FooRefOrValue");
        assertFileContains(Paths.get(outputPath + "/src/main/java/org/openapitools/model/FooRef.java"), "public class FooRef implements FooRefOrValue");
        assertFileContains(Paths.get(outputPath + "/src/main/java/org/openapitools/model/FooRefOrValue.java"), "public interface FooRefOrValue");
    }

    @Test
    public void testOneOfAndAllOf() throws IOException {
        File output = Files.createTempDirectory("test").toFile().getCanonicalFile();
        output.deleteOnExit();
        String outputPath = output.getAbsolutePath().replace('\\', '/');
        OpenAPI openAPI = new OpenAPIParser()
                .readLocation("src/test/resources/3_0/oneof_polymorphism_and_inheritance.yaml", null, new ParseOptions()).getOpenAPI();

        SpringCodegen codegen = new SpringCodegen();
        codegen.setOutputDir(output.getAbsolutePath());
        codegen.additionalProperties().put(CXFServerFeatures.LOAD_TEST_DATA_FROM_FILE, "true");
        codegen.setUseOneOfInterfaces(true);

        ClientOptInput input = new ClientOptInput();
        input.openAPI(openAPI);
        input.config(codegen);

        DefaultGenerator generator = new DefaultGenerator();
        codegen.setHateoas(true);
        generator.setGenerateMetadata(false); // skip metadata and ↓ only generate models
        generator.setGeneratorPropertyDefault(CodegenConstants.MODELS, "true");
        generator.setGeneratorPropertyDefault(CodegenConstants.MODEL_TESTS, "false");
        generator.setGeneratorPropertyDefault(CodegenConstants.MODEL_DOCS, "false");
        generator.setGeneratorPropertyDefault(CodegenConstants.LEGACY_DISCRIMINATOR_BEHAVIOR, "false");

        codegen.setUseOneOfInterfaces(true);
        codegen.setLegacyDiscriminatorBehavior(false);

        generator.opts(input).generate();

        assertFileContains(Paths.get(outputPath + "/src/main/java/org/openapitools/model/Foo.java"), "public class Foo extends Entity implements FooRefOrValue");
        assertFileContains(Paths.get(outputPath + "/src/main/java/org/openapitools/model/FooRef.java"), "public class FooRef extends EntityRef implements FooRefOrValue");
        assertFileContains(Paths.get(outputPath + "/src/main/java/org/openapitools/model/FooRefOrValue.java"), "public interface FooRefOrValue");
        // previous bugs
        JavaFileAssert.assertThat(Paths.get(outputPath + "/src/main/java/org/openapitools/model/BarRef.java"))
            .fileDoesNotContain("atTypesuper.hashCode", "private String atBaseType");
        // imports for inherited properties
        assertFileContains(Paths.get(outputPath + "/src/main/java/org/openapitools/model/PizzaSpeziale.java"), "import java.math.BigDecimal");
    }

    @Test
    public void testDiscriminatorWithMappingIssue14731() throws IOException {
        File output = Files.createTempDirectory("test").toFile().getCanonicalFile();
        output.deleteOnExit();
        String outputPath = output.getAbsolutePath().replace('\\', '/');
        OpenAPI openAPI = new OpenAPIParser()
            .readLocation("src/test/resources/bugs/issue_14731.yaml", null, new ParseOptions()).getOpenAPI();

        SpringCodegen codegen = new SpringCodegen();
        codegen.setOutputDir(output.getAbsolutePath());
        codegen.additionalProperties().put(CXFServerFeatures.LOAD_TEST_DATA_FROM_FILE, "true");
        codegen.setUseOneOfInterfaces(true);

        ClientOptInput input = new ClientOptInput();
        input.openAPI(openAPI);
        input.config(codegen);

        DefaultGenerator generator = new DefaultGenerator();
        codegen.setHateoas(true);
        generator.setGenerateMetadata(false); // skip metadata and ↓ only generate models
        generator.setGeneratorPropertyDefault(CodegenConstants.MODEL_TESTS, "false");
        generator.setGeneratorPropertyDefault(CodegenConstants.MODEL_DOCS, "false");
        generator.setGeneratorPropertyDefault(CodegenConstants.MODELS, "true");
        generator.setGeneratorPropertyDefault(CodegenConstants.LEGACY_DISCRIMINATOR_BEHAVIOR, "false");


        codegen.setUseOneOfInterfaces(true);
        codegen.setLegacyDiscriminatorBehavior(false);
        codegen.setUseSpringBoot3(true);
        codegen.setModelNameSuffix("DTO");

        generator.opts(input).generate();

        assertFileNotContains(Paths.get(outputPath + "/src/main/java/org/openapitools/model/ChildWithMappingADTO.java"), "@JsonTypeName");
        assertFileNotContains(Paths.get(outputPath + "/src/main/java/org/openapitools/model/ChildWithMappingBDTO.java"), "@JsonTypeName");
    }

    @Test
    public void testDiscriminatorWithoutMappingIssue14731() throws IOException {
        File output = Files.createTempDirectory("test").toFile().getCanonicalFile();
        output.deleteOnExit();
        String outputPath = output.getAbsolutePath().replace('\\', '/');
        OpenAPI openAPI = new OpenAPIParser()
            .readLocation("src/test/resources/bugs/issue_14731.yaml", null, new ParseOptions()).getOpenAPI();

        SpringCodegen codegen = new SpringCodegen();
        codegen.setOutputDir(output.getAbsolutePath());
        codegen.additionalProperties().put(CXFServerFeatures.LOAD_TEST_DATA_FROM_FILE, "true");
        codegen.setUseOneOfInterfaces(true);

        ClientOptInput input = new ClientOptInput();
        input.openAPI(openAPI);
        input.config(codegen);

        DefaultGenerator generator = new DefaultGenerator();
        codegen.setHateoas(true);
        generator.setGenerateMetadata(false); // skip metadata and ↓ only generate models
        generator.setGeneratorPropertyDefault(CodegenConstants.MODELS, "true");
        generator.setGeneratorPropertyDefault(CodegenConstants.MODEL_TESTS, "false");
        generator.setGeneratorPropertyDefault(CodegenConstants.MODEL_DOCS, "false");
        generator.setGeneratorPropertyDefault(CodegenConstants.LEGACY_DISCRIMINATOR_BEHAVIOR, "false");


        codegen.setUseOneOfInterfaces(true);
        codegen.setLegacyDiscriminatorBehavior(false);
        codegen.setUseSpringBoot3(true);
        codegen.setModelNameSuffix("DTO");

        generator.opts(input).generate();


        assertFileContains(Paths.get(outputPath + "/src/main/java/org/openapitools/model/ChildWithoutMappingADTO.java"), "@JsonTypeName");
        assertFileContains(Paths.get(outputPath + "/src/main/java/org/openapitools/model/ChildWithoutMappingBDTO.java"), "@JsonTypeName");
    }

    @Test
    void testOneOfWithEnumDiscriminator() throws IOException {
        File output = Files.createTempDirectory("test").toFile().getCanonicalFile();
        output.deleteOnExit();
        String outputPath = output.getAbsolutePath().replace('\\', '/');
        OpenAPI openAPI = new OpenAPIParser()
            .readLocation("src/test/resources/3_0/oneOfDiscriminator.yaml", null, new ParseOptions()).getOpenAPI();

        SpringCodegen codegen = new SpringCodegen();
        codegen.setOutputDir(output.getAbsolutePath());
        codegen.additionalProperties().put(CXFServerFeatures.LOAD_TEST_DATA_FROM_FILE, "true");
        codegen.setUseOneOfInterfaces(true);

        ClientOptInput input = new ClientOptInput();
        input.openAPI(openAPI);
        input.config(codegen);

        DefaultGenerator generator = new DefaultGenerator();
        codegen.setHateoas(true);
        generator.setGenerateMetadata(false); // skip metadata and ↓ only generate models
        generator.setGeneratorPropertyDefault(CodegenConstants.MODEL_TESTS, "false");
        generator.setGeneratorPropertyDefault(CodegenConstants.MODEL_DOCS, "false");
        generator.setGeneratorPropertyDefault(CodegenConstants.MODELS, "true");
        generator.setGeneratorPropertyDefault(CodegenConstants.LEGACY_DISCRIMINATOR_BEHAVIOR, "false");

        codegen.setUseOneOfInterfaces(true);
        codegen.setLegacyDiscriminatorBehavior(false);

        generator.opts(input).generate();

        assertFileContains(
            Paths.get(outputPath + "/src/main/java/org/openapitools/model/FruitOneOfEnumMappingDisc.java"),
            "public FruitTypeEnum getFruitType();"
        );
        assertFileContains(
            Paths.get(outputPath + "/src/main/java/org/openapitools/model/AppleOneOfEnumMappingDisc.java"),
            "private FruitTypeEnum fruitType;",
            "public FruitTypeEnum getFruitType() {"
        );
        assertFileContains(
            Paths.get(outputPath + "/src/main/java/org/openapitools/model/BananaOneOfEnumMappingDisc.java"),
            "private FruitTypeEnum fruitType;",
            "public FruitTypeEnum getFruitType() {"
        );
    }

    @Test
    public void testTypeMappings() {
        final SpringCodegen codegen = new SpringCodegen();
        codegen.processOpts();
        Assert.assertEquals(codegen.typeMapping().get("file"), "org.springframework.core.io.Resource");
    }

    @Test
    public void testImportMappings() {
        final SpringCodegen codegen = new SpringCodegen();
        codegen.processOpts();
        Assert.assertEquals(codegen.importMapping().get("org.springframework.core.io.Resource"), "org.springframework.core.io.Resource");
        Assert.assertEquals(codegen.importMapping().get("DateTimeFormat"), "org.springframework.format.annotation.DateTimeFormat");
        Assert.assertEquals(codegen.importMapping().get("ApiIgnore"), "springfox.documentation.annotations.ApiIgnore");
        Assert.assertEquals(codegen.importMapping().get("ParameterObject"), "org.springdoc.api.annotations.ParameterObject");
    }

    @Test(dataProvider = "issue11464TestCases")
    public void shouldGenerateOneTagAttributeForMultipleTags_Regression11464(String documentProvider, Consumer<String> assertFunction) throws IOException {
        File output = Files.createTempDirectory("test").toFile().getCanonicalFile();
        output.deleteOnExit();
        String outputPath = output.getAbsolutePath().replace('\\', '/');

        OpenAPI openAPI = new OpenAPIParser()
                .readLocation("src/test/resources/bugs/issue_11464.yaml", null, new ParseOptions()).getOpenAPI();

        SpringCodegen codegen = new SpringCodegen();
        codegen.setOutputDir(output.getAbsolutePath());
        codegen.additionalProperties().put(DOCUMENTATION_PROVIDER, documentProvider);
        ClientOptInput input = new ClientOptInput();
        input.openAPI(openAPI);
        input.config(codegen);

        DefaultGenerator generator = new DefaultGenerator();
        generator.setGenerateMetadata(false); // skip metadata and ↓ only generate API
        generator.setGeneratorPropertyDefault(CodegenConstants.MODEL_TESTS, "false");
        generator.setGeneratorPropertyDefault(CodegenConstants.MODEL_DOCS, "false");
        generator.setGeneratorPropertyDefault(CodegenConstants.APIS, "true");

        generator.opts(input).generate();

        assertFunction.accept(outputPath);
    }

    @DataProvider
    public Object[][] issue11464TestCases() {
        return new Object[][]{
                {DocumentationProviderFeatures.DocumentationProvider.SPRINGDOC.name(), (Consumer<String>) outputPath -> {
                    assertFileContains(Paths.get(outputPath + "/src/main/java/org/openapitools/api/NoneApi.java"),
                            "@Operation( operationId = \"getNone\", summary = \"No Tag\", responses = {");
                    assertFileContains(Paths.get(outputPath + "/src/main/java/org/openapitools/api/SingleApi.java"),
                            "@Operation( operationId = \"getSingleTag\", summary = \"Single Tag\", tags = { \"tag1\" }, responses = {");
                    assertFileContains(Paths.get(outputPath + "/src/main/java/org/openapitools/api/MultipleApi.java"),
                            "@Operation( operationId = \"getMultipleTags\", summary = \"Multiple Tags\", tags = { \"tag1\", \"tag2\" }, responses = {");
                }},
                {DocumentationProviderFeatures.DocumentationProvider.SPRINGFOX.name(), (Consumer<String>) outputPath -> {
                    assertFileContains(Paths.get(outputPath + "/src/main/java/org/openapitools/api/NoneApi.java"),
                            "@ApiOperation( value = \"No Tag\", nickname = \"getNone\", notes = \"\", response = ");
                    assertFileContains(Paths.get(outputPath + "/src/main/java/org/openapitools/api/SingleApi.java"),
                            "@ApiOperation( tags = { \"tag1\" }, value = \"Single Tag\", nickname = \"getSingleTag\", notes = \"\", response = ");
                    assertFileContains(Paths.get(outputPath + "/src/main/java/org/openapitools/api/MultipleApi.java"),
                            "@ApiOperation( tags = { \"tag1\", \"tag2\" }, value = \"Multiple Tags\", nickname = \"getMultipleTags\", notes = \"\", response = ");
                }},
        };
    }

    @Test
    public void apiFirstShouldNotGenerateApiOrModel() {
        final SpringCodegen codegen = new SpringCodegen();
        codegen.additionalProperties().put(SpringCodegen.API_FIRST, true);
        codegen.processOpts();
        Assert.assertTrue(codegen.modelTemplateFiles().isEmpty());
        Assert.assertTrue(codegen.apiTemplateFiles().isEmpty());
    }

    @Test
    public void testIssue11323() throws IOException {
        File output = Files.createTempDirectory("test").toFile().getCanonicalFile();
        output.deleteOnExit();
        String outputPath = output.getAbsolutePath().replace('\\', '/');

        OpenAPI openAPI = new OpenAPIParser()
                .readLocation("src/test/resources/3_0/spring/issue_11323.yml", null, new ParseOptions()).getOpenAPI();

        SpringCodegen codegen = new SpringCodegen();
        codegen.setOutputDir(output.getAbsolutePath());
        //codegen.additionalProperties().put(CXFServerFeatures.LOAD_TEST_DATA_FROM_FILE, "true");

        ClientOptInput input = new ClientOptInput();
        input.openAPI(openAPI);
        input.config(codegen);

        DefaultGenerator generator = new DefaultGenerator();
        generator.setGenerateMetadata(false); // skip metadata and ↓ only generate models
        generator.setGeneratorPropertyDefault(CodegenConstants.MODEL_TESTS, "false");
        generator.setGeneratorPropertyDefault(CodegenConstants.MODEL_DOCS, "false");
        generator.setGeneratorPropertyDefault(CodegenConstants.MODELS, "true");
        generator.opts(input).generate();

        assertFileContains(Paths.get(outputPath + "/src/main/java/org/openapitools/model/Address.java"),
                "@JsonValue", "import com.fasterxml.jackson.annotation.JsonValue;");
    }

    @Test
    public void shouldPurAdditionalModelTypesOverAllModels() throws IOException {
        File output = Files.createTempDirectory("test").toFile().getCanonicalFile();
        output.deleteOnExit();
        String outputPath = output.getAbsolutePath().replace('\\', '/');

        OpenAPI openAPI = new OpenAPIParser()
                .readLocation("src/test/resources/3_0/petstore.yaml", null, new ParseOptions()).getOpenAPI();

        SpringCodegen codegen = new SpringCodegen();
        codegen.setOutputDir(output.getAbsolutePath());
        codegen.additionalProperties().put(SpringCodegen.ADDITIONAL_MODEL_TYPE_ANNOTATIONS, "@path.Annotation(param1 = \"test1\", param2 = 3);@path.Annotation2;@custom.Annotation");

        ClientOptInput input = new ClientOptInput();
        input.openAPI(openAPI);
        input.config(codegen);

        DefaultGenerator generator = new DefaultGenerator();
        generator.setGenerateMetadata(false); // skip metadata and ↓ only generate models
        generator.setGeneratorPropertyDefault(CodegenConstants.MODEL_TESTS, "false");
        generator.setGeneratorPropertyDefault(CodegenConstants.MODEL_DOCS, "false");
        generator.setGeneratorPropertyDefault(CodegenConstants.MODELS, "true");
        generator.opts(input).generate();

        File[] generatedModels = new File(outputPath + "/src/main/java/org/openapitools/model").listFiles();
        assertThat(generatedModels).isNotEmpty();

        for (File modelPath : generatedModels) {
            JavaFileAssert.assertThat(modelPath)
                    .assertTypeAnnotations()
                    .containsWithName("custom.Annotation")
                    .containsWithName("path.Annotation2")
                    .containsWithNameAndAttributes("path.Annotation", ImmutableMap.of("param1", "\"test1\"", "param2", "3"));
        }
    }

    @Test
    public void shouldGenerateExternalDocs() throws IOException {
        File output = Files.createTempDirectory("test").toFile().getCanonicalFile();
        output.deleteOnExit();

        OpenAPI openAPI = new OpenAPIParser()
            .readLocation("src/test/resources/3_0/petstore.yaml", null, new ParseOptions()).getOpenAPI();
        SpringCodegen codegen = new SpringCodegen();
        codegen.setLibrary(SPRING_BOOT);
        codegen.setOutputDir(output.getAbsolutePath());
        codegen.additionalProperties().put(SpringCodegen.USE_TAGS, "true");
        codegen.additionalProperties().put(BeanValidationFeatures.USE_BEANVALIDATION, "true");

        ClientOptInput input = new ClientOptInput()
            .openAPI(openAPI)
            .config(codegen);

        DefaultGenerator generator = new DefaultGenerator();
        generator.setGenerateMetadata(false); // skip metadata and ↓ only generate API
        generator.setGeneratorPropertyDefault(CodegenConstants.MODEL_TESTS, "false");
        generator.setGeneratorPropertyDefault(CodegenConstants.MODEL_DOCS, "false");
        generator.setGeneratorPropertyDefault(CodegenConstants.APIS, "true");

        Map<String, File> files = generator.opts(input).generate().stream()
            .collect(Collectors.toMap(File::getName, Function.identity()));

        JavaFileAssert.assertThat(files.get("PetApi.java"))
            .hasImports("io.swagger.v3.oas.annotations.ExternalDocumentation")
            .assertMethod("updatePet")
            .assertMethodAnnotations()
            .containsWithName("Operation")
            .containsWithNameAndAttributes("Operation",
                ImmutableMap.of(
                    "operationId", "\"updatePet\"",
                    //"security", "{ @SecurityRequirement(name = \"petstore_auth\", scopes = { \"write:pets\", \"read:pets\" }) }",
                    "externalDocs", "@ExternalDocumentation(description = \"API documentation for the updatePet operation\", url = \"http://petstore.swagger.io/v2/doc/updatePet\")"
                )
                );
    }

    @Test
    public void testHandleDefaultValue_issue8535() throws Exception {
        Map<String, Object> additionalProperties = new HashMap<>();
        additionalProperties.put(CXFServerFeatures.LOAD_TEST_DATA_FROM_FILE, "true");
        Map<String, File> files = generateFromContract("src/test/resources/3_0/issue_8535.yaml", SPRING_BOOT, additionalProperties);

        JavaFileAssert.assertThat(files.get("TestHeadersApi.java"))
                .assertMethod("headersTest")
                .assertParameter("headerNumber").hasType("BigDecimal")
                .assertParameterAnnotations()
                .containsWithNameAndAttributes("RequestHeader", ImmutableMap.of("defaultValue", "\"11.2\""))
                .toParameter().toMethod()
                .assertParameter("headerString").hasType("String")
                .assertParameterAnnotations()
                .containsWithNameAndAttributes("RequestHeader", ImmutableMap.of("defaultValue", "\"qwerty\""))
                .toParameter().toMethod()
                .assertParameter("headerStringWrapped").hasType("String")
                .assertParameterAnnotations()
                .containsWithNameAndAttributes("RequestHeader", ImmutableMap.of("defaultValue", "\"qwerty\""))
                .toParameter().toMethod()
                .assertParameter("headerStringQuotes").hasType("String")
                .assertParameterAnnotations()
                .containsWithNameAndAttributes("RequestHeader", ImmutableMap.of("defaultValue", "\"qwerty\\\"with quotes\\\" test\""))
                .toParameter().toMethod()
                .assertParameter("headerStringQuotesWrapped").hasType("String")
                .assertParameterAnnotations()
                .containsWithNameAndAttributes("RequestHeader", ImmutableMap.of("defaultValue", "\"qwerty\\\"with quotes\\\" test\""))
                .toParameter().toMethod()
                .assertParameter("headerBoolean").hasType("Boolean")
                .assertParameterAnnotations()
                .containsWithNameAndAttributes("RequestHeader", ImmutableMap.of("defaultValue", "\"true\""));

        JavaFileAssert.assertThat(files.get("TestQueryParamsApi.java"))
                .assertMethod("queryParamsTest")
                .assertParameter("queryNumber").hasType("BigDecimal")
                .assertParameterAnnotations()
                .containsWithNameAndAttributes("RequestParam", ImmutableMap.of("defaultValue", "\"11.2\""))
                .toParameter().toMethod()
                .assertParameter("queryString").hasType("String")
                .assertParameterAnnotations()
                .containsWithNameAndAttributes("RequestParam", ImmutableMap.of("defaultValue", "\"qwerty\""))
                .toParameter().toMethod()
                .assertParameter("queryStringWrapped").hasType("String")
                .assertParameterAnnotations()
                .containsWithNameAndAttributes("RequestParam", ImmutableMap.of("defaultValue", "\"qwerty\""))
                .toParameter().toMethod()
                .assertParameter("queryStringQuotes").hasType("String")
                .assertParameterAnnotations()
                .containsWithNameAndAttributes("RequestParam", ImmutableMap.of("defaultValue", "\"qwerty\\\"with quotes\\\" test\""))
                .toParameter().toMethod()
                .assertParameter("queryStringQuotesWrapped").hasType("String")
                .assertParameterAnnotations()
                .containsWithNameAndAttributes("RequestParam", ImmutableMap.of("defaultValue", "\"qwerty\\\"with quotes\\\" test\""))
                .toParameter().toMethod()
                .assertParameter("queryBoolean").hasType("Boolean")
                .assertParameterAnnotations()
                .containsWithNameAndAttributes("RequestParam", ImmutableMap.of("defaultValue", "\"true\""));
    }

    @Test
    public void testExtraAnnotations() throws IOException {
        File output = Files.createTempDirectory("test").toFile().getCanonicalFile();
        output.deleteOnExit();
        String outputPath = output.getAbsolutePath().replace('\\', '/');

        OpenAPI openAPI = new OpenAPIParser()
                .readLocation("src/test/resources/3_0/issue_11772.yml", null, new ParseOptions()).getOpenAPI();

        SpringCodegen codegen = new SpringCodegen();
        codegen.setOutputDir(output.getAbsolutePath());
        codegen.additionalProperties().put(CXFServerFeatures.LOAD_TEST_DATA_FROM_FILE, "true");

        ClientOptInput input = new ClientOptInput();
        input.openAPI(openAPI);
        input.config(codegen);

        DefaultGenerator generator = new DefaultGenerator();
        generator.setGenerateMetadata(false); // skip metadata and ↓ only generate models
        generator.setGeneratorPropertyDefault(CodegenConstants.MODEL_TESTS, "false");
        generator.setGeneratorPropertyDefault(CodegenConstants.MODEL_DOCS, "false");
        generator.setGeneratorPropertyDefault(CodegenConstants.MODELS, "true");
        generator.opts(input).generate();

        TestUtils.assertExtraAnnotationFiles(outputPath + "/src/main/java/org/openapitools/model");

    }

    @Test
    public void testResponseWithArray_issue11897() throws Exception {
        Map<String, Object> additionalProperties = new HashMap<>();
        additionalProperties.put(SpringCodegen.USE_TAGS, "true");
        additionalProperties.put(SpringCodegen.INTERFACE_ONLY, "true");
        additionalProperties.put(SpringCodegen.SKIP_DEFAULT_INTERFACE, "true");
        additionalProperties.put(SpringCodegen.PERFORM_BEANVALIDATION, "true");
        additionalProperties.put(SpringCodegen.SPRING_CONTROLLER, "true");
        additionalProperties.put(CodegenConstants.SERIALIZATION_LIBRARY, "jackson");
        Map<String, File> files = generateFromContract("src/test/resources/bugs/issue_11897.yaml", SPRING_BOOT, additionalProperties);

        JavaFileAssert.assertThat(files.get("MetadataApi.java"))
                .assertMethod("getWithArrayOfObjects").hasReturnType("ResponseEntity<List<TestResponse>>")
                .toFileAssert()
                .assertMethod("getWithArrayOfString").hasReturnType("ResponseEntity<List<String>>")
                .toFileAssert()
                .assertMethod("getWithSetOfObjects").hasReturnType("ResponseEntity<Set<TestResponse>>")
                .toFileAssert()
                .assertMethod("getWithSetOfStrings").hasReturnType("ResponseEntity<Set<String>>")
                .toFileAssert()
                .assertMethod("getWithMapOfObjects").hasReturnType("ResponseEntity<Map<String, TestResponse>>")
                .toFileAssert()
                .assertMethod("getWithMapOfStrings").hasReturnType("ResponseEntity<Map<String, String>>");
    }

    @Test
    public void shouldGenerateMethodsWithoutUsingResponseEntityAndWithoutDelegation_issue11537() throws IOException {
        Map<String, Object> additionalProperties = new HashMap<>();
        additionalProperties.put(SpringCodegen.USE_TAGS, "true");
        additionalProperties.put(SpringCodegen.INTERFACE_ONLY, "true");
        additionalProperties.put(SpringCodegen.SKIP_DEFAULT_INTERFACE, "true");
        additionalProperties.put(SpringCodegen.PERFORM_BEANVALIDATION, "true");
        additionalProperties.put(SpringCodegen.SPRING_CONTROLLER, "true");
        additionalProperties.put(CodegenConstants.SERIALIZATION_LIBRARY, "jackson");
        additionalProperties.put(USE_RESPONSE_ENTITY, "false");
        Map<String, File> files = generateFromContract("src/test/resources/bugs/issue_11537.yaml", SPRING_BOOT, additionalProperties);

        JavaFileAssert.assertThat(files.get("MetadataApi.java"))
                .assertMethod("getSomething")
                .hasReturnType("List<String>")
                .assertMethodAnnotations()
                .containsWithNameAndAttributes(
                        "ResponseStatus",
                        ImmutableMap.of("value", "HttpStatus.OK")
                )
                .toMethod()
                .toFileAssert()
                .assertMethod("putSomething")
                .hasReturnType("String")
                .assertMethodAnnotations()
                .containsWithNameAndAttributes(
                        "ResponseStatus",
                        ImmutableMap.of("value", "HttpStatus.CREATED")
                );
    }

    @Test
    public void shouldGenerateMethodsWithoutUsingResponseEntityAndDelegation_issue11537() throws IOException {
        Map<String, Object> additionalProperties = new HashMap<>();
        additionalProperties.put(SpringCodegen.USE_TAGS, "true");
        additionalProperties.put(SpringCodegen.SKIP_DEFAULT_INTERFACE, "true");
        additionalProperties.put(SpringCodegen.PERFORM_BEANVALIDATION, "true");
        additionalProperties.put(SpringCodegen.SPRING_CONTROLLER, "true");
        additionalProperties.put(CodegenConstants.SERIALIZATION_LIBRARY, "jackson");
        additionalProperties.put(USE_RESPONSE_ENTITY, "false");
        additionalProperties.put(DELEGATE_PATTERN, "true");
        Map<String, File> files = generateFromContract("src/test/resources/bugs/issue_11537.yaml", SPRING_BOOT, additionalProperties);

        JavaFileAssert.assertThat(files.get("MetadataApiDelegate.java"))
                .assertMethod("getSomething").hasReturnType("List<String>")
                .toFileAssert()
                .assertMethod("putSomething").hasReturnType("String");

        JavaFileAssert.assertThat(files.get("MetadataApi.java"))
                .assertMethod("getSomething")
                .hasReturnType("List<String>")
                .assertMethodAnnotations()
                .containsWithNameAndAttributes(
                        "ResponseStatus",
                        ImmutableMap.of("value", "HttpStatus.OK")
                )
                .toMethod()
                .toFileAssert()
                .assertMethod("putSomething")
                .hasReturnType("String")
                .assertMethodAnnotations()
                .containsWithNameAndAttributes(
                        "ResponseStatus",
                        ImmutableMap.of("value", "HttpStatus.CREATED")
                );
    }

    @Test
    public void testResponseWithArray_issue12524() throws Exception {
        GlobalSettings.setProperty("skipFormModel", "true");

        try {
            Map<String, Object> additionalProperties = new HashMap<>();
            additionalProperties.put(DOCUMENTATION_PROVIDER, "none");
            additionalProperties.put(ANNOTATION_LIBRARY, "none");
            additionalProperties.put(RETURN_SUCCESS_CODE, "true");
            Map<String, File> files = generateFromContract("src/test/resources/bugs/issue_12524.json", SPRING_BOOT, additionalProperties);

            JavaFileAssert.assertThat(files.get("API01ListOfStuff.java"))
                .hasImports("com.fasterxml.jackson.annotation.JsonTypeName");
        } finally {
            GlobalSettings.reset();
        }
    }

    @Test
    public void paramObjectImportForDifferentSpringBootVersions_issue14077() throws Exception {
        Map<String, Object> additionalProperties = new HashMap<>();
        additionalProperties.put(SpringCodegen.USE_TAGS, "true");
        additionalProperties.put(DOCUMENTATION_PROVIDER, "springdoc");
        additionalProperties.put(SpringCodegen.INTERFACE_ONLY, "true");
        additionalProperties.put(SpringCodegen.SKIP_DEFAULT_INTERFACE, "true");
        Map<String, File> files = generateFromContract("src/test/resources/2_0/petstore-with-spring-pageable.yaml", SPRING_BOOT, additionalProperties);

        JavaFileAssert.assertThat(files.get("PetApi.java"))
            .hasImports("org.springdoc.api.annotations.ParameterObject")
            .assertMethod("findPetsByStatus")
            .assertParameter("pageable").hasType("Pageable")
            .assertParameterAnnotations()
            .containsWithName("ParameterObject");


        // different import for SB3
        additionalProperties.put(USE_SPRING_BOOT3, "true");
        files = generateFromContract("src/test/resources/2_0/petstore-with-spring-pageable.yaml", SPRING_BOOT, additionalProperties);

        JavaFileAssert.assertThat(files.get("PetApi.java"))
            .hasImports("org.springdoc.core.annotations.ParameterObject", "org.springframework.data.domain.Pageable")
            .assertMethod("findPetsByStatus")
            .assertParameter("pageable").hasType("Pageable")
            .assertParameterAnnotations()
            .containsWithName("ParameterObject");
    }

    @Test
    public void paramPageableIsNotSpringPaginated_issue13052() throws Exception {
        Map<String, Object> additionalProperties = new HashMap<>();
        additionalProperties.put(SpringCodegen.USE_TAGS, "true");
        additionalProperties.put(DOCUMENTATION_PROVIDER, "springdoc");
        additionalProperties.put(SpringCodegen.INTERFACE_ONLY, "true");
        additionalProperties.put(SpringCodegen.SKIP_DEFAULT_INTERFACE, "true");
        additionalProperties.put(USE_SPRING_BOOT3, "true");

        Map<String, File> files = generateFromContract("src/test/resources/bugs/issue_13052.yaml", SPRING_BOOT, additionalProperties);

        JavaFileAssert.assertThat(files.get("PetApi.java"))
                .hasImports("org.openapitools.model.Pageable")
                .hasNoImports("org.springframework.data.domain.Pageable", "org.springdoc.core.annotations.ParameterObject")
                .assertMethod("findPageable")
                .assertParameter("pageable").hasType("Pageable");
    }

    @Test
    public void shouldSetDefaultValueForMultipleArrayItems() throws IOException {
        Map<String, Object> additionalProperties = new HashMap<>();
        additionalProperties.put(SpringCodegen.USE_TAGS, "true");
        additionalProperties.put(SpringCodegen.INTERFACE_ONLY, "true");
        additionalProperties.put(SpringCodegen.SKIP_DEFAULT_INTERFACE, "true");
        additionalProperties.put(SpringCodegen.PERFORM_BEANVALIDATION, "true");
        additionalProperties.put(SpringCodegen.SPRING_CONTROLLER, "true");
        additionalProperties.put(CodegenConstants.SERIALIZATION_LIBRARY, "jackson");

        Map<String, File> files = generateFromContract("src/test/resources/bugs/issue_11957.yaml", SPRING_BOOT, additionalProperties);

        JavaFileAssert.assertThat(files.get("SearchApi.java"))
                .assertMethod("defaultList")
                .assertParameter("orderBy")
                .assertParameterAnnotations()
                .containsWithNameAndAttributes("RequestParam", ImmutableMap.of("defaultValue", "\"updatedAt:DESC,createdAt:DESC\""))
                .toParameter().toMethod().toFileAssert()
                .assertMethod("defaultSet")
                .assertParameter("orderBy")
                .assertParameterAnnotations()
                .containsWithNameAndAttributes("RequestParam", ImmutableMap.of("defaultValue", "\"updatedAt:DESC,createdAt:DESC\""))
                .toParameter().toMethod().toFileAssert()
                .assertMethod("emptyDefaultList")
                .assertParameter("orderBy")
                .assertParameterAnnotations()
                .containsWithNameAndAttributes("RequestParam", ImmutableMap.of("defaultValue", "\"\""))
                .toParameter().toMethod().toFileAssert()
                .assertMethod("emptyDefaultSet")
                .assertParameter("orderBy")
                .assertParameterAnnotations()
                .containsWithNameAndAttributes("RequestParam", ImmutableMap.of("defaultValue", "\"\""));
    }

    @Test
    public void testPutItemsMethodContainsKeyInSuperClassMethodCall_issue12494() throws IOException {
        Map<String, File> files = generateFromContract("src/test/resources/bugs/issue_12494.yaml", null);

        JavaFileAssert.assertThat(files.get("ChildClass.java"))
                .assertMethod("putSomeMapItem")
                .bodyContainsLines("super.putSomeMapItem(key, someMapItem);");
    }

    @Test
    public void shouldHandleCustomResponseType_issue11731() throws IOException {
        Map<String, File> files = generateFromContract("src/test/resources/bugs/issue_11731.yaml", SPRING_BOOT);

        JavaFileAssert.assertThat(files.get("CustomersApi.java"))
                .assertMethod("getAllUsingGET1")
                .bodyContainsLines("if (mediaType.isCompatibleWith(MediaType.valueOf(\"application/hal+json\"))) {");
    }

    @Test
    public void shouldHandleContentTypeWithSecondWildcardSubtype_issue12457() throws IOException {
        Map<String, Object> additionalProperties = new HashMap<>();
        additionalProperties.put(SpringCodegen.USE_TAGS, "true");
        Map<String, File> files = generateFromContract("src/test/resources/bugs/issue_12457.yaml", SPRING_BOOT, additionalProperties);

        JavaFileAssert.assertThat(files.get("UsersApi.java"))
                .assertMethod("wildcardSubTypeForContentType")
                .assertMethodAnnotations()
                .containsWithNameAndAttributes("RequestMapping", ImmutableMap.of(
                        "produces", "{ \"application/json\", \"application/*\" }",
                        "consumes", "{ \"application/octet-stream\", \"application/*\" }"
                ));
    }

    @Test
    public void shouldGenerateDiscriminatorFromAllOfWhenUsingLegacyDiscriminatorBehaviour_issue12692() throws IOException {
        Map<String, Object> additionalProperties = new HashMap<>();
        additionalProperties.put(CodegenConstants.LEGACY_DISCRIMINATOR_BEHAVIOR, "true");
        Map<String, File> output = generateFromContract("src/test/resources/bugs/issue_12692.yml", SPRING_BOOT, additionalProperties);

        String jsonTypeInfo = "@JsonTypeInfo(use = JsonTypeInfo.Id.NAME, include = JsonTypeInfo.As.PROPERTY, property = \"type\", visible = true)";
        String jsonSubType = "@JsonSubTypes({\n" +
                "  @JsonSubTypes.Type(value = Cat.class, name = \"cat\")" +
                "})";
        assertFileContains(output.get("Pet.java").toPath(), jsonTypeInfo, jsonSubType);
    }

    @Test
    public void shouldGenerateBeanValidationOnHeaderParams() throws IOException {
        File output = Files.createTempDirectory("test").toFile().getCanonicalFile();
        output.deleteOnExit();

        OpenAPI openAPI = new OpenAPIParser()
                .readLocation("src/test/resources/bugs/issue_7125.json", null, new ParseOptions()).getOpenAPI();
        SpringCodegen codegen = new SpringCodegen();
        codegen.setLibrary(SPRING_BOOT);
        codegen.setOutputDir(output.getAbsolutePath());
        codegen.additionalProperties().put(INTERFACE_ONLY, "true");
        codegen.additionalProperties().put(SpringCodegen.USE_TAGS, "true");
        codegen.additionalProperties().put(BeanValidationFeatures.USE_BEANVALIDATION, "true");

        ClientOptInput input = new ClientOptInput()
                .openAPI(openAPI)
                .config(codegen);

        DefaultGenerator generator = new DefaultGenerator();
        generator.setGeneratorPropertyDefault(CodegenConstants.APIS, "true");
        generator.setGenerateMetadata(false);

        Map<String, File> files = generator.opts(input).generate().stream()
                .collect(Collectors.toMap(File::getName, Function.identity()));

        JavaFileAssert.assertThat(files.get("SomeMethodApi.java"))
                .assertMethod("methodWithValidation")
                .assertParameter("headerOne")
                .assertParameterAnnotations()
                .containsWithName("RequestHeader")
                .containsWithName("NotNull")
                .containsWithNameAndAttributes("Size", ImmutableMap.of(
                        "min", "1",
                        "max", "10"
                ))
                .containsWithNameAndAttributes("Pattern", ImmutableMap.of("regexp", "\"\\\\d+\""))
                .toParameter()
                .toMethod()
                .assertParameter("headerTwo")
                .assertParameterAnnotations()
                .containsWithName("RequestHeader")
                .containsWithName("NotNull")
                .containsWithNameAndAttributes("Min", ImmutableMap.of("value", "500"))
                .containsWithNameAndAttributes("Max", ImmutableMap.of("value", "10000"));
    }

    @Test
    public void requiredFieldShouldIncludeNotNullAnnotation_issue13365() throws IOException {

        SpringCodegen codegen = new SpringCodegen();
        codegen.setLibrary(SPRING_BOOT);
        codegen.additionalProperties().put(SpringCodegen.INTERFACE_ONLY, "true");
        codegen.additionalProperties().put(SpringCodegen.USE_BEANVALIDATION, "false");
        codegen.additionalProperties().put(SpringCodegen.PERFORM_BEANVALIDATION, "false");
        codegen.additionalProperties().put(SpringCodegen.OPENAPI_NULLABLE, "false");
        codegen.additionalProperties().put(SpringCodegen.UNHANDLED_EXCEPTION_HANDLING, "false");
        codegen.additionalProperties().put(CodegenConstants.SORT_MODEL_PROPERTIES_BY_REQUIRED_FLAG, "false");
        codegen.additionalProperties().put(CodegenConstants.SORT_PARAMS_BY_REQUIRED_FLAG, "false");
        codegen.additionalProperties().put(CodegenConstants.SERIALIZATION_LIBRARY, "jackson");
        codegen.additionalProperties().put(CodegenConstants.ENUM_PROPERTY_NAMING, "PascalCase");
        codegen.additionalProperties().put(SpringCodegen.USE_TAGS, "true");

        Map<String, File> files = generateFiles(codegen, "src/test/resources/bugs/issue_13365.yml");

        //Assert that NotNull annotation exists alone with no other BeanValidation annotations
        JavaFileAssert javaFileAssert = JavaFileAssert.assertThat(files.get("Person.java"));
        javaFileAssert.assertMethod("getName").assertMethodAnnotations()
                .containsWithName("NotNull").anyMatch(annotation ->
                        !annotation.getNameAsString().equals("Valid") ||
                                !annotation.getNameAsString().equals("Pattern") ||
                                !annotation.getNameAsString().equals("Email") ||
                                !annotation.getNameAsString().equals("Size"));
        javaFileAssert.hasImports("javax.validation.constraints.NotNull");
    }

    @Test
    public void requiredFieldShouldIncludeNotNullAnnotationJakarta_issue13365_issue13885() throws IOException {

        SpringCodegen codegen = new SpringCodegen();
        codegen.setLibrary(SPRING_BOOT);
        codegen.additionalProperties().put(SpringCodegen.INTERFACE_ONLY, "true");
        codegen.additionalProperties().put(SpringCodegen.USE_BEANVALIDATION, "false");
        codegen.additionalProperties().put(SpringCodegen.PERFORM_BEANVALIDATION, "false");
        codegen.additionalProperties().put(SpringCodegen.USE_SPRING_BOOT3, "true");
        codegen.additionalProperties().put(SpringCodegen.OPENAPI_NULLABLE, "false");
        codegen.additionalProperties().put(SpringCodegen.UNHANDLED_EXCEPTION_HANDLING, "false");
        codegen.additionalProperties().put(CodegenConstants.SORT_MODEL_PROPERTIES_BY_REQUIRED_FLAG, "false");
        codegen.additionalProperties().put(CodegenConstants.SORT_PARAMS_BY_REQUIRED_FLAG, "false");
        codegen.additionalProperties().put(CodegenConstants.SERIALIZATION_LIBRARY, "jackson");
        codegen.additionalProperties().put(CodegenConstants.ENUM_PROPERTY_NAMING, "PascalCase");
        codegen.additionalProperties().put(SpringCodegen.USE_TAGS, "true");

        Map<String, File> files = generateFiles(codegen, "src/test/resources/bugs/issue_13365.yml");

        //Assert that NotNull annotation exists alone with no other BeanValidation annotations
        JavaFileAssert javaFileAssert = JavaFileAssert.assertThat(files.get("Person.java"));
        javaFileAssert.assertMethod("getName").assertMethodAnnotations()
                .containsWithName("NotNull").anyMatch(annotation ->
                        !annotation.getNameAsString().equals("Valid") ||
                                !annotation.getNameAsString().equals("Pattern") ||
                                !annotation.getNameAsString().equals("Email") ||
                                !annotation.getNameAsString().equals("Size"));
        javaFileAssert.hasImports("jakarta.validation.constraints.NotNull");
    }

    @Test
    public void nonRequiredFieldShouldNotIncludeNotNullAnnotation_issue13365() throws IOException {

        SpringCodegen codegen = new SpringCodegen();
        codegen.setLibrary(SPRING_BOOT);
        codegen.additionalProperties().put(SpringCodegen.INTERFACE_ONLY, "true");
        codegen.additionalProperties().put(SpringCodegen.USE_BEANVALIDATION, "true");
        codegen.additionalProperties().put(SpringCodegen.PERFORM_BEANVALIDATION, "true");
        codegen.additionalProperties().put(SpringCodegen.OPENAPI_NULLABLE, "false");
        codegen.additionalProperties().put(SpringCodegen.UNHANDLED_EXCEPTION_HANDLING, "false");
        codegen.additionalProperties().put(CodegenConstants.SORT_MODEL_PROPERTIES_BY_REQUIRED_FLAG, "false");
        codegen.additionalProperties().put(CodegenConstants.SORT_PARAMS_BY_REQUIRED_FLAG, "false");
        codegen.additionalProperties().put(CodegenConstants.SERIALIZATION_LIBRARY, "jackson");
        codegen.additionalProperties().put(CodegenConstants.ENUM_PROPERTY_NAMING, "PascalCase");
        codegen.additionalProperties().put(SpringCodegen.USE_TAGS, "true");

        Map<String, File> files = generateFiles(codegen, "src/test/resources/bugs/issue_13365.yml");

        JavaFileAssert javaFileAssert = JavaFileAssert.assertThat(files.get("Alien.java"));
        javaFileAssert.assertMethod("getName")
                .assertMethodAnnotations().anyMatch(annotation -> !annotation.getNameAsString().equals("NotNull"));
        javaFileAssert.hasNoImports("javax.validation.constraints.NotNull");
    }

    @Test
    public void requiredFieldShouldIncludeNotNullAnnotationWithBeanValidationTrue_issue14252() throws IOException {

        SpringCodegen codegen = new SpringCodegen();
        codegen.setLibrary(SPRING_BOOT);
        codegen.additionalProperties().put(CodegenConstants.SERIALIZE_BIG_DECIMAL_AS_STRING, "true");

        Map<String, File> files = generateFiles(codegen, "src/test/resources/bugs/issue_14252.yaml");

        JavaFileAssert.assertThat(files.get("MyResponse.java"))
            .hasImports("com.fasterxml.jackson.databind.annotation.JsonSerialize", "com.fasterxml.jackson.databind.ser.std.ToStringSerializer")
            .assertMethod("getMyPropTypeNumber")
            .assertMethodAnnotations()
            .containsWithNameAndAttributes("JsonSerialize", ImmutableMap.of(
                "using", "ToStringSerializer.class"
            ));
    }

    @Test
    public void requiredFieldShouldIncludeNotNullAnnotationWithBeanValidationTrue_issue13365() throws IOException {

        SpringCodegen codegen = new SpringCodegen();
        codegen.setLibrary(SPRING_BOOT);
        codegen.additionalProperties().put(SpringCodegen.INTERFACE_ONLY, "true");
        codegen.additionalProperties().put(SpringCodegen.USE_BEANVALIDATION, "true");
        codegen.additionalProperties().put(SpringCodegen.PERFORM_BEANVALIDATION, "false");
        codegen.additionalProperties().put(SpringCodegen.OPENAPI_NULLABLE, "false");
        codegen.additionalProperties().put(SpringCodegen.UNHANDLED_EXCEPTION_HANDLING, "false");
        codegen.additionalProperties().put(CodegenConstants.SORT_MODEL_PROPERTIES_BY_REQUIRED_FLAG, "false");
        codegen.additionalProperties().put(CodegenConstants.SORT_PARAMS_BY_REQUIRED_FLAG, "false");
        codegen.additionalProperties().put(CodegenConstants.SERIALIZATION_LIBRARY, "jackson");
        codegen.additionalProperties().put(CodegenConstants.ENUM_PROPERTY_NAMING, "PascalCase");
        codegen.additionalProperties().put(SpringCodegen.USE_TAGS, "true");

        Map<String, File> files = generateFiles(codegen, "src/test/resources/bugs/issue_13365.yml");

        JavaFileAssert javaFileAssert = JavaFileAssert.assertThat(files.get("Person.java"));
        javaFileAssert.assertMethod("getName").assertMethodAnnotations()
                .containsWithName("NotNull").containsWithName("Size").containsWithName("javax.validation.constraints.Email");
        javaFileAssert
            .hasNoImports("javax.validation.constraints.NotNull")
            .hasImports("javax.validation.constraints");
    }

    @Test
    public void shouldUseEqualsNullableForArrayWhenSetInConfig_issue13385() throws IOException {
        File output = Files.createTempDirectory("test").toFile().getCanonicalFile();
        output.deleteOnExit();

        OpenAPI openAPI = new OpenAPIParser()
                .readLocation("src/test/resources/bugs/issue_13385.yml", null, new ParseOptions()).getOpenAPI();
        SpringCodegen codegen = new SpringCodegen();
        codegen.setLibrary(SPRING_BOOT);
        codegen.setOutputDir(output.getAbsolutePath());
        codegen.additionalProperties().put(SpringCodegen.INTERFACE_ONLY, "true");
        codegen.additionalProperties().put(SpringCodegen.USE_BEANVALIDATION, "true");
        codegen.additionalProperties().put(SpringCodegen.PERFORM_BEANVALIDATION, "true");
        codegen.additionalProperties().put(CodegenConstants.MODEL_PACKAGE, "xyz.model");
        codegen.additionalProperties().put(CodegenConstants.API_PACKAGE, "xyz.controller");

        ClientOptInput input = new ClientOptInput()
                .openAPI(openAPI)
                .config(codegen);

        DefaultGenerator generator = new DefaultGenerator();
        generator.setGenerateMetadata(false); // skip metadata and ↓ only generate models
        generator.setGeneratorPropertyDefault(CodegenConstants.MODEL_TESTS, "false");
        generator.setGeneratorPropertyDefault(CodegenConstants.MODEL_DOCS, "false");
        generator.setGeneratorPropertyDefault(CodegenConstants.MODELS, "true");

        Map<String, File> files = generator.opts(input).generate().stream()
                .collect(Collectors.toMap(File::getName, Function.identity()));

        JavaFileAssert.assertThat(files.get("TestObject.java"))
                .assertMethod("equals")
                .bodyContainsLines("return equalsNullable(this.picture, testObject.picture);");

    }

    @Test
    public void shouldNotUseEqualsNullableForArrayWhenNotSetInConfig_issue13385() throws IOException {
        File output = Files.createTempDirectory("test").toFile().getCanonicalFile();
        output.deleteOnExit();

        OpenAPI openAPI = new OpenAPIParser()
                .readLocation("src/test/resources/bugs/issue_13385_2.yml", null, new ParseOptions()).getOpenAPI();
        SpringCodegen codegen = new SpringCodegen();
        codegen.setLibrary(SPRING_BOOT);
        codegen.setOutputDir(output.getAbsolutePath());
        codegen.additionalProperties().put(SpringCodegen.INTERFACE_ONLY, "true");
        codegen.additionalProperties().put(SpringCodegen.USE_BEANVALIDATION, "true");
        codegen.additionalProperties().put(SpringCodegen.PERFORM_BEANVALIDATION, "true");
        codegen.additionalProperties().put(CodegenConstants.MODEL_PACKAGE, "xyz.model");
        codegen.additionalProperties().put(CodegenConstants.API_PACKAGE, "xyz.controller");

        ClientOptInput input = new ClientOptInput()
                .openAPI(openAPI)
                .config(codegen);

        DefaultGenerator generator = new DefaultGenerator();
        generator.setGenerateMetadata(false); // skip metadata and ↓ only generate models
        generator.setGeneratorPropertyDefault(CodegenConstants.MODELS, "true");
        Map<String, File> files = generator.opts(input).generate().stream()
                .collect(Collectors.toMap(File::getName, Function.identity()));

        JavaFileAssert.assertThat(files.get("TestObject.java"))
                .assertMethod("equals")
                .bodyContainsLines("return Arrays.equals(this.picture, testObject.picture);");
    }

    @Test
    public void useBeanValidationGenerateAnnotationsForRequestBody_issue13932() throws IOException {
        File output = Files.createTempDirectory("test").toFile().getCanonicalFile();
        output.deleteOnExit();

        OpenAPI openAPI = new OpenAPIParser()
                .readLocation("src/test/resources/bugs/issue_13932.yml", null, new ParseOptions()).getOpenAPI();
        SpringCodegen codegen = new SpringCodegen();
        codegen.setLibrary(SPRING_BOOT);
        codegen.setOutputDir(output.getAbsolutePath());
        codegen.additionalProperties().put(SpringCodegen.INTERFACE_ONLY, "true");
        codegen.additionalProperties().put(SpringCodegen.USE_BEANVALIDATION, "true");
        codegen.additionalProperties().put(CodegenConstants.MODEL_PACKAGE, "xyz.model");
        codegen.additionalProperties().put(CodegenConstants.API_PACKAGE, "xyz.controller");

        ClientOptInput input = new ClientOptInput()
                .openAPI(openAPI)
                .config(codegen);

        DefaultGenerator generator = new DefaultGenerator();
        generator.setGenerateMetadata(false);
        Map<String, File> files = generator.opts(input).generate().stream()
                .collect(Collectors.toMap(File::getName, Function.identity()));

        JavaFileAssert.assertThat(files.get("AddApi.java"))
                .assertMethod("addPost")
                .assertParameter("body")
                .assertParameterAnnotations()
                .containsWithNameAndAttributes("Min", ImmutableMap.of("value", "2"));
    }

    @Test
    public void shouldHandleSeparatelyInterfaceAndModelAdditionalAnnotations() throws IOException {
        File output = Files.createTempDirectory("test").toFile().getCanonicalFile();
        output.deleteOnExit();

        OpenAPI openAPI = new OpenAPIParser()
            .readLocation("src/test/resources/bugs/issue_13917.yaml", null, new ParseOptions()).getOpenAPI();
        SpringCodegen codegen = new SpringCodegen();
        codegen.setLibrary(SPRING_BOOT);
        codegen.setOutputDir(output.getAbsolutePath());
        codegen.additionalProperties().put(SpringCodegen.INTERFACE_ONLY, "true");
        codegen.additionalProperties().put(SpringCodegen.USE_BEANVALIDATION, "true");
        codegen.additionalProperties().put(SpringCodegen.PERFORM_BEANVALIDATION, "true");
        codegen.additionalProperties().put(CodegenConstants.MODEL_PACKAGE, "xyz.model");
        codegen.additionalProperties().put(CodegenConstants.API_PACKAGE, "xyz.controller");
        codegen.additionalProperties().put(AbstractJavaCodegen.ADDITIONAL_MODEL_TYPE_ANNOTATIONS, "@marker.Class1;@marker.Class2;@marker.Common");
        codegen.additionalProperties().put(AbstractJavaCodegen.ADDITIONAL_ONE_OF_TYPE_ANNOTATIONS, "@marker.Interface1;@marker.Common");

        ClientOptInput input = new ClientOptInput()
            .openAPI(openAPI)
            .config(codegen);

        DefaultGenerator generator = new DefaultGenerator();
        generator.setGenerateMetadata(false); // skip metadata and ↓ only generate models
        generator.setGeneratorPropertyDefault(CodegenConstants.MODELS, "true");
        Map<String, File> files = generator.opts(input).generate().stream()
            .collect(Collectors.toMap(File::getName, Function.identity()));

        JavaFileAssert.assertThat(files.get("PatchRequestInner.java"))
            .isInterface()
            .assertTypeAnnotations()
            .containsWithName("marker.Interface1")
            .containsWithName("marker.Common");

        JavaFileAssert.assertThat(files.get("JSONPatchRequestRemove.java"))
            .isNormalClass()
            .assertTypeAnnotations()
            .containsWithName("marker.Class1")
            .containsWithName("marker.Class2")
            .containsWithName("marker.Common");
    }

    @Test
    public void contractWithoutEnumDoesNotContainEnumConverter() throws IOException {
        Map<String, File> output = generateFromContract("src/test/resources/3_0/generic.yaml", SPRING_BOOT);

        assertThat(output).doesNotContainKey("EnumConverterConfiguration.java");
    }

    @Test
    public void contractWithEnumContainsEnumConverter() throws IOException {
        Map<String, File> output = generateFromContract("src/test/resources/3_0/enum.yaml", SPRING_BOOT);

        JavaFileAssert.assertThat(output.get("EnumConverterConfiguration.java"))
                .assertMethod("typeConverter");
    }

    @Test
    public void contractWithResolvedInnerEnumContainsEnumConverter() throws IOException {
        File output = Files.createTempDirectory("test").toFile();
        output.deleteOnExit();

        final CodegenConfigurator configurator = new CodegenConfigurator()
                .setGeneratorName("spring")
                .setInputSpec("src/test/resources/3_0/inner_enum.yaml")
                .addInlineSchemaOption("RESOLVE_INLINE_ENUMS", "true")
                .setOutputDir(output.getAbsolutePath().replace("\\", "/"));

        final ClientOptInput clientOptInput = configurator.toClientOptInput();
        DefaultGenerator generator = new DefaultGenerator();
        generator.setGenerateMetadata(false);
        
        Map<String, File> files = generator.opts(clientOptInput).generate().stream()
                .collect(Collectors.toMap(File::getName, Function.identity()));

        JavaFileAssert.assertThat(files.get("EnumConverterConfiguration.java"))
                .assertMethod("ponyTypeConverter");
    }

    @Test
    public void shouldUseTheSameTagNameForTheInterfaceAndTheMethod_issue11570() throws IOException {
        final Map<String, File> output = generateFromContract(
            "src/test/resources/bugs/issue_11570.yml", SPRING_BOOT, Map.of(INTERFACE_ONLY, "true")
        );

        final String expectedTagName = "\"personTagWithExclamation!\"";
        final String expectedTagDescription = "\"the personTagWithExclamation! API\"";

        final String interfaceTag = "@Tag(name = " + expectedTagName + ", description = " + expectedTagDescription + ")";
        final String methodTag = "tags = { " + expectedTagName + " }";
        assertFileContains(output.get("PersonApi.java").toPath(), interfaceTag, methodTag);
    }

    @Test
    public void shouldGenerateConstructorWithOnlyRequiredParameters() throws IOException {
        final Map<String, File> output = generateFromContract(
            "src/test/resources/3_0/spring/issue_9789.yml", 
            SPRING_BOOT,
            Map.of(GENERATE_CONSTRUCTOR_WITH_ALL_ARGS, "false")
        );

        JavaFileAssert.assertThat(output.get("ObjectWithNoRequiredParameter.java")).hasNoConstructor("String");

        JavaFileAssert.assertThat(output.get("ObjectWithRequiredParameter.java")).assertConstructor();
        JavaFileAssert.assertThat(output.get("ObjectWithRequiredParameter.java")).assertConstructor("String", "String")
                .hasParameter("param2").toConstructor()
                .hasParameter("param3");

        JavaFileAssert.assertThat(output.get("ObjectWithInheritedRequiredParameter.java")).assertConstructor();
        JavaFileAssert.assertThat(output.get("ObjectWithInheritedRequiredParameter.java")).assertConstructor("Integer", "String", "String")
                .hasParameter("param2").toConstructor()
                .hasParameter("param3").toConstructor()
                .hasParameter("param6").toConstructor()
                .bodyContainsLines("super(param2, param3)", "this.param6 = param6");
    }

    private Map<String, File> generateFromContract(String url, String library) throws IOException {
        return generateFromContract(url, library, new HashMap<>());
    }

    private Map<String, File> generateFromContract(String url, String library, Map<String, Object> additionalProperties) throws IOException {
        return generateFromContract(url, library, additionalProperties, codegen -> {});
    }

    /**
     * Generate the contract with additional configuration.
     *
     * use CodegenConfigurator instead of CodegenConfig for easier configuration like in JavaClientCodeGenTest
     */
    private Map<String, File> generateFromContract(String url, String library, Map<String, Object> additionalProperties,
                                                   Consumer<CodegenConfigurator> consumer) throws IOException {

        File output = Files.createTempDirectory("test").toFile().getCanonicalFile();
        output.deleteOnExit();

        final CodegenConfigurator configurator = new CodegenConfigurator()
                .setGeneratorName("spring")
                .setAdditionalProperties(additionalProperties)
                .setValidateSpec(false)
                .setInputSpec(url)
                .setOutputDir(output.getAbsolutePath());
        if (null != library) {
            configurator.setLibrary(library);
        }
        consumer.accept(configurator);

        ClientOptInput input = configurator.toClientOptInput();
        DefaultGenerator generator = new DefaultGenerator();
        generator.setGenerateMetadata(false);

        return generator.opts(input).generate().stream()
                .collect(Collectors.toMap(File::getName, Function.identity()));
    }

    @Test
    public void testMappingSubtypesIssue13150() throws IOException {
        File output = Files.createTempDirectory("test").toFile().getCanonicalFile();
        output.deleteOnExit();
        String outputPath = output.getAbsolutePath().replace('\\', '/');
        OpenAPI openAPI = new OpenAPIParser()
                .readLocation("src/test/resources/bugs/issue_13150.yaml", null, new ParseOptions()).getOpenAPI();

        SpringCodegen codegen = new SpringCodegen();
        codegen.setOutputDir(output.getAbsolutePath());
        codegen.additionalProperties().put(CXFServerFeatures.LOAD_TEST_DATA_FROM_FILE, "true");
        codegen.setUseOneOfInterfaces(true);
        codegen.setHateoas(true);
        codegen.setUseOneOfInterfaces(true);
        codegen.setLegacyDiscriminatorBehavior(false);

        ClientOptInput input = new ClientOptInput();
        input.openAPI(openAPI);
        input.config(codegen);

        DefaultGenerator generator = new DefaultGenerator();
        generator.setGenerateMetadata(false);
        generator.setGeneratorPropertyDefault(CodegenConstants.MODEL_TESTS, "false");
        generator.setGeneratorPropertyDefault(CodegenConstants.MODEL_DOCS, "false");
        generator.setGeneratorPropertyDefault(CodegenConstants.MODELS, "true");
        generator.setGeneratorPropertyDefault(CodegenConstants.LEGACY_DISCRIMINATOR_BEHAVIOR, "false");

        generator.opts(input).generate();

        String jsonSubType = "@JsonSubTypes({\n" +
            "  @JsonSubTypes.Type(value = Foo.class, name = \"foo\")\n" +
            "})";
        assertFileContains(Paths.get(outputPath + "/src/main/java/org/openapitools/model/Parent.java"), jsonSubType);
    }

    @Test
    public void shouldGenerateJsonPropertyAnnotationLocatedInGetters_issue5705() throws IOException {
        File output = Files.createTempDirectory("test").toFile().getCanonicalFile();
        output.deleteOnExit();

        OpenAPI openAPI = new OpenAPIParser()
            .readLocation("src/test/resources/3_0/spring/petstore-with-fake-endpoints-models-for-testing.yaml", null, new ParseOptions()).getOpenAPI();
        SpringCodegen codegen = new SpringCodegen();
        codegen.setLibrary(SPRING_BOOT);
        codegen.setWithXml(true);
        codegen.setOutputDir(output.getAbsolutePath());

        ClientOptInput input = new ClientOptInput()
            .openAPI(openAPI)
            .config(codegen);

        DefaultGenerator generator = new DefaultGenerator();
        generator.setGenerateMetadata(false); // skip metadata and ↓ only generate models
        generator.setGeneratorPropertyDefault(CodegenConstants.MODELS, "true");
        Map<String, File> files = generator.opts(input).generate().stream()
            .collect(Collectors.toMap(File::getName, Function.identity()));

        JavaFileAssert.assertThat(files.get("ResponseObjectWithDifferentFieldNames.java"))
            .assertProperty("normalPropertyName")
                .assertPropertyAnnotations()
                .doesNotContainWithName("JsonProperty")
                .doesNotContainWithName("JacksonXmlProperty")
                .toProperty().toType()
            .assertProperty("UPPER_CASE_PROPERTY_SNAKE")
                .assertPropertyAnnotations()
                .doesNotContainWithName("JsonProperty")
                .doesNotContainWithName("JacksonXmlProperty")
                .toProperty().toType()
            .assertProperty("lowerCasePropertyDashes")
                .assertPropertyAnnotations()
                .doesNotContainWithName("JsonProperty")
                .doesNotContainWithName("JacksonXmlProperty")
                .toProperty().toType()
            .assertProperty("propertyNameWithSpaces")
                .assertPropertyAnnotations()
                .doesNotContainWithName("JsonProperty")
                .doesNotContainWithName("JacksonXmlProperty")
                .toProperty().toType()
            .assertMethod("getNormalPropertyName")
                .assertMethodAnnotations()
                .containsWithNameAndAttributes("JsonProperty", ImmutableMap.of("value", "\"normalPropertyName\""))
                .containsWithNameAndAttributes("JacksonXmlProperty", ImmutableMap.of("localName", "\"normalPropertyName\""))
                .toMethod().toFileAssert()
            .assertMethod("getUPPERCASEPROPERTYSNAKE")
                .assertMethodAnnotations()
                .containsWithNameAndAttributes("JsonProperty", ImmutableMap.of("value", "\"UPPER_CASE_PROPERTY_SNAKE\""))
                .containsWithNameAndAttributes("JacksonXmlProperty", ImmutableMap.of("localName", "\"UPPER_CASE_PROPERTY_SNAKE\""))
                .toMethod().toFileAssert()
            .assertMethod("getLowerCasePropertyDashes")
                .assertMethodAnnotations()
                .containsWithNameAndAttributes("JsonProperty", ImmutableMap.of("value", "\"lower-case-property-dashes\""))
                .containsWithNameAndAttributes("JacksonXmlProperty", ImmutableMap.of("localName", "\"lower-case-property-dashes\""))
                .toMethod().toFileAssert()
            .assertMethod("getPropertyNameWithSpaces")
                .assertMethodAnnotations()
                .containsWithNameAndAttributes("JsonProperty", ImmutableMap.of("value", "\"property name with spaces\""))
                .containsWithNameAndAttributes("JacksonXmlProperty", ImmutableMap.of("localName", "\"property name with spaces\""));
    }

    @Test
    public void testReturnTypeVoidWithResponseEntity_issue12341() throws IOException {
        File output = Files.createTempDirectory("test").toFile().getCanonicalFile();
        output.deleteOnExit();

        final OpenAPI openAPI = TestUtils.parseFlattenSpec("src/test/resources/2_0/issue12341.yaml");
        final SpringCodegen codegen = new SpringCodegen();
        codegen.setOpenAPI(openAPI);
        codegen.setOutputDir(output.getAbsolutePath());

        codegen.additionalProperties().put(SpringCodegen.DATE_LIBRARY, "java8-localdatetime");
        codegen.additionalProperties().put(INTERFACE_ONLY, "true");
        codegen.additionalProperties().put(USE_RESPONSE_ENTITY, "true");
        codegen.additionalProperties().put(DELEGATE_PATTERN, "true");

        ClientOptInput input = new ClientOptInput();
        input.openAPI(openAPI);
        input.config(codegen);

        DefaultGenerator generator = new DefaultGenerator();
        generator.setGenerateMetadata(false); // skip metadata generation
        generator.setGeneratorPropertyDefault(CodegenConstants.APIS, "true");

        Map<String, File> files = generator.opts(input).generate().stream()
                .collect(Collectors.toMap(File::getName, Function.identity()));

        JavaFileAssert javaFileAssert = JavaFileAssert.assertThat(files.get("TestApi.java"));
        javaFileAssert
                .assertMethod("_postToTest", "ObjTest")
                .hasReturnType("ResponseEntity<ObjTest>")
                .bodyContainsLines("return postToTest(objToTest);");
        javaFileAssert
                .assertMethod("postToTest", "ObjTest")
                .hasReturnType("ResponseEntity<ObjTest>")
                .bodyContainsLines("return new ResponseEntity<>(HttpStatus.NOT_IMPLEMENTED);");
        javaFileAssert
                .assertMethod("_putToTest", "ObjTest")
                .hasReturnType("ResponseEntity<Void>")
                .bodyContainsLines("return putToTest(objToTest);");
        javaFileAssert
                .assertMethod("putToTest", "ObjTest")
                .hasReturnType("ResponseEntity<Void>")
                .bodyContainsLines("return new ResponseEntity<>(HttpStatus.NOT_IMPLEMENTED);");
    }

    @Test
    public void testReturnTypeVoidWithoutResponseEntityWithDelegate_issue12341() throws IOException {
        File output = Files.createTempDirectory("test").toFile().getCanonicalFile();
        output.deleteOnExit();

        final OpenAPI openAPI = TestUtils.parseFlattenSpec("src/test/resources/2_0/issue12341.yaml");
        final SpringCodegen codegen = new SpringCodegen();
        codegen.setOpenAPI(openAPI);
        codegen.setOutputDir(output.getAbsolutePath());

        codegen.additionalProperties().put(SpringCodegen.DATE_LIBRARY, "java8-localdatetime");
        codegen.additionalProperties().put(INTERFACE_ONLY, "true");
        codegen.additionalProperties().put(USE_RESPONSE_ENTITY, "false");
        codegen.additionalProperties().put(DELEGATE_PATTERN, "true");

        ClientOptInput input = new ClientOptInput();
        input.openAPI(openAPI);
        input.config(codegen);

        DefaultGenerator generator = new DefaultGenerator();
        generator.setGenerateMetadata(false); // skip metadata generation
        generator.setGeneratorPropertyDefault(CodegenConstants.APIS, "true");

        Map<String, File> files = generator.opts(input).generate().stream()
                .collect(Collectors.toMap(File::getName, Function.identity()));

        JavaFileAssert javaFileAssert = JavaFileAssert.assertThat(files.get("TestApi.java"));
        javaFileAssert
                .assertMethod("_postToTest", "ObjTest")
                .hasReturnType("ObjTest")
                .bodyContainsLines("return postToTest(objToTest);");
        javaFileAssert
                .assertMethod("postToTest", "ObjTest")
                .hasReturnType("ObjTest")
                .bodyContainsLines("throw new IllegalArgumentException(\"Not implemented\");");
        javaFileAssert
                .assertMethod("_putToTest", "ObjTest")
                .hasReturnType("void")
                .bodyContainsLines("putToTest(objToTest);")
                .bodyNotContainsLines("return putToTest(objToTest);");
        javaFileAssert
                .assertMethod("putToTest", "ObjTest")
                .hasReturnType("void")
                .bodyContainsLines("throw new IllegalArgumentException(\"Not implemented\");");
    }

    @Test
    public void testReturnTypeVoidWithoutResponseEntityWithoutDelegateWithAsync_issue12341() throws IOException {
        File output = Files.createTempDirectory("test").toFile().getCanonicalFile();
        output.deleteOnExit();

        final OpenAPI openAPI = TestUtils.parseFlattenSpec("src/test/resources/2_0/issue12341.yaml");
        final SpringCodegen codegen = new SpringCodegen();
        codegen.setOpenAPI(openAPI);
        codegen.setOutputDir(output.getAbsolutePath());

        codegen.additionalProperties().put(SpringCodegen.DATE_LIBRARY, "java8-localdatetime");
        codegen.additionalProperties().put(INTERFACE_ONLY, "true");
        codegen.additionalProperties().put(USE_RESPONSE_ENTITY, "false");
        codegen.additionalProperties().put(DELEGATE_PATTERN, "false");
        codegen.additionalProperties().put(ASYNC, "true");

        ClientOptInput input = new ClientOptInput();
        input.openAPI(openAPI);
        input.config(codegen);

        DefaultGenerator generator = new DefaultGenerator();
        generator.setGenerateMetadata(false); // skip metadata generation
        generator.setGeneratorPropertyDefault(CodegenConstants.APIS, "true");

        Map<String, File> files = generator.opts(input).generate().stream()
                .collect(Collectors.toMap(File::getName, Function.identity()));

        JavaFileAssert javaFileAssert = JavaFileAssert.assertThat(files.get("TestApi.java"));
        javaFileAssert
                .assertMethod("postToTest", "ObjTest")
                .hasReturnType("CompletableFuture<ObjTest>")
                .bodyContainsLines("return CompletableFuture.supplyAsync(()-> {")
                .bodyContainsLines("throw new IllegalArgumentException(\"Not implemented\");");
        javaFileAssert
                .assertMethod("putToTest", "ObjTest")
                .hasReturnType("CompletableFuture<Void>")
                .bodyContainsLines("throw new IllegalArgumentException(\"Not implemented\");");
    }

    @Test
    public void testReturnTypeVoidWithoutResponseEntityWithoutDelegateWithoutAsync_issue12341() throws IOException {
        File output = Files.createTempDirectory("test").toFile().getCanonicalFile();
        output.deleteOnExit();

        final OpenAPI openAPI = TestUtils.parseFlattenSpec("src/test/resources/2_0/issue12341.yaml");
        final SpringCodegen codegen = new SpringCodegen();
        codegen.setOpenAPI(openAPI);
        codegen.setOutputDir(output.getAbsolutePath());

        codegen.additionalProperties().put(SpringCodegen.DATE_LIBRARY, "java8-localdatetime");
        codegen.additionalProperties().put(INTERFACE_ONLY, "true");
        codegen.additionalProperties().put(USE_RESPONSE_ENTITY, "false");
        codegen.additionalProperties().put(DELEGATE_PATTERN, "false");
        codegen.additionalProperties().put(ASYNC, "false");

        ClientOptInput input = new ClientOptInput();
        input.openAPI(openAPI);
        input.config(codegen);

        DefaultGenerator generator = new DefaultGenerator();
        generator.setGenerateMetadata(false); // skip metadata generation
        generator.setGeneratorPropertyDefault(CodegenConstants.APIS, "true");

        Map<String, File> files = generator.opts(input).generate().stream()
                .collect(Collectors.toMap(File::getName, Function.identity()));

        JavaFileAssert javaFileAssert = JavaFileAssert.assertThat(files.get("TestApi.java"));
        javaFileAssert
                .assertMethod("postToTest", "ObjTest")
                .hasReturnType("ObjTest")
                .bodyContainsLines("throw new IllegalArgumentException(\"Not implemented\");");
        javaFileAssert
                .assertMethod("putToTest", "ObjTest")
                .hasReturnType("void")
                .bodyContainsLines("throw new IllegalArgumentException(\"Not implemented\");");
    }

    @Test
    public void testHasRestControllerDoesNotHaveController_issue15264() throws IOException {
        File output = Files.createTempDirectory("test").toFile().getCanonicalFile();
        output.deleteOnExit();

        final OpenAPI openAPI = TestUtils.parseFlattenSpec("src/test/resources/2_0/issue15264.yaml");
        final SpringCodegen codegen = new SpringCodegen();
        codegen.setOpenAPI(openAPI);
        codegen.setOutputDir(output.getAbsolutePath());

        codegen.additionalProperties().put(SpringCodegen.DATE_LIBRARY, "java8-localdatetime");
        codegen.additionalProperties().put(INTERFACE_ONLY, "true");
        codegen.additionalProperties().put(USE_RESPONSE_ENTITY, "false");
        codegen.additionalProperties().put(DELEGATE_PATTERN, "true");
        codegen.additionalProperties().put(REQUEST_MAPPING_OPTION, "api_interface");
        codegen.additionalProperties().put(SPRING_CONTROLLER, "true");

        ClientOptInput input = new ClientOptInput();
        input.openAPI(openAPI);
        input.config(codegen);

        DefaultGenerator generator = new DefaultGenerator();
        generator.setGenerateMetadata(false); // skip metadata generation
        generator.setGeneratorPropertyDefault(CodegenConstants.APIS, "true");

        Map<String, File> files = generator.opts(input).generate().stream()
                .collect(Collectors.toMap(File::getName, Function.identity()));

        JavaFileAssert javaFileAssert = JavaFileAssert.assertThat(files.get("TestApi.java"));
        javaFileAssert
                .isInterface()
                .hasImports("org.springframework.web.bind.annotation.RestController")
                .hasNoImports("org.springframework.stereotype.Controller")
                .assertTypeAnnotations()
                .containsWithName("RestController")
                .doesNotContainWithName("Controller");
    }

    @Test
    public void testDoesNotHasRestControllerHaveController_issue15264() throws IOException {
        File output = Files.createTempDirectory("test").toFile().getCanonicalFile();
        output.deleteOnExit();

        final OpenAPI openAPI = TestUtils.parseFlattenSpec("src/test/resources/2_0/issue15264.yaml");
        final SpringCodegen codegen = new SpringCodegen();
        codegen.setOpenAPI(openAPI);
        codegen.setOutputDir(output.getAbsolutePath());

        codegen.additionalProperties().put(SpringCodegen.DATE_LIBRARY, "java8-localdatetime");
        codegen.additionalProperties().put(INTERFACE_ONLY, "true");
        codegen.additionalProperties().put(USE_RESPONSE_ENTITY, "true");
        codegen.additionalProperties().put(DELEGATE_PATTERN, "true");
        codegen.additionalProperties().put(REQUEST_MAPPING_OPTION, "api_interface");
        codegen.additionalProperties().put(SPRING_CONTROLLER, "true");

        ClientOptInput input = new ClientOptInput();
        input.openAPI(openAPI);
        input.config(codegen);

        DefaultGenerator generator = new DefaultGenerator();
        generator.setGenerateMetadata(false); // skip metadata generation
        generator.setGeneratorPropertyDefault(CodegenConstants.APIS, "true");

        Map<String, File> files = generator.opts(input).generate().stream()
                .collect(Collectors.toMap(File::getName, Function.identity()));

        JavaFileAssert javaFileAssert = JavaFileAssert.assertThat(files.get("TestApi.java"));
        javaFileAssert
                .isInterface()
                .hasImports("org.springframework.stereotype.Controller")
                .hasNoImports("org.springframework.web.bind.annotation.RestController")
                .assertTypeAnnotations()
                .containsWithName("Controller")
                .doesNotContainWithName("RestController");
    }

    @Test
    public void testXPatternMessage_issue5857() throws IOException {
        File output = Files.createTempDirectory("test").toFile().getCanonicalFile();
        output.deleteOnExit();

        final OpenAPI openAPI = TestUtils.parseFlattenSpec("src/test/resources/2_0/issue5857.yaml");
        final SpringCodegen codegen = new SpringCodegen();
        codegen.setOpenAPI(openAPI);
        codegen.setOutputDir(output.getAbsolutePath());

        codegen.additionalProperties().put(SpringCodegen.DATE_LIBRARY, "java8-localdatetime");
        codegen.additionalProperties().put(INTERFACE_ONLY, "true");
        codegen.additionalProperties().put(USE_RESPONSE_ENTITY, "false");
        codegen.additionalProperties().put(DELEGATE_PATTERN, "true");

        ClientOptInput input = new ClientOptInput();
        input.openAPI(openAPI);
        input.config(codegen);

        DefaultGenerator generator = new DefaultGenerator();
        generator.setGenerateMetadata(false); // skip metadata generation
        generator.setGeneratorPropertyDefault(CodegenConstants.MODELS, "true");

        Map<String, File> files = generator.opts(input).generate().stream()
                .collect(Collectors.toMap(File::getName, Function.identity()));

        JavaFileAssert javaFileAssert = JavaFileAssert.assertThat(files.get("ObjTest.java"));
        javaFileAssert
                .assertMethod("getField2")
                .assertMethodAnnotations()
                .containsWithNameAndAttributes("Pattern", ImmutableMap.of(
                        "regexp", "\"\\\\w\"",
                        "message", "\"Only letters, numbers and underscore\""
                ));
        javaFileAssert
                .assertMethod("getField3")
                .assertMethodAnnotations()
                .containsWithNameAndAttributes("Pattern", ImmutableMap.of(
                        "regexp", "\"\\\\w\""
                ));
    }

    @Test
<<<<<<< HEAD
    public void testOneOfSubType_issue15274() throws IOException {
        File output = Files.createTempDirectory("test").toFile().getCanonicalFile();
        output.deleteOnExit();

        final OpenAPI openAPI = TestUtils.parseFlattenSpec("src/test/resources/3_0/issue_15274.yaml");
=======
    public void testXPatternMessage_issue18959() throws IOException {
        File output = Files.createTempDirectory("test").toFile().getCanonicalFile();
        output.deleteOnExit();

        final OpenAPI openAPI = TestUtils.parseFlattenSpec("src/test/resources/3_0/issue_18959.yaml");
>>>>>>> e2f8436a
        final SpringCodegen codegen = new SpringCodegen();
        codegen.setOpenAPI(openAPI);
        codegen.setOutputDir(output.getAbsolutePath());

        codegen.additionalProperties().put(SpringCodegen.DATE_LIBRARY, "java8-localdatetime");
        codegen.additionalProperties().put(INTERFACE_ONLY, "true");
        codegen.additionalProperties().put(USE_RESPONSE_ENTITY, "false");
        codegen.additionalProperties().put(DELEGATE_PATTERN, "true");
<<<<<<< HEAD
        codegen.additionalProperties().put(USE_ONE_OF_INTERFACES, "true");
        codegen.additionalProperties().put(CodegenConstants.LEGACY_DISCRIMINATOR_BEHAVIOR, "true");
        codegen.additionalProperties().put(CodegenConstants.REMOVE_ENUM_VALUE_PREFIX, "false");
=======
        codegen.additionalProperties().put(USE_BEANVALIDATION, "true");
        codegen.additionalProperties().put(PERFORM_BEANVALIDATION, "true");
        codegen.additionalProperties().put(REQUEST_MAPPING_OPTION, "api_interface");
>>>>>>> e2f8436a

        ClientOptInput input = new ClientOptInput();
        input.openAPI(openAPI);
        input.config(codegen);

        DefaultGenerator generator = new DefaultGenerator();
        generator.setGenerateMetadata(false); // skip metadata generation
<<<<<<< HEAD
        generator.setGeneratorPropertyDefault(CodegenConstants.MODELS, "true");
=======
>>>>>>> e2f8436a

        Map<String, File> files = generator.opts(input).generate().stream()
                .collect(Collectors.toMap(File::getName, Function.identity()));

<<<<<<< HEAD
        JavaFileAssert.assertThat(files.get("Pet.java"))
                .isInterface()
                .assertTypeAnnotations()
                .containsWithName("JsonSubTypes");

        String jsonSubType = "@JsonSubTypes({\n" +
                "  @JsonSubTypes.Type(value = Cat.class, name = \"PET_CAT\")," +
                "  @JsonSubTypes.Type(value = Dog.class, name = \"PET_DOG\")," +
                "  @JsonSubTypes.Type(value = Lizard.class, name = \"PET_LIZARD\")" +
                "})";
        assertFileContains(files.get("Pet.java").toPath(), jsonSubType);
=======
        JavaFileAssert javaFileAssert = JavaFileAssert.assertThat(files.get("TestApi.java"));
        javaFileAssert
                .assertMethod("_postToTest")
                .assertParameter("groupObj")
                .assertParameterAnnotations()
                .containsWithNameAndAttributes("Pattern", ImmutableMap.of(
                        "regexp", "\"[a-zA-Z]\"",
                        "message", "\"Only letters\""
                ))
                .toParameter()
                .toMethod()
                .assertParameter("token")
                .assertParameterAnnotations()
                .containsWithNameAndAttributes("Pattern", ImmutableMap.of(
                        "regexp", "\"[0-9a-fA-F]\"",
                        "message", "\"Only numbers and letters a-f\""
                ))
                .toParameter()
                .toMethod()
                .assertParameter("clientId")
                .assertParameterAnnotations()
                .containsWithNameAndAttributes("Pattern", ImmutableMap.of(
                        "regexp", "\"\\\\d\"",
                        "message", "\"Only numbers\""
                ));
>>>>>>> e2f8436a
    }

    @Test
    public void testEnumCaseInsensitive_issue8084() throws IOException {
        File output = Files.createTempDirectory("test").toFile().getCanonicalFile();
        output.deleteOnExit();

        final OpenAPI openAPI = TestUtils.parseFlattenSpec("src/test/resources/2_0/issue8084.yaml");
        final SpringCodegen codegen = new SpringCodegen();
        codegen.setOpenAPI(openAPI);
        codegen.setOutputDir(output.getAbsolutePath());

        codegen.additionalProperties().put(SpringCodegen.DATE_LIBRARY, "java8-localdatetime");
        codegen.additionalProperties().put(INTERFACE_ONLY, "true");
        codegen.additionalProperties().put(USE_RESPONSE_ENTITY, "false");
        codegen.additionalProperties().put(DELEGATE_PATTERN, "true");
        codegen.additionalProperties().put(USE_ENUM_CASE_INSENSITIVE, "true");

        ClientOptInput input = new ClientOptInput();
        input.openAPI(openAPI);
        input.config(codegen);

        DefaultGenerator generator = new DefaultGenerator();
        generator.setGenerateMetadata(false); // skip metadata generation
        generator.setGeneratorPropertyDefault(CodegenConstants.MODELS, "true");

        Map<String, File> files = generator.opts(input).generate().stream()
                .collect(Collectors.toMap(File::getName, Function.identity()));

        JavaFileAssert javaFileAssert = JavaFileAssert.assertThat(files.get("EnumTest.java"));
        javaFileAssert
                .assertMethod("fromValue")
                .bodyContainsLines("if (b.value.equalsIgnoreCase(value)) {");
    }

    @Test
    public void testEnumCaseSensitive_issue8084() throws IOException {
        File output = Files.createTempDirectory("test").toFile().getCanonicalFile();
        output.deleteOnExit();

        final OpenAPI openAPI = TestUtils.parseFlattenSpec("src/test/resources/2_0/issue8084.yaml");
        final SpringCodegen codegen = new SpringCodegen();
        codegen.setOpenAPI(openAPI);
        codegen.setOutputDir(output.getAbsolutePath());

        codegen.additionalProperties().put(SpringCodegen.DATE_LIBRARY, "java8-localdatetime");
        codegen.additionalProperties().put(INTERFACE_ONLY, "true");
        codegen.additionalProperties().put(USE_RESPONSE_ENTITY, "false");
        codegen.additionalProperties().put(DELEGATE_PATTERN, "true");
        codegen.additionalProperties().put(USE_ENUM_CASE_INSENSITIVE, "false");

        ClientOptInput input = new ClientOptInput();
        input.openAPI(openAPI);
        input.config(codegen);

        DefaultGenerator generator = new DefaultGenerator();
        generator.setGenerateMetadata(false); // skip metadata generation
        generator.setGeneratorPropertyDefault(CodegenConstants.MODELS, "true");

        Map<String, File> files = generator.opts(input).generate().stream()
                .collect(Collectors.toMap(File::getName, Function.identity()));

        JavaFileAssert javaFileAssert = JavaFileAssert.assertThat(files.get("EnumTest.java"));
        javaFileAssert
                .assertMethod("fromValue")
                .bodyContainsLines("if (b.value.equals(value)) {");
    }

    @Test
    public void testHasOperationExtraAnnotation_issue15822() throws IOException {
        File output = Files.createTempDirectory("test").toFile().getCanonicalFile();
        output.deleteOnExit();

        final OpenAPI openAPI = TestUtils.parseFlattenSpec("src/test/resources/2_0/issue15822.yaml");
        final SpringCodegen codegen = new SpringCodegen();
        codegen.setOpenAPI(openAPI);
        codegen.setOutputDir(output.getAbsolutePath());

        codegen.additionalProperties().put(SpringCodegen.DATE_LIBRARY, "java8-localdatetime");
        codegen.additionalProperties().put(INTERFACE_ONLY, "true");
        codegen.additionalProperties().put(USE_RESPONSE_ENTITY, "false");
        codegen.additionalProperties().put(DELEGATE_PATTERN, "true");
        codegen.additionalProperties().put(REQUEST_MAPPING_OPTION, "api_interface");
        codegen.additionalProperties().put(SPRING_CONTROLLER, "true");

        ClientOptInput input = new ClientOptInput();
        input.openAPI(openAPI);
        input.config(codegen);

        DefaultGenerator generator = new DefaultGenerator();
        generator.setGenerateMetadata(false); // skip metadata generation
        generator.setGeneratorPropertyDefault(CodegenConstants.APIS, "true");

        Map<String, File> files = generator.opts(input).generate().stream()
                .collect(Collectors.toMap(File::getName, Function.identity()));

        JavaFileAssert javaFileAssert = JavaFileAssert.assertThat(files.get("TestApi.java"));
        javaFileAssert
                .assertMethod("_postToTest")
                .assertMethodAnnotations()
                .containsWithName("javax.annotation.security.RolesAllowed");
    }

    @Test
    public void testHasOperationExtraAnnotation_issue12219() throws IOException {
        File output = Files.createTempDirectory("test").toFile().getCanonicalFile();
        output.deleteOnExit();

        final OpenAPI openAPI = TestUtils.parseFlattenSpec("src/test/resources/2_0/issue12219.yaml");
        final SpringCodegen codegen = new SpringCodegen();
        codegen.setOpenAPI(openAPI);
        codegen.setOutputDir(output.getAbsolutePath());

        codegen.additionalProperties().put(SpringCodegen.DATE_LIBRARY, "java8-localdatetime");
        codegen.additionalProperties().put(INTERFACE_ONLY, "true");
        codegen.additionalProperties().put(USE_RESPONSE_ENTITY, "false");
        codegen.additionalProperties().put(DELEGATE_PATTERN, "true");
        codegen.additionalProperties().put(REQUEST_MAPPING_OPTION, "api_interface");
        codegen.additionalProperties().put(SPRING_CONTROLLER, "true");

        ClientOptInput input = new ClientOptInput();
        input.openAPI(openAPI);
        input.config(codegen);

        DefaultGenerator generator = new DefaultGenerator();
        generator.setGenerateMetadata(false); // skip metadata generation
        generator.setGeneratorPropertyDefault(CodegenConstants.APIS, "true");

        Map<String, File> files = generator.opts(input).generate().stream()
                .collect(Collectors.toMap(File::getName, Function.identity()));

        JavaFileAssert javaFileAssert = JavaFileAssert.assertThat(files.get("TestApi.java"));
        javaFileAssert
                .assertMethod("_postToTest")
                .assertMethodAnnotations()
                .containsWithName("javax.annotation.security.RolesAllowed")
                .containsWithName("org.springframework.security.access.annotation.Secured")
                .containsWithName("org.springframework.security.access.prepost.PreAuthorize");
    }

    @Test
    public void testHasOperationExtraAnnotation_issue12219_array() throws IOException {
        File output = Files.createTempDirectory("test").toFile().getCanonicalFile();
        output.deleteOnExit();

        final OpenAPI openAPI = TestUtils.parseFlattenSpec("src/test/resources/2_0/issue12219_array.yaml");
        final SpringCodegen codegen = new SpringCodegen();
        codegen.setOpenAPI(openAPI);
        codegen.setOutputDir(output.getAbsolutePath());

        codegen.additionalProperties().put(SpringCodegen.DATE_LIBRARY, "java8-localdatetime");
        codegen.additionalProperties().put(INTERFACE_ONLY, "true");
        codegen.additionalProperties().put(USE_RESPONSE_ENTITY, "false");
        codegen.additionalProperties().put(DELEGATE_PATTERN, "true");
        codegen.additionalProperties().put(REQUEST_MAPPING_OPTION, "api_interface");
        codegen.additionalProperties().put(SPRING_CONTROLLER, "true");

        ClientOptInput input = new ClientOptInput();
        input.openAPI(openAPI);
        input.config(codegen);

        DefaultGenerator generator = new DefaultGenerator();
        generator.setGenerateMetadata(false); // skip metadata generation
        generator.setGeneratorPropertyDefault(CodegenConstants.APIS, "true");

        Map<String, File> files = generator.opts(input).generate().stream()
                .collect(Collectors.toMap(File::getName, Function.identity()));

        JavaFileAssert javaFileAssert = JavaFileAssert.assertThat(files.get("TestApi.java"));
        javaFileAssert
                .assertMethod("_postToTest")
                .assertMethodAnnotations()
                .containsWithName("javax.annotation.security.RolesAllowed")
                .containsWithName("org.springframework.security.access.annotation.Secured")
                .containsWithName("org.springframework.security.access.prepost.PreAuthorize");
    }

    @Test
    public void doCallFluentParentSettersFromChildModel() throws IOException {
        File output = Files.createTempDirectory("test").toFile().getCanonicalFile();
        output.deleteOnExit();
        String outputPath = output.getAbsolutePath().replace('\\', '/');

        OpenAPI openAPI = new OpenAPIParser()
            .readLocation("src/test/resources/3_0/issue_16496.yaml", null, new ParseOptions()).getOpenAPI();

        SpringCodegen codegen = new SpringCodegen();
        codegen.setOutputDir(output.getAbsolutePath());
        codegen.setOpenApiNullable(true);
        codegen.additionalProperties().put(CXFServerFeatures.LOAD_TEST_DATA_FROM_FILE, "true");

        ClientOptInput input = new ClientOptInput();
        input.openAPI(openAPI);
        input.config(codegen);

        DefaultGenerator generator = new DefaultGenerator();

        generator.setGeneratorPropertyDefault(CodegenConstants.MODEL_TESTS, "false");
        generator.setGeneratorPropertyDefault(CodegenConstants.MODEL_DOCS, "false");
        generator.setGeneratorPropertyDefault(CodegenConstants.MODELS, "true");
        generator.setGenerateMetadata(false); // skip metadata generation
        generator.opts(input).generate();


        JavaFileAssert.assertThat(Paths.get(outputPath + "/src/main/java/org/openapitools/model/Animal.java"))
            // Fluent method assertions
            .assertMethod("alias")
            .hasReturnType("Animal")
            .bodyContainsLines("this.alias = JsonNullable.of(alias);", "return this;")
            .assertParameter("alias")
            .hasType("String")
            .toMethod()
            .toFileAssert()

            // Setter method assertions
            .assertMethod("setAlias")
            .hasReturnType("void")
            .assertParameter("alias")
            .hasType("JsonNullable<String>");

        JavaFileAssert.assertThat(Paths.get(outputPath + "/src/main/java/org/openapitools/model/Zebra.java"))
            // Fluent method assertions
            .assertMethod("alias")
            .hasReturnType("Zebra")
            .bodyContainsLines("super.alias(alias);", "return this;")
            .assertParameter("alias")
            .hasType("String")
            .toMethod()
            .toFileAssert()

            // No overridden setter on child object
            .hasNoMethod("setAlias");
    }

    @Test
    public void testModelsWithNoneOptionalAndJsonNullable() throws IOException {
        File output = Files.createTempDirectory("test").toFile().getCanonicalFile();
        output.deleteOnExit();
        String outputPath = output.getAbsolutePath().replace('\\', '/');

        OpenAPI openAPI = new OpenAPIParser()
                .readLocation("src/test/resources/3_0/issue_14765.yaml", null, new ParseOptions()).getOpenAPI();

        SpringCodegen codegen = new SpringCodegen();
        codegen.setOutputDir(output.getAbsolutePath());
        codegen.setOpenApiNullable(true);
        codegen.setUseOptional(false);
        codegen.setUseSpringBoot3(true);

        ClientOptInput input = new ClientOptInput();
        input.openAPI(openAPI);
        input.config(codegen);

        DefaultGenerator generator = new DefaultGenerator();

        generator.setGeneratorPropertyDefault(CodegenConstants.MODELS, "true");
        generator.setGeneratorPropertyDefault(CodegenConstants.MODEL_TESTS, "false");
        generator.setGeneratorPropertyDefault(CodegenConstants.MODEL_DOCS, "false");
        generator.opts(input).generate();


        JavaFileAssert javaFileAssert = JavaFileAssert.assertThat(Paths.get(outputPath + "/src/main/java/org/openapitools/model/Animal.java"))
                .hasImports("jakarta.validation.Valid")
                .hasImports("jakarta.validation.constraints")

                .assertProperty("name")
                .withType( "String" )
                .toType()
                .assertProperty("age")
                .withType( "JsonNullable<Integer>" )
                .toType()
                .assertProperty("alias")
                .withType( "JsonNullable<String>" )
                .toType()
                .assertProperty("color")
                .withType( "String" )
                .toType()
                .assertProperty("names")
                .withType( "List<String>" )
                .toType()
                .assertProperty("colors")
                .withType( "JsonNullable<List<String>>" )
                .toType()
                .assertProperty("stringPattern")
                .withType( "String" )
                .toType()
                .assertProperty("stringMaxMinLength")
                .withType( "String" )
                .toType()
                .assertProperty("stringMinLength")
                .withType( "String" )
                .toType()
                .assertProperty("stringMaxLength")
                .withType( "String" )
                .toType()
                .assertProperty("stringEmail")
                .withType( "String" )
                .toType()
                .assertProperty("intMinMax")
                .withType( "Integer" )
                .toType()
                .assertProperty("intMin")
                .withType( "Integer" )
                .toType()
                .assertProperty("intMax")
                .withType( "Integer" )
                .toType()
                .assertProperty("numberMinMax")
                .withType( "BigDecimal" )
                .toType()
                .assertProperty("numberMin")
                .withType( "BigDecimal" )
                .toType()
                .assertProperty("numberMax")
                .withType( "BigDecimal" )
                .toType()
                .assertProperty("stringDefault")
                .withType( "String" )
                .toType()
                .fileContains("stringDefault = \"ABC\"")
                .assertProperty("zebra")
                .withType( "Zebra" )
                .toType()

                .assertProperty("stringPatternNullable")
                .withType( "JsonNullable<@Pattern(regexp = \"[a-z]\") String>" )
                .toType()
                .assertProperty("stringMaxMinLengthNullable")
                .withType( "JsonNullable<@Size(min = 1, max = 10) String>" )
                .toType()
                .assertProperty("stringMinLengthNullable")
                .withType( "JsonNullable<@Size(min = 1) String>" )
                .toType()
                .assertProperty("stringMaxLengthNullable")
                .withType( "JsonNullable<@Size(max = 1) String>" )
                .toType()
                .assertProperty("intMinMaxNullable")
                .withType( "JsonNullable<@Min(1) @Max(10) Integer>" )
                .toType()
                .assertProperty("intMinNullable")
                .withType( "JsonNullable<@Min(1) Integer>" )
                .toType()
                .assertProperty("intMaxNullable")
                .withType( "JsonNullable<@Max(10) Integer>" )
                .toType()
                .assertProperty("numberMinMaxNullable")
                .withType( "JsonNullable<@DecimalMin(\"1\") @DecimalMax(\"10\") BigDecimal>" )
                .toType()
                .assertProperty("numberMinNullable")
                .withType( "JsonNullable<@DecimalMin(\"1\") BigDecimal>" )
                .toType()
                .assertProperty("numberMaxNullable")
                .withType( "JsonNullable<@DecimalMax(\"10\") BigDecimal>" )
                .toType()
                .assertProperty("stringDefaultNullable")
                .withType( "JsonNullable<@Size(max = 1) String>" )
                .toType()
                .fileContains("stringDefaultNullable = JsonNullable.<String>undefined();")

                .assertMethod("name")
                .hasReturnType("Animal")
                .bodyContainsLines("this.name = name;", "return this;")
                .assertParameter("name")
                .hasType("String")
                .toMethod()
                .toFileAssert()
                // Setter method assertions
                .assertMethod("setName")
                .hasReturnType("void")
                .assertParameter("name")
                .hasType("String")
                .toMethod()
                .toFileAssert()
                // Getter method assertions
                .assertMethod("getName")
                .hasReturnType("String")
                .doesNotHaveParameters()
                .toFileAssert()

                .assertMethod("colors")
                .hasReturnType("Animal")
                .bodyContainsLines("this.colors = JsonNullable.of(colors);", "return this;")
                .assertParameter("colors")
                .hasType("List<String>")
                .toMethod()
                .toFileAssert()
                // Setter method assertions
                .assertMethod("setColors")
                .hasReturnType("void")
                .assertParameter("colors")
                .hasType("JsonNullable<List<String>>")
                .toMethod()
                .toFileAssert()
                // Getter method assertions
                .assertMethod("getColors")
                .hasReturnType("JsonNullable<List<String>>")
                .doesNotHaveParameters()
                .toFileAssert()

                .assertMethod("names")
                .hasReturnType("Animal")
                .bodyContainsLines("this.names = names;", "return this;")
                .assertParameter("names")
                .hasType("List<String>")
                .toMethod()
                .toFileAssert()
                // Setter method assertions
                .assertMethod("setNames")
                .hasReturnType("void")
                .assertParameter("names")
                .hasType("List<String>")
                .toMethod()
                .toFileAssert()
                // Getter method assertions
                .assertMethod("getNames")
                .hasReturnType("List<String>")
                .doesNotHaveParameters()
                .toFileAssert();

        assertJsonNullableMethod(javaFileAssert, Integer.class, "age", "JsonNullable<Integer>");
        assertJsonNullableMethod(javaFileAssert, String.class, "alias", "JsonNullable<String>");
        assertMethod(javaFileAssert, String.class, "color");

        assertMethod(javaFileAssert, String.class, "stringPattern");
        assertMethod(javaFileAssert, String.class, "stringMaxMinLength");
        assertMethod(javaFileAssert, String.class, "stringMinLength");
        assertMethod(javaFileAssert, String.class, "stringMaxLength");
        assertMethod(javaFileAssert, String.class, "stringEmail");
        assertMethod(javaFileAssert, Integer.class, "intMinMax");
        assertMethod(javaFileAssert, Integer.class, "intMin");
        assertMethod(javaFileAssert, Integer.class, "intMax");
        assertMethod(javaFileAssert, BigDecimal.class, "numberMinMax");
        assertMethod(javaFileAssert, BigDecimal.class, "numberMin");
        assertMethod(javaFileAssert, BigDecimal.class, "numberMax");
        assertMethod(javaFileAssert, "Zebra", "zebra");

        assertJsonNullableMethod(javaFileAssert, String.class, "stringPatternNullable", "JsonNullable<@Pattern(regexp = \"[a-z]\") String>");
        assertJsonNullableMethod(javaFileAssert, String.class, "stringMaxMinLengthNullable", "JsonNullable<@Size(min = 1, max = 10) String>");
        assertJsonNullableMethod(javaFileAssert, String.class, "stringMinLengthNullable", "JsonNullable<@Size(min = 1) String>");
        assertJsonNullableMethod(javaFileAssert, String.class, "stringMaxLengthNullable", "JsonNullable<@Size(max = 1) String>");
        assertJsonNullableMethod(javaFileAssert, String.class, "stringEmailNullable", "JsonNullable<@jakarta.validation.constraints.Email String>");
        assertJsonNullableMethod(javaFileAssert, Integer.class, "intMinMaxNullable", "JsonNullable<@Min(1) @Max(10) Integer>");
        assertJsonNullableMethod(javaFileAssert, Integer.class, "intMinNullable", "JsonNullable<@Min(1) Integer>");
        assertJsonNullableMethod(javaFileAssert, Integer.class, "intMaxNullable", "JsonNullable<@Max(10) Integer>");
        assertJsonNullableMethod(javaFileAssert, BigDecimal.class, "numberMinMaxNullable", "JsonNullable<@DecimalMin(\"1\") @DecimalMax(\"10\") BigDecimal>");
        assertJsonNullableMethod(javaFileAssert, BigDecimal.class, "numberMinNullable", "JsonNullable<@DecimalMin(\"1\") BigDecimal>");
        assertJsonNullableMethod(javaFileAssert, BigDecimal.class, "numberMaxNullable", "JsonNullable<@DecimalMax(\"10\") BigDecimal>");

    }

    @Test
    public void testModelsWithOptionalAndJsonNullable() throws IOException {
        File output = Files.createTempDirectory("test").toFile().getCanonicalFile();
        output.deleteOnExit();
        String outputPath = output.getAbsolutePath().replace('\\', '/');

        OpenAPI openAPI = new OpenAPIParser()
                .readLocation("src/test/resources/3_0/issue_14765.yaml", null, new ParseOptions()).getOpenAPI();

        SpringCodegen codegen = new SpringCodegen();
        codegen.setOutputDir(output.getAbsolutePath());
        codegen.setOpenApiNullable(true);
        codegen.setUseOptional(true);
        codegen.setUseSpringBoot3(true);

        ClientOptInput input = new ClientOptInput();
        input.openAPI(openAPI);
        input.config(codegen);

        DefaultGenerator generator = new DefaultGenerator();
        generator.setGenerateMetadata(false);
        generator.setGeneratorPropertyDefault(CodegenConstants.MODELS, "true");
        generator.setGeneratorPropertyDefault(CodegenConstants.MODEL_TESTS, "false");
        generator.setGeneratorPropertyDefault(CodegenConstants.MODEL_DOCS, "false");
        generator.opts(input).generate();


        JavaFileAssert javaFileAssert = JavaFileAssert.assertThat(Paths.get(outputPath + "/src/main/java/org/openapitools/model/Animal.java"))
                .hasImports("jakarta.validation.Valid")
                .hasImports("jakarta.validation.constraints")

                .assertProperty("name")
                .withType( "String" )
                .toType()
                .assertProperty("age")
                .withType( "JsonNullable<Integer>" )
                .toType()
                .assertProperty("alias")
                .withType( "JsonNullable<String>" )
                .toType()
                .assertProperty("color")
                .withType( "Optional<String>" )
                .toType()
                .assertProperty("names")
                .withType( "List<String>" )
                .toType()
                .assertProperty("colors")
                .withType( "JsonNullable<List<String>>" )
                .toType()
                .assertProperty("stringPattern")
                .withType( "Optional<@Pattern(regexp = \"[a-z]\") String>" )
                .toType()
                .assertProperty("stringMaxMinLength")
                .withType( "Optional<@Size(min = 1, max = 10) String>" )
                .toType()
                .assertProperty("stringMinLength")
                .withType( "Optional<@Size(min = 1) String>" )
                .toType()
                .assertProperty("stringMaxLength")
                .withType( "Optional<@Size(max = 1) String>" )
                .toType()
                .assertProperty("stringEmail")
                .withType( "Optional<@jakarta.validation.constraints.Email String>" )
                .toType()
                .assertProperty("intMinMax")
                .withType( "Optional<@Min(1) @Max(10) Integer>" )
                .toType()
                .assertProperty("intMin")
                .withType( "Optional<@Min(1) Integer>" )
                .toType()
                .assertProperty("intMax")
                .withType( "Optional<@Max(10) Integer>" )
                .toType()
                .assertProperty("numberMinMax")
                .withType( "Optional<@DecimalMin(\"1\") @DecimalMax(\"10\") BigDecimal>" )
                .toType()
                .assertProperty("numberMin")
                .withType( "Optional<@DecimalMin(\"1\") BigDecimal>" )
                .toType()
                .assertProperty("numberMax")
                .withType( "Optional<@DecimalMax(\"10\") BigDecimal>" )
                .toType()
                .assertProperty("stringDefault")
                .withType( "Optional<@Size(max = 1) String>" )
                .toType()
                .fileContains("stringDefault = Optional.of(\"ABC\")")
                .assertProperty("zebra")
                .withType( "Optional<Zebra>" )
                .toType()

                .assertProperty("stringPatternNullable")
                .withType( "JsonNullable<@Pattern(regexp = \"[a-z]\") String>" )
                .toType()
                .assertProperty("stringMaxMinLengthNullable")
                .withType( "JsonNullable<@Size(min = 1, max = 10) String>" )
                .toType()
                .assertProperty("stringMinLengthNullable")
                .withType( "JsonNullable<@Size(min = 1) String>" )
                .toType()
                .assertProperty("stringMaxLengthNullable")
                .withType( "JsonNullable<@Size(max = 1) String>" )
                .toType()
                .assertProperty("intMinMaxNullable")
                .withType( "JsonNullable<@Min(1) @Max(10) Integer>" )
                .toType()
                .assertProperty("intMinNullable")
                .withType( "JsonNullable<@Min(1) Integer>" )
                .toType()
                .assertProperty("intMaxNullable")
                .withType( "JsonNullable<@Max(10) Integer>" )
                .toType()
                .assertProperty("numberMinMaxNullable")
                .withType( "JsonNullable<@DecimalMin(\"1\") @DecimalMax(\"10\") BigDecimal>" )
                .toType()
                .assertProperty("numberMinNullable")
                .withType( "JsonNullable<@DecimalMin(\"1\") BigDecimal>" )
                .toType()
                .assertProperty("numberMaxNullable")
                .withType( "JsonNullable<@DecimalMax(\"10\") BigDecimal>" )
                .toType()
                .assertProperty("stringDefaultNullable")
                .withType( "JsonNullable<@Size(max = 1) String>" )
                .toType()
                .fileContains("stringDefaultNullable = JsonNullable.<String>undefined();")

                .assertMethod("name")
                .hasReturnType("Animal")
                .bodyContainsLines("this.name = name;", "return this;")
                .assertParameter("name")
                .hasType("String")
                .toMethod()
                .toFileAssert()
                 // Setter method assertions
                .assertMethod("setName")
                .hasReturnType("void")
                .assertParameter("name")
                .hasType("String")
                .toMethod()
                .toFileAssert()
                // Getter method assertions
                .assertMethod("getName")
                .hasReturnType("String")
                .doesNotHaveParameters()
                .toFileAssert()

                .assertMethod("colors")
                .hasReturnType("Animal")
                .bodyContainsLines("this.colors = JsonNullable.of(colors);", "return this;")
                .assertParameter("colors")
                .hasType("List<String>")
                .toMethod()
                .toFileAssert()
                // Setter method assertions
                .assertMethod("setColors")
                .hasReturnType("void")
                .assertParameter("colors")
                .hasType("JsonNullable<List<String>>")
                .toMethod()
                .toFileAssert()
                // Getter method assertions
                .assertMethod("getColors")
                .hasReturnType("JsonNullable<List<String>>")
                .doesNotHaveParameters()
                .toFileAssert()

                .assertMethod("names")
                .hasReturnType("Animal")
                .bodyContainsLines("this.names = names;", "return this;")
                .assertParameter("names")
                .hasType("List<String>")
                .toMethod()
                .toFileAssert()
                // Setter method assertions
                .assertMethod("setNames")
                .hasReturnType("void")
                .assertParameter("names")
                .hasType("List<String>")
                .toMethod()
                .toFileAssert()
                // Getter method assertions
                .assertMethod("getNames")
                .hasReturnType("List<String>")
                .doesNotHaveParameters()
                .toFileAssert();

            assertJsonNullableMethod(javaFileAssert, String.class, "alias", "JsonNullable<String>");
            assertJsonNullableMethod(javaFileAssert, Integer.class, "age", "JsonNullable<Integer>");
            assertOptionalMethod(javaFileAssert, String.class, "color", "Optional<String>");

            assertOptionalMethod(javaFileAssert, String.class, "stringPattern", "Optional<@Pattern(regexp = \"[a-z]\") String>");
            assertOptionalMethod(javaFileAssert, String.class, "stringMaxMinLength", "Optional<@Size(min = 1, max = 10) String>");
            assertOptionalMethod(javaFileAssert, String.class, "stringMinLength", "Optional<@Size(min = 1) String>");
            assertOptionalMethod(javaFileAssert, String.class, "stringMaxLength", "Optional<@Size(max = 1) String>");
            assertOptionalMethod(javaFileAssert, String.class, "stringEmail", "Optional<@jakarta.validation.constraints.Email String>");
            assertOptionalMethod(javaFileAssert, Integer.class, "intMinMax", "Optional<@Min(1) @Max(10) Integer>");
            assertOptionalMethod(javaFileAssert, Integer.class, "intMin", "Optional<@Min(1) Integer>");
            assertOptionalMethod(javaFileAssert, Integer.class, "intMax", "Optional<@Max(10) Integer>");
            assertOptionalMethod(javaFileAssert, BigDecimal.class, "numberMinMax", "Optional<@DecimalMin(\"1\") @DecimalMax(\"10\") BigDecimal>");
            assertOptionalMethod(javaFileAssert, BigDecimal.class, "numberMin", "Optional<@DecimalMin(\"1\") BigDecimal>");
            assertOptionalMethod(javaFileAssert, BigDecimal.class, "numberMax", "Optional<@DecimalMax(\"10\") BigDecimal>");
            assertOptionalMethod(javaFileAssert,"Zebra", "zebra", "Optional<Zebra>");

            assertJsonNullableMethod(javaFileAssert, String.class, "stringPatternNullable", "JsonNullable<@Pattern(regexp = \"[a-z]\") String>");
            assertJsonNullableMethod(javaFileAssert, String.class, "stringMaxMinLengthNullable", "JsonNullable<@Size(min = 1, max = 10) String>");
            assertJsonNullableMethod(javaFileAssert, String.class, "stringMinLengthNullable", "JsonNullable<@Size(min = 1) String>");
            assertJsonNullableMethod(javaFileAssert, String.class, "stringMaxLengthNullable", "JsonNullable<@Size(max = 1) String>");
            assertJsonNullableMethod(javaFileAssert, String.class, "stringEmailNullable", "JsonNullable<@jakarta.validation.constraints.Email String>");
            assertJsonNullableMethod(javaFileAssert, Integer.class, "intMinMaxNullable", "JsonNullable<@Min(1) @Max(10) Integer>");
            assertJsonNullableMethod(javaFileAssert, Integer.class, "intMinNullable", "JsonNullable<@Min(1) Integer>");
            assertJsonNullableMethod(javaFileAssert, Integer.class, "intMaxNullable", "JsonNullable<@Max(10) Integer>");
            assertJsonNullableMethod(javaFileAssert, BigDecimal.class, "numberMinMaxNullable", "JsonNullable<@DecimalMin(\"1\") @DecimalMax(\"10\") BigDecimal>");
            assertJsonNullableMethod(javaFileAssert, BigDecimal.class, "numberMinNullable", "JsonNullable<@DecimalMin(\"1\") BigDecimal>");
            assertJsonNullableMethod(javaFileAssert, BigDecimal.class, "numberMaxNullable", "JsonNullable<@DecimalMax(\"10\") BigDecimal>");

    }

    @Test
    public void testModelsWithOptionalAndNoneJsonNullable() throws IOException {
        File output = Files.createTempDirectory("test").toFile().getCanonicalFile();
        output.deleteOnExit();
        String outputPath = output.getAbsolutePath().replace('\\', '/');

        OpenAPI openAPI = new OpenAPIParser()
                .readLocation("src/test/resources/3_0/issue_14765.yaml", null, new ParseOptions()).getOpenAPI();

        SpringCodegen codegen = new SpringCodegen();
        codegen.setOutputDir(output.getAbsolutePath());
        codegen.setOpenApiNullable(false);
        codegen.setUseOptional(true);
        codegen.setUseSpringBoot3(true);

        ClientOptInput input = new ClientOptInput();
        input.openAPI(openAPI);
        input.config(codegen);

        DefaultGenerator generator = new DefaultGenerator();
        generator.setGenerateMetadata(false);
        generator.setGeneratorPropertyDefault(CodegenConstants.MODELS, "true");
        generator.setGeneratorPropertyDefault(CodegenConstants.MODEL_TESTS, "false");
        generator.setGeneratorPropertyDefault(CodegenConstants.MODEL_DOCS, "false");
        generator.opts(input).generate();


        JavaFileAssert javaFileAssert = JavaFileAssert.assertThat(Paths.get(outputPath + "/src/main/java/org/openapitools/model/Animal.java"))
                .hasImports("jakarta.validation.Valid")
                .hasImports("jakarta.validation.constraints")

                .assertProperty("name")
                .withType( "String" )
                .toType()
                .assertProperty("age")
                .withType( "Integer" )
                .toType()
                .assertProperty("alias")
                .withType( "String" )
                .toType()
                .assertProperty("color")
                .withType( "String" )
                .toType()
                .assertProperty("names")
                .withType( "List<String>" )
                .toType()
                .assertProperty("colors")
                .withType( "List<String>" )
                .toType()
                .assertProperty("stringPattern")
                .withType( "String" )
                .toType()
                .assertProperty("stringMaxMinLength")
                .withType( "String" )
                .toType()
                .assertProperty("stringMinLength")
                .withType( "String" )
                .toType()
                .assertProperty("stringMaxLength")
                .withType( "String" )
                .toType()
                .assertProperty("stringEmail")
                .withType( "String" )
                .toType()
                .assertProperty("intMinMax")
                .withType( "Integer" )
                .toType()
                .assertProperty("intMin")
                .withType( "Integer" )
                .toType()
                .assertProperty("intMax")
                .withType( "Integer" )
                .toType()
                .assertProperty("numberMinMax")
                .withType( "BigDecimal" )
                .toType()
                .assertProperty("numberMin")
                .withType( "BigDecimal" )
                .toType()
                .assertProperty("numberMax")
                .withType( "BigDecimal" )
                .toType()
                .assertProperty("stringDefault")
                .withType( "String" )
                .toType()
                .fileContains("stringDefault = \"ABC\"")
                .assertProperty("zebra")
                .withType( "Zebra" )
                .toType()

                .assertProperty("stringPatternNullable")
                .withType( "String" )
                .toType()
                .assertProperty("stringMaxMinLengthNullable")
                .withType( "String" )
                .toType()
                .assertProperty("stringMinLengthNullable")
                .withType( "String" )
                .toType()
                .assertProperty("stringMaxLengthNullable")
                .withType( "String" )
                .toType()
                .assertProperty("intMinMaxNullable")
                .withType( "Integer" )
                .toType()
                .assertProperty("intMinNullable")
                .withType( "Integer" )
                .toType()
                .assertProperty("intMaxNullable")
                .withType( "Integer" )
                .toType()
                .assertProperty("numberMinMaxNullable")
                .withType( "BigDecimal" )
                .toType()
                .assertProperty("numberMinNullable")
                .withType( "BigDecimal" )
                .toType()
                .assertProperty("numberMaxNullable")
                .withType( "BigDecimal" )
                .toType()
                .assertProperty("stringDefaultNullable")
                .withType( "String" )
                .toType()
                .fileContains("stringDefaultNullable = null;")

                .assertMethod("name")
                .hasReturnType("Animal")
                .bodyContainsLines("this.name = name;", "return this;")
                .assertParameter("name")
                .hasType("String")
                .toMethod()
                .toFileAssert()
                // Setter method assertions
                .assertMethod("setName")
                .hasReturnType("void")
                .assertParameter("name")
                .hasType("String")
                .toMethod()
                .toFileAssert()
                // Getter method assertions
                .assertMethod("getName")
                .hasReturnType("String")
                .doesNotHaveParameters()
                .toFileAssert()

                .assertMethod("age")
                .hasReturnType("Animal")
                .bodyContainsLines("this.age = age;", "return this;")
                .assertParameter("age")
                .hasType("Integer")
                .toMethod()
                .toFileAssert()
                // Setter method assertions
                .assertMethod("setAge")
                .hasReturnType("void")
                .assertParameter("age")
                .hasType("Integer")
                .toMethod()
                .toFileAssert()
                // Getter method assertions
                .assertMethod("getAge")
                .hasReturnType("Integer")
                .doesNotHaveParameters()
                .toFileAssert()

                .assertMethod("colors")
                .hasReturnType("Animal")
                .bodyContainsLines("this.colors = colors;", "return this;")
                .assertParameter("colors")
                .hasType("List<String>")
                .toMethod()
                .toFileAssert()
                // Setter method assertions
                .assertMethod("setColors")
                .hasReturnType("void")
                .assertParameter("colors")
                .hasType("List<String>")
                .toMethod()
                .toFileAssert()
                // Getter method assertions
                .assertMethod("getColors")
                .hasReturnType("List<String>")
                .doesNotHaveParameters()
                .toFileAssert()

                .assertMethod("names")
                .hasReturnType("Animal")
                .bodyContainsLines("this.names = names;", "return this;")
                .assertParameter("names")
                .hasType("List<String>")
                .toMethod()
                .toFileAssert()
                // Setter method assertions
                .assertMethod("setNames")
                .hasReturnType("void")
                .assertParameter("names")
                .hasType("List<String>")
                .toMethod()
                .toFileAssert()
                // Getter method assertions
                .assertMethod("getNames")
                .hasReturnType("List<String>")
                .doesNotHaveParameters()
                .toFileAssert();

        assertMethod(javaFileAssert, String.class, "alias");
        assertMethod(javaFileAssert, String.class, "color");

        assertMethod(javaFileAssert, String.class, "stringPattern");
        assertMethod(javaFileAssert, String.class, "stringMaxMinLength");
        assertMethod(javaFileAssert, String.class, "stringMinLength");
        assertMethod(javaFileAssert, String.class, "stringMaxLength");
        assertMethod(javaFileAssert, String.class, "stringEmail");
        assertMethod(javaFileAssert, Integer.class, "intMinMax");
        assertMethod(javaFileAssert, Integer.class, "intMin");
        assertMethod(javaFileAssert, Integer.class, "intMax");
        assertMethod(javaFileAssert, BigDecimal.class, "numberMinMax");
        assertMethod(javaFileAssert, BigDecimal.class, "numberMin");
        assertMethod(javaFileAssert, BigDecimal.class, "numberMax");
        assertMethod(javaFileAssert, "Zebra", "zebra");

        assertMethod(javaFileAssert, String.class, "stringPatternNullable");
        assertMethod(javaFileAssert, String.class, "stringMaxMinLengthNullable");
        assertMethod(javaFileAssert, String.class, "stringMinLengthNullable");
        assertMethod(javaFileAssert, String.class, "stringMaxLengthNullable");
        assertMethod(javaFileAssert, String.class, "stringEmailNullable");
        assertMethod(javaFileAssert, Integer.class, "intMinMaxNullable");
        assertMethod(javaFileAssert, Integer.class, "intMinNullable");
        assertMethod(javaFileAssert, Integer.class, "intMaxNullable");
        assertMethod(javaFileAssert, BigDecimal.class, "numberMinMaxNullable");
        assertMethod(javaFileAssert, BigDecimal.class, "numberMinNullable");
        assertMethod(javaFileAssert, BigDecimal.class, "numberMaxNullable");

    }

    @Test
    public void testModelsWithNoneOptionalAndNoneOpenApiNullable() throws IOException {
        File output = Files.createTempDirectory("test").toFile().getCanonicalFile();
        output.deleteOnExit();
        String outputPath = output.getAbsolutePath().replace('\\', '/');

        OpenAPI openAPI = new OpenAPIParser()
                .readLocation("src/test/resources/3_0/issue_14765.yaml", null, new ParseOptions()).getOpenAPI();

        SpringCodegen codegen = new SpringCodegen();
        codegen.setOutputDir(output.getAbsolutePath());
        codegen.setOpenApiNullable(false);
        codegen.setUseOptional(false);
        codegen.setUseSpringBoot3(true);

        ClientOptInput input = new ClientOptInput();
        input.openAPI(openAPI);
        input.config(codegen);

        DefaultGenerator generator = new DefaultGenerator();
        generator.setGenerateMetadata(false);
        generator.setGeneratorPropertyDefault(CodegenConstants.MODEL_TESTS, "false");
        generator.setGeneratorPropertyDefault(CodegenConstants.MODEL_DOCS, "false");
        generator.setGeneratorPropertyDefault(CodegenConstants.MODELS, "true");
        generator.opts(input).generate();


        JavaFileAssert javaFileAssert = JavaFileAssert.assertThat(Paths.get(outputPath + "/src/main/java/org/openapitools/model/Animal.java"))
                .hasImports("jakarta.validation.Valid")
                .hasImports("jakarta.validation.constraints")

                .assertProperty("name")
                .withType( "String" )
                .toType()
                .assertProperty("age")
                .withType( "Integer" )
                .toType()
                .assertProperty("alias")
                .withType( "String" )
                .toType()
                .assertProperty("color")
                .withType( "String" )
                .toType()
                .assertProperty("names")
                .withType( "List<String>" )
                .toType()
                .assertProperty("colors")
                .withType( "List<String>" )
                .toType()
                .assertProperty("stringPattern")
                .withType( "String" )
                .toType()
                .assertProperty("stringMaxMinLength")
                .withType( "String" )
                .toType()
                .assertProperty("stringMinLength")
                .withType( "String" )
                .toType()
                .assertProperty("stringMaxLength")
                .withType( "String" )
                .toType()
                .assertProperty("stringEmail")
                .withType( "String" )
                .toType()
                .assertProperty("intMinMax")
                .withType( "Integer" )
                .toType()
                .assertProperty("intMin")
                .withType( "Integer" )
                .toType()
                .assertProperty("intMax")
                .withType( "Integer" )
                .toType()
                .assertProperty("numberMinMax")
                .withType( "BigDecimal" )
                .toType()
                .assertProperty("numberMin")
                .withType( "BigDecimal" )
                .toType()
                .assertProperty("numberMax")
                .withType( "BigDecimal" )
                .toType()
                .assertProperty("stringDefault")
                .withType( "String" )
                .toType()
                .fileContains("stringDefault = \"ABC\"")
                .assertProperty("zebra")
                .withType( "Zebra" )
                .toType()

                .assertProperty("stringPatternNullable")
                .withType( "String" )
                .toType()
                .assertProperty("stringMaxMinLengthNullable")
                .withType( "String" )
                .toType()
                .assertProperty("stringMinLengthNullable")
                .withType( "String" )
                .toType()
                .assertProperty("stringMaxLengthNullable")
                .withType( "String" )
                .toType()
                .assertProperty("intMinMaxNullable")
                .withType( "Integer" )
                .toType()
                .assertProperty("intMinNullable")
                .withType( "Integer" )
                .toType()
                .assertProperty("intMaxNullable")
                .withType( "Integer" )
                .toType()
                .assertProperty("numberMinMaxNullable")
                .withType( "BigDecimal" )
                .toType()
                .assertProperty("numberMinNullable")
                .withType( "BigDecimal" )
                .toType()
                .assertProperty("numberMaxNullable")
                .withType( "BigDecimal" )
                .toType()
                .assertProperty("stringDefaultNullable")
                .withType( "String" )
                .toType()
                .fileContains("stringDefaultNullable = null;")

                .assertMethod("name")
                .hasReturnType("Animal")
                .bodyContainsLines("this.name = name;", "return this;")
                .assertParameter("name")
                .hasType("String")
                .toMethod()
                .toFileAssert()
                // Setter method assertions
                .assertMethod("setName")
                .hasReturnType("void")
                .assertParameter("name")
                .hasType("String")
                .toMethod()
                .toFileAssert()
                // Getter method assertions
                .assertMethod("getName")
                .hasReturnType("String")
                .doesNotHaveParameters()
                .toFileAssert()

                .assertMethod("age")
                .hasReturnType("Animal")
                .bodyContainsLines("this.age = age;", "return this;")
                .assertParameter("age")
                .hasType("Integer")
                .toMethod()
                .toFileAssert()
                // Setter method assertions
                .assertMethod("setAge")
                .hasReturnType("void")
                .assertParameter("age")
                .hasType("Integer")
                .toMethod()
                .toFileAssert()
                // Getter method assertions
                .assertMethod("getAge")
                .hasReturnType("Integer")
                .doesNotHaveParameters()
                .toFileAssert()

                .assertMethod("colors")
                .hasReturnType("Animal")
                .bodyContainsLines("this.colors = colors;", "return this;")
                .assertParameter("colors")
                .hasType("List<String>")
                .toMethod()
                .toFileAssert()
                // Setter method assertions
                .assertMethod("setColors")
                .hasReturnType("void")
                .assertParameter("colors")
                .hasType("List<String>")
                .toMethod()
                .toFileAssert()
                // Getter method assertions
                .assertMethod("getColors")
                .hasReturnType("List<String>")
                .doesNotHaveParameters()
                .toFileAssert()

                .assertMethod("names")
                .hasReturnType("Animal")
                .bodyContainsLines("this.names = names;", "return this;")
                .assertParameter("names")
                .hasType("List<String>")
                .toMethod()
                .toFileAssert()
                // Setter method assertions
                .assertMethod("setNames")
                .hasReturnType("void")
                .assertParameter("names")
                .hasType("List<String>")
                .toMethod()
                .toFileAssert()
                // Getter method assertions
                .assertMethod("getNames")
                .hasReturnType("List<String>")
                .doesNotHaveParameters()
                .toFileAssert();

        assertMethod(javaFileAssert, String.class, "alias");
        assertMethod(javaFileAssert, String.class, "color");

        assertMethod(javaFileAssert, String.class, "stringPattern");
        assertMethod(javaFileAssert, String.class, "stringMaxMinLength");
        assertMethod(javaFileAssert, String.class, "stringMinLength");
        assertMethod(javaFileAssert, String.class, "stringMaxLength");
        assertMethod(javaFileAssert, String.class, "stringEmail");
        assertMethod(javaFileAssert, Integer.class, "intMinMax");
        assertMethod(javaFileAssert, Integer.class, "intMin");
        assertMethod(javaFileAssert, Integer.class, "intMax");
        assertMethod(javaFileAssert, BigDecimal.class, "numberMinMax");
        assertMethod(javaFileAssert, BigDecimal.class, "numberMin");
        assertMethod(javaFileAssert, BigDecimal.class, "numberMax");
        assertMethod(javaFileAssert, "Zebra", "zebra");

        assertMethod(javaFileAssert, String.class, "stringPatternNullable");
        assertMethod(javaFileAssert, String.class, "stringMaxMinLengthNullable");
        assertMethod(javaFileAssert, String.class, "stringMinLengthNullable");
        assertMethod(javaFileAssert, String.class, "stringMaxLengthNullable");
        assertMethod(javaFileAssert, String.class, "stringEmailNullable");
        assertMethod(javaFileAssert, Integer.class, "intMinMaxNullable");
        assertMethod(javaFileAssert, Integer.class, "intMinNullable");
        assertMethod(javaFileAssert, Integer.class, "intMaxNullable");
        assertMethod(javaFileAssert, BigDecimal.class, "numberMinMaxNullable");
        assertMethod(javaFileAssert, BigDecimal.class, "numberMinNullable");
        assertMethod(javaFileAssert, BigDecimal.class, "numberMaxNullable");

    }
    
    private void assertOptionalMethod(JavaFileAssert javaFileAssert, Class<?> type, String expectedName, String getterReturnType){
        assertOptionalMethod(javaFileAssert, type.getSimpleName(), expectedName, getterReturnType);
    }

    private void assertOptionalMethod(JavaFileAssert javaFileAssert, String type, String expectedName, String getterReturnType){
        assertWrapperMethod(javaFileAssert, "Optional", type, expectedName, getterReturnType);
    }

    private void assertJsonNullableMethod(JavaFileAssert javaFileAssert, Class<?> type, String expectedName, String getterReturnType){
        assertJsonNullableMethod(javaFileAssert, type.getSimpleName(), expectedName, getterReturnType);
    }

    private void assertJsonNullableMethod(JavaFileAssert javaFileAssert, String type, String expectedName, String getterReturnType){
        assertWrapperMethod(javaFileAssert, "JsonNullable", type, expectedName, getterReturnType);
    }

    private void assertWrapperMethod(JavaFileAssert javaFileAssert, String wrapperType, String type, String expectedName, String getterReturnType){
        String methodName = StringUtils.capitalize(expectedName);
        javaFileAssert.assertMethod(expectedName)
                .hasReturnType("Animal")
                .bodyContainsLines("this."+expectedName+" = "+wrapperType+".of("+expectedName+");", "return this;")
                .assertParameter(expectedName)
                .hasType(type)
                .toMethod()
                .toFileAssert()
                // Setter method assertions
                .assertMethod("set"+methodName)
                .hasReturnType("void")
                .assertParameter(expectedName)
                .hasType(wrapperType+"<"+type+">")
                .toMethod()
                .toFileAssert()
                // Getter method assertions
                .assertMethod("get"+methodName)
                .hasReturnType(getterReturnType)
                .doesNotHaveParameters()
                .toFileAssert();
    }

    private void assertMethod(JavaFileAssert javaFileAssert, String type, String expectedName){
        String methodName = StringUtils.capitalize(expectedName);
        javaFileAssert.assertMethod(expectedName)
                .hasReturnType("Animal")
                .bodyContainsLines("this."+expectedName+" = "+ expectedName + ";", "return this;")
                .assertParameter(expectedName)
                .hasType(type)
                .toMethod()
                .toFileAssert()
                // Setter method assertions
                .assertMethod("set"+methodName)
                .hasReturnType("void")
                .assertParameter(expectedName)
                .hasType(type)
                .toMethod()
                .toFileAssert()
                // Getter method assertions
                .assertMethod("get"+methodName)
                .hasReturnType(type)
                .doesNotHaveParameters()
                .toFileAssert();
    }

    private void assertMethod(JavaFileAssert javaFileAssert, Class<?> type, String expectedName){
        assertMethod(javaFileAssert,type.getSimpleName(), expectedName);
    }


    @Test
    public void multiLineOperationDescription() throws IOException {
        Map<String, Object> additionalProperties = new HashMap<>();
        additionalProperties.put(SpringCodegen.USE_TAGS, "true");
        additionalProperties.put(INTERFACE_ONLY, "true");
        additionalProperties.put(DOCUMENTATION_PROVIDER, DocumentationProvider.SPRINGDOC.name());

        Map<String, File> files = generateFromContract("src/test/resources/3_0/spring/issue12474-multiline-description.yaml", SPRING_BOOT, additionalProperties);

        String expectedDescription = "# Multi-line descriptions  This is an example of a multi-line description.  It: - has multiple lines - uses Markdown (CommonMark) for rich text representation";
        JavaFileAssert.assertThat(files.get("PingTagApi.java"))
                .fileContains(expectedDescription);
    }

    @Test
    public void multiLineTagDescription() throws IOException {
        Map<String, Object> additionalProperties = new HashMap<>();
        additionalProperties.put(SpringCodegen.USE_TAGS, "true");
        additionalProperties.put(INTERFACE_ONLY, "true");
        additionalProperties.put(DOCUMENTATION_PROVIDER, DocumentationProvider.SPRINGDOC.name());

        Map<String, File> files = generateFromContract("src/test/resources/3_0/spring/issue12474-multiline-description.yaml", SPRING_BOOT, additionalProperties);

        JavaFileAssert.assertThat(files.get("PingTagApi.java"))
                .fileContains("This is a multine tag : * tag item 1 * tag item 2 ");
    }

    @Test
    public void testSSEOperationSupport() throws Exception {

        File output = Files.createTempDirectory("test").toFile().getCanonicalFile();
        output.deleteOnExit();

        final OpenAPI openAPI = TestUtils.parseFlattenSpec("src/test/resources/3_0/sse.yaml");
        final SpringCodegen codegen = new SpringCodegen();
        codegen.setOpenAPI(openAPI);
        codegen.setOutputDir(output.getAbsolutePath());

        codegen.additionalProperties().put(SSE, "true");
        codegen.additionalProperties().put(REACTIVE, "true");
        codegen.additionalProperties().put(INTERFACE_ONLY, "false");
        codegen.additionalProperties().put(DELEGATE_PATTERN, "true");

        ClientOptInput input = new ClientOptInput();
        input.openAPI(openAPI);
        input.config(codegen);

        DefaultGenerator generator = new DefaultGenerator();
        generator.setGeneratorPropertyDefault(CodegenConstants.APIS, "true");
        generator.setGenerateMetadata(false);

        Map<String, File> files = generator.opts(input).generate().stream()
                .collect(Collectors.toMap(File::getName, Function.identity()));

        MapAssert.assertThatMap(files).isNotEmpty();
        File api = files.get("PathApi.java");
        File delegate = files.get("PathApiDelegate.java");

        JavaFileAssert.assertThat(api)
                .assertMethod("sseVariant1", "ServerWebExchange")
                .isNotNull()
                .hasReturnType("Flux<String>")
                .toFileAssert()
                .assertMethod("sseVariant2", "ServerWebExchange")
                .isNotNull()
                .hasReturnType("Flux<EventType>")
                .toFileAssert()
                .assertMethod("nonSSE", "ServerWebExchange")
                .isNotNull()
                .hasReturnType("Mono<ResponseEntity<String>>");

        JavaFileAssert.assertThat(delegate)
                .assertMethod("sseVariant1", "ServerWebExchange")
                .isNotNull()
                .hasReturnType("Flux<String>")
                .bodyContainsLines("return Flux.empty();")
                .toFileAssert()
                .assertMethod("sseVariant2", "ServerWebExchange")
                .isNotNull()
                .hasReturnType("Flux<EventType>")
                .bodyContainsLines("return Flux.empty();")
                .toFileAssert()
                .assertMethod("nonSSE", "ServerWebExchange")
                .isNotNull()
                .hasReturnType("Mono<ResponseEntity<String>>")
                .bodyContainsLines("return result.then(Mono.empty());")
        ;

    }

    @Test
    public void givenMultipartForm_whenGenerateReactiveServer_thenParameterAreCreatedAsRequestPart() throws IOException {
        File output = Files.createTempDirectory("test").toFile().getCanonicalFile();
        output.deleteOnExit();
        String outputPath = output.getAbsolutePath().replace('\\', '/');

        final OpenAPI openAPI = TestUtils.parseFlattenSpec("src/test/resources/3_0/spring/petstore-with-tags.yaml");
        final SpringCodegen codegen = new SpringCodegen();
        codegen.setOpenAPI(openAPI);
        codegen.setOutputDir(output.getAbsolutePath());
        codegen.additionalProperties().put(INTERFACE_ONLY, "true");
        codegen.additionalProperties().put(SpringCodegen.REACTIVE, "true");

        ClientOptInput input = new ClientOptInput();
        input.openAPI(openAPI);
        input.config(codegen);

        DefaultGenerator generator = new DefaultGenerator();
        generator.setGenerateMetadata(false);
        generator.setGeneratorPropertyDefault(CodegenConstants.MODEL_TESTS, "false");
        generator.setGeneratorPropertyDefault(CodegenConstants.MODEL_DOCS, "false");
        generator.setGeneratorPropertyDefault(CodegenConstants.APIS, "true");

        generator.opts(input).generate();

        assertFileContains(Paths.get(outputPath + "/src/main/java/org/openapitools/api/PetApi.java"),
                "@Valid @RequestPart(value = \"additionalMetadata\", required = false) String additionalMetadata");
    }

    @Test
    public void givenMultipartForm_whenGenerateBlockedServer_thenParameterAreCreatedAsRequestPart() throws IOException {
        File output = Files.createTempDirectory("test").toFile().getCanonicalFile();
        output.deleteOnExit();
        String outputPath = output.getAbsolutePath().replace('\\', '/');

        final OpenAPI openAPI = TestUtils.parseFlattenSpec("src/test/resources/3_0/spring/petstore-with-tags.yaml");
        final SpringCodegen codegen = new SpringCodegen();
        codegen.additionalProperties().put(INTERFACE_ONLY, "true");
        codegen.setOpenAPI(openAPI);
        codegen.setOutputDir(output.getAbsolutePath());

        ClientOptInput input = new ClientOptInput();
        input.openAPI(openAPI);
        input.config(codegen);

        DefaultGenerator generator = new DefaultGenerator();
        generator.setGenerateMetadata(false);
        generator.setGeneratorPropertyDefault(CodegenConstants.MODEL_TESTS, "false");
        generator.setGeneratorPropertyDefault(CodegenConstants.MODEL_DOCS, "false");
        generator.setGeneratorPropertyDefault(CodegenConstants.APIS, "true");

        generator.opts(input).generate();

        assertFileContains(Paths.get(outputPath + "/src/main/java/org/openapitools/api/PetApi.java"),
                "@Valid @RequestParam(value = \"additionalMetadata\", required = false) String additionalMetadata");
    }

    @Test
    public void testAllArgsConstructor_16797() throws IOException {
        final Map<String, File> output = generateFromContract("src/test/resources/3_0/spring/issue_16797.yaml", SPRING_BOOT,
                Map.of(GENERATE_CONSTRUCTOR_WITH_ALL_ARGS, Boolean.TRUE, INTERFACE_ONLY, "true"),
                codegen -> codegen.addOpenapiNormalizer("REFACTOR_ALLOF_WITH_PROPERTIES_ONLY", "false"));
        JavaFileAssert.assertThat(output.get("Object4.java"))
                .assertConstructor("String", "Type1", "String", "String", "Boolean")
                .hasParameter("responseType").toConstructor()
                .hasParameter("requestId").toConstructor()
                .hasParameter("success").toConstructor()
                .hasParameter("pageInfo")
        ;

    }

    @Test
    public void testAllArgsConstructor_16797_REFACTOR_ALLOF_WITH_PROPERTIES_ONLY() throws IOException {
        final Map<String, File> output = generateFromContract("src/test/resources/3_0/spring/issue_16797.yaml", SPRING_BOOT,
                Map.of(GENERATE_CONSTRUCTOR_WITH_ALL_ARGS, Boolean.TRUE, INTERFACE_ONLY, "true"),
                codegen -> codegen.addOpenapiNormalizer("REFACTOR_ALLOF_WITH_PROPERTIES_ONLY", "true"));
        JavaFileAssert.assertThat(output.get("Object4.java"))
                .assertConstructor("String", "Type1", "String", "String", "Boolean")
                .hasParameter("responseType").toConstructor()
                .hasParameter("requestId").toConstructor()
                .hasParameter("success").toConstructor()
                .hasParameter("pageInfo")
        ;
    }

    @Test
    public void testMultiInheritanceParentRequiredParams_issue16797() throws IOException {
        final Map<String, File> output = generateFromContract(
            "src/test/resources/3_0/spring/issue_16797.yaml", SPRING_BOOT, Map.of(INTERFACE_ONLY, "true")
        );
        // constructor should as
        //       public Object4(Type1 pageInfo, String responseType, String requestId, Boolean success) {
        //            super(responseType, requestId, success, pageInfo);
        //        }
        JavaFileAssert.assertThat(output.get("Object4.java"))
                .assertConstructor("Type1", "String", "String", "Boolean")
                .hasParameter("responseType").toConstructor()
                .hasParameter("requestId").toConstructor()
                .hasParameter("success").toConstructor()
                .hasParameter("pageInfo").toConstructor()
        ;
    }

    @Test
    public void testMultiInheritanceParentRequiredParams_issue15796() throws IOException {
        final Map<String, File> output = generateFromContract(
            "src/test/resources/3_0/spring/issue_15796.yaml", SPRING_BOOT, Map.of(INTERFACE_ONLY, "true")
        );
        // constructor should as this
        //public Poodle(String race, String type) {
        //    super(race, type);
        //}
        JavaFileAssert.assertThat(output.get("Poodle.java"))
                .assertConstructor("String", "String")
                .hasParameter("type").toConstructor()
                .hasParameter("race").toConstructor()
        ;
    }

    @Test
    public void testAllArgsConstructor_defaultOrder_15796() throws IOException {
        final Map<String, File> output = generateFromContract("src/test/resources/3_0/spring/issue_15796.yaml", SPRING_BOOT,
                Map.of(GENERATE_CONSTRUCTOR_WITH_ALL_ARGS, Boolean.TRUE, INTERFACE_ONLY, "true"),
                config -> config.addOpenapiNormalizer("REFACTOR_ALLOF_WITH_PROPERTIES_ONLY", " true"));
        // constructors should as this
        //public Poodle(String race, String type) {
        //    super(race, type);
        //}
        // and
        //public Poodle(String hairType, Integer tails, String race, String name, String type) {
        //  super(tails, race, name, type);
        //  this.hairType = hairType;
        //}
        JavaFileAssert.assertThat(output.get("Poodle.java"))
                .assertConstructor("String", "String")
                .hasParameter("type").toConstructor()
                .hasParameter("race").toConstructor()
                .toFileAssert()
                .assertConstructor("String", "Integer", "String", "String", "String")
                .hasParameter("tails").toConstructor()
                .hasParameter("race").toConstructor()
                .hasParameter("name").toConstructor()
                .hasParameter("type").toConstructor()
                .hasParameter("hairType").toConstructor()
        ;
    }

    @Test
    public void generateAllArgsConstructor() throws IOException {
        Map<String, File> files = generateFromContract("src/test/resources/3_0/java/all_args_constructor.yaml", null,
                Map.of(AbstractJavaCodegen.GENERATE_CONSTRUCTOR_WITH_ALL_ARGS, Boolean.TRUE, INTERFACE_ONLY, "true"),
                codegenConfig -> codegenConfig.addOpenapiNormalizer("REFACTOR_ALLOF_WITH_PROPERTIES_ONLY", " true"));
        JavaFileAssert.assertThat(files.get("Pet.java"))
                .assertConstructor("String")
                .hasParameter("type").toConstructor()
                .toFileAssert()
                .assertConstructor("LocalDate", "String", "String")
                .hasParameter("dateOfBirth").toConstructor()
                .hasParameter("name").toConstructor()
                .hasParameter("type").toConstructor();
        JavaFileAssert.assertThat(files.get("Cat.java"))
                .assertConstructor("Integer", "String", "LocalDate", "String", "String");

        // test required constructor
        JavaFileAssert.assertThat(files.get("Page.java"))
                .assertConstructor("Integer")
                .toFileAssert()
                .fileContains("Constructor with only required parameters and all parameters");

        JavaFileAssert.assertThat(files.get("PageOfPets.java"))
                .assertConstructor("Integer", "List<Pet>")
                .hasParameter("count").toConstructor()
                .hasParameter("_list").toConstructor()
                .toFileAssert()
                .assertConstructor("Integer")
                .hasParameter("count").toConstructor();
    }

    @Test
    public void allOfDuplicatedProperties() throws IOException {
        Map<String, File> output = generateFromContract(
            "src/test/resources/3_0/allOfDuplicatedProperties.yaml", 
            SPRING_BOOT, 
            Map.of(GENERATE_CONSTRUCTOR_WITH_ALL_ARGS, true, INTERFACE_ONLY, "true")
        );

        JavaFileAssert.assertThat(output.get("ModelC.java"))
                .assertConstructor("String", "Integer", "Integer", "String", "String");
    }

    @Test
    public void testLombokAnnotations() throws IOException {
        final Map<String, Object> additionalProperties = new HashMap<>();
        additionalProperties.put(AbstractJavaCodegen.ADDITIONAL_MODEL_TYPE_ANNOTATIONS, "@lombok.Data;@lombok.NoArgsConstructor;@lombok.AllArgsConstructor");
        additionalProperties.put(INTERFACE_ONLY, "true");
        Map<String, File> output = generateFromContract("src/test/resources/3_0/petstore.yaml", SPRING_BOOT, additionalProperties);
        JavaFileAssert.assertThat(output.get("Pet.java"))
                .hasNoConstructor()
                .hasNoMethod("toString")
                .hasNoMethod("hashCode")
                .hasNoMethod("equals")
                .hasNoMethod("getId")
                .hasNoMethod("setId")
                .hasNoMethod("getName")
                .hasNoMethod("setName")
        ;
        additionalProperties.put(AbstractJavaCodegen.ADDITIONAL_MODEL_TYPE_ANNOTATIONS, "@lombok.ToString");
        output = generateFromContract("src/test/resources/3_0/petstore.yaml", SPRING_BOOT, additionalProperties);
        JavaFileAssert.assertThat(output.get("Pet.java"))
                .assertConstructor().toFileAssert()
                .hasNoMethod("toString")
                .assertMethod("hashCode")
                .toFileAssert()
                .assertMethod("equals")
                .toFileAssert()
                .assertMethod("getId")
                .toFileAssert()
                .assertMethod("setId")
                .toFileAssert()
                .assertMethod("getName")
                .toFileAssert()
                .assertMethod("setName")
        ;
        additionalProperties.put(AbstractJavaCodegen.ADDITIONAL_MODEL_TYPE_ANNOTATIONS, "@lombok.Getter;@lombok.Setter");
        output = generateFromContract("src/test/resources/3_0/petstore.yaml", SPRING_BOOT, additionalProperties);
        JavaFileAssert.assertThat(output.get("Pet.java"))
                .assertConstructor().toFileAssert()
                .assertMethod("toString")
                .toFileAssert()
                .assertMethod("hashCode")
                .toFileAssert()
                .assertMethod("equals")
        ;
    }

    @Test
    void testBuilderJavaSpring_noOptional() throws IOException {
        Map<String, File> files = generateFromContract(
            "src/test/resources/3_0/java/builder.yaml", 
            SPRING_BOOT,
            Map.of(
                GENERATE_BUILDERS, true, 
                SpringCodegen.OPENAPI_NULLABLE, false, 
                SpringCodegen.USE_OPTIONAL, false,
                INTERFACE_ONLY, "true"
            )
        );

        JavaFileAssert.assertThat(files.get("Pet.java"))
                .fileContains("toBuilder()",
                        "builder()",
                        "public static class Builder {");
        JavaFileAssert.assertThat(files.get("Snake.java"))
                .fileContains("toBuilder()",
                        "builder()",
                        "public static class Builder extends Reptile.Builder {",
                        "return builder.copyOf(this);");
        JavaFileAssert.assertThat(files.get("SimpleObject.java"))
                .fileContains("public SimpleObject.Builder additionalProperties(Map<String, Integer> additionalProperties) {",
                        "SimpleObject.Builder nullableObject(String nullableObject) {",
                        "SimpleObject.Builder nb(BigDecimal nb) {")
                .fileDoesNotContain("SimpleObject.Builder nullableObject(JsonNullable<String> nullableObject) {");
    }

    @Test
    void testBuilderJavaSpring_useOptional() throws IOException {
        Map<String, File> files = generateFromContract(
            "src/test/resources/3_0/java/builder.yaml", 
            SPRING_BOOT,
            Map.of(
                GENERATE_BUILDERS, true,
                SpringCodegen.OPENAPI_NULLABLE, true,
                SpringCodegen.USE_OPTIONAL, true,
                INTERFACE_ONLY, "true"
            )
        );

        JavaFileAssert.assertThat(files.get("Pet.java"))
                .fileContains("toBuilder()",
                        "builder()",
                        "public static class Builder {");
        JavaFileAssert.assertThat(files.get("Snake.java"))
                .fileContains("toBuilder()",
                        "builder()",
                        "public static class Builder extends Reptile.Builder {",
                        "return builder.copyOf(this);");
        JavaFileAssert.assertThat(files.get("SimpleObject.java"))
                .fileContains("public SimpleObject.Builder additionalProperties(Map<String, Integer> additionalProperties) {",
                        "SimpleObject.Builder nullableObject(String nullableObject) {",
                        "SimpleObject.Builder nullableObject(JsonNullable<String> nullableObject) {",
                        "SimpleObject.Builder nb(BigDecimal nb) {");
    }

    @Test
    public void optionalListShouldBeEmpty() throws IOException {
        File output = Files.createTempDirectory("test").toFile().getCanonicalFile();
        output.deleteOnExit();

        OpenAPI openAPI = new OpenAPIParser()
                .readLocation("src/test/resources/3_1/petstore.yaml", null, new ParseOptions()).getOpenAPI();
        SpringCodegen codegen = new SpringCodegen();
        codegen.setLibrary(SPRING_CLOUD_LIBRARY);
        codegen.setOutputDir(output.getAbsolutePath());
        codegen.additionalProperties().put(INTERFACE_ONLY, "true");
        codegen.additionalProperties().put(CodegenConstants.MODEL_PACKAGE, "xyz.model");
        codegen.additionalProperties().put(CodegenConstants.API_NAME_SUFFIX, "Controller");
        codegen.additionalProperties().put(CodegenConstants.API_PACKAGE, "xyz.controller");
        codegen.additionalProperties().put(CodegenConstants.MODEL_NAME_SUFFIX, "Dto");


        ClientOptInput input = new ClientOptInput()
                .openAPI(openAPI)
                .config(codegen);

        DefaultGenerator generator = new DefaultGenerator();
        generator.setGenerateMetadata(false); // skip metadata and ↓ only generate models
        generator.setGeneratorPropertyDefault(CodegenConstants.MODELS, "true");
        
        Map<String, File> files = generator.opts(input).generate().stream()
                .collect(Collectors.toMap(File::getName, Function.identity()));

        JavaFileAssert.assertThat(files.get("PetDto.java"))
                .fileContains("private List<@Valid TagDto> tags = new ArrayList<>();")
                .fileContains("private List<String> photoUrls = new ArrayList<>();");

    }

    @Test
    public void testCollectionTypesWithDefaults_issue_18102() throws IOException {
        File output = Files.createTempDirectory("test").toFile().getCanonicalFile();
        output.deleteOnExit();

        OpenAPI openAPI = new OpenAPIParser()
                .readLocation("src/test/resources/3_1/java/issue_18102.yaml", null, new ParseOptions()).getOpenAPI();
        SpringCodegen codegen = new SpringCodegen();
        codegen.setLibrary(SPRING_CLOUD_LIBRARY);
        codegen.setOutputDir(output.getAbsolutePath());
        codegen.additionalProperties().put(CodegenConstants.MODEL_PACKAGE, "xyz.model");
        codegen.additionalProperties().put(CodegenConstants.API_NAME_SUFFIX, "Controller");
        codegen.additionalProperties().put(CodegenConstants.API_PACKAGE, "xyz.controller");
        codegen.additionalProperties().put(CodegenConstants.MODEL_NAME_SUFFIX, "Dto");
        codegen.setContainerDefaultToNull(true);


        ClientOptInput input = new ClientOptInput()
                .openAPI(openAPI)
                .config(codegen);

        DefaultGenerator generator = new DefaultGenerator();
        generator.setGenerateMetadata(false); // skip metadata and ↓ only generate models
        generator.setGeneratorPropertyDefault(CodegenConstants.MODELS, "true");
        
        Map<String, File> files = generator.opts(input).generate().stream()
                .collect(Collectors.toMap(File::getName, Function.identity()));

        JavaFileAssert.assertThat(files.get("PetDto.java"))
                .fileContains("private List<@Valid TagDto> tags")
                .fileContains("private List<@Valid TagDto> tagsDefaultList = new ArrayList<>()")
                .fileContains("private Set<@Valid TagDto> tagsUnique")
                .fileContains("private Set<@Valid TagDto> tagsDefaultSet = new LinkedHashSet<>();")
                .fileContains("private List<String> stringList")
                .fileContains("private List<String> stringDefaultList = new ArrayList<>(Arrays.asList(\"A\", \"B\"));")
                .fileContains("private List<String> stringEmptyDefaultList = new ArrayList<>();")
                .fileContains("Set<String> stringSet")
                .fileContains("private Set<String> stringDefaultSet = new LinkedHashSet<>(Arrays.asList(\"A\", \"B\"));")
                .fileContains("private Set<String> stringEmptyDefaultSet = new LinkedHashSet<>();")
                .fileDoesNotContain("private List<@Valid TagDto> tags = new ArrayList<>()")
                .fileDoesNotContain("private Set<@Valid TagDto> tagsUnique = new LinkedHashSet<>()")
                .fileDoesNotContain("private List<String> stringList = new ArrayList<>()")
                .fileDoesNotContain("private Set<String> stringSet = new LinkedHashSet<>()");
    }

    @Test
    public void shouldGenerateOptionalParameterTypesWhenUsingOptionalAndDelegate_issue17768() throws IOException {
        Map<String, Object> additionalProperties = new HashMap<>();
        additionalProperties.put(SpringCodegen.USE_TAGS, "true");
        additionalProperties.put(SpringCodegen.SKIP_DEFAULT_INTERFACE, "true");
        additionalProperties.put(SpringCodegen.PERFORM_BEANVALIDATION, "true");
        additionalProperties.put(SpringCodegen.SPRING_CONTROLLER, "true");
        additionalProperties.put(CodegenConstants.SERIALIZATION_LIBRARY, "jackson");
        additionalProperties.put(SpringCodegen.USE_OPTIONAL, "true");
        additionalProperties.put(DELEGATE_PATTERN, "true");
        Map<String, File> files = generateFromContract("src/test/resources/bugs/issue_17768.yaml", SPRING_BOOT, additionalProperties);
        JavaFileAssert.assertThat(files.get("TestApiDelegate.java"))
                .assertMethod("updatePost")
                .assertParameter("updateRequest")
                .hasType("Optional<UpdateRequest>")
                .toMethod()
                .toFileAssert();
        JavaFileAssert.assertThat(files.get("TestApi.java"))
                .assertMethod("updatePost")
                .assertParameter("updateRequest")
                .hasType("Optional<UpdateRequest>")
                .toMethod()
                .toFileAssert();
    }

    @Test
    public void testEnumUnknownDefaultCaseDeserializationTrue_issue13241() throws IOException {

        SpringCodegen codegen = new SpringCodegen();
        codegen.setLibrary(SPRING_BOOT);
        codegen.additionalProperties().put(CodegenConstants.ENUM_UNKNOWN_DEFAULT_CASE, "true");

        Map<String, File> files = generateFiles(codegen, "src/test/resources/bugs/issue_13241.yaml");

        JavaFileAssert.assertThat(files.get("Color.java"))
                .assertMethod("fromValue").bodyContainsLines("return UNKNOWN_DEFAULT_OPEN_API");
    }

    @Test
    public void testEnumUnknownDefaultCaseDeserializationNotSet_issue13241() throws IOException {

        SpringCodegen codegen = new SpringCodegen();
        codegen.setLibrary(SPRING_BOOT);
        Map<String, File> files = generateFiles(codegen, "src/test/resources/bugs/issue_13241.yaml");

        JavaFileAssert.assertThat(files.get("Color.java"))
                .assertMethod("fromValue").bodyContainsLines("throw new IllegalArgumentException(\"Unexpected value '\" + value + \"'\");");
    }

    /**
     * General XML annotations test (both JAXB and Jackson)
     * <br>
     * Includes regression tests for:
     * - <a href="https://github.com/OpenAPITools/openapi-generator/issues/2417">Correct Jackson annotation when `wrapped: false`</a>
     */
    @Test void shouldGenerateCorrectXmlAnnotations() {
        // Arrange
        final CodegenConfigurator config = new CodegenConfigurator()
            .addAdditionalProperty(CodegenConstants.WITH_XML, true)
            .addGlobalProperty(CodegenConstants.MODELS, "Pet")
            .setGeneratorName("spring")
            .setInputSpec("src/test/resources/3_0/java/xml-annotations-test.yaml")
            .setLibrary(SPRING_BOOT)
            .setOutputDir(newTempFolder().toString());

        // Act
        final List<File> files = new DefaultGenerator().opts(config.toClientOptInput()).generate();

        // Assert
        JavaFileAssert.assertThat(files.get(0))
            .assertTypeAnnotations()
            .containsWithNameAndAttributes("JacksonXmlRootElement", Map.of("localName", "\"Pet\"", "namespace", "\"urn:jacksonxml\""))
            .containsWithNameAndAttributes("XmlRootElement", Map.of("name", "\"Pet\"", "namespace", "\"urn:jacksonxml\""))
            .containsWithNameAndAttributes("XmlAccessorType", Map.of("value", "XmlAccessType.FIELD"))
            .toType()

            // ↓ test custom-name on wrapper element (https://swagger.io/docs/specification/data-models/representing-xml/#:~:text=Use%20xml/name%20to%20give%20different%20names)
            .assertMethod("getTags")
            .doesNotHaveAnnotation("XmlAttribute")
            .hasAnnotation("XmlElement", Map.of("name", "\"Tag\""))
            .hasAnnotation("XmlElementWrapper", Map.of("name", "\"TagList\""))
            .hasAnnotation("JacksonXmlProperty", Map.of("localName", "\"Tag\""))
            .hasAnnotation("JacksonXmlElementWrapper", Map.of("localName", "\"TagList\"", "useWrapping", "true"))
            .toFileAssert()

            // ↓ custom internal xml-array element name, non-wrapped (1st example in https://spec.openapis.org/oas/v3.0.0#xml-arrays)
            .assertMethod("getFriends")
            .doesNotHaveAnnotation("XmlAttribute")
            .doesNotHaveAnnotation("XmlElementWrapper")
            .hasAnnotation("XmlElement", Map.of("name", "\"friend-pet\""))
            .hasAnnotation("JacksonXmlProperty", Map.of("localName", "\"friend-pet\""))
            .hasAnnotation("JacksonXmlElementWrapper", Map.of("useWrapping", "false"))
            .toFileAssert()

            // ↓ test custom element name (https://swagger.io/docs/specification/data-models/representing-xml/#:~:text=Change%20Element%20Names)    
            .assertMethod("getStatus")
            .doesNotHaveAnnotation("XmlAttribute")
            .doesNotHaveAnnotation("XmlElementWrapper")
            .hasAnnotation("XmlElement", Map.of("name", "\"PetStatus\""))
            .doesNotHaveAnnotation("JacksonXmlElementWrapper")
            .hasAnnotation("JacksonXmlProperty", Map.of("localName", "\"PetStatus\""))
            .toFileAssert()
            
            // ↓ test same-name wrapping element (https://swagger.io/docs/specification/data-models/representing-xml/#:~:text=Wrapping%20Arrays)
            //   maps to 3rd example in https://spec.openapis.org/oas/v3.0.0#xml-arrays
            .assertMethod("getPhotoUrls")
            .doesNotHaveAnnotation("XmlAttribute")
            .hasAnnotation("XmlElement", Map.of("name", "\"photoUrls\""))
            .hasAnnotation("XmlElementWrapper", Map.of("name", "\"photoUrls\""))
            .hasAnnotation("JacksonXmlProperty", Map.of("localName", "\"photoUrls\""))
            .hasAnnotation("JacksonXmlElementWrapper", Map.of("localName", "\"photoUrls\"", "useWrapping", "true"))
            .toFileAssert()

            // ↓ test attribute generation (https://swagger.io/docs/specification/data-models/representing-xml/#:~:text=Convert%20Property%20to%20an%20Attribute)
            .assertMethod("getName")
            .doesNotHaveAnnotation("XmlElement")
            .doesNotHaveAnnotation("XmlElementWrapper")
            .hasAnnotation("XmlAttribute", Map.of("name", "\"name\""))
            .doesNotHaveAnnotation("JacksonXmlElementWrapper")
            .hasAnnotation("JacksonXmlProperty", Map.of("isAttribute", "true", "localName", "\"name\""))
            .toFileAssert()

            // ↓ test XML namespace and prefix (https://swagger.io/docs/specification/data-models/representing-xml/#:~:text=Prefixes%20and%20Namespaces)
            .assertMethod("getId")
            .doesNotHaveAnnotation("XmlAttribute")
            .doesNotHaveAnnotation("XmlElementWrapper")
            .hasAnnotation("XmlElement", Map.of("name", "\"id\"", "namespace", "\"http://example.com/schema\""))
            .doesNotHaveAnnotation("JacksonXmlElementWrapper")
            .hasAnnotation("JacksonXmlProperty", Map.of("localName", "\"id\"", "namespace", "\"http://example.com/schema\""))
            .toFileAssert()

            // ↓ external xml-array element name only (last example in https://spec.openapis.org/oas/v3.0.0#xml-arrays)
            .assertMethod("getFoods")
            .doesNotHaveAnnotation("XmlAttribute")
            .hasAnnotation("XmlElement", Map.of("name", "\"yummy-yummy\""))
            .hasAnnotation("XmlElementWrapper", Map.of("name", "\"yummy-yummy\""))
            .hasAnnotation("JacksonXmlProperty", Map.of("localName", "\"yummy-yummy\""))
            .hasAnnotation("JacksonXmlElementWrapper", Map.of("localName", "\"yummy-yummy\""))
            .toFileAssert()
            
            // ↓ internal xml-array element name (4th example in https://spec.openapis.org/oas/v3.0.0#xml-arrays)
            .assertMethod("getColors")
            .doesNotHaveAnnotation("XmlAttribute")
            .hasAnnotation("XmlElement", Map.of("name", "\"color\""))
            .hasAnnotation("XmlElementWrapper", Map.of("name", "\"colors\""))
            .hasAnnotation("JacksonXmlProperty", Map.of("localName", "\"color\""))
            .hasAnnotation("JacksonXmlElementWrapper", Map.of("localName", "\"colors\""))
            .toFileAssert()
            
            // ↓ ignored external xml-array element name, non-wrapped (2nd example in https://spec.openapis.org/oas/v3.0.0#xml-arrays)
            .assertMethod("getCategories")
            .doesNotHaveAnnotation("XmlAttribute")
            .doesNotHaveAnnotation("XmlElementWrapper")
            .hasAnnotation("XmlElement", Map.of("name", "\"Category\""))
            .hasAnnotation("JacksonXmlProperty", Map.of("localName", "\"Category\""))
            // ↓ specific regression test for #2417: (useWrapping=false) needs to be present
            .hasAnnotation("JacksonXmlElementWrapper", Map.of("useWrapping", "false"))
            .toFileAssert()

            // ↓ test custom-name on wrapper AND children (https://swagger.io/docs/specification/data-models/representing-xml/#:~:text=Use%20xml/name%20to%20give%20different%20names)
            //   maps to 5th example in https://spec.openapis.org/oas/v3.0.0#xml-arrays
            .assertMethod("getActivities")
            .doesNotHaveAnnotation("XmlAttribute")
            .hasAnnotation("XmlElement", Map.of("name", "\"item\""))
            .hasAnnotation("XmlElementWrapper", Map.of("name", "\"activities-array\""))
            .hasAnnotation("JacksonXmlProperty", Map.of("localName", "\"item\""))
            .hasAnnotation("JacksonXmlElementWrapper", Map.of("localName", "\"activities-array\""));
    }
    
    /**
     * Regression test for <a href="https://github.com/OpenAPITools/openapi-generator/issues/12804">#12804</a>
     */
    @Test public void shouldGenerateSingleDeprecatedAnnotation() {
        final var tempDir = TestUtils.newTempFolder();
        final CodegenConfigurator configurator = new CodegenConfigurator()
            .addAdditionalProperty(GENERATE_BUILDERS, true)
            .addGlobalProperty(CodegenConstants.MODELS, "Pet")
            .setInputSpec("src/test/resources/3_0/petstore.yaml")
            .setGeneratorName("spring")
            .setOutputDir(tempDir.toString());

        new DefaultGenerator().opts(configurator.toClientOptInput()).generate();

        JavaFileAssert.assertThat(tempDir.resolve("src/main/java/org/openapitools/model/Pet.java"))
            .assertInnerClass("Builder")
            .assertMethod("status").hasAnnotation("Deprecated")
            .toInnerClassAssert()
            .assertMethod("build")
            .doesNotHaveAnnotation("Deprecated");
    }
}<|MERGE_RESOLUTION|>--- conflicted
+++ resolved
@@ -3149,19 +3149,11 @@
     }
 
     @Test
-<<<<<<< HEAD
     public void testOneOfSubType_issue15274() throws IOException {
         File output = Files.createTempDirectory("test").toFile().getCanonicalFile();
         output.deleteOnExit();
 
         final OpenAPI openAPI = TestUtils.parseFlattenSpec("src/test/resources/3_0/issue_15274.yaml");
-=======
-    public void testXPatternMessage_issue18959() throws IOException {
-        File output = Files.createTempDirectory("test").toFile().getCanonicalFile();
-        output.deleteOnExit();
-
-        final OpenAPI openAPI = TestUtils.parseFlattenSpec("src/test/resources/3_0/issue_18959.yaml");
->>>>>>> e2f8436a
         final SpringCodegen codegen = new SpringCodegen();
         codegen.setOpenAPI(openAPI);
         codegen.setOutputDir(output.getAbsolutePath());
@@ -3170,15 +3162,9 @@
         codegen.additionalProperties().put(INTERFACE_ONLY, "true");
         codegen.additionalProperties().put(USE_RESPONSE_ENTITY, "false");
         codegen.additionalProperties().put(DELEGATE_PATTERN, "true");
-<<<<<<< HEAD
         codegen.additionalProperties().put(USE_ONE_OF_INTERFACES, "true");
         codegen.additionalProperties().put(CodegenConstants.LEGACY_DISCRIMINATOR_BEHAVIOR, "true");
         codegen.additionalProperties().put(CodegenConstants.REMOVE_ENUM_VALUE_PREFIX, "false");
-=======
-        codegen.additionalProperties().put(USE_BEANVALIDATION, "true");
-        codegen.additionalProperties().put(PERFORM_BEANVALIDATION, "true");
-        codegen.additionalProperties().put(REQUEST_MAPPING_OPTION, "api_interface");
->>>>>>> e2f8436a
 
         ClientOptInput input = new ClientOptInput();
         input.openAPI(openAPI);
@@ -3186,15 +3172,11 @@
 
         DefaultGenerator generator = new DefaultGenerator();
         generator.setGenerateMetadata(false); // skip metadata generation
-<<<<<<< HEAD
         generator.setGeneratorPropertyDefault(CodegenConstants.MODELS, "true");
-=======
->>>>>>> e2f8436a
 
         Map<String, File> files = generator.opts(input).generate().stream()
                 .collect(Collectors.toMap(File::getName, Function.identity()));
 
-<<<<<<< HEAD
         JavaFileAssert.assertThat(files.get("Pet.java"))
                 .isInterface()
                 .assertTypeAnnotations()
@@ -3206,7 +3188,36 @@
                 "  @JsonSubTypes.Type(value = Lizard.class, name = \"PET_LIZARD\")" +
                 "})";
         assertFileContains(files.get("Pet.java").toPath(), jsonSubType);
-=======
+    }
+
+    @Test
+    public void testXPatternMessage_issue18959() throws IOException {
+        File output = Files.createTempDirectory("test").toFile().getCanonicalFile();
+        output.deleteOnExit();
+
+        final OpenAPI openAPI = TestUtils.parseFlattenSpec("src/test/resources/3_0/issue_18959.yaml");
+        final SpringCodegen codegen = new SpringCodegen();
+        codegen.setOpenAPI(openAPI);
+        codegen.setOutputDir(output.getAbsolutePath());
+
+        codegen.additionalProperties().put(SpringCodegen.DATE_LIBRARY, "java8-localdatetime");
+        codegen.additionalProperties().put(INTERFACE_ONLY, "true");
+        codegen.additionalProperties().put(USE_RESPONSE_ENTITY, "false");
+        codegen.additionalProperties().put(DELEGATE_PATTERN, "true");
+        codegen.additionalProperties().put(USE_BEANVALIDATION, "true");
+        codegen.additionalProperties().put(PERFORM_BEANVALIDATION, "true");
+        codegen.additionalProperties().put(REQUEST_MAPPING_OPTION, "api_interface");
+
+        ClientOptInput input = new ClientOptInput();
+        input.openAPI(openAPI);
+        input.config(codegen);
+
+        DefaultGenerator generator = new DefaultGenerator();
+        generator.setGenerateMetadata(false); // skip metadata generation
+
+        Map<String, File> files = generator.opts(input).generate().stream()
+                .collect(Collectors.toMap(File::getName, Function.identity()));
+
         JavaFileAssert javaFileAssert = JavaFileAssert.assertThat(files.get("TestApi.java"));
         javaFileAssert
                 .assertMethod("_postToTest")
@@ -3232,7 +3243,6 @@
                         "regexp", "\"\\\\d\"",
                         "message", "\"Only numbers\""
                 ));
->>>>>>> e2f8436a
     }
 
     @Test
