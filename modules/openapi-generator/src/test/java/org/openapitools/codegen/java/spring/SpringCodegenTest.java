--- conflicted
+++ resolved
@@ -4562,7 +4562,6 @@
     }
 
     @Test
-<<<<<<< HEAD
     void testBuilderJavaSpring() throws IOException {
         File output = Files.createTempDirectory("test").toFile().getCanonicalFile();
         output.deleteOnExit();
@@ -4595,7 +4594,8 @@
                         "builder.instance.setName(getName());");
     }
 
-=======
+
+    @Test
     public void optionalListShouldBeEmpty() throws IOException {
         File output = Files.createTempDirectory("test").toFile().getCanonicalFile();
         output.deleteOnExit();
@@ -4666,5 +4666,4 @@
                 .fileDoesNotContains("private List<String> stringList = new ArrayList<>()")
                 .fileDoesNotContains("private Set<String> stringSet = new LinkedHashSet<>()");
     }
->>>>>>> a26c87e7
 }