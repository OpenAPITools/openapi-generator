/*
 * Copyright 2018 OpenAPI-Generator Contributors (https://openapi-generator.tech)
 * Copyright 2018 SmartBear Software
 *
 * Licensed under the Apache License, Version 2.0 (the "License");
 * you may not use this file except in compliance with the License.
 * You may obtain a copy of the License at
 *
 *     https://www.apache.org/licenses/LICENSE-2.0
 *
 * Unless required by applicable law or agreed to in writing, software
 * distributed under the License is distributed on an "AS IS" BASIS,
 * WITHOUT WARRANTIES OR CONDITIONS OF ANY KIND, either express or implied.
 * See the License for the specific language governing permissions and
 * limitations under the License.
 */

package org.openapitools.codegen.java.spring;

import com.google.common.collect.ImmutableMap;
import io.swagger.parser.OpenAPIParser;
import io.swagger.v3.oas.models.OpenAPI;
import io.swagger.v3.oas.models.Operation;
import io.swagger.v3.oas.models.info.Info;
import io.swagger.v3.oas.models.media.Schema;
import io.swagger.v3.oas.models.servers.Server;
import io.swagger.v3.parser.core.models.ParseOptions;
import org.apache.commons.lang3.StringUtils;
import org.assertj.core.api.MapAssert;
import org.openapitools.codegen.*;
import org.openapitools.codegen.config.CodegenConfigurator;
import org.openapitools.codegen.config.GlobalSettings;
import org.openapitools.codegen.java.assertions.JavaFileAssert;
import org.openapitools.codegen.languages.AbstractJavaCodegen;
import org.openapitools.codegen.languages.JavaClientCodegen;
import org.openapitools.codegen.languages.SpringCodegen;
import org.openapitools.codegen.languages.features.BeanValidationFeatures;
import org.openapitools.codegen.languages.features.CXFServerFeatures;
import org.openapitools.codegen.languages.features.DocumentationProviderFeatures;
import org.openapitools.codegen.testutils.ConfigAssert;
import org.testng.Assert;
import org.testng.annotations.DataProvider;
import org.testng.annotations.Ignore;
import org.testng.annotations.Test;

import java.io.File;
import java.io.IOException;
import java.math.BigDecimal;
import java.nio.file.Files;
import java.nio.file.Path;
import java.nio.file.Paths;
import java.util.HashMap;
import java.util.List;
import java.util.Map;
import java.util.function.Consumer;
import java.util.function.Function;
import java.util.stream.Collectors;

import static java.util.stream.Collectors.groupingBy;
import static org.assertj.core.api.Assertions.assertThat;
import static org.openapitools.codegen.TestUtils.*;
import static org.openapitools.codegen.languages.AbstractJavaCodegen.GENERATE_BUILDERS;
import static org.openapitools.codegen.languages.AbstractJavaCodegen.GENERATE_CONSTRUCTOR_WITH_ALL_ARGS;
import static org.openapitools.codegen.languages.SpringCodegen.*;
import static org.openapitools.codegen.languages.features.DocumentationProviderFeatures.ANNOTATION_LIBRARY;
import static org.openapitools.codegen.languages.features.DocumentationProviderFeatures.DOCUMENTATION_PROVIDER;
import static org.testng.Assert.assertEquals;
import static org.testng.Assert.fail;

public class SpringCodegenTest {

    @Test
    public void clientOptsUnicity() {
        SpringCodegen codegen = new SpringCodegen();
        codegen.cliOptions()
                .stream()
                .collect(groupingBy(CliOption::getOpt))
                .forEach((k, v) -> assertEquals(v.size(), 1, k + " is described multiple times"));
    }

    @Test
    public void doAnnotateDatesOnModelParameters() throws IOException {
        File output = Files.createTempDirectory("test").toFile().getCanonicalFile();
        output.deleteOnExit();
        String outputPath = output.getAbsolutePath().replace('\\', '/');

        OpenAPI openAPI = new OpenAPIParser()
                .readLocation("src/test/resources/3_0/issue_5436.yml", null, new ParseOptions()).getOpenAPI();

        SpringCodegen codegen = new SpringCodegen();
        codegen.setOutputDir(output.getAbsolutePath());
        codegen.additionalProperties().put(CXFServerFeatures.LOAD_TEST_DATA_FROM_FILE, "true");

        ClientOptInput input = new ClientOptInput();
        input.openAPI(openAPI);
        input.config(codegen);

        DefaultGenerator generator = new DefaultGenerator();

        generator.setGeneratorPropertyDefault(CodegenConstants.MODELS, "true");
        generator.setGeneratorPropertyDefault(CodegenConstants.MODEL_TESTS, "false");
        generator.setGeneratorPropertyDefault(CodegenConstants.MODEL_DOCS, "false");
        generator.setGeneratorPropertyDefault(CodegenConstants.APIS, "true");
        generator.setGenerateMetadata(false);
        generator.opts(input).generate();

        JavaFileAssert.assertThat(Paths.get(outputPath + "/src/main/java/org/openapitools/api/ZebrasApi.java"))
                .assertTypeAnnotations()
                .hasSize(3)
                .containsWithName("Validated")
                .containsWithName("Generated")
                .containsWithNameAndAttributes("Generated", ImmutableMap.of(
                        "value", "\"org.openapitools.codegen.languages.SpringCodegen\""
                ))
                .containsWithNameAndAttributes("Tag", ImmutableMap.of(
                        "name", "\"zebras\""
                ))
                .toType()
                .assertMethod("getZebras")
                .hasReturnType("ResponseEntity<Void>")
                .assertMethodAnnotations()
                .hasSize(2)
                .containsWithNameAndAttributes("Operation", ImmutableMap.of("operationId", "\"getZebras\""))
                .containsWithNameAndAttributes("RequestMapping", ImmutableMap.of(
                        "method", "RequestMethod.GET",
                        "value", "\"/zebras\""
                ))
                .toMethod()
                .assertParameter("limit").hasType("BigDecimal")
                .assertParameterAnnotations()
                .containsWithName("Valid")
                .containsWithNameAndAttributes("Parameter", ImmutableMap.of("name", "\"limit\""))
                .containsWithNameAndAttributes("RequestParam", ImmutableMap.of("required", "false", "value", "\"limit\""))
                .toParameter()
                .toMethod()
                .assertParameter("animalParams").hasType("AnimalParams")
                .toMethod()
                .commentContainsLines("GET /zebras", "@param limit  (optional)")
                .bodyContainsLines("return new ResponseEntity<>(HttpStatus.NOT_IMPLEMENTED)");

        JavaFileAssert.assertThat(Paths.get(outputPath + "/src/main/java/org/openapitools/model/AnimalParams.java"))
                .hasImports("org.springframework.format.annotation.DateTimeFormat")
                .assertProperty("born").withType("LocalDate")
                .assertPropertyAnnotations()
                .containsWithNameAndAttributes("DateTimeFormat", ImmutableMap.of("iso", "DateTimeFormat.ISO.DATE"))
                .toProperty()
                .toType()
                .assertProperty("lastSeen").withType("OffsetDateTime")
                .assertPropertyAnnotations()
                .containsWithNameAndAttributes("DateTimeFormat", ImmutableMap.of("iso", "DateTimeFormat.ISO.DATE_TIME"))
                .toProperty().toType()
                .assertMethod("born", "LocalDate")
                .bodyContainsLines("this.born = born")
                .doesNotHaveComment();
    }

    @Test
    public void doAnnotateDatesOnModelParametersWithOptionalAndJsonNullable() throws IOException {
        File output = Files.createTempDirectory("test").toFile().getCanonicalFile();
        output.deleteOnExit();
        String outputPath = output.getAbsolutePath().replace('\\', '/');

        OpenAPI openAPI = new OpenAPIParser()
                .readLocation("src/test/resources/3_0/issue_5436.yml", null, new ParseOptions()).getOpenAPI();

        SpringCodegen codegen = new SpringCodegen();
        codegen.setOpenApiNullable(true);
        codegen.setUseOptional(true);
        codegen.setOutputDir(output.getAbsolutePath());
        codegen.additionalProperties().put(CXFServerFeatures.LOAD_TEST_DATA_FROM_FILE, "true");

        ClientOptInput input = new ClientOptInput();
        input.openAPI(openAPI);
        input.config(codegen);

        DefaultGenerator generator = new DefaultGenerator();

        generator.setGeneratorPropertyDefault(CodegenConstants.MODELS, "true");
        generator.setGeneratorPropertyDefault(CodegenConstants.MODEL_TESTS, "false");
        generator.setGeneratorPropertyDefault(CodegenConstants.MODEL_DOCS, "false");
        generator.setGeneratorPropertyDefault(CodegenConstants.APIS, "true");
        generator.setGenerateMetadata(false);
        generator.opts(input).generate();

        JavaFileAssert.assertThat(Paths.get(outputPath + "/src/main/java/org/openapitools/api/ZebrasApi.java"))
                .assertTypeAnnotations()
                .hasSize(3)
                .containsWithName("Validated")
                .containsWithName("Generated")
                .containsWithNameAndAttributes("Generated", ImmutableMap.of(
                        "value", "\"org.openapitools.codegen.languages.SpringCodegen\""
                ))
                .containsWithNameAndAttributes("Tag", ImmutableMap.of(
                        "name", "\"zebras\""
                ))
                .toType()
                .assertMethod("getZebras")
                .hasReturnType("ResponseEntity<Void>")
                .assertMethodAnnotations()
                .hasSize(2)
                .containsWithNameAndAttributes("Operation", ImmutableMap.of("operationId", "\"getZebras\""))
                .containsWithNameAndAttributes("RequestMapping", ImmutableMap.of(
                        "method", "RequestMethod.GET",
                        "value", "\"/zebras\""
                ))
                .toMethod()
                .assertParameter("limit").hasType("Optional<BigDecimal>")
                .assertParameterAnnotations()
                .containsWithName("Valid")
                .containsWithNameAndAttributes("Parameter", ImmutableMap.of("name", "\"limit\""))
                .containsWithNameAndAttributes("RequestParam", ImmutableMap.of("required", "false", "value", "\"limit\""))
                .toParameter()
                .toMethod()
                .assertParameter("animalParams").hasType("Optional<AnimalParams>")
                .toMethod()
                .commentContainsLines("GET /zebras", "@param limit  (optional)")
                .bodyContainsLines("return new ResponseEntity<>(HttpStatus.NOT_IMPLEMENTED)");

        JavaFileAssert.assertThat(Paths.get(outputPath + "/src/main/java/org/openapitools/model/AnimalParams.java"))
                .hasImports("org.springframework.format.annotation.DateTimeFormat")
                .assertProperty("born").withType("Optional<LocalDate>")
                .assertPropertyAnnotations()
                .containsWithNameAndAttributes("DateTimeFormat", ImmutableMap.of("iso", "DateTimeFormat.ISO.DATE"))
                .toProperty()
                .toType()
                .assertProperty("lastSeen").withType("Optional<OffsetDateTime>")
                .assertPropertyAnnotations()
                .containsWithNameAndAttributes("DateTimeFormat", ImmutableMap.of("iso", "DateTimeFormat.ISO.DATE_TIME"))
                .toProperty().toType()
                .assertMethod("born", "LocalDate")
                .bodyContainsLines("this.born = Optional.ofNullable(born)")
                .doesNotHaveComment();
    }

    @Test
    public void doGenerateCookieParams() throws IOException {
        File output = Files.createTempDirectory("test").toFile().getCanonicalFile();
        output.deleteOnExit();
        String outputPath = output.getAbsolutePath().replace('\\', '/');

        OpenAPI openAPI = new OpenAPIParser()
                .readLocation("src/test/resources/3_0/issue_5386.yaml", null, new ParseOptions()).getOpenAPI();

        SpringCodegen codegen = new SpringCodegen();
        codegen.setOutputDir(output.getAbsolutePath());
        codegen.additionalProperties().put(CXFServerFeatures.LOAD_TEST_DATA_FROM_FILE, "true");

        ClientOptInput input = new ClientOptInput();
        input.openAPI(openAPI);
        input.config(codegen);

        DefaultGenerator generator = new DefaultGenerator();

        generator.setGeneratorPropertyDefault(CodegenConstants.MODEL_TESTS, "false");
        generator.setGeneratorPropertyDefault(CodegenConstants.MODEL_DOCS, "false");
        generator.setGeneratorPropertyDefault(CodegenConstants.APIS, "true");
        generator.setGenerateMetadata(false);
        generator.opts(input).generate();

        JavaFileAssert.assertThat(Paths.get(outputPath + "/src/main/java/org/openapitools/api/ElephantsApi.java"))
                .assertMethod("getElephants", "String", "BigDecimal")
                .assertParameter("userToken")
                .assertParameterAnnotations()
                .containsWithNameAndAttributes("CookieValue", ImmutableMap.of("name", "\"userToken\""));

        JavaFileAssert.assertThat(Paths.get(outputPath + "/src/main/java/org/openapitools/api/ZebrasApi.java"))
                .assertMethod("getZebras", "String")
                .assertParameter("userToken")
                .assertParameterAnnotations()
                .containsWithNameAndAttributes("CookieValue", ImmutableMap.of("name", "\"userToken\""));

        JavaFileAssert.assertThat(Paths.get(outputPath + "/src/main/java/org/openapitools/api/BirdsApi.java"))
                .assertMethod("getBirds", "BigDecimal")
                .doesNotHaveParameter("userToken")
                .noneOfParameterHasAnnotation("CookieValue");
    }

    @Test
    public void doGenerateRequestParamForSimpleParam() throws IOException {
        File output = Files.createTempDirectory("test").toFile().getCanonicalFile();
        output.deleteOnExit();
        String outputPath = output.getAbsolutePath().replace('\\', '/');

        OpenAPI openAPI = new OpenAPIParser()
                .readLocation("src/test/resources/3_0/issue_3248.yaml", null, new ParseOptions()).getOpenAPI();

        SpringCodegen codegen = new SpringCodegen();
        codegen.setOutputDir(output.getAbsolutePath());
        codegen.additionalProperties().put(CXFServerFeatures.LOAD_TEST_DATA_FROM_FILE, "true");

        ClientOptInput input = new ClientOptInput();
        input.openAPI(openAPI);
        input.config(codegen);

        DefaultGenerator generator = new DefaultGenerator();

        generator.setGeneratorPropertyDefault(CodegenConstants.MODEL_TESTS, "false");
        generator.setGeneratorPropertyDefault(CodegenConstants.MODEL_DOCS, "false");
        generator.setGeneratorPropertyDefault(CodegenConstants.APIS, "true");
        generator.setGenerateMetadata(false);

        generator.opts(input).generate();

        assertFileContains(Paths.get(outputPath + "/src/main/java/org/openapitools/api/MonkeysApi.java"), "@RequestParam");
        assertFileContains(Paths.get(outputPath + "/src/main/java/org/openapitools/api/ElephantsApi.java"), "@RequestParam");
        assertFileContains(Paths.get(outputPath + "/src/main/java/org/openapitools/api/ZebrasApi.java"), "@RequestParam");
        assertFileContains(Paths.get(outputPath + "/src/main/java/org/openapitools/api/BearsApi.java"), "@RequestParam");
        assertFileContains(Paths.get(outputPath + "/src/main/java/org/openapitools/api/CamelsApi.java"), "@RequestParam");
        assertFileContains(Paths.get(outputPath + "/src/main/java/org/openapitools/api/PandasApi.java"), "@RequestParam");
        assertFileContains(Paths.get(outputPath + "/src/main/java/org/openapitools/api/CrocodilesApi.java"), "@RequestParam");
        assertFileContains(Paths.get(outputPath + "/src/main/java/org/openapitools/api/PolarBearsApi.java"), "@RequestParam");
    }

    @Test
    public void doNotGenerateRequestParamForObjectQueryParam() throws IOException {
        File output = Files.createTempDirectory("test").toFile().getCanonicalFile();
        output.deleteOnExit();
        String outputPath = output.getAbsolutePath().replace('\\', '/');

        OpenAPI openAPI = new OpenAPIParser()
                .readLocation("src/test/resources/3_0/objectQueryParam.yaml", null, new ParseOptions()).getOpenAPI();

        SpringCodegen codegen = new SpringCodegen();
        codegen.setOutputDir(output.getAbsolutePath());
        codegen.additionalProperties().put(CXFServerFeatures.LOAD_TEST_DATA_FROM_FILE, "true");

        ClientOptInput input = new ClientOptInput();
        input.openAPI(openAPI);
        input.config(codegen);

        DefaultGenerator generator = new DefaultGenerator();

        generator.setGeneratorPropertyDefault(CodegenConstants.MODEL_TESTS, "false");
        generator.setGeneratorPropertyDefault(CodegenConstants.MODEL_DOCS, "false");
        generator.setGeneratorPropertyDefault(CodegenConstants.APIS, "true");
        generator.setGenerateMetadata(false);

        generator.opts(input).generate();

        assertFileNotContains(Paths.get(outputPath + "/src/main/java/org/openapitools/api/PonyApi.java"), "@RequestParam");
    }

    @Test
    public void generateFormatForDateAndDateTimeQueryParam() throws IOException {
        File output = Files.createTempDirectory("test").toFile().getCanonicalFile();
        output.deleteOnExit();
        String outputPath = output.getAbsolutePath().replace('\\', '/');

        OpenAPI openAPI = new OpenAPIParser()
                .readLocation("src/test/resources/3_0/issue_2053.yaml", null, new ParseOptions()).getOpenAPI();

        SpringCodegen codegen = new SpringCodegen();
        codegen.setOutputDir(output.getAbsolutePath());
        codegen.additionalProperties().put(CXFServerFeatures.LOAD_TEST_DATA_FROM_FILE, "true");

        ClientOptInput input = new ClientOptInput();
        input.openAPI(openAPI);
        input.config(codegen);

        DefaultGenerator generator = new DefaultGenerator();
        generator.setGeneratorPropertyDefault(CodegenConstants.MODEL_TESTS, "false");
        generator.setGeneratorPropertyDefault(CodegenConstants.MODEL_DOCS, "false");
        generator.setGeneratorPropertyDefault(CodegenConstants.APIS, "true");
        generator.setGenerateMetadata(false);
        generator.opts(input).generate();

        JavaFileAssert.assertThat(Paths.get(outputPath + "/src/main/java/org/openapitools/api/ElephantsApi.java"))
                .hasImports("org.springframework.format.annotation.DateTimeFormat")
                .assertMethod("getElephants", "LocalDate")
                .assertParameter("startDate")
                .assertParameterAnnotations()
                .containsWithNameAndAttributes("DateTimeFormat", ImmutableMap.of("iso", "DateTimeFormat.ISO.DATE"));

        JavaFileAssert.assertThat(Paths.get(outputPath + "/src/main/java/org/openapitools/api/ZebrasApi.java"))
                .hasImports("org.springframework.format.annotation.DateTimeFormat")
                .assertMethod("getZebras", "OffsetDateTime")
                .assertParameter("startDateTime")
                .assertParameterAnnotations()
                .containsWithNameAndAttributes("DateTimeFormat", ImmutableMap.of("iso", "DateTimeFormat.ISO.DATE_TIME"));
    }

    @Test
    public void interfaceDefaultImplDisableWithResponseWrapper() {
        final SpringCodegen codegen = new SpringCodegen();
        codegen.additionalProperties().put(RESPONSE_WRAPPER, "aWrapper");
        codegen.processOpts();

        // jdk8 tag has been removed
        Assert.assertNull(codegen.additionalProperties().get("jdk8"));
    }

    @Test(expectedExceptions = IllegalArgumentException.class)
    public void reactiveRequiredSpringBoot() {
        final SpringCodegen codegen = new SpringCodegen();
        codegen.additionalProperties().put(SpringCodegen.REACTIVE, true);
        codegen.additionalProperties().put(CodegenConstants.LIBRARY, "spring-cloud");
        codegen.processOpts();
    }

    @Test
    public void shouldGenerateRequestParamForRefParams_3248_Regression() throws IOException {
        File output = Files.createTempDirectory("test").toFile().getCanonicalFile();
        output.deleteOnExit();
        String outputPath = output.getAbsolutePath().replace('\\', '/');

        OpenAPI openAPI = new OpenAPIParser()
                .readLocation("src/test/resources/3_0/3248-regression.yaml", null, new ParseOptions()).getOpenAPI();

        SpringCodegen codegen = new SpringCodegen();
        codegen.setOutputDir(output.getAbsolutePath());
        codegen.additionalProperties().put(CXFServerFeatures.LOAD_TEST_DATA_FROM_FILE, "true");

        ClientOptInput input = new ClientOptInput();
        input.openAPI(openAPI);
        input.config(codegen);

        DefaultGenerator generator = new DefaultGenerator();

        generator.setGeneratorPropertyDefault(CodegenConstants.MODEL_TESTS, "false");
        generator.setGeneratorPropertyDefault(CodegenConstants.MODEL_DOCS, "false");
        generator.setGeneratorPropertyDefault(CodegenConstants.APIS, "true");
        generator.setGenerateMetadata(false);

        generator.opts(input).generate();

        JavaFileAssert.assertThat(Paths.get(outputPath + "/src/main/java/org/openapitools/api/ExampleApi.java"))
                .assertMethod("exampleApiGet", "String", "Format")
                .assertParameter("query")
                .assertParameterAnnotations()
                .containsWithNameAndAttributes("RequestParam", ImmutableMap.of("value", "\"query\""))
                .toParameter().toMethod()
                .assertParameter("format")
                .assertParameterAnnotations()
                .containsWithNameAndAttributes("RequestParam", ImmutableMap.of("value", "\"format\""));
    }

    @Test
    public void shouldGenerateRequestParamForRefParams_3248_RegressionDates() throws IOException {
        File output = Files.createTempDirectory("test").toFile().getCanonicalFile();
        output.deleteOnExit();
        String outputPath = output.getAbsolutePath().replace('\\', '/');

        OpenAPI openAPI = new OpenAPIParser()
                .readLocation("src/test/resources/3_0/3248-regression-dates.yaml", null, new ParseOptions()).getOpenAPI();

        SpringCodegen codegen = new SpringCodegen();
        codegen.setOutputDir(output.getAbsolutePath());
        codegen.additionalProperties().put(CXFServerFeatures.LOAD_TEST_DATA_FROM_FILE, "true");

        ClientOptInput input = new ClientOptInput();
        input.openAPI(openAPI);
        input.config(codegen);

        DefaultGenerator generator = new DefaultGenerator();

        generator.setGeneratorPropertyDefault(CodegenConstants.MODEL_TESTS, "false");
        generator.setGeneratorPropertyDefault(CodegenConstants.MODEL_DOCS, "false");
        generator.setGeneratorPropertyDefault(CodegenConstants.APIS, "true");
        generator.setGenerateMetadata(false);

        generator.opts(input).generate();

        JavaFileAssert.assertThat(Paths.get(outputPath + "/src/main/java/org/openapitools/api/ExampleApi.java"))
                .assertMethod("exampleApiGet", "OffsetDateTime")
                .assertParameter("start")
                .assertParameterAnnotations()
                .containsWithNameAndAttributes("RequestParam", ImmutableMap.of("value", "\"start\""))
                .containsWithNameAndAttributes("DateTimeFormat", ImmutableMap.of("iso", "DateTimeFormat.ISO.DATE_TIME"));
    }

    @Test
    public void testJavaClientCorrectConstructorOrderForRequiredFields_issue15825() throws IOException {
        Map<String, Object> properties = new HashMap<>();
        properties.put(JavaClientCodegen.MICROPROFILE_REST_CLIENT_VERSION, "3.0");

        File output = Files.createTempDirectory("test").toFile();
        output.deleteOnExit();

        final CodegenConfigurator configurator = new CodegenConfigurator()
                .setAdditionalProperties(properties)
                .setGeneratorName("spring")
                .setLibrary(SPRING_BOOT)
                .setInputSpec("src/test/resources/bugs/issue_constructor-required-values-with-multiple-inheritance.yaml")
                .setOutputDir(output.getAbsolutePath().replace("\\", "/"));

        final ClientOptInput clientOptInput = configurator.toClientOptInput();
        DefaultGenerator generator = new DefaultGenerator();
        generator.setGenerateMetadata(false); // skip metadata and ↓ only generate models
        generator.setGeneratorPropertyDefault(CodegenConstants.MODELS, "true");
        Map<String, File> files = generator.opts(clientOptInput).generate().stream()
                .collect(Collectors.toMap(File::getName, Function.identity()));

        JavaFileAssert.assertThat(files.get("SubType.java"))
                .assertConstructor("TypeEnum", "SchemaVersion", "UUID", "Boolean", "Boolean", "SomeEnum")
                .bodyContainsLines("super(someBoolean, someEnum, schemaVersion, id, oneBoolean);",
                        "this.type = type;");
        JavaFileAssert.assertThat(files.get("IntermediateSubType.java"))
                .assertConstructor("Boolean", "SomeEnum", "SchemaVersion", "UUID", "Boolean")
                .bodyContainsLines("super(oneBoolean, schemaVersion, id);",
                        "this.someBoolean = someBoolean;",
                        "this.someEnum = someEnum");
        JavaFileAssert.assertThat(files.get("IntermediateType.java"))
                .assertConstructor("Boolean", "SchemaVersion", "UUID")
                .bodyContainsLines("super(schemaVersion, id);",
                        "this.oneBoolean = oneBoolean;");
        JavaFileAssert.assertThat(files.get("BaseType.java"))
                .assertConstructor("SchemaVersion", "UUID")
                .bodyContainsLines(
                        "this.schemaVersion = schemaVersion;",
                        "this.id = id;");
    }

    @Test
    public void springcloudWithAsyncAndJava8HasResponseWrapperCompletableFuture() throws IOException {
        Map<String, Object> additionalProperties = new HashMap<>();
        additionalProperties.put(SpringCodegen.ASYNC, "true");
        additionalProperties.put(CodegenConstants.LIBRARY, "spring-cloud");
        additionalProperties.put(CodegenConstants.MODEL_TESTS, "false");
        additionalProperties.put(CodegenConstants.MODEL_DOCS, "false");
        additionalProperties.put(CodegenConstants.APIS, "true");

        Map<String, File> files = generateFromContract("src/test/resources/3_0/petstore.yaml", SPRING_BOOT, additionalProperties);

        assertFileContains(files.get("PetApi.java").toPath(), "CompletableFuture<ResponseEntity<Void>> deletePet");
        assertFileNotContains(files.get("PetApi.java").toPath(), "default CompletableFuture<ResponseEntity<Void>> deletePet");
    }

    @Test
    public void springcloudWithJava8DisableJdk8() {
        final SpringCodegen codegen = new SpringCodegen();
        codegen.additionalProperties().put(CodegenConstants.LIBRARY, "spring-cloud");
        codegen.processOpts();

        Assert.assertEquals(codegen.additionalProperties().get("jdk8-default-interface"), false);
    }

    @Test
    public void testAdditionalPropertiesPutForConfigValues() throws Exception {
        final SpringCodegen codegen = new SpringCodegen();
        codegen.additionalProperties().put(CodegenConstants.HIDE_GENERATION_TIMESTAMP, "true");
        codegen.additionalProperties().put(CodegenConstants.MODEL_PACKAGE, "xyz.yyyyy.mmmmm.model");
        codegen.additionalProperties().put(CodegenConstants.API_PACKAGE, "xyz.yyyyy.aaaaa.api");
        codegen.additionalProperties().put(CodegenConstants.INVOKER_PACKAGE, "xyz.yyyyy.iiii.invoker");
        codegen.additionalProperties().put(SpringCodegen.BASE_PACKAGE, "xyz.yyyyy.bbbb.base");
        codegen.additionalProperties().put(SpringCodegen.CONFIG_PACKAGE, "xyz.yyyyy.cccc.config");
        codegen.additionalProperties().put(SpringCodegen.SERVER_PORT, "8088");
        codegen.processOpts();

        OpenAPI openAPI = new OpenAPI();
        openAPI.addServersItem(new Server().url("https://api.abcde.xy:8082/v2"));
        openAPI.setInfo(new Info());
        openAPI.getInfo().setTitle("Some test API");
        codegen.preprocessOpenAPI(openAPI);

        ConfigAssert configAssert = new ConfigAssert(codegen.additionalProperties());
        configAssert.assertValue(CodegenConstants.HIDE_GENERATION_TIMESTAMP, codegen::isHideGenerationTimestamp, Boolean.TRUE);
        configAssert.assertValue(CodegenConstants.MODEL_PACKAGE, codegen::modelPackage, "xyz.yyyyy.mmmmm.model");
        configAssert.assertValue(CodegenConstants.API_PACKAGE, codegen::apiPackage, "xyz.yyyyy.aaaaa.api");
        configAssert.assertValue(CodegenConstants.INVOKER_PACKAGE, codegen::getInvokerPackage, "xyz.yyyyy.iiii.invoker");
        configAssert.assertValue(SpringCodegen.BASE_PACKAGE, "xyz.yyyyy.bbbb.base");
        configAssert.assertValue(SpringCodegen.CONFIG_PACKAGE, "xyz.yyyyy.cccc.config");
        configAssert.assertValue(SpringCodegen.TITLE, "someTest");
        configAssert.assertValue(SpringCodegen.SERVER_PORT, "8088");
    }

    @Test
    public void testDefaultValuesFixed() {
        // we had an issue where int64, float, and double values were having single character string suffixes
        // included in their defaultValues
        // This test verifies that those characters are no longer present
        final OpenAPI openAPI = TestUtils.parseFlattenSpec("src/test/resources/2_0/issue1226.yaml");
        final SpringCodegen codegen = new SpringCodegen();
        codegen.setOpenAPI(openAPI);

        String int64Val = "9223372036854775807l";
        String floatVal = "3.14159f";
        String doubleVal = "3.14159d";

        // make sure that the model properties include character suffixes
        String modelName = "NumberHolder";
        Schema nhSchema = openAPI.getComponents().getSchemas().get(modelName);
        CodegenModel cm = codegen.fromModel(modelName, nhSchema);
        CodegenProperty int64Prop = cm.vars.get(0);
        CodegenProperty floatProp = cm.vars.get(1);
        CodegenProperty doubleProp = cm.vars.get(2);
        Assert.assertEquals(int64Prop.defaultValue, int64Val);
        Assert.assertEquals(floatProp.defaultValue, floatVal);
        Assert.assertEquals(doubleProp.defaultValue, doubleVal);

        int64Val = "9223372036854775807";
        floatVal = "3.14159";
        doubleVal = "3.14159";

        // make sure that the operation parameters omit character suffixes
        String route = "/numericqueryparams";
        Operation op = openAPI.getPaths().get(route).getGet();
        CodegenOperation co = codegen.fromOperation(route, "GET", op, null);
        CodegenParameter int64Param = co.queryParams.get(0);
        CodegenParameter floatParam = co.queryParams.get(1);
        CodegenParameter doubleParam = co.queryParams.get(2);
        Assert.assertEquals(int64Param.defaultValue, int64Val);
        Assert.assertEquals(floatParam.defaultValue, floatVal);
        Assert.assertEquals(doubleParam.defaultValue, doubleVal);
    }

    @Test
    public void testDoGenerateRequestBodyRequiredAttribute_3134_Regression() throws Exception {
        File output = Files.createTempDirectory("test").toFile().getCanonicalFile();
        output.deleteOnExit();
        String outputPath = output.getAbsolutePath().replace('\\', '/');

        OpenAPI openAPI = new OpenAPIParser()
                .readLocation("src/test/resources/3_0/3134-regression.yaml", null, new ParseOptions()).getOpenAPI();

        SpringCodegen codegen = new SpringCodegen();
        codegen.setOutputDir(output.getAbsolutePath());
        codegen.additionalProperties().put(CXFServerFeatures.LOAD_TEST_DATA_FROM_FILE, "true");

        ClientOptInput input = new ClientOptInput();
        input.openAPI(openAPI);
        input.config(codegen);

        DefaultGenerator generator = new DefaultGenerator();

        generator.setGeneratorPropertyDefault(CodegenConstants.MODEL_TESTS, "false");
        generator.setGeneratorPropertyDefault(CodegenConstants.MODEL_DOCS, "false");
        generator.setGeneratorPropertyDefault(CodegenConstants.APIS, "true");
        generator.setGenerateMetadata(false);

        generator.opts(input).generate();

        JavaFileAssert.assertThat(Paths.get(outputPath + "/src/main/java/org/openapitools/api/ExampleApi.java"))
                .fileContains("@RequestBody(required = false")
                .assertMethod("exampleApiPost", "ExampleApiPostRequest")
                .assertParameter("exampleApiPostRequest")
                .assertParameterAnnotations()
                .containsWithNameAndAttributes("RequestBody", ImmutableMap.of("required", "false"));
    }

    @Test
    public void testInitialConfigValues() throws Exception {
        final SpringCodegen codegen = new SpringCodegen();
        codegen.processOpts();

        OpenAPI openAPI = new OpenAPI();
        openAPI.addServersItem(new Server().url("https://api.abcde.xy:8082/v2"));
        openAPI.setInfo(new Info());
        codegen.preprocessOpenAPI(openAPI);

//        Assert.assertEquals(codegen.additionalProperties().get(CodegenConstants.HIDE_GENERATION_TIMESTAMP), Boolean.FALSE);
//        Assert.assertEquals(codegen.isHideGenerationTimestamp(), false);
        ConfigAssert configAssert = new ConfigAssert(codegen.additionalProperties());
//        configAssert.assertValue(CodegenConstants.HIDE_GENERATION_TIMESTAMP, codegen::isHideGenerationTimestamp, Boolean.FALSE);
//        Assert.assertEquals(codegen.modelPackage(), "org.openapitools.model");
//        Assert.assertEquals(codegen.additionalProperties().get(CodegenConstants.MODEL_PACKAGE), "org.openapitools.model");
        configAssert.assertValue(CodegenConstants.MODEL_PACKAGE, codegen::modelPackage, "org.openapitools.model");
//        Assert.assertEquals(codegen.apiPackage(), "org.openapitools.api");
//        Assert.assertEquals(codegen.additionalProperties().get(CodegenConstants.API_PACKAGE), "org.openapitools.api");
        configAssert.assertValue(CodegenConstants.API_PACKAGE, codegen::apiPackage, "org.openapitools.api");
//        Assert.assertEquals(codegen.getInvokerPackage(), "org.openapitools.api");
//        Assert.assertEquals(codegen.additionalProperties().get(CodegenConstants.INVOKER_PACKAGE), "org.openapitools.api");
        configAssert.assertValue(CodegenConstants.INVOKER_PACKAGE, codegen::getInvokerPackage, "org.openapitools.api");
//        Assert.assertEquals(codegen.getBasePackage(), "org.openapitools");
//        Assert.assertEquals(codegen.additionalProperties().get(SpringCodegen.BASE_PACKAGE), "org.openapitools");
        configAssert.assertValue(SpringCodegen.BASE_PACKAGE, "org.openapitools");
//        Assert.assertEquals(codegen.getConfigPackage(), "org.openapitools.configuration");
//        Assert.assertEquals(codegen.additionalProperties().get(SpringCodegen.CONFIG_PACKAGE), "org.openapitools.configuration");
        configAssert.assertValue(SpringCodegen.CONFIG_PACKAGE, "org.openapitools.configuration");
//        Assert.assertEquals(codegen.additionalProperties().get(SpringCodegen.SERVER_PORT), "8082");
        configAssert.assertValue(SpringCodegen.SERVER_PORT, "8082");
//        Assert.assertEquals(codegen.additionalProperties().get(SpringCodegen.UNHANDLED_EXCEPTION_HANDLING), false);
        configAssert.assertValue(SpringCodegen.UNHANDLED_EXCEPTION_HANDLING, false);
        configAssert.assertValue(SpringCodegen.USE_RESPONSE_ENTITY, true);
//        Assert.assertEquals(codegen.additionalProperties().get(SpringCodegen.USE_RESPONSE_ENTITY), true);
    }

    @Test
    public void testMultipartBoot() throws IOException {
        final SpringCodegen codegen = new SpringCodegen();
        codegen.setLibrary("spring-boot");
        codegen.setDelegatePattern(true);
        codegen.additionalProperties().put(DOCUMENTATION_PROVIDER, "springfox");

        final Map<String, File> files = generateFiles(codegen, "src/test/resources/3_0/form-multipart-binary-array.yaml");

        // Check that the delegate handles the array
        JavaFileAssert.assertThat(files.get("MultipartArrayApiDelegate.java"))
                .assertMethod("multipartArray", "List<MultipartFile>")
                .assertParameter("files").hasType("List<MultipartFile>");

        // Check that the api handles the array
        JavaFileAssert.assertThat(files.get("MultipartArrayApi.java"))
                .assertMethod("multipartArray", "List<MultipartFile>")
                .assertParameter("files").hasType("List<MultipartFile>")
                .assertParameterAnnotations()
                .containsWithNameAndAttributes("ApiParam", ImmutableMap.of("value", "\"Many files\""))
                .containsWithNameAndAttributes("RequestPart", ImmutableMap.of("value", "\"files\"", "required", "false"));

        // UPDATE: the following test has been ignored due to https://github.com/OpenAPITools/openapi-generator/pull/11081/
        // We will contact the contributor of the following test to see if the fix will break their use cases and
        // how we can fix it accordingly.
        //// Check that the delegate handles the single file
        // final File multipartSingleApiDelegate = files.get("MultipartSingleApiDelegate.java");
        // assertFileContains(multipartSingleApiDelegate.toPath(), "MultipartFile file");

        // Check that the api handles the single file
        JavaFileAssert.assertThat(files.get("MultipartSingleApi.java"))
                .assertMethod("multipartSingle", "MultipartFile")
                .assertParameter("file").hasType("MultipartFile")
                .assertParameterAnnotations()
                .containsWithNameAndAttributes("ApiParam", ImmutableMap.of("value", "\"One file\""))
                .containsWithNameAndAttributes("RequestPart", ImmutableMap.of("value", "\"file\"", "required", "false"));

        // Check that api validates mixed multipart request
        JavaFileAssert.assertThat(files.get("MultipartMixedApi.java"))
                .assertMethod("multipartMixed", "MultipartMixedStatus", "MultipartFile", "MultipartMixedRequestMarker", "List<MultipartMixedStatus>")
                .assertParameter("status").hasType("MultipartMixedStatus")
                .assertParameterAnnotations()
                .containsWithName("Valid")
                .containsWithNameAndAttributes("ApiParam", ImmutableMap.of("value", "\"\""))
                .containsWithNameAndAttributes("RequestParam", ImmutableMap.of("value", "\"status\"", "required", "true"))
                .toParameter().toMethod()
                .assertParameter("file").hasType("MultipartFile")
                .assertParameterAnnotations()
                .containsWithNameAndAttributes("RequestPart", ImmutableMap.of("value", "\"file\"", "required", "true"))
                .toParameter().toMethod()
                .assertParameter("marker").hasType("MultipartMixedRequestMarker")
                .assertParameterAnnotations()
                .containsWithNameAndAttributes("RequestPart", ImmutableMap.of("value", "\"marker\"", "required", "false"))
                .toParameter().toMethod()
                .assertParameter("statusArray").hasType("List<MultipartMixedStatus>")
                .assertParameterAnnotations()
                .containsWithNameAndAttributes("RequestPart", ImmutableMap.of("value", "\"statusArray\"", "required", "false"));
    }

    @Test
    public void testAdditionalProperties_issue1466() throws IOException {
        final SpringCodegen codegen = new SpringCodegen();

        final Map<String, File> files = generateFiles(codegen, "src/test/resources/3_0/spring/petstore-with-fake-endpoints-models-for-testing.yaml");

        JavaFileAssert.assertThat(files.get("AdditionalPropertiesAnyType.java"))
                .assertProperty("additionalProperties").withType("Map<String, Object>")
                .toType()
                .assertMethod("putAdditionalProperty", "String", "Object")
                .toFileAssert()
                .assertMethod("getAdditionalProperty", "String").hasReturnType("Object");

        JavaFileAssert.assertThat(files.get("AdditionalPropertiesArray.java"))
                .assertProperty("additionalProperties").withType("Map<String, List>")
                .toType()
                .assertMethod("putAdditionalProperty", "String", "List")
                .toFileAssert()
                .assertMethod("getAdditionalProperty", "String").hasReturnType("List");

        JavaFileAssert.assertThat(files.get("AdditionalPropertiesInteger.java"))
                .assertProperty("additionalProperties").withType("Map<String, Integer>")
                .toType()
                .assertMethod("putAdditionalProperty", "String", "Integer")
                .toFileAssert()
                .assertMethod("getAdditionalProperty", "String").hasReturnType("Integer");
    }

    @Test
    public void shouldAddParameterWithInHeaderWhenImplicitHeadersIsTrue_issue14418() throws IOException {
        File output = Files.createTempDirectory("test").toFile().getCanonicalFile();
        output.deleteOnExit();

        OpenAPI openAPI = new OpenAPIParser()
                .readLocation("src/test/resources/bugs/issue_14418.yaml", null, new ParseOptions()).getOpenAPI();
        SpringCodegen codegen = new SpringCodegen();
        codegen.setLibrary(SPRING_BOOT);
        codegen.setOutputDir(output.getAbsolutePath());
        codegen.additionalProperties().put(SpringCodegen.INTERFACE_ONLY, "true");
        codegen.additionalProperties().put(SpringCodegen.USE_BEANVALIDATION, "true");
        codegen.additionalProperties().put(SpringCodegen.PERFORM_BEANVALIDATION, "true");
        codegen.additionalProperties().put(CodegenConstants.MODEL_PACKAGE, "xyz.model");
        codegen.additionalProperties().put(CodegenConstants.API_PACKAGE, "xyz.controller");
        codegen.additionalProperties().put(SpringCodegen.IMPLICIT_HEADERS, "true");

        ClientOptInput input = new ClientOptInput()
                .openAPI(openAPI)
                .config(codegen);

        DefaultGenerator generator = new DefaultGenerator();
        generator.setGenerateMetadata(false);
        Map<String, File> files = generator.opts(input).generate().stream()
                .collect(Collectors.toMap(File::getName, Function.identity()));

        JavaFileAssert.assertThat(files.get("TestApi.java"))
                .isInterface()
                .hasImports("io.swagger.v3.oas.annotations.enums.ParameterIn")
                .assertMethod("test")
                .assertMethodAnnotations()
                .containsWithNameAndAttributes("Parameters", ImmutableMap.of(
                        "value", "{ @Parameter(name = \"testHeader\", description = \"Test header\", required = true, in = ParameterIn.HEADER) }"
                        // in = ParameterIn.HEADER is missing?!
                ));
    }

    @Test
    public void shouldApiNameSuffixForApiClassname() throws IOException {
        File output = Files.createTempDirectory("test").toFile().getCanonicalFile();
        output.deleteOnExit();

        OpenAPI openAPI = new OpenAPIParser()
                .readLocation("src/test/resources/3_1/petstore.yaml", null, new ParseOptions()).getOpenAPI();
        SpringCodegen codegen = new SpringCodegen();
        codegen.setLibrary(SPRING_CLOUD_LIBRARY);
        codegen.setOutputDir(output.getAbsolutePath());
        codegen.additionalProperties().put(INTERFACE_ONLY, "true");
        codegen.additionalProperties().put(CodegenConstants.MODEL_PACKAGE, "xyz.model");
        codegen.additionalProperties().put(CodegenConstants.API_NAME_SUFFIX, "Controller");
        codegen.additionalProperties().put(CodegenConstants.API_PACKAGE, "xyz.controller");
        codegen.additionalProperties().put(CodegenConstants.MODEL_NAME_SUFFIX, "Dto");


        ClientOptInput input = new ClientOptInput()
                .openAPI(openAPI)
                .config(codegen);

        DefaultGenerator generator = new DefaultGenerator();
        generator.setGenerateMetadata(false);
        Map<String, File> files = generator.opts(input).generate().stream()
                .collect(Collectors.toMap(File::getName, Function.identity()));

        JavaFileAssert.assertThat(files.get("PetController.java"))
                .isInterface();

        File notExisting = files.get("PetApi.java");
        assertThat(notExisting).isNull();
    }

    @Test
    public void shouldUseTagsForClassname() throws IOException {
        File output = Files.createTempDirectory("test").toFile().getCanonicalFile();
        output.deleteOnExit();

        OpenAPI openAPI = new OpenAPIParser()
                .readLocation("src/test/resources/bugs/issue_15933.yaml", null, new ParseOptions()).getOpenAPI();
        SpringCodegen codegen = new SpringCodegen();
        codegen.setLibrary(SPRING_CLOUD_LIBRARY);
        codegen.setOutputDir(output.getAbsolutePath());
        codegen.additionalProperties().put(INTERFACE_ONLY, "true");
        codegen.additionalProperties().put(USE_TAGS, "true");
        codegen.additionalProperties().put(CodegenConstants.MODEL_PACKAGE, "xyz.model");
        codegen.additionalProperties().put(CodegenConstants.API_PACKAGE, "xyz.controller");
        codegen.additionalProperties().put(CodegenConstants.MODEL_NAME_SUFFIX, "Dto");


        ClientOptInput input = new ClientOptInput()
                .openAPI(openAPI)
                .config(codegen);

        DefaultGenerator generator = new DefaultGenerator();
        generator.setGenerateMetadata(false);

        Map<String, File> files = generator.opts(input).generate().stream()
                .collect(Collectors.toMap(File::getName, Function.identity()));

        JavaFileAssert.assertThat(files.get("PetTagApi.java"))
                .isInterface();

        File notExisting = files.get("PetApi.java");
        assertThat(notExisting).isNull();
    }

    @Test
    public void shouldNotUseTagsForClassname() throws IOException {
        File output = Files.createTempDirectory("test").toFile().getCanonicalFile();
        output.deleteOnExit();

        OpenAPI openAPI = new OpenAPIParser()
                .readLocation("src/test/resources/bugs/issue_15933.yaml", null, new ParseOptions()).getOpenAPI();
        SpringCodegen codegen = new SpringCodegen();
        codegen.setLibrary(SPRING_CLOUD_LIBRARY);
        codegen.setOutputDir(output.getAbsolutePath());
        codegen.additionalProperties().put(INTERFACE_ONLY, "true");
        codegen.additionalProperties().put(USE_TAGS, "false");
        codegen.additionalProperties().put(CodegenConstants.MODEL_PACKAGE, "xyz.model");
        codegen.additionalProperties().put(CodegenConstants.API_PACKAGE, "xyz.controller");
        codegen.additionalProperties().put(CodegenConstants.MODEL_NAME_SUFFIX, "Dto");


        ClientOptInput input = new ClientOptInput()
                .openAPI(openAPI)
                .config(codegen);

        DefaultGenerator generator = new DefaultGenerator();
        generator.setGenerateMetadata(false);
        Map<String, File> files = generator.opts(input).generate().stream()
                .collect(Collectors.toMap(File::getName, Function.identity()));

        JavaFileAssert.assertThat(files.get("PetApi.java"))
                .isInterface();

        File notExisting = files.get("PetTagApi.java");
        assertThat(notExisting).isNull();
    }

    @Test
    public void shouldAddValidAnnotationIntoCollectionWhenBeanValidationIsEnabled_issue14723() throws IOException {
        File output = Files.createTempDirectory("test").toFile().getCanonicalFile();
        output.deleteOnExit();

        OpenAPI openAPI = new OpenAPIParser()
                .readLocation("src/test/resources/bugs/issue_14723.yaml", null, new ParseOptions()).getOpenAPI();
        SpringCodegen codegen = new SpringCodegen();
        codegen.setLibrary(SPRING_CLOUD_LIBRARY);
        codegen.setOutputDir(output.getAbsolutePath());
        codegen.additionalProperties().put(SpringCodegen.USE_BEANVALIDATION, "true");
        codegen.additionalProperties().put(SpringCodegen.PERFORM_BEANVALIDATION, "true");
        codegen.additionalProperties().put(CodegenConstants.MODEL_PACKAGE, "xyz.model");
        codegen.additionalProperties().put(CodegenConstants.API_PACKAGE, "xyz.controller");

        ClientOptInput input = new ClientOptInput()
                .openAPI(openAPI)
                .config(codegen);

        DefaultGenerator generator = new DefaultGenerator();
        generator.setGenerateMetadata(false); // skip metadata and ↓ only generate models
        generator.setGeneratorPropertyDefault(CodegenConstants.MODELS, "true");
        Map<String, File> files = generator.opts(input).generate().stream()
                .collect(Collectors.toMap(File::getName, Function.identity()));

        JavaFileAssert.assertThat(files.get("ResponseTest.java"))
                .isNormalClass()
                .hasImports("javax.validation.Valid")
                .assertProperty("details")
                .withType("Map<String, Object>")
                .toType()
                .assertProperty("response")
                .withType("JsonNullable<Set<@Valid ResponseTest2>>")
                .toType()
                .assertProperty("nullableDtos")
                .withType("JsonNullable<Set<@Valid ResponseTest2>>")
                .toType()
                .assertProperty("dtos")
                .withType("Set<@Valid ResponseTest2>")
                .toType()
                .assertProperty("listNullableDtos")
                .withType("JsonNullable<List<@Valid ResponseTest2>>")
                .toType()
                .assertProperty("listDtos")
                .withType("List<@Valid ResponseTest2>")
                .toType()
                .assertProperty("nullableStrings")
                .withType("JsonNullable<Set<String>>")
                .toType()
                .assertProperty("strings")
                .withType("Set<String>")
                .toType()
                .assertProperty("nullableInts")
                .withType("JsonNullable<Set<Integer>>")
                .toType()
                .assertProperty("ints")
                .withType("Set<Integer>");
    }

    @Test
    public void shouldAddValidAnnotationIntoCollectionWhenBeanValidationIsEnabled_issue17150() throws IOException {
        File output = Files.createTempDirectory("test").toFile().getCanonicalFile();
        output.deleteOnExit();

        OpenAPI openAPI = new OpenAPIParser()
                .readLocation("src/test/resources/3_0/spring/issue_17150.yaml", null, new ParseOptions()).getOpenAPI();
        SpringCodegen codegen = new SpringCodegen();
        codegen.setLibrary(SPRING_CLOUD_LIBRARY);
        codegen.setOutputDir(output.getAbsolutePath());
        codegen.additionalProperties().put(SpringCodegen.USE_BEANVALIDATION, "true");
        // codegen.additionalProperties().put(SpringCodegen.PERFORM_BEANVALIDATION, "true");
        codegen.additionalProperties().put(CodegenConstants.MODEL_PACKAGE, "xyz.model");
        codegen.additionalProperties().put(CodegenConstants.API_PACKAGE, "xyz.controller");
        codegen.setUseSpringBoot3(true);

        ClientOptInput input = new ClientOptInput()
                .openAPI(openAPI)
                .config(codegen);

        DefaultGenerator generator = new DefaultGenerator();
        generator.setGenerateMetadata(false); // skip metadata and ↓ only generate models
        generator.setGeneratorPropertyDefault(CodegenConstants.MODELS, "true");
        Map<String, File> files = generator.opts(input).generate().stream()
                .collect(Collectors.toMap(File::getName, Function.identity()));

        JavaFileAssert.assertThat(files.get("Foo.java"))
                .isNormalClass()
                .hasImports("jakarta.validation.Valid")
                .hasImports("jakarta.validation.constraints")
                .assertProperty("stringPattern")
                .withType("Set<@Pattern(regexp = \"[a-z]\") String>")
                .toType()
                .assertProperty("stringMaxMinLength")
                .withType("Set<@Size(min = 1, max = 10) String>")
                .toType()
                .assertProperty("stringMinLength")
                .withType("List<@Size(min = 1) String>")
                .toType()
                .assertProperty("stringMaxLength")
                .withType("Set<@Size(max = 1) String>")
                .toType()
                .assertProperty("intMinMax")
                .withType("List<@Min(1) @Max(10) Integer>")
                .toType()
                .assertProperty("intMin")
                .withType("List<@Min(1) Integer>")
                .toType()
                .assertProperty("intMax")
                .withType("List<@Max(10) Integer>")
                .toType()
                .assertProperty("numberMinMax")
                .withType("List<@DecimalMin(value = \"1\", inclusive = true) @DecimalMax(value = \"10\", inclusive = true) BigDecimal>")
                .toType()
                .assertProperty("numberMin")
                .withType("List<@DecimalMin(value = \"1\", inclusive = true) BigDecimal>")
                .toType()
                .assertProperty("numberMax")
                .withType("List<@DecimalMax(value = \"10\", inclusive = true) BigDecimal>")
                .toType()

                .assertProperty("stringPatternNullable")
                .withType("JsonNullable<Set<@Pattern(regexp = \"[a-z]\") String>>")
                .toType()
                .assertProperty("stringMaxMinLengthNullable")
                .withType("JsonNullable<Set<@Size(min = 1, max = 10) String>>")
                .toType()
                .assertProperty("stringMinLengthNullable")
                .withType("JsonNullable<List<@Size(min = 1) String>>")
                .toType()
                .assertProperty("stringMaxLengthNullable")
                .withType("JsonNullable<Set<@Size(max = 1) String>>")
                .toType()
                .assertProperty("intMinMaxNullable")
                .withType("JsonNullable<List<@Min(1) @Max(10) Integer>>")
                .toType()
                .assertProperty("intMinNullable")
                .withType("JsonNullable<List<@Min(1) Integer>>")
                .toType()
                .assertProperty("intMaxNullable")
                .withType("JsonNullable<List<@Max(10) Integer>>")
                .toType()
                .assertProperty("numberMinMaxNullable")
                .withType("JsonNullable<List<@DecimalMin(value = \"1\", inclusive = true) @DecimalMax(value = \"10\", inclusive = true) BigDecimal>>")
                .toType()
                .assertProperty("numberMinNullable")
                .withType("JsonNullable<List<@DecimalMin(value = \"1\", inclusive = true) BigDecimal>>")
                .toType()
                .assertProperty("numberMaxNullable")
                .withType("JsonNullable<List<@DecimalMax(value = \"10\", inclusive = true) BigDecimal>>")
                .toType()
        ;
    }

    // Helper function, intended to reduce boilerplate
    private Map<String, File> generateFiles(SpringCodegen codegen, String filePath) throws IOException {
        final File output = Files.createTempDirectory("test").toFile().getCanonicalFile();
        output.deleteOnExit();
        final String outputPath = output.getAbsolutePath().replace('\\', '/');

        codegen.setOutputDir(output.getAbsolutePath());
        codegen.additionalProperties().put(CXFServerFeatures.LOAD_TEST_DATA_FROM_FILE, "true");

        final ClientOptInput input = new ClientOptInput();
        final OpenAPI openAPI = new OpenAPIParser().readLocation(filePath, null, new ParseOptions()).getOpenAPI();
        input.openAPI(openAPI);
        input.config(codegen);

        final DefaultGenerator generator = new DefaultGenerator();
        generator.setGenerateMetadata(false); // skip metadata generation
        List<File> files = generator.opts(input).generate();

        return files.stream().collect(Collectors.toMap(e -> e.getName().replace(outputPath, ""), i -> i));
    }

    /*
     * UPDATE: the following test has been ignored due to https://github.com/OpenAPITools/openapi-generator/pull/11081/
     * We will contact the contributor of the following test to see if the fix will break their use cases and
     * how we can fix it accordingly.
     */
    @Test
    @Ignore
    public void testMultipartCloud() throws IOException {
        final SpringCodegen codegen = new SpringCodegen();
        codegen.setLibrary("spring-cloud");
        codegen.setDelegatePattern(true);

        final Map<String, File> files = generateFiles(codegen, "src/test/resources/3_0/form-multipart-binary-array.yaml");

        // Check that the delegate handles the array and the file
        final File multipartApiDelegate = files.get("MultipartApiDelegate.java");
        assertFileContains(multipartApiDelegate.toPath(),
                "List<MultipartFile> files",
                "MultipartFile file");

        // Check that the api handles the array and the file
        final File multipartApi = files.get("MultipartApi.java");
        assertFileContains(multipartApi.toPath(),
                "List<MultipartFile> files",
                "MultipartFile file");
    }

    @Test
    public void testRequestMappingAnnotation() throws IOException {
        final SpringCodegen codegen = new SpringCodegen();
        codegen.setLibrary("spring-boot");
        codegen.additionalProperties().put(REQUEST_MAPPING_OPTION, SpringCodegen.RequestMappingMode.api_interface);

        final Map<String, File> files = generateFiles(codegen, "src/test/resources/2_0/petstore.yaml");

        // Check that the @RequestMapping annotation is generated in the Api file
        final File petApiFile = files.get("PetApi.java");
        assertFileContains(petApiFile.toPath(), "@RequestMapping(\"${openapi.openAPIPetstore.base-path:/v2}\")");

        // Check that the @RequestMapping annotation is not generated in the Controller file
        final File petApiControllerFile = files.get("PetApiController.java");
        assertFileNotContains(petApiControllerFile.toPath(), "@RequestMapping(\"${openapi.openAPIPetstore.base-path:/v2}\")");
    }

    @Test
    public void testNoRequestMappingAnnotation_spring_cloud_default() throws IOException {
        final SpringCodegen codegen = new SpringCodegen();
        codegen.setLibrary("spring-cloud");

        final Map<String, File> files = generateFiles(codegen, "src/test/resources/2_0/petstore.yaml");

        // Check that the @RequestMapping annotation is not generated in the Api file
        final File petApiFile = files.get("PetApi.java");
        JavaFileAssert.assertThat(petApiFile).assertTypeAnnotations().hasSize(3).containsWithName("Validated")
                .containsWithName("Generated").containsWithName("Tag");

    }

    @Test
    public void testNoRequestMappingAnnotation() throws IOException {
        final SpringCodegen codegen = new SpringCodegen();
        codegen.setLibrary("spring-cloud");
        codegen.additionalProperties().put(INTERFACE_ONLY, "true");
        codegen.additionalProperties().put(REQUEST_MAPPING_OPTION, SpringCodegen.RequestMappingMode.none);

        final Map<String, File> files = generateFiles(codegen, "src/test/resources/2_0/petstore.yaml");

        // Check that the @RequestMapping annotation is not generated in the Api file
        final File petApiFile = files.get("PetApi.java");
        JavaFileAssert.assertThat(petApiFile).assertTypeAnnotations().hasSize(3).containsWithName("Validated")
                .containsWithName("Generated").containsWithName("Tag");
    }

    @Test
    public void testSettersForConfigValues() throws Exception {
        final SpringCodegen codegen = new SpringCodegen();
        codegen.setHideGenerationTimestamp(true);
        codegen.setModelPackage("xx.yyyyyyyy.model");
        codegen.setApiPackage("xx.yyyyyyyy.api");
        codegen.setInvokerPackage("xx.yyyyyyyy.invoker");
        codegen.setBasePackage("xx.yyyyyyyy.base");
        codegen.setConfigPackage("xx.yyyyyyyy.config");
        codegen.setUnhandledException(true);
        codegen.processOpts();

        ConfigAssert configAssert = new ConfigAssert(codegen.additionalProperties());
        configAssert.assertValue(CodegenConstants.HIDE_GENERATION_TIMESTAMP, codegen::isHideGenerationTimestamp, Boolean.TRUE);
        configAssert.assertValue(CodegenConstants.MODEL_PACKAGE, codegen::modelPackage, "xx.yyyyyyyy.model");
        configAssert.assertValue(CodegenConstants.API_PACKAGE, codegen::apiPackage, "xx.yyyyyyyy.api");
        configAssert.assertValue(CodegenConstants.INVOKER_PACKAGE, codegen::getInvokerPackage, "xx.yyyyyyyy.invoker");
        configAssert.assertValue(SpringCodegen.BASE_PACKAGE, codegen::getBasePackage, "xx.yyyyyyyy.base");
        configAssert.assertValue(SpringCodegen.CONFIG_PACKAGE, codegen::getConfigPackage, "xx.yyyyyyyy.config");
        configAssert.assertValue(SpringCodegen.UNHANDLED_EXCEPTION_HANDLING, codegen::isUnhandledException, true);
    }

    @Test
    public void testGenerationOfClientPropertiesConfigurationForOAuth() throws Exception {
        File output = Files.createTempDirectory("test").toFile().getCanonicalFile();
        output.deleteOnExit();

        OpenAPI openAPI = new OpenAPIParser()
                .readLocation("src/test/resources/3_0/spring/petstore-auth.yaml", null, new ParseOptions()).getOpenAPI();

        final SpringCodegen codegen = new SpringCodegen();
        codegen.setOpenAPI(openAPI);
        codegen.setOutputDir(output.getAbsolutePath());

        codegen.setHideGenerationTimestamp(true);
        codegen.setInterfaceOnly(false);
        codegen.setLibrary(SPRING_CLOUD_LIBRARY);

        codegen.processOpts();

        ClientOptInput input = new ClientOptInput();
        input.openAPI(openAPI);
        input.config(codegen);

        DefaultGenerator generator = new DefaultGenerator();

        generator.setGeneratorPropertyDefault(CodegenConstants.MODEL_TESTS, "false");
        generator.setGeneratorPropertyDefault(CodegenConstants.MODEL_DOCS, "false");
        generator.setGeneratorPropertyDefault(CodegenConstants.SUPPORTING_FILES, "true");
        generator.setGenerateMetadata(false); // skip metadata generation

        generator.opts(input).generate();

        Path filePath = Paths.get(output.getAbsolutePath(), "src/main/java/org/openapitools/configuration/ClientPropertiesConfiguration.java");


        assertFileContains(filePath,
                "oAuth2AccessCode.put(\"spring.security.oauth2.client.registration.oAuth2AccessCode.redirect-uri\", \"set-oAuth2AccessCode-redirect-uri\" );",
                "oAuth2AccessCode.put(\"spring.security.oauth2.client.registration.oAuth2AccessCode.authorization-grant-type\", \"authorization_code\" );",
                "oAuth2AccessCode.put(\"spring.security.oauth2.client.registration.oAuth2AccessCode.client-id\", \"set-oAuth2AccessCode-client-id\" );",
                "oAuth2AccessCode.put(\"spring.security.oauth2.client.registration.oAuth2AccessCode.scope\", \"openid,profile,aud\" );",
                "oAuth2AccessCode.put(\"spring.security.oauth2.client.provider.oAuth2AccessCode.token-uri\", \"${tokenUrl}\" );",
                "oAuth2AccessCode.put(\"spring.security.oauth2.client.provider.oAuth2AccessCode.authorization-uri\", \"${authorizationUrl}\" );",


                "oAuth2Application.put(\"spring.security.oauth2.client.registration.oAuth2Application.client-id\", \"set-oAuth2Application-client-id\" );",
                "oAuth2Application.put(\"spring.security.oauth2.client.registration.oAuth2Application.authorization-grant-type\", \"client_credentials\" );",
                "oAuth2Application.put(\"spring.security.oauth2.client.provider.oAuth2Application.token-uri\", \"/openid-connect/token\" );"

        );

        assertFileNotContains(filePath, "spring.security.oauth2.client.registration.oAuth2Application.scope");
    }

    @Test
    public void useBeanValidationTruePerformBeanValidationFalseForFormatEmail() throws IOException {
        beanValidationForFormatEmail(true, false, "@javax.validation.constraints.Email", "@org.hibernate.validator.constraints.Email");
    }

    @Test
    public void useBeanValidationTruePerformBeanValidationTrueForFormatEmail() throws IOException {
        beanValidationForFormatEmail(true, true, "@javax.validation.constraints.Email", "@org.hibernate.validator.constraints.Email");
    }

    @Test
    public void useBeanValidationTruePerformBeanValidationFalseJakartaeeTrueForFormatEmail() throws IOException {
        beanValidationForFormatEmail(true, false, true, "@jakarta.validation.constraints.Email", "@javax.validation.constraints.Email");
    }

    // note: java8 option/mustache tag has been removed and default to true
    private void beanValidationForFormatEmail(boolean useBeanValidation, boolean performBeanValidation, String contains, String notContains) throws IOException {
        this.beanValidationForFormatEmail(useBeanValidation, performBeanValidation, false, contains, notContains);
    }

    private void beanValidationForFormatEmail(boolean useBeanValidation, boolean performBeanValidation, boolean useJakarta, String contains, String notContains) throws IOException {
        File output = Files.createTempDirectory("test").toFile().getCanonicalFile();
        output.deleteOnExit();
        String outputPath = output.getAbsolutePath().replace('\\', '/');

        OpenAPI openAPI = new OpenAPIParser()
                .readLocation("src/test/resources/3_0/issue_4876_format_email.yaml", null, new ParseOptions()).getOpenAPI();

        SpringCodegen codegen = new SpringCodegen();
        codegen.setOutputDir(output.getAbsolutePath());
        codegen.setUseBeanValidation(useBeanValidation);
        codegen.setPerformBeanValidation(performBeanValidation);
        codegen.setUseSpringBoot3(useJakarta);

        ClientOptInput input = new ClientOptInput();
        input.openAPI(openAPI);
        input.config(codegen);

        DefaultGenerator generator = new DefaultGenerator();
        generator.setGenerateMetadata(false); // skip metadata and ↓ only generate models
        generator.setGeneratorPropertyDefault(CodegenConstants.MODEL_TESTS, "false");
        generator.setGeneratorPropertyDefault(CodegenConstants.MODEL_DOCS, "false");
        generator.setGeneratorPropertyDefault(CodegenConstants.MODELS, "true");

        Map<String, File> files = generator.opts(input).generate().stream()
                .collect(Collectors.toMap(File::getName, Function.identity()));

        JavaFileAssert javaFileAssert = JavaFileAssert.assertThat(files.get("PersonWithEmail.java"));
        if (useBeanValidation)
            javaFileAssert.hasImports((useJakarta ? "jakarta" : "javax") + ".validation.constraints");
        if (performBeanValidation) javaFileAssert.hasImports("org.hibernate.validator.constraints");
        JavaFileAssert.assertThat(Paths.get(outputPath + "/src/main/java/org/openapitools/model/PersonWithEmail.java"))
                .fileContains(contains)
                .fileDoesNotContain(notContains);
    }

    @Test
    public void reactiveMapTypeRequestMonoTest() throws IOException {
        File output = Files.createTempDirectory("test").toFile().getCanonicalFile();
        output.deleteOnExit();
        String outputPath = output.getAbsolutePath().replace('\\', '/');

        final OpenAPI openAPI = TestUtils.parseFlattenSpec("src/test/resources/3_0/spring/issue_8045.yaml");
        final SpringCodegen codegen = new SpringCodegen();
        codegen.setOpenAPI(openAPI);
        codegen.setOutputDir(output.getAbsolutePath());

        codegen.additionalProperties().put(SpringCodegen.DELEGATE_PATTERN, "true");
        codegen.additionalProperties().put(SpringCodegen.REACTIVE, "true");

        ClientOptInput input = new ClientOptInput();
        input.openAPI(openAPI);
        input.config(codegen);

        DefaultGenerator generator = new DefaultGenerator();
        generator.setGenerateMetadata(false); // skip metadata and ↓ only generate API files
        generator.setGeneratorPropertyDefault(CodegenConstants.MODEL_TESTS, "false");
        generator.setGeneratorPropertyDefault(CodegenConstants.MODEL_DOCS, "false");
        generator.setGeneratorPropertyDefault(CodegenConstants.APIS, "true");

        generator.opts(input).generate();

        JavaFileAssert.assertThat(Paths.get(outputPath + "/src/main/java/org/openapitools/api/SomeApi.java"))
                .fileContains("Mono<Map<String, DummyRequest>>")
                .fileDoesNotContain("Mono<DummyRequest>");
        JavaFileAssert.assertThat(Paths.get(outputPath + "/src/main/java/org/openapitools/api/SomeApiDelegate.java"))
                .fileContains("Mono<Map<String, DummyRequest>>")
                .fileDoesNotContain("Mono<DummyRequest>");
    }

    @Test
    public void reactiveArrayShouldBeWrappedInFluxWithoutMono() throws IOException {
        Map<String, Object> additionalProperties = new HashMap<>();
        additionalProperties.put(SpringCodegen.DELEGATE_PATTERN, "false");
        additionalProperties.put(SpringCodegen.REACTIVE, "true");
        additionalProperties.put(SpringCodegen.USE_RESPONSE_ENTITY, "false");
        additionalProperties.put(SpringCodegen.USE_SPRING_BOOT3, "true");
        additionalProperties.put(CodegenConstants.APIS, "true");
        Map<String, File> files = generateFromContract("src/test/resources/3_0/petstore.yaml", SPRING_BOOT, additionalProperties);

        JavaFileAssert
                .assertThat(files.get("PetApi.java"))
                .assertMethod("addPet").hasReturnType("Mono<Pet>")
                .toFileAssert()
                .assertMethod("findPetsByStatus").hasReturnType("Flux<Pet>")
                .toFileAssert()
                .assertMethod("deletePet").hasReturnType("Mono<Void>");
    }

    @Test
    public void reactiveArrayShouldBeWrappedInMonoFluxWhenUsingResponseEntity() throws IOException {
        Map<String, Object> additionalProperties = new HashMap<>();
        additionalProperties.put(SpringCodegen.DELEGATE_PATTERN, "false");
        additionalProperties.put(SpringCodegen.REACTIVE, "true");
        additionalProperties.put(SpringCodegen.USE_RESPONSE_ENTITY, "true");
        additionalProperties.put(SpringCodegen.USE_SPRING_BOOT3, "true");
        additionalProperties.put(CodegenConstants.MODEL_TESTS, "false");
        additionalProperties.put(CodegenConstants.MODEL_DOCS, "false");
        additionalProperties.put(CodegenConstants.APIS, "true");
        additionalProperties.put(CodegenConstants.SUPPORTING_FILES, "false");
        Map<String, File> files = generateFromContract("src/test/resources/3_0/petstore.yaml", SPRING_BOOT, additionalProperties);

        JavaFileAssert
                .assertThat(files.get("PetApi.java"))
                .assertMethod("addPet").hasReturnType("Mono<ResponseEntity<Pet>>")
                .toFileAssert()
                .assertMethod("findPetsByStatus").hasReturnType("Mono<ResponseEntity<Flux<Pet>>>")
                .toFileAssert()
                .assertMethod("deletePet").hasReturnType("Mono<ResponseEntity<Void>>");
    }

    @Test
    public void shouldGenerateValidCodeForReactiveControllerWithoutParams_issue14907() throws IOException {
        File output = Files.createTempDirectory("test").toFile().getCanonicalFile();
        output.deleteOnExit();

        final OpenAPI openAPI = TestUtils.parseFlattenSpec("src/test/resources/bugs/issue_14907.yaml");
        final SpringCodegen codegen = new SpringCodegen();
        codegen.setOpenAPI(openAPI);
        codegen.setOutputDir(output.getAbsolutePath());

        codegen.additionalProperties().put(SpringCodegen.REACTIVE, "true");
        codegen.additionalProperties().put(USE_TAGS, "true");
        codegen.additionalProperties().put(SpringCodegen.DATE_LIBRARY, "java8");
        codegen.additionalProperties().put(INTERFACE_ONLY, "true");
        codegen.additionalProperties().put(SKIP_DEFAULT_INTERFACE, "true");
        codegen.additionalProperties().put(IMPLICIT_HEADERS, "true");
        codegen.additionalProperties().put(OPENAPI_NULLABLE, "false");

        ClientOptInput input = new ClientOptInput();
        input.openAPI(openAPI);
        input.config(codegen);

        DefaultGenerator generator = new DefaultGenerator();
        generator.setGenerateMetadata(false); // skip metadata

        Map<String, File> files = generator.opts(input).generate().stream()
                .collect(Collectors.toMap(File::getName, Function.identity()));

        JavaFileAssert.assertThat(files.get("ConsentControllerApi.java"))
                .assertMethod("readAgreements", "ServerWebExchange");
    }

    @Test
    public void shouldGenerateValidCodeWithPaginated_reactive_issue15265() throws IOException {
        File output = Files.createTempDirectory("test").toFile().getCanonicalFile();
        output.deleteOnExit();

        final OpenAPI openAPI = TestUtils.parseFlattenSpec("src/test/resources/bugs/issue_15265.yaml");
        final SpringCodegen codegen = new SpringCodegen();
        codegen.setOpenAPI(openAPI);
        codegen.setOutputDir(output.getAbsolutePath());

        codegen.additionalProperties().put(SpringCodegen.REACTIVE, "true");
        codegen.additionalProperties().put(USE_TAGS, "true");
        codegen.additionalProperties().put(SpringCodegen.DATE_LIBRARY, "java8");
        codegen.additionalProperties().put(INTERFACE_ONLY, "true");
        codegen.additionalProperties().put(SKIP_DEFAULT_INTERFACE, "true");
        codegen.additionalProperties().put(IMPLICIT_HEADERS, "true");
        codegen.additionalProperties().put(OPENAPI_NULLABLE, "false");

        ClientOptInput input = new ClientOptInput();
        input.openAPI(openAPI);
        input.config(codegen);

        DefaultGenerator generator = new DefaultGenerator();
        generator.setGenerateMetadata(false); // skip metadata and ↓ only generate models

        Map<String, File> files = generator.opts(input).generate().stream()
                .collect(Collectors.toMap(File::getName, Function.identity()));

        JavaFileAssert.assertThat(files.get("ConsentControllerApi.java"))
                .assertMethod("paginated", "ServerWebExchange", "Pageable")
                .toFileAssert()
                .assertMethod("paginatedWithParams", "String", "ServerWebExchange", "Pageable");
    }

    @Test
    public void shouldGenerateValidCodeWithPaginated_nonReactive_issue15265() throws IOException {
        File output = Files.createTempDirectory("test").toFile().getCanonicalFile();
        output.deleteOnExit();

        final OpenAPI openAPI = TestUtils.parseFlattenSpec("src/test/resources/bugs/issue_15265.yaml");
        final SpringCodegen codegen = new SpringCodegen();
        codegen.setOpenAPI(openAPI);
        codegen.setOutputDir(output.getAbsolutePath());

        codegen.additionalProperties().put(USE_TAGS, "true");
        codegen.additionalProperties().put(SpringCodegen.DATE_LIBRARY, "java8");
        codegen.additionalProperties().put(INTERFACE_ONLY, "true");
        codegen.additionalProperties().put(SKIP_DEFAULT_INTERFACE, "true");
        codegen.additionalProperties().put(IMPLICIT_HEADERS, "true");
        codegen.additionalProperties().put(OPENAPI_NULLABLE, "false");

        ClientOptInput input = new ClientOptInput();
        input.openAPI(openAPI);
        input.config(codegen);

        DefaultGenerator generator = new DefaultGenerator();
        generator.setGenerateMetadata(false); // skip metadata and ↓ only generate models

        Map<String, File> files = generator.opts(input).generate().stream()
                .collect(Collectors.toMap(File::getName, Function.identity()));

        JavaFileAssert.assertThat(files.get("ConsentControllerApi.java"))
                .assertMethod("paginated", "Pageable")
                .toFileAssert()
                .assertMethod("paginatedWithParams", "String", "Pageable");
    }

    @Test
    public void shouldEscapeReservedKeyWordsForRequestParameters_7506_Regression() throws Exception {
        final SpringCodegen codegen = new SpringCodegen();
        codegen.setLibrary("spring-boot");
        codegen.setDelegatePattern(true);

        final Map<String, File> files = generateFiles(codegen, "src/test/resources/3_0/issue7506.yaml");

        final File multipartArrayApiDelegate = files.get("ExampleApi.java");
        assertFileContains(multipartArrayApiDelegate.toPath(), "@RequestPart(value = \"super\", required = false) MultipartFile _super");
        assertFileContains(multipartArrayApiDelegate.toPath(), "@RequestPart(value = \"package\", required = false) MultipartFile _package");
    }

    @Test
    public void doGeneratePathVariableForSimpleParam() throws IOException {
        File output = Files.createTempDirectory("test").toFile().getCanonicalFile();
        output.deleteOnExit();
        String outputPath = output.getAbsolutePath().replace('\\', '/');

        OpenAPI openAPI = new OpenAPIParser()
                .readLocation("src/test/resources/3_0/issue_6762.yaml", null, new ParseOptions()).getOpenAPI();

        SpringCodegen codegen = new SpringCodegen();
        codegen.setOutputDir(output.getAbsolutePath());
        codegen.additionalProperties().put(CXFServerFeatures.LOAD_TEST_DATA_FROM_FILE, "true");
        codegen.additionalProperties().put(DOCUMENTATION_PROVIDER, "springfox");

        ClientOptInput input = new ClientOptInput();
        input.openAPI(openAPI);
        input.config(codegen);

        DefaultGenerator generator = new DefaultGenerator();
        generator.setGenerateMetadata(false); // skip metadata and ↓ only generate API
        generator.setGeneratorPropertyDefault(CodegenConstants.MODEL_TESTS, "false");
        generator.setGeneratorPropertyDefault(CodegenConstants.MODEL_DOCS, "false");
        generator.setGeneratorPropertyDefault(CodegenConstants.APIS, "true");

        generator.opts(input).generate();

        JavaFileAssert.assertThat(Paths.get(outputPath + "/src/main/java/org/openapitools/api/ZebrasApi.java"))
                .fileContains("allowableValues = \"0, 1\"", "@PathVariable");
        JavaFileAssert.assertThat(Paths.get(outputPath + "/src/main/java/org/openapitools/api/BearsApi.java"))
                .fileContains("allowableValues = \"sleeping, awake\"", "@PathVariable");
        JavaFileAssert.assertThat(Paths.get(outputPath + "/src/main/java/org/openapitools/api/CamelsApi.java"))
                .fileContains("allowableValues = \"sleeping, awake\"", "@PathVariable");
        JavaFileAssert.assertThat(Paths.get(outputPath + "/src/main/java/org/openapitools/api/GiraffesApi.java"))
                .fileContains("allowableValues = \"0, 1\"", "@PathVariable");
    }

    @Test
    public void shouldGenerateDefaultValueForEnumRequestParameter() throws IOException {
        File output = Files.createTempDirectory("test").toFile().getCanonicalFile();
        output.deleteOnExit();
        String outputPath = output.getAbsolutePath().replace('\\', '/');

        final OpenAPI openAPI = TestUtils.parseFlattenSpec("src/test/resources/3_0/spring/issue_10278.yaml");
        final SpringCodegen codegen = new SpringCodegen();
        codegen.setOpenAPI(openAPI);
        codegen.setOutputDir(output.getAbsolutePath());

        codegen.additionalProperties().put(SpringCodegen.DELEGATE_PATTERN, "true");
        codegen.additionalProperties().put(SpringCodegen.REACTIVE, "true");

        ClientOptInput input = new ClientOptInput();
        input.openAPI(openAPI);
        input.config(codegen);

        DefaultGenerator generator = new DefaultGenerator();
        generator.setGenerateMetadata(false); // skip metadata and ↓ only generate API
        generator.setGeneratorPropertyDefault(CodegenConstants.MODEL_TESTS, "false");
        generator.setGeneratorPropertyDefault(CodegenConstants.MODEL_DOCS, "false");
        generator.setGeneratorPropertyDefault(CodegenConstants.APIS, "true");

        generator.opts(input).generate();

        assertFileContains(Paths.get(outputPath + "/src/main/java/org/openapitools/api/GetApi.java"),
                "@RequestParam(value = \"testParameter1\", required = false, defaultValue = \"BAR\")",
                "@RequestParam(value = \"TestParameter2\", required = false, defaultValue = \"BAR\")");

    }

    /**
     * Define documentation providers to test
     */
    private final static String SPRINGFOX = "springfox";
    private final static String SPRINGFOX_DESTINATIONFILE = "SpringFoxConfiguration.java";
    private final static String SPRINGFOX_TEMPLATEFILE = "openapiDocumentationConfig.mustache";
    private final static String SPRINGDOC = "springdoc";
    private final static String SPRINGDOC_DESTINATIONFILE = "SpringDocConfiguration.java";
    private final static String SPRINGDOC_TEMPLATEFILE = "springdocDocumentationConfig.mustache";

    /**
     * test whether OpenAPIDocumentationConfig.java is generated
     * fix issue #10287
     */
    @Test
    public void testConfigFileGeneration_springfox() {
        testConfigFileCommon(SPRINGFOX, SPRINGFOX_DESTINATIONFILE, SPRINGFOX_TEMPLATEFILE);
    }

    /**
     * test whether SpringDocDocumentationConfig.java is generated
     * fix issue #12220
     */
    @Test
    public void testConfigFileGeneration_springdoc() {
        testConfigFileCommon(SPRINGDOC, SPRINGDOC_DESTINATIONFILE, SPRINGDOC_TEMPLATEFILE);
    }

    private void testConfigFileCommon(String documentationProvider, String destinationFile, String templateFileName) {
        final SpringCodegen codegen = new SpringCodegen();
        codegen.additionalProperties().put(DOCUMENTATION_PROVIDER, documentationProvider);
        codegen.additionalProperties().put(SpringCodegen.INTERFACE_ONLY, false);
        codegen.additionalProperties().put(SpringCodegen.SPRING_CLOUD_LIBRARY, "spring-cloud");
        codegen.additionalProperties().put(SpringCodegen.REACTIVE, false);
        codegen.additionalProperties().put(SpringCodegen.API_FIRST, false);

        codegen.processOpts();

        final List<SupportingFile> supList = codegen.supportingFiles();
        String tmpFile;
        String desFile;
        boolean flag = false;
        for (final SupportingFile s : supList) {
            tmpFile = s.getTemplateFile();
            desFile = s.getDestinationFilename();

            if (templateFileName.equals(tmpFile)) {
                flag = true;
                assertEquals(desFile, destinationFile);
            }
        }
        if (!flag) {
            fail(templateFileName + " not generated");
        }
    }

    @Test
    public void shouldAddNotNullOnRequiredAttributes() throws IOException {
        File output = Files.createTempDirectory("test").toFile().getCanonicalFile();
        output.deleteOnExit();
        String outputPath = output.getAbsolutePath().replace('\\', '/');

        final OpenAPI openAPI = TestUtils.parseFlattenSpec("src/test/resources/3_0/spring/issue_5026-b.yaml");
        final SpringCodegen codegen = new SpringCodegen();
        codegen.setOpenAPI(openAPI);
        codegen.setOutputDir(output.getAbsolutePath());

        ClientOptInput input = new ClientOptInput();
        input.openAPI(openAPI);
        input.config(codegen);

        DefaultGenerator generator = new DefaultGenerator();
        generator.setGenerateMetadata(false); // skip metadata and ↓ only generate models
        generator.setGeneratorPropertyDefault(CodegenConstants.MODEL_TESTS, "false");
        generator.setGeneratorPropertyDefault(CodegenConstants.MODEL_DOCS, "false");
        generator.setGeneratorPropertyDefault(CodegenConstants.MODELS, "true");

        generator.opts(input).generate();

        JavaFileAssert.assertThat(Paths.get(outputPath + "/src/main/java/org/openapitools/model/Dummy.java"))
                .fileContains("status", "@NotNull");
    }

    @Test
    public void shouldNotAddNotNullOnReadOnlyAttributes() throws IOException {
        File output = Files.createTempDirectory("test").toFile().getCanonicalFile();
        output.deleteOnExit();
        String outputPath = output.getAbsolutePath().replace('\\', '/');

        final OpenAPI openAPI = TestUtils.parseFlattenSpec("src/test/resources/3_0/spring/issue_5026.yaml");
        final SpringCodegen codegen = new SpringCodegen();
        codegen.setOpenAPI(openAPI);
        codegen.setOutputDir(output.getAbsolutePath());

        ClientOptInput input = new ClientOptInput();
        input.openAPI(openAPI);
        input.config(codegen);

        DefaultGenerator generator = new DefaultGenerator();
        generator.setGenerateMetadata(false); // skip metadata and ↓ only generate models
        generator.setGeneratorPropertyDefault(CodegenConstants.MODELS, "true");
        generator.setGeneratorPropertyDefault(CodegenConstants.MODEL_TESTS, "false");
        generator.setGeneratorPropertyDefault(CodegenConstants.MODEL_DOCS, "false");

        generator.opts(input).generate();

        JavaFileAssert.assertThat(Paths.get(outputPath + "/src/main/java/org/openapitools/model/Dummy.java"))
                .fileContains("status")
                .fileDoesNotContain("@NotNull");
    }

    @Test
    public void testOneOf5381() throws IOException {
        File output = Files.createTempDirectory("test").toFile().getCanonicalFile();
        output.deleteOnExit();
        String outputPath = output.getAbsolutePath().replace('\\', '/');
        OpenAPI openAPI = new OpenAPIParser()
                .readLocation("src/test/resources/3_0/issue_5381.yaml", null, new ParseOptions()).getOpenAPI();

        SpringCodegen codegen = new SpringCodegen();
        codegen.setOutputDir(output.getAbsolutePath());
        codegen.additionalProperties().put(CXFServerFeatures.LOAD_TEST_DATA_FROM_FILE, "true");
        codegen.setUseOneOfInterfaces(true);

        ClientOptInput input = new ClientOptInput();
        input.openAPI(openAPI);
        input.config(codegen);

        DefaultGenerator generator = new DefaultGenerator();
        //       codegen.setHateoas(true);
        generator.setGenerateMetadata(false); // skip metadata and ↓ only generate models
        generator.setGeneratorPropertyDefault(CodegenConstants.MODELS, "true");
        generator.setGeneratorPropertyDefault(CodegenConstants.MODEL_TESTS, "false");
        generator.setGeneratorPropertyDefault(CodegenConstants.MODEL_DOCS, "false");
        generator.setGeneratorPropertyDefault(CodegenConstants.LEGACY_DISCRIMINATOR_BEHAVIOR, "false");

        codegen.setUseOneOfInterfaces(true);
        codegen.setLegacyDiscriminatorBehavior(false);

        generator.opts(input).generate();

        assertFileContains(Paths.get(outputPath + "/src/main/java/org/openapitools/model/Foo.java"), "public class Foo implements FooRefOrValue");
        assertFileContains(Paths.get(outputPath + "/src/main/java/org/openapitools/model/FooRef.java"), "public class FooRef implements FooRefOrValue");
        assertFileContains(Paths.get(outputPath + "/src/main/java/org/openapitools/model/FooRefOrValue.java"), "public interface FooRefOrValue");
    }

    @Test
    public void testOneOfAndAllOf() throws IOException {
        File output = Files.createTempDirectory("test").toFile().getCanonicalFile();
        output.deleteOnExit();
        String outputPath = output.getAbsolutePath().replace('\\', '/');
        OpenAPI openAPI = new OpenAPIParser()
                .readLocation("src/test/resources/3_0/oneof_polymorphism_and_inheritance.yaml", null, new ParseOptions()).getOpenAPI();

        SpringCodegen codegen = new SpringCodegen();
        codegen.setOutputDir(output.getAbsolutePath());
        codegen.additionalProperties().put(CXFServerFeatures.LOAD_TEST_DATA_FROM_FILE, "true");
        codegen.setUseOneOfInterfaces(true);

        ClientOptInput input = new ClientOptInput();
        input.openAPI(openAPI);
        input.config(codegen);

        DefaultGenerator generator = new DefaultGenerator();
        codegen.setHateoas(true);
        generator.setGenerateMetadata(false); // skip metadata and ↓ only generate models
        generator.setGeneratorPropertyDefault(CodegenConstants.MODELS, "true");
        generator.setGeneratorPropertyDefault(CodegenConstants.MODEL_TESTS, "false");
        generator.setGeneratorPropertyDefault(CodegenConstants.MODEL_DOCS, "false");
        generator.setGeneratorPropertyDefault(CodegenConstants.LEGACY_DISCRIMINATOR_BEHAVIOR, "false");

        codegen.setUseOneOfInterfaces(true);
        codegen.setLegacyDiscriminatorBehavior(false);

        generator.opts(input).generate();

        assertFileContains(Paths.get(outputPath + "/src/main/java/org/openapitools/model/Foo.java"), "public class Foo extends Entity implements FooRefOrValue");
        assertFileContains(Paths.get(outputPath + "/src/main/java/org/openapitools/model/FooRef.java"), "public class FooRef extends EntityRef implements FooRefOrValue");
        assertFileContains(Paths.get(outputPath + "/src/main/java/org/openapitools/model/FooRefOrValue.java"), "public interface FooRefOrValue");
        // previous bugs
        JavaFileAssert.assertThat(Paths.get(outputPath + "/src/main/java/org/openapitools/model/BarRef.java"))
                .fileDoesNotContain("atTypesuper.hashCode", "private String atBaseType");
        // imports for inherited properties
        assertFileContains(Paths.get(outputPath + "/src/main/java/org/openapitools/model/PizzaSpeziale.java"), "import java.math.BigDecimal");
    }

    @Test
    public void testDiscriminatorWithMappingIssue14731() throws IOException {
        File output = Files.createTempDirectory("test").toFile().getCanonicalFile();
        output.deleteOnExit();
        String outputPath = output.getAbsolutePath().replace('\\', '/');
        OpenAPI openAPI = new OpenAPIParser()
                .readLocation("src/test/resources/bugs/issue_14731.yaml", null, new ParseOptions()).getOpenAPI();

        SpringCodegen codegen = new SpringCodegen();
        codegen.setOutputDir(output.getAbsolutePath());
        codegen.additionalProperties().put(CXFServerFeatures.LOAD_TEST_DATA_FROM_FILE, "true");
        codegen.setUseOneOfInterfaces(true);

        ClientOptInput input = new ClientOptInput();
        input.openAPI(openAPI);
        input.config(codegen);

        DefaultGenerator generator = new DefaultGenerator();
        codegen.setHateoas(true);
        generator.setGenerateMetadata(false); // skip metadata and ↓ only generate models
        generator.setGeneratorPropertyDefault(CodegenConstants.MODEL_TESTS, "false");
        generator.setGeneratorPropertyDefault(CodegenConstants.MODEL_DOCS, "false");
        generator.setGeneratorPropertyDefault(CodegenConstants.MODELS, "true");
        generator.setGeneratorPropertyDefault(CodegenConstants.LEGACY_DISCRIMINATOR_BEHAVIOR, "false");


        codegen.setUseOneOfInterfaces(true);
        codegen.setLegacyDiscriminatorBehavior(false);
        codegen.setUseSpringBoot3(true);
        codegen.setModelNameSuffix("DTO");

        generator.opts(input).generate();

        assertFileNotContains(Paths.get(outputPath + "/src/main/java/org/openapitools/model/ChildWithMappingADTO.java"), "@JsonTypeName");
        assertFileNotContains(Paths.get(outputPath + "/src/main/java/org/openapitools/model/ChildWithMappingBDTO.java"), "@JsonTypeName");
    }

    @Test
    public void testDiscriminatorWithoutMappingIssue14731() throws IOException {
        File output = Files.createTempDirectory("test").toFile().getCanonicalFile();
        output.deleteOnExit();
        String outputPath = output.getAbsolutePath().replace('\\', '/');
        OpenAPI openAPI = new OpenAPIParser()
                .readLocation("src/test/resources/bugs/issue_14731.yaml", null, new ParseOptions()).getOpenAPI();

        SpringCodegen codegen = new SpringCodegen();
        codegen.setOutputDir(output.getAbsolutePath());
        codegen.additionalProperties().put(CXFServerFeatures.LOAD_TEST_DATA_FROM_FILE, "true");
        codegen.setUseOneOfInterfaces(true);

        ClientOptInput input = new ClientOptInput();
        input.openAPI(openAPI);
        input.config(codegen);

        DefaultGenerator generator = new DefaultGenerator();
        codegen.setHateoas(true);
        generator.setGenerateMetadata(false); // skip metadata and ↓ only generate models
        generator.setGeneratorPropertyDefault(CodegenConstants.MODELS, "true");
        generator.setGeneratorPropertyDefault(CodegenConstants.MODEL_TESTS, "false");
        generator.setGeneratorPropertyDefault(CodegenConstants.MODEL_DOCS, "false");
        generator.setGeneratorPropertyDefault(CodegenConstants.LEGACY_DISCRIMINATOR_BEHAVIOR, "false");


        codegen.setUseOneOfInterfaces(true);
        codegen.setLegacyDiscriminatorBehavior(false);
        codegen.setUseSpringBoot3(true);
        codegen.setModelNameSuffix("DTO");

        generator.opts(input).generate();


        assertFileContains(Paths.get(outputPath + "/src/main/java/org/openapitools/model/ChildWithoutMappingADTO.java"), "@JsonTypeName");
        assertFileContains(Paths.get(outputPath + "/src/main/java/org/openapitools/model/ChildWithoutMappingBDTO.java"), "@JsonTypeName");
    }

    @Test
    void testOneOfWithEnumDiscriminator() throws IOException {
        File output = Files.createTempDirectory("test").toFile().getCanonicalFile();
        output.deleteOnExit();
        String outputPath = output.getAbsolutePath().replace('\\', '/');
        OpenAPI openAPI = new OpenAPIParser()
                .readLocation("src/test/resources/3_0/oneOfDiscriminator.yaml", null, new ParseOptions()).getOpenAPI();

        SpringCodegen codegen = new SpringCodegen();
        codegen.setOutputDir(output.getAbsolutePath());
        codegen.additionalProperties().put(CXFServerFeatures.LOAD_TEST_DATA_FROM_FILE, "true");
        codegen.setUseOneOfInterfaces(true);

        ClientOptInput input = new ClientOptInput();
        input.openAPI(openAPI);
        input.config(codegen);

        DefaultGenerator generator = new DefaultGenerator();
        codegen.setHateoas(true);
        generator.setGenerateMetadata(false); // skip metadata and ↓ only generate models
        generator.setGeneratorPropertyDefault(CodegenConstants.MODEL_TESTS, "false");
        generator.setGeneratorPropertyDefault(CodegenConstants.MODEL_DOCS, "false");
        generator.setGeneratorPropertyDefault(CodegenConstants.MODELS, "true");
        generator.setGeneratorPropertyDefault(CodegenConstants.LEGACY_DISCRIMINATOR_BEHAVIOR, "false");

        codegen.setUseOneOfInterfaces(true);
        codegen.setLegacyDiscriminatorBehavior(false);

        generator.opts(input).generate();

        assertFileContains(
                Paths.get(outputPath + "/src/main/java/org/openapitools/model/FruitOneOfEnumMappingDisc.java"),
                "public FruitTypeEnum getFruitType();"
        );
        assertFileContains(
                Paths.get(outputPath + "/src/main/java/org/openapitools/model/AppleOneOfEnumMappingDisc.java"),
                "private FruitTypeEnum fruitType;",
                "public FruitTypeEnum getFruitType() {"
        );
        assertFileContains(
                Paths.get(outputPath + "/src/main/java/org/openapitools/model/BananaOneOfEnumMappingDisc.java"),
                "private FruitTypeEnum fruitType;",
                "public FruitTypeEnum getFruitType() {"
        );
    }

    @Test
    public void testTypeMappings() {
        final SpringCodegen codegen = new SpringCodegen();
        codegen.processOpts();
        Assert.assertEquals(codegen.typeMapping().get("file"), "org.springframework.core.io.Resource");
    }

    @Test
    public void testImportMappings() {
        final SpringCodegen codegen = new SpringCodegen();
        codegen.processOpts();
        Assert.assertEquals(codegen.importMapping().get("org.springframework.core.io.Resource"), "org.springframework.core.io.Resource");
        Assert.assertEquals(codegen.importMapping().get("DateTimeFormat"), "org.springframework.format.annotation.DateTimeFormat");
        Assert.assertEquals(codegen.importMapping().get("ApiIgnore"), "springfox.documentation.annotations.ApiIgnore");
        Assert.assertEquals(codegen.importMapping().get("ParameterObject"), "org.springdoc.api.annotations.ParameterObject");
    }

    @Test(dataProvider = "issue11464TestCases")
    public void shouldGenerateOneTagAttributeForMultipleTags_Regression11464(String documentProvider, Consumer<String> assertFunction) throws IOException {
        File output = Files.createTempDirectory("test").toFile().getCanonicalFile();
        output.deleteOnExit();
        String outputPath = output.getAbsolutePath().replace('\\', '/');

        OpenAPI openAPI = new OpenAPIParser()
                .readLocation("src/test/resources/bugs/issue_11464.yaml", null, new ParseOptions()).getOpenAPI();

        SpringCodegen codegen = new SpringCodegen();
        codegen.setOutputDir(output.getAbsolutePath());
        codegen.additionalProperties().put(DOCUMENTATION_PROVIDER, documentProvider);
        ClientOptInput input = new ClientOptInput();
        input.openAPI(openAPI);
        input.config(codegen);

        DefaultGenerator generator = new DefaultGenerator();
        generator.setGenerateMetadata(false); // skip metadata and ↓ only generate API
        generator.setGeneratorPropertyDefault(CodegenConstants.MODEL_TESTS, "false");
        generator.setGeneratorPropertyDefault(CodegenConstants.MODEL_DOCS, "false");
        generator.setGeneratorPropertyDefault(CodegenConstants.APIS, "true");

        generator.opts(input).generate();

        assertFunction.accept(outputPath);
    }

    @DataProvider
    public Object[][] issue11464TestCases() {
        return new Object[][]{
                {DocumentationProviderFeatures.DocumentationProvider.SPRINGDOC.name(), (Consumer<String>) outputPath -> {
                    assertFileContains(Paths.get(outputPath + "/src/main/java/org/openapitools/api/NoneApi.java"),
                            "@Operation( operationId = \"getNone\", summary = \"No Tag\", responses = {");
                    assertFileContains(Paths.get(outputPath + "/src/main/java/org/openapitools/api/SingleApi.java"),
                            "@Operation( operationId = \"getSingleTag\", summary = \"Single Tag\", tags = { \"tag1\" }, responses = {");
                    assertFileContains(Paths.get(outputPath + "/src/main/java/org/openapitools/api/MultipleApi.java"),
                            "@Operation( operationId = \"getMultipleTags\", summary = \"Multiple Tags\", tags = { \"tag1\", \"tag2\" }, responses = {");
                }},
                {DocumentationProviderFeatures.DocumentationProvider.SPRINGFOX.name(), (Consumer<String>) outputPath -> {
                    assertFileContains(Paths.get(outputPath + "/src/main/java/org/openapitools/api/NoneApi.java"),
                            "@ApiOperation( value = \"No Tag\", nickname = \"getNone\", notes = \"\", response = ");
                    assertFileContains(Paths.get(outputPath + "/src/main/java/org/openapitools/api/SingleApi.java"),
                            "@ApiOperation( tags = { \"tag1\" }, value = \"Single Tag\", nickname = \"getSingleTag\", notes = \"\", response = ");
                    assertFileContains(Paths.get(outputPath + "/src/main/java/org/openapitools/api/MultipleApi.java"),
                            "@ApiOperation( tags = { \"tag1\", \"tag2\" }, value = \"Multiple Tags\", nickname = \"getMultipleTags\", notes = \"\", response = ");
                }},
        };
    }

    @Test
    public void apiFirstShouldNotGenerateApiOrModel() {
        final SpringCodegen codegen = new SpringCodegen();
        codegen.additionalProperties().put(SpringCodegen.API_FIRST, true);
        codegen.processOpts();
        Assert.assertTrue(codegen.modelTemplateFiles().isEmpty());
        Assert.assertTrue(codegen.apiTemplateFiles().isEmpty());
    }

    @Test
    public void testIssue11323() throws IOException {
        File output = Files.createTempDirectory("test").toFile().getCanonicalFile();
        output.deleteOnExit();
        String outputPath = output.getAbsolutePath().replace('\\', '/');

        OpenAPI openAPI = new OpenAPIParser()
                .readLocation("src/test/resources/3_0/spring/issue_11323.yml", null, new ParseOptions()).getOpenAPI();

        SpringCodegen codegen = new SpringCodegen();
        codegen.setOutputDir(output.getAbsolutePath());
        //codegen.additionalProperties().put(CXFServerFeatures.LOAD_TEST_DATA_FROM_FILE, "true");

        ClientOptInput input = new ClientOptInput();
        input.openAPI(openAPI);
        input.config(codegen);

        DefaultGenerator generator = new DefaultGenerator();
        generator.setGenerateMetadata(false); // skip metadata and ↓ only generate models
        generator.setGeneratorPropertyDefault(CodegenConstants.MODEL_TESTS, "false");
        generator.setGeneratorPropertyDefault(CodegenConstants.MODEL_DOCS, "false");
        generator.setGeneratorPropertyDefault(CodegenConstants.MODELS, "true");
        generator.opts(input).generate();

        assertFileContains(Paths.get(outputPath + "/src/main/java/org/openapitools/model/Address.java"),
                "@JsonValue", "import com.fasterxml.jackson.annotation.JsonValue;");
    }

    @Test
    public void shouldPurAdditionalModelTypesOverAllModels() throws IOException {
        File output = Files.createTempDirectory("test").toFile().getCanonicalFile();
        output.deleteOnExit();
        String outputPath = output.getAbsolutePath().replace('\\', '/');

        OpenAPI openAPI = new OpenAPIParser()
                .readLocation("src/test/resources/3_0/petstore.yaml", null, new ParseOptions()).getOpenAPI();

        SpringCodegen codegen = new SpringCodegen();
        codegen.setOutputDir(output.getAbsolutePath());
        codegen.additionalProperties().put(SpringCodegen.ADDITIONAL_MODEL_TYPE_ANNOTATIONS, "@path.Annotation(param1 = \"test1\", param2 = 3);@path.Annotation2;@custom.Annotation");

        ClientOptInput input = new ClientOptInput();
        input.openAPI(openAPI);
        input.config(codegen);

        DefaultGenerator generator = new DefaultGenerator();
        generator.setGenerateMetadata(false); // skip metadata and ↓ only generate models
        generator.setGeneratorPropertyDefault(CodegenConstants.MODEL_TESTS, "false");
        generator.setGeneratorPropertyDefault(CodegenConstants.MODEL_DOCS, "false");
        generator.setGeneratorPropertyDefault(CodegenConstants.MODELS, "true");
        generator.opts(input).generate();

        File[] generatedModels = new File(outputPath + "/src/main/java/org/openapitools/model").listFiles();
        assertThat(generatedModels).isNotEmpty();

        for (File modelPath : generatedModels) {
            JavaFileAssert.assertThat(modelPath)
                    .assertTypeAnnotations()
                    .containsWithName("custom.Annotation")
                    .containsWithName("path.Annotation2")
                    .containsWithNameAndAttributes("path.Annotation", ImmutableMap.of("param1", "\"test1\"", "param2", "3"));
        }
    }

    @Test
    public void shouldGenerateExternalDocs() throws IOException {
        File output = Files.createTempDirectory("test").toFile().getCanonicalFile();
        output.deleteOnExit();

        OpenAPI openAPI = new OpenAPIParser()
                .readLocation("src/test/resources/3_0/petstore.yaml", null, new ParseOptions()).getOpenAPI();
        SpringCodegen codegen = new SpringCodegen();
        codegen.setLibrary(SPRING_BOOT);
        codegen.setOutputDir(output.getAbsolutePath());
        codegen.additionalProperties().put(SpringCodegen.USE_TAGS, "true");
        codegen.additionalProperties().put(BeanValidationFeatures.USE_BEANVALIDATION, "true");

        ClientOptInput input = new ClientOptInput()
                .openAPI(openAPI)
                .config(codegen);

        DefaultGenerator generator = new DefaultGenerator();
        generator.setGenerateMetadata(false); // skip metadata and ↓ only generate API
        generator.setGeneratorPropertyDefault(CodegenConstants.MODEL_TESTS, "false");
        generator.setGeneratorPropertyDefault(CodegenConstants.MODEL_DOCS, "false");
        generator.setGeneratorPropertyDefault(CodegenConstants.APIS, "true");

        Map<String, File> files = generator.opts(input).generate().stream()
                .collect(Collectors.toMap(File::getName, Function.identity()));

        JavaFileAssert.assertThat(files.get("PetApi.java"))
                .hasImports("io.swagger.v3.oas.annotations.ExternalDocumentation")
                .assertMethod("updatePet")
                .assertMethodAnnotations()
                .containsWithName("Operation")
                .containsWithNameAndAttributes("Operation",
                        ImmutableMap.of(
                                "operationId", "\"updatePet\"",
                                //"security", "{ @SecurityRequirement(name = \"petstore_auth\", scopes = { \"write:pets\", \"read:pets\" }) }",
                                "externalDocs", "@ExternalDocumentation(description = \"API documentation for the updatePet operation\", url = \"http://petstore.swagger.io/v2/doc/updatePet\")"
                        )
                );
    }

    @Test
    public void testHandleDefaultValue_issue8535() throws Exception {
        Map<String, Object> additionalProperties = new HashMap<>();
        additionalProperties.put(CXFServerFeatures.LOAD_TEST_DATA_FROM_FILE, "true");
        Map<String, File> files = generateFromContract("src/test/resources/3_0/issue_8535.yaml", SPRING_BOOT, additionalProperties);

        JavaFileAssert.assertThat(files.get("TestHeadersApi.java"))
                .assertMethod("headersTest")
                .assertParameter("headerNumber").hasType("BigDecimal")
                .assertParameterAnnotations()
                .containsWithNameAndAttributes("RequestHeader", ImmutableMap.of("defaultValue", "\"11.2\""))
                .toParameter().toMethod()
                .assertParameter("headerString").hasType("String")
                .assertParameterAnnotations()
                .containsWithNameAndAttributes("RequestHeader", ImmutableMap.of("defaultValue", "\"qwerty\""))
                .toParameter().toMethod()
                .assertParameter("headerStringWrapped").hasType("String")
                .assertParameterAnnotations()
                .containsWithNameAndAttributes("RequestHeader", ImmutableMap.of("defaultValue", "\"qwerty\""))
                .toParameter().toMethod()
                .assertParameter("headerStringQuotes").hasType("String")
                .assertParameterAnnotations()
                .containsWithNameAndAttributes("RequestHeader", ImmutableMap.of("defaultValue", "\"qwerty\\\"with quotes\\\" test\""))
                .toParameter().toMethod()
                .assertParameter("headerStringQuotesWrapped").hasType("String")
                .assertParameterAnnotations()
                .containsWithNameAndAttributes("RequestHeader", ImmutableMap.of("defaultValue", "\"qwerty\\\"with quotes\\\" test\""))
                .toParameter().toMethod()
                .assertParameter("headerBoolean").hasType("Boolean")
                .assertParameterAnnotations()
                .containsWithNameAndAttributes("RequestHeader", ImmutableMap.of("defaultValue", "\"true\""));

        JavaFileAssert.assertThat(files.get("TestQueryParamsApi.java"))
                .assertMethod("queryParamsTest")
                .assertParameter("queryNumber").hasType("BigDecimal")
                .assertParameterAnnotations()
                .containsWithNameAndAttributes("RequestParam", ImmutableMap.of("defaultValue", "\"11.2\""))
                .toParameter().toMethod()
                .assertParameter("queryString").hasType("String")
                .assertParameterAnnotations()
                .containsWithNameAndAttributes("RequestParam", ImmutableMap.of("defaultValue", "\"qwerty\""))
                .toParameter().toMethod()
                .assertParameter("queryStringWrapped").hasType("String")
                .assertParameterAnnotations()
                .containsWithNameAndAttributes("RequestParam", ImmutableMap.of("defaultValue", "\"qwerty\""))
                .toParameter().toMethod()
                .assertParameter("queryStringQuotes").hasType("String")
                .assertParameterAnnotations()
                .containsWithNameAndAttributes("RequestParam", ImmutableMap.of("defaultValue", "\"qwerty\\\"with quotes\\\" test\""))
                .toParameter().toMethod()
                .assertParameter("queryStringQuotesWrapped").hasType("String")
                .assertParameterAnnotations()
                .containsWithNameAndAttributes("RequestParam", ImmutableMap.of("defaultValue", "\"qwerty\\\"with quotes\\\" test\""))
                .toParameter().toMethod()
                .assertParameter("queryBoolean").hasType("Boolean")
                .assertParameterAnnotations()
                .containsWithNameAndAttributes("RequestParam", ImmutableMap.of("defaultValue", "\"true\""));
    }

    @Test
    public void testExtraAnnotations() throws IOException {
        File output = Files.createTempDirectory("test").toFile().getCanonicalFile();
        output.deleteOnExit();
        String outputPath = output.getAbsolutePath().replace('\\', '/');

        OpenAPI openAPI = new OpenAPIParser()
                .readLocation("src/test/resources/3_0/issue_11772.yml", null, new ParseOptions()).getOpenAPI();

        SpringCodegen codegen = new SpringCodegen();
        codegen.setOutputDir(output.getAbsolutePath());
        codegen.additionalProperties().put(CXFServerFeatures.LOAD_TEST_DATA_FROM_FILE, "true");

        ClientOptInput input = new ClientOptInput();
        input.openAPI(openAPI);
        input.config(codegen);

        DefaultGenerator generator = new DefaultGenerator();
        generator.setGenerateMetadata(false); // skip metadata and ↓ only generate models
        generator.setGeneratorPropertyDefault(CodegenConstants.MODEL_TESTS, "false");
        generator.setGeneratorPropertyDefault(CodegenConstants.MODEL_DOCS, "false");
        generator.setGeneratorPropertyDefault(CodegenConstants.MODELS, "true");
        generator.opts(input).generate();

        TestUtils.assertExtraAnnotationFiles(outputPath + "/src/main/java/org/openapitools/model");

    }

    @Test
    public void testResponseWithArray_issue11897() throws Exception {
        Map<String, Object> additionalProperties = new HashMap<>();
        additionalProperties.put(SpringCodegen.USE_TAGS, "true");
        additionalProperties.put(SpringCodegen.INTERFACE_ONLY, "true");
        additionalProperties.put(SpringCodegen.SKIP_DEFAULT_INTERFACE, "true");
        additionalProperties.put(SpringCodegen.PERFORM_BEANVALIDATION, "true");
        additionalProperties.put(SpringCodegen.SPRING_CONTROLLER, "true");
        additionalProperties.put(CodegenConstants.SERIALIZATION_LIBRARY, "jackson");
        Map<String, File> files = generateFromContract("src/test/resources/bugs/issue_11897.yaml", SPRING_BOOT, additionalProperties);

        JavaFileAssert.assertThat(files.get("MetadataApi.java"))
                .assertMethod("getWithArrayOfObjects").hasReturnType("ResponseEntity<List<TestResponse>>")
                .toFileAssert()
                .assertMethod("getWithArrayOfString").hasReturnType("ResponseEntity<List<String>>")
                .toFileAssert()
                .assertMethod("getWithSetOfObjects").hasReturnType("ResponseEntity<Set<TestResponse>>")
                .toFileAssert()
                .assertMethod("getWithSetOfStrings").hasReturnType("ResponseEntity<Set<String>>")
                .toFileAssert()
                .assertMethod("getWithMapOfObjects").hasReturnType("ResponseEntity<Map<String, TestResponse>>")
                .toFileAssert()
                .assertMethod("getWithMapOfStrings").hasReturnType("ResponseEntity<Map<String, String>>");
    }

    @Test
    public void shouldGenerateMethodsWithoutUsingResponseEntityAndWithoutDelegation_issue11537() throws IOException {
        Map<String, Object> additionalProperties = new HashMap<>();
        additionalProperties.put(SpringCodegen.USE_TAGS, "true");
        additionalProperties.put(SpringCodegen.INTERFACE_ONLY, "true");
        additionalProperties.put(SpringCodegen.SKIP_DEFAULT_INTERFACE, "true");
        additionalProperties.put(SpringCodegen.PERFORM_BEANVALIDATION, "true");
        additionalProperties.put(SpringCodegen.SPRING_CONTROLLER, "true");
        additionalProperties.put(CodegenConstants.SERIALIZATION_LIBRARY, "jackson");
        additionalProperties.put(USE_RESPONSE_ENTITY, "false");
        Map<String, File> files = generateFromContract("src/test/resources/bugs/issue_11537.yaml", SPRING_BOOT, additionalProperties);

        JavaFileAssert.assertThat(files.get("MetadataApi.java"))
                .assertMethod("getSomething")
                .hasReturnType("List<String>")
                .assertMethodAnnotations()
                .containsWithNameAndAttributes(
                        "ResponseStatus",
                        ImmutableMap.of("value", "HttpStatus.OK")
                )
                .toMethod()
                .toFileAssert()
                .assertMethod("putSomething")
                .hasReturnType("String")
                .assertMethodAnnotations()
                .containsWithNameAndAttributes(
                        "ResponseStatus",
                        ImmutableMap.of("value", "HttpStatus.CREATED")
                );
    }

    @Test
    public void shouldGenerateMethodsWithoutUsingResponseEntityAndDelegation_issue11537() throws IOException {
        Map<String, Object> additionalProperties = new HashMap<>();
        additionalProperties.put(SpringCodegen.USE_TAGS, "true");
        additionalProperties.put(SpringCodegen.SKIP_DEFAULT_INTERFACE, "true");
        additionalProperties.put(SpringCodegen.PERFORM_BEANVALIDATION, "true");
        additionalProperties.put(SpringCodegen.SPRING_CONTROLLER, "true");
        additionalProperties.put(CodegenConstants.SERIALIZATION_LIBRARY, "jackson");
        additionalProperties.put(USE_RESPONSE_ENTITY, "false");
        additionalProperties.put(DELEGATE_PATTERN, "true");
        Map<String, File> files = generateFromContract("src/test/resources/bugs/issue_11537.yaml", SPRING_BOOT, additionalProperties);

        JavaFileAssert.assertThat(files.get("MetadataApiDelegate.java"))
                .assertMethod("getSomething").hasReturnType("List<String>")
                .toFileAssert()
                .assertMethod("putSomething").hasReturnType("String");

        JavaFileAssert.assertThat(files.get("MetadataApi.java"))
                .assertMethod("getSomething")
                .hasReturnType("List<String>")
                .assertMethodAnnotations()
                .containsWithNameAndAttributes(
                        "ResponseStatus",
                        ImmutableMap.of("value", "HttpStatus.OK")
                )
                .toMethod()
                .toFileAssert()
                .assertMethod("putSomething")
                .hasReturnType("String")
                .assertMethodAnnotations()
                .containsWithNameAndAttributes(
                        "ResponseStatus",
                        ImmutableMap.of("value", "HttpStatus.CREATED")
                );
    }

    @Test
    public void testResponseWithArray_issue12524() throws Exception {
        GlobalSettings.setProperty("skipFormModel", "true");

        try {
            Map<String, Object> additionalProperties = new HashMap<>();
            additionalProperties.put(DOCUMENTATION_PROVIDER, "none");
            additionalProperties.put(ANNOTATION_LIBRARY, "none");
            additionalProperties.put(RETURN_SUCCESS_CODE, "true");
            Map<String, File> files = generateFromContract("src/test/resources/bugs/issue_12524.json", SPRING_BOOT, additionalProperties);

            JavaFileAssert.assertThat(files.get("API01ListOfStuff.java"))
                    .hasImports("com.fasterxml.jackson.annotation.JsonTypeName");
        } finally {
            GlobalSettings.reset();
        }
    }

    @Test
    public void paramObjectImportForDifferentSpringBootVersions_issue14077() throws Exception {
        Map<String, Object> additionalProperties = new HashMap<>();
        additionalProperties.put(SpringCodegen.USE_TAGS, "true");
        additionalProperties.put(DOCUMENTATION_PROVIDER, "springdoc");
        additionalProperties.put(SpringCodegen.INTERFACE_ONLY, "true");
        additionalProperties.put(SpringCodegen.SKIP_DEFAULT_INTERFACE, "true");
        Map<String, File> files = generateFromContract("src/test/resources/2_0/petstore-with-spring-pageable.yaml", SPRING_BOOT, additionalProperties);

        JavaFileAssert.assertThat(files.get("PetApi.java"))
                .hasImports("org.springdoc.api.annotations.ParameterObject")
                .assertMethod("findPetsByStatus")
                .assertParameter("pageable").hasType("Pageable")
                .assertParameterAnnotations()
                .containsWithName("ParameterObject");


        // different import for SB3
        additionalProperties.put(USE_SPRING_BOOT3, "true");
        files = generateFromContract("src/test/resources/2_0/petstore-with-spring-pageable.yaml", SPRING_BOOT, additionalProperties);

        JavaFileAssert.assertThat(files.get("PetApi.java"))
                .hasImports("org.springdoc.core.annotations.ParameterObject", "org.springframework.data.domain.Pageable")
                .assertMethod("findPetsByStatus")
                .assertParameter("pageable").hasType("Pageable")
                .assertParameterAnnotations()
                .containsWithName("ParameterObject");
    }

    @Test
    public void paramPageableIsNotSpringPaginated_issue13052() throws Exception {
        Map<String, Object> additionalProperties = new HashMap<>();
        additionalProperties.put(SpringCodegen.USE_TAGS, "true");
        additionalProperties.put(DOCUMENTATION_PROVIDER, "springdoc");
        additionalProperties.put(SpringCodegen.INTERFACE_ONLY, "true");
        additionalProperties.put(SpringCodegen.SKIP_DEFAULT_INTERFACE, "true");
        additionalProperties.put(USE_SPRING_BOOT3, "true");

        Map<String, File> files = generateFromContract("src/test/resources/bugs/issue_13052.yaml", SPRING_BOOT, additionalProperties);

        JavaFileAssert.assertThat(files.get("PetApi.java"))
                .hasImports("org.openapitools.model.Pageable")
                .hasNoImports("org.springframework.data.domain.Pageable", "org.springdoc.core.annotations.ParameterObject")
                .assertMethod("findPageable")
                .assertParameter("pageable").hasType("Pageable");
    }

    @DataProvider(name = "sealedScenarios")
    public static Object[][] sealedScenarios() {
        return new Object[][]{
                {"oneof_polymorphism_and_inheritance.yaml", Map.of(
                        "Foo.java", "public final class Foo extends Entity implements FooRefOrValue",
                        "FooRef.java", "public final class FooRef extends EntityRef implements FooRefOrValue",
                        "FooRefOrValue.java", "public sealed interface FooRefOrValue permits Foo, FooRef ",
                        "Entity.java", "public sealed class Entity extends RepresentationModel<Entity> permits Bar, BarCreate, Foo, Pasta, Pizza {")},
                {"oneOf_additionalProperties.yaml", Map.of(
                        "SchemaA.java", "public final class SchemaA extends RepresentationModel<SchemaA>  implements PostRequest {",
                        "PostRequest.java", "public sealed interface PostRequest permits SchemaA {")},
                {"oneOf_array.yaml", Map.of(
                        "MyExampleGet200Response.java", "public interface MyExampleGet200Response")},
                {"oneOf_duplicateArray.yaml", Map.of(
                        "Example.java", "public interface Example  {")},
                {"oneOf_nonPrimitive.yaml", Map.of(
                        "Example.java", "public interface Example  {")},
                {"oneOf_primitive.yaml", Map.of(
                        "Child.java", "public final class Child extends RepresentationModel<Child>  implements Example  {",
                        "Example.java", "public sealed interface Example permits Child {")},
                {"oneOf_primitiveAndArray.yaml", Map.of(
                        "Example.java", "public interface Example  {")},
                {"oneOf_reuseRef.yaml", Map.of(
                        "Fruit.java", "public sealed interface Fruit permits Apple, Banana {",
                        "Banana.java", "public final class Banana extends RepresentationModel<Banana>  implements Fruit  {",
                        "Apple.java", "public final class Apple extends RepresentationModel<Apple>  implements Fruit  {")},
                {"oneOf_twoPrimitives.yaml", Map.of(
                        "MyExamplePostRequest.java", "public interface MyExamplePostRequest  {")},
                {"oneOfArrayMapImport.yaml", Map.of(
                        "Fruit.java", "public interface Fruit  {",
                        "Grape.java", "public final class Grape extends RepresentationModel<Grape>   {",
                        "Apple.java", "public final class Apple extends RepresentationModel<Apple>   {")},
                {"oneOfDiscriminator.yaml", Map.of(
                        "FruitAllOfDisc.java", "public sealed interface FruitAllOfDisc permits AppleAllOfDisc, BananaAllOfDisc {",
                        "FruitReqDisc.java", "public sealed interface FruitReqDisc permits AppleReqDisc, BananaReqDisc {\n")}
        };
    }

    @Test(dataProvider = "sealedScenarios", description = "sealed scenarios")
    public void sealedScenarios(String apiFile, Map<String, String> definitions) throws IOException {
        File output = Files.createTempDirectory("test").toFile().getCanonicalFile();
        output.deleteOnExit();
        String outputPath = output.getAbsolutePath().replace('\\', '/');
        OpenAPI openAPI = new OpenAPIParser()
                .readLocation("src/test/resources/3_0/" + apiFile, null, new ParseOptions()).getOpenAPI();

        SpringCodegen codegen = new SpringCodegen();
        codegen.setOutputDir(output.getAbsolutePath());
        codegen.additionalProperties().put(CXFServerFeatures.LOAD_TEST_DATA_FROM_FILE, "true");
        codegen.setUseOneOfInterfaces(true);
        codegen.setUseSealed(true);

        ClientOptInput input = new ClientOptInput();
        input.openAPI(openAPI);
        input.config(codegen);

        DefaultGenerator generator = new DefaultGenerator();
        codegen.setHateoas(true);
        generator.setGenerateMetadata(false); // skip metadata and ↓ only generate models
        generator.setGeneratorPropertyDefault(CodegenConstants.MODELS, "true");
        generator.setGeneratorPropertyDefault(CodegenConstants.MODEL_TESTS, "false");
        generator.setGeneratorPropertyDefault(CodegenConstants.MODEL_DOCS, "false");
        generator.setGeneratorPropertyDefault(CodegenConstants.LEGACY_DISCRIMINATOR_BEHAVIOR, "false");

        codegen.setLegacyDiscriminatorBehavior(false);

        generator.opts(input).generate();

        definitions.forEach((file, check) ->
                assertFileContains(Paths.get(outputPath + "/src/main/java/org/openapitools/model/" + file), check));
    }

    @Test
    public void shouldSetDefaultValueForMultipleArrayItems() throws IOException {
        Map<String, Object> additionalProperties = new HashMap<>();
        additionalProperties.put(SpringCodegen.USE_TAGS, "true");
        additionalProperties.put(SpringCodegen.INTERFACE_ONLY, "true");
        additionalProperties.put(SpringCodegen.SKIP_DEFAULT_INTERFACE, "true");
        additionalProperties.put(SpringCodegen.PERFORM_BEANVALIDATION, "true");
        additionalProperties.put(SpringCodegen.SPRING_CONTROLLER, "true");
        additionalProperties.put(CodegenConstants.SERIALIZATION_LIBRARY, "jackson");

        Map<String, File> files = generateFromContract("src/test/resources/bugs/issue_11957.yaml", SPRING_BOOT, additionalProperties);

        JavaFileAssert.assertThat(files.get("SearchApi.java"))
                .assertMethod("defaultList")
                .assertParameter("orderBy")
                .assertParameterAnnotations()
                .containsWithNameAndAttributes("RequestParam", ImmutableMap.of("defaultValue", "\"updatedAt:DESC,createdAt:DESC\""))
                .toParameter().toMethod().toFileAssert()
                .assertMethod("defaultSet")
                .assertParameter("orderBy")
                .assertParameterAnnotations()
                .containsWithNameAndAttributes("RequestParam", ImmutableMap.of("defaultValue", "\"updatedAt:DESC,createdAt:DESC\""))
                .toParameter().toMethod().toFileAssert()
                .assertMethod("emptyDefaultList")
                .assertParameter("orderBy")
                .assertParameterAnnotations()
                .containsWithNameAndAttributes("RequestParam", ImmutableMap.of("defaultValue", "\"\""))
                .toParameter().toMethod().toFileAssert()
                .assertMethod("emptyDefaultSet")
                .assertParameter("orderBy")
                .assertParameterAnnotations()
                .containsWithNameAndAttributes("RequestParam", ImmutableMap.of("defaultValue", "\"\""));
    }

    @Test
    public void testPutItemsMethodContainsKeyInSuperClassMethodCall_issue12494() throws IOException {
        Map<String, File> files = generateFromContract("src/test/resources/bugs/issue_12494.yaml", null);

        JavaFileAssert.assertThat(files.get("ChildClass.java"))
                .assertMethod("putSomeMapItem")
                .bodyContainsLines("super.putSomeMapItem(key, someMapItem);");
    }

    @Test
    public void shouldHandleCustomResponseType_issue11731() throws IOException {
        Map<String, File> files = generateFromContract("src/test/resources/bugs/issue_11731.yaml", SPRING_BOOT);

        JavaFileAssert.assertThat(files.get("CustomersApi.java"))
                .assertMethod("getAllUsingGET1")
                .bodyContainsLines("if (mediaType.isCompatibleWith(MediaType.valueOf(\"application/hal+json\"))) {");
    }

    @Test
    public void shouldHandleContentTypeWithSecondWildcardSubtype_issue12457() throws IOException {
        Map<String, Object> additionalProperties = new HashMap<>();
        additionalProperties.put(SpringCodegen.USE_TAGS, "true");
        Map<String, File> files = generateFromContract("src/test/resources/bugs/issue_12457.yaml", SPRING_BOOT, additionalProperties);

        JavaFileAssert.assertThat(files.get("UsersApi.java"))
                .assertMethod("wildcardSubTypeForContentType")
                .assertMethodAnnotations()
                .containsWithNameAndAttributes("RequestMapping", ImmutableMap.of(
                        "produces", "{ \"application/json\", \"application/*\" }",
                        "consumes", "{ \"application/octet-stream\", \"application/*\" }"
                ));
    }

    @Test
    public void shouldGenerateDiscriminatorFromAllOfWhenUsingLegacyDiscriminatorBehaviour_issue12692() throws IOException {
        Map<String, Object> additionalProperties = new HashMap<>();
        additionalProperties.put(CodegenConstants.LEGACY_DISCRIMINATOR_BEHAVIOR, "true");
        Map<String, File> output = generateFromContract("src/test/resources/bugs/issue_12692.yml", SPRING_BOOT, additionalProperties);

        String jsonTypeInfo = "@JsonTypeInfo(use = JsonTypeInfo.Id.NAME, include = JsonTypeInfo.As.PROPERTY, property = \"type\", visible = true)";
        String jsonSubType = "@JsonSubTypes({\n" +
                "  @JsonSubTypes.Type(value = Cat.class, name = \"cat\")" +
                "})";
        assertFileContains(output.get("Pet.java").toPath(), jsonTypeInfo, jsonSubType);
    }

    @Test
    public void shouldGenerateBeanValidationOnHeaderParams() throws IOException {
        File output = Files.createTempDirectory("test").toFile().getCanonicalFile();
        output.deleteOnExit();

        OpenAPI openAPI = new OpenAPIParser()
                .readLocation("src/test/resources/bugs/issue_7125.json", null, new ParseOptions()).getOpenAPI();
        SpringCodegen codegen = new SpringCodegen();
        codegen.setLibrary(SPRING_BOOT);
        codegen.setOutputDir(output.getAbsolutePath());
        codegen.additionalProperties().put(INTERFACE_ONLY, "true");
        codegen.additionalProperties().put(SpringCodegen.USE_TAGS, "true");
        codegen.additionalProperties().put(BeanValidationFeatures.USE_BEANVALIDATION, "true");

        ClientOptInput input = new ClientOptInput()
                .openAPI(openAPI)
                .config(codegen);

        DefaultGenerator generator = new DefaultGenerator();
        generator.setGeneratorPropertyDefault(CodegenConstants.APIS, "true");
        generator.setGenerateMetadata(false);

        Map<String, File> files = generator.opts(input).generate().stream()
                .collect(Collectors.toMap(File::getName, Function.identity()));

        JavaFileAssert.assertThat(files.get("SomeMethodApi.java"))
                .assertMethod("methodWithValidation")
                .assertParameter("headerOne")
                .assertParameterAnnotations()
                .containsWithName("RequestHeader")
                .containsWithName("NotNull")
                .containsWithNameAndAttributes("Size", ImmutableMap.of(
                        "min", "1",
                        "max", "10"
                ))
                .containsWithNameAndAttributes("Pattern", ImmutableMap.of("regexp", "\"\\\\d+\""))
                .toParameter()
                .toMethod()
                .assertParameter("headerTwo")
                .assertParameterAnnotations()
                .containsWithName("RequestHeader")
                .containsWithName("NotNull")
                .containsWithNameAndAttributes("Min", ImmutableMap.of("value", "500"))
                .containsWithNameAndAttributes("Max", ImmutableMap.of("value", "10000"));
    }

    @Test
    public void requiredFieldShouldIncludeNotNullAnnotation_issue13365() throws IOException {

        SpringCodegen codegen = new SpringCodegen();
        codegen.setLibrary(SPRING_BOOT);
        codegen.additionalProperties().put(SpringCodegen.INTERFACE_ONLY, "true");
        codegen.additionalProperties().put(SpringCodegen.USE_BEANVALIDATION, "false");
        codegen.additionalProperties().put(SpringCodegen.PERFORM_BEANVALIDATION, "false");
        codegen.additionalProperties().put(SpringCodegen.OPENAPI_NULLABLE, "false");
        codegen.additionalProperties().put(SpringCodegen.UNHANDLED_EXCEPTION_HANDLING, "false");
        codegen.additionalProperties().put(CodegenConstants.SORT_MODEL_PROPERTIES_BY_REQUIRED_FLAG, "false");
        codegen.additionalProperties().put(CodegenConstants.SORT_PARAMS_BY_REQUIRED_FLAG, "false");
        codegen.additionalProperties().put(CodegenConstants.SERIALIZATION_LIBRARY, "jackson");
        codegen.additionalProperties().put(SpringCodegen.USE_TAGS, "true");

        Map<String, File> files = generateFiles(codegen, "src/test/resources/bugs/issue_13365.yml");

        //Assert that NotNull annotation exists alone with no other BeanValidation annotations
        JavaFileAssert javaFileAssert = JavaFileAssert.assertThat(files.get("Person.java"));
        javaFileAssert.assertMethod("getName").assertMethodAnnotations()
                .containsWithName("NotNull").anyMatch(annotation ->
                        !annotation.getNameAsString().equals("Valid") ||
                                !annotation.getNameAsString().equals("Pattern") ||
                                !annotation.getNameAsString().equals("Email") ||
                                !annotation.getNameAsString().equals("Size"));
        javaFileAssert.hasImports("javax.validation.constraints.NotNull");
    }

    @Test
    public void requiredFieldShouldIncludeNotNullAnnotationJakarta_issue13365_issue13885() throws IOException {

        SpringCodegen codegen = new SpringCodegen();
        codegen.setLibrary(SPRING_BOOT);
        codegen.additionalProperties().put(SpringCodegen.INTERFACE_ONLY, "true");
        codegen.additionalProperties().put(SpringCodegen.USE_BEANVALIDATION, "false");
        codegen.additionalProperties().put(SpringCodegen.PERFORM_BEANVALIDATION, "false");
        codegen.additionalProperties().put(SpringCodegen.USE_SPRING_BOOT3, "true");
        codegen.additionalProperties().put(SpringCodegen.OPENAPI_NULLABLE, "false");
        codegen.additionalProperties().put(SpringCodegen.UNHANDLED_EXCEPTION_HANDLING, "false");
        codegen.additionalProperties().put(CodegenConstants.SORT_MODEL_PROPERTIES_BY_REQUIRED_FLAG, "false");
        codegen.additionalProperties().put(CodegenConstants.SORT_PARAMS_BY_REQUIRED_FLAG, "false");
        codegen.additionalProperties().put(CodegenConstants.SERIALIZATION_LIBRARY, "jackson");
        codegen.additionalProperties().put(SpringCodegen.USE_TAGS, "true");

        Map<String, File> files = generateFiles(codegen, "src/test/resources/bugs/issue_13365.yml");

        //Assert that NotNull annotation exists alone with no other BeanValidation annotations
        JavaFileAssert javaFileAssert = JavaFileAssert.assertThat(files.get("Person.java"));
        javaFileAssert.assertMethod("getName").assertMethodAnnotations()
                .containsWithName("NotNull").anyMatch(annotation ->
                        !annotation.getNameAsString().equals("Valid") ||
                                !annotation.getNameAsString().equals("Pattern") ||
                                !annotation.getNameAsString().equals("Email") ||
                                !annotation.getNameAsString().equals("Size"));
        javaFileAssert.hasImports("jakarta.validation.constraints.NotNull");
    }

    @Test
    public void nonRequiredFieldShouldNotIncludeNotNullAnnotation_issue13365() throws IOException {

        SpringCodegen codegen = new SpringCodegen();
        codegen.setLibrary(SPRING_BOOT);
        codegen.additionalProperties().put(SpringCodegen.INTERFACE_ONLY, "true");
        codegen.additionalProperties().put(SpringCodegen.USE_BEANVALIDATION, "true");
        codegen.additionalProperties().put(SpringCodegen.PERFORM_BEANVALIDATION, "true");
        codegen.additionalProperties().put(SpringCodegen.OPENAPI_NULLABLE, "false");
        codegen.additionalProperties().put(SpringCodegen.UNHANDLED_EXCEPTION_HANDLING, "false");
        codegen.additionalProperties().put(CodegenConstants.SORT_MODEL_PROPERTIES_BY_REQUIRED_FLAG, "false");
        codegen.additionalProperties().put(CodegenConstants.SORT_PARAMS_BY_REQUIRED_FLAG, "false");
        codegen.additionalProperties().put(CodegenConstants.SERIALIZATION_LIBRARY, "jackson");
        codegen.additionalProperties().put(SpringCodegen.USE_TAGS, "true");

        Map<String, File> files = generateFiles(codegen, "src/test/resources/bugs/issue_13365.yml");

        JavaFileAssert javaFileAssert = JavaFileAssert.assertThat(files.get("Alien.java"));
        javaFileAssert.assertMethod("getName")
                .assertMethodAnnotations().anyMatch(annotation -> !annotation.getNameAsString().equals("NotNull"));
        javaFileAssert.hasNoImports("javax.validation.constraints.NotNull");
    }

    @Test
    public void requiredFieldShouldIncludeNotNullAnnotationWithBeanValidationTrue_issue14252() throws IOException {

        SpringCodegen codegen = new SpringCodegen();
        codegen.setLibrary(SPRING_BOOT);
        codegen.additionalProperties().put(CodegenConstants.SERIALIZE_BIG_DECIMAL_AS_STRING, "true");

        Map<String, File> files = generateFiles(codegen, "src/test/resources/bugs/issue_14252.yaml");

        JavaFileAssert.assertThat(files.get("MyResponse.java"))
                .hasImports("com.fasterxml.jackson.annotation.JsonFormat")
                .assertMethod("getMyPropTypeNumber")
                .assertMethodAnnotations()
                .containsWithNameAndAttributes("JsonFormat", ImmutableMap.of(
                        "shape", "JsonFormat.Shape.STRING"
                ));
    }

    @Test
    public void requiredFieldShouldIncludeNotNullAnnotationWithBeanValidationTrue_issue13365() throws IOException {

        SpringCodegen codegen = new SpringCodegen();
        codegen.setLibrary(SPRING_BOOT);
        codegen.additionalProperties().put(SpringCodegen.INTERFACE_ONLY, "true");
        codegen.additionalProperties().put(SpringCodegen.USE_BEANVALIDATION, "true");
        codegen.additionalProperties().put(SpringCodegen.PERFORM_BEANVALIDATION, "false");
        codegen.additionalProperties().put(SpringCodegen.OPENAPI_NULLABLE, "false");
        codegen.additionalProperties().put(SpringCodegen.UNHANDLED_EXCEPTION_HANDLING, "false");
        codegen.additionalProperties().put(CodegenConstants.SORT_MODEL_PROPERTIES_BY_REQUIRED_FLAG, "false");
        codegen.additionalProperties().put(CodegenConstants.SORT_PARAMS_BY_REQUIRED_FLAG, "false");
        codegen.additionalProperties().put(CodegenConstants.SERIALIZATION_LIBRARY, "jackson");
        codegen.additionalProperties().put(SpringCodegen.USE_TAGS, "true");

        Map<String, File> files = generateFiles(codegen, "src/test/resources/bugs/issue_13365.yml");

        JavaFileAssert javaFileAssert = JavaFileAssert.assertThat(files.get("Person.java"));
        javaFileAssert.assertMethod("getName").assertMethodAnnotations()
                .containsWithName("NotNull").containsWithName("Size").containsWithName("javax.validation.constraints.Email");
        javaFileAssert
                .hasNoImports("javax.validation.constraints.NotNull")
                .hasImports("javax.validation.constraints");
    }

    @Test
    public void shouldUseEqualsNullableForArrayWhenSetInConfig_issue13385() throws IOException {
        File output = Files.createTempDirectory("test").toFile().getCanonicalFile();
        output.deleteOnExit();

        OpenAPI openAPI = new OpenAPIParser()
                .readLocation("src/test/resources/bugs/issue_13385.yml", null, new ParseOptions()).getOpenAPI();
        SpringCodegen codegen = new SpringCodegen();
        codegen.setLibrary(SPRING_BOOT);
        codegen.setOutputDir(output.getAbsolutePath());
        codegen.additionalProperties().put(SpringCodegen.INTERFACE_ONLY, "true");
        codegen.additionalProperties().put(SpringCodegen.USE_BEANVALIDATION, "true");
        codegen.additionalProperties().put(SpringCodegen.PERFORM_BEANVALIDATION, "true");
        codegen.additionalProperties().put(CodegenConstants.MODEL_PACKAGE, "xyz.model");
        codegen.additionalProperties().put(CodegenConstants.API_PACKAGE, "xyz.controller");

        ClientOptInput input = new ClientOptInput()
                .openAPI(openAPI)
                .config(codegen);

        DefaultGenerator generator = new DefaultGenerator();
        generator.setGenerateMetadata(false); // skip metadata and ↓ only generate models
        generator.setGeneratorPropertyDefault(CodegenConstants.MODEL_TESTS, "false");
        generator.setGeneratorPropertyDefault(CodegenConstants.MODEL_DOCS, "false");
        generator.setGeneratorPropertyDefault(CodegenConstants.MODELS, "true");

        Map<String, File> files = generator.opts(input).generate().stream()
                .collect(Collectors.toMap(File::getName, Function.identity()));

        JavaFileAssert.assertThat(files.get("TestObject.java"))
                .assertMethod("equals")
                .bodyContainsLines("return equalsNullable(this.picture, testObject.picture);");

    }

    @Test
    public void shouldNotUseEqualsNullableForArrayWhenNotSetInConfig_issue13385() throws IOException {
        File output = Files.createTempDirectory("test").toFile().getCanonicalFile();
        output.deleteOnExit();

        OpenAPI openAPI = new OpenAPIParser()
                .readLocation("src/test/resources/bugs/issue_13385_2.yml", null, new ParseOptions()).getOpenAPI();
        SpringCodegen codegen = new SpringCodegen();
        codegen.setLibrary(SPRING_BOOT);
        codegen.setOutputDir(output.getAbsolutePath());
        codegen.additionalProperties().put(SpringCodegen.INTERFACE_ONLY, "true");
        codegen.additionalProperties().put(SpringCodegen.USE_BEANVALIDATION, "true");
        codegen.additionalProperties().put(SpringCodegen.PERFORM_BEANVALIDATION, "true");
        codegen.additionalProperties().put(CodegenConstants.MODEL_PACKAGE, "xyz.model");
        codegen.additionalProperties().put(CodegenConstants.API_PACKAGE, "xyz.controller");

        ClientOptInput input = new ClientOptInput()
                .openAPI(openAPI)
                .config(codegen);

        DefaultGenerator generator = new DefaultGenerator();
        generator.setGenerateMetadata(false); // skip metadata and ↓ only generate models
        generator.setGeneratorPropertyDefault(CodegenConstants.MODELS, "true");
        Map<String, File> files = generator.opts(input).generate().stream()
                .collect(Collectors.toMap(File::getName, Function.identity()));

        JavaFileAssert.assertThat(files.get("TestObject.java"))
                .assertMethod("equals")
                .bodyContainsLines("return Arrays.equals(this.picture, testObject.picture);");
    }

    @Test
    public void useBeanValidationGenerateAnnotationsForRequestBody_issue13932() throws IOException {
        File output = Files.createTempDirectory("test").toFile().getCanonicalFile();
        output.deleteOnExit();

        OpenAPI openAPI = new OpenAPIParser()
                .readLocation("src/test/resources/bugs/issue_13932.yml", null, new ParseOptions()).getOpenAPI();
        SpringCodegen codegen = new SpringCodegen();
        codegen.setLibrary(SPRING_BOOT);
        codegen.setOutputDir(output.getAbsolutePath());
        codegen.additionalProperties().put(SpringCodegen.INTERFACE_ONLY, "true");
        codegen.additionalProperties().put(SpringCodegen.USE_BEANVALIDATION, "true");
        codegen.additionalProperties().put(CodegenConstants.MODEL_PACKAGE, "xyz.model");
        codegen.additionalProperties().put(CodegenConstants.API_PACKAGE, "xyz.controller");

        ClientOptInput input = new ClientOptInput()
                .openAPI(openAPI)
                .config(codegen);

        DefaultGenerator generator = new DefaultGenerator();
        generator.setGenerateMetadata(false);
        Map<String, File> files = generator.opts(input).generate().stream()
                .collect(Collectors.toMap(File::getName, Function.identity()));

        JavaFileAssert.assertThat(files.get("AddApi.java"))
                .assertMethod("addPost")
                .assertParameter("body")
                .assertParameterAnnotations()
                .containsWithNameAndAttributes("Min", ImmutableMap.of("value", "2"));
    }

    @Test
    public void shouldHandleSeparatelyInterfaceAndModelAdditionalAnnotations() throws IOException {
        File output = Files.createTempDirectory("test").toFile().getCanonicalFile();
        output.deleteOnExit();

        OpenAPI openAPI = new OpenAPIParser()
                .readLocation("src/test/resources/bugs/issue_13917.yaml", null, new ParseOptions()).getOpenAPI();
        SpringCodegen codegen = new SpringCodegen();
        codegen.setLibrary(SPRING_BOOT);
        codegen.setOutputDir(output.getAbsolutePath());
        codegen.additionalProperties().put(SpringCodegen.INTERFACE_ONLY, "true");
        codegen.additionalProperties().put(SpringCodegen.USE_BEANVALIDATION, "true");
        codegen.additionalProperties().put(SpringCodegen.PERFORM_BEANVALIDATION, "true");
        codegen.additionalProperties().put(CodegenConstants.MODEL_PACKAGE, "xyz.model");
        codegen.additionalProperties().put(CodegenConstants.API_PACKAGE, "xyz.controller");
        codegen.additionalProperties().put(AbstractJavaCodegen.ADDITIONAL_MODEL_TYPE_ANNOTATIONS, "@marker.Class1;@marker.Class2;@marker.Common");
        codegen.additionalProperties().put(AbstractJavaCodegen.ADDITIONAL_ONE_OF_TYPE_ANNOTATIONS, "@marker.Interface1;@marker.Common");

        ClientOptInput input = new ClientOptInput()
                .openAPI(openAPI)
                .config(codegen);

        DefaultGenerator generator = new DefaultGenerator();
        generator.setGenerateMetadata(false); // skip metadata and ↓ only generate models
        generator.setGeneratorPropertyDefault(CodegenConstants.MODELS, "true");
        Map<String, File> files = generator.opts(input).generate().stream()
                .collect(Collectors.toMap(File::getName, Function.identity()));

        JavaFileAssert.assertThat(files.get("PatchRequestInner.java"))
                .isInterface()
                .assertTypeAnnotations()
                .containsWithName("marker.Interface1")
                .containsWithName("marker.Common");

        JavaFileAssert.assertThat(files.get("JSONPatchRequestRemove.java"))
                .isNormalClass()
                .assertTypeAnnotations()
                .containsWithName("marker.Class1")
                .containsWithName("marker.Class2")
                .containsWithName("marker.Common");
    }

    @Test
    public void contractWithoutEnumDoesNotContainEnumConverter() throws IOException {
        Map<String, File> output = generateFromContract("src/test/resources/3_0/generic.yaml", SPRING_BOOT);

        assertThat(output).doesNotContainKey("EnumConverterConfiguration.java");
    }

    @Test
    public void contractWithEnumContainsEnumConverter() throws IOException {
        Map<String, File> output = generateFromContract("src/test/resources/3_0/enum.yaml", SPRING_BOOT);

        JavaFileAssert.assertThat(output.get("EnumConverterConfiguration.java"))
                .assertMethod("typeConverter");
    }

    @Test
    public void contractWithResolvedInnerEnumContainsEnumConverter() throws IOException {
        File output = Files.createTempDirectory("test").toFile();
        output.deleteOnExit();

        final CodegenConfigurator configurator = new CodegenConfigurator()
                .setGeneratorName("spring")
                .setInputSpec("src/test/resources/3_0/inner_enum.yaml")
                .addInlineSchemaOption("RESOLVE_INLINE_ENUMS", "true")
                .setOutputDir(output.getAbsolutePath().replace("\\", "/"));

        final ClientOptInput clientOptInput = configurator.toClientOptInput();
        DefaultGenerator generator = new DefaultGenerator();
        generator.setGenerateMetadata(false);

        Map<String, File> files = generator.opts(clientOptInput).generate().stream()
                .collect(Collectors.toMap(File::getName, Function.identity()));

        JavaFileAssert.assertThat(files.get("EnumConverterConfiguration.java"))
                .assertMethod("ponyTypeConverter");
    }

    @Test
    public void shouldUseTheSameTagNameForTheInterfaceAndTheMethod_issue11570() throws IOException {
        final Map<String, File> output = generateFromContract(
                "src/test/resources/bugs/issue_11570.yml", SPRING_BOOT, Map.of(INTERFACE_ONLY, "true")
        );

        final String expectedTagName = "\"personTagWithExclamation!\"";
        final String expectedTagDescription = "\"the personTagWithExclamation! API\"";

        final String interfaceTag = "@Tag(name = " + expectedTagName + ", description = " + expectedTagDescription + ")";
        final String methodTag = "tags = { " + expectedTagName + " }";
        assertFileContains(output.get("PersonApi.java").toPath(), interfaceTag, methodTag);
    }

    @Test
    public void shouldGenerateConstructorWithOnlyRequiredParameters() throws IOException {
        final Map<String, File> output = generateFromContract(
                "src/test/resources/3_0/spring/issue_9789.yml",
                SPRING_BOOT,
                Map.of(GENERATE_CONSTRUCTOR_WITH_ALL_ARGS, "false")
        );

        JavaFileAssert.assertThat(output.get("ObjectWithNoRequiredParameter.java")).hasNoConstructor("String");

        JavaFileAssert.assertThat(output.get("ObjectWithRequiredParameter.java")).assertConstructor();
        JavaFileAssert.assertThat(output.get("ObjectWithRequiredParameter.java")).assertConstructor("String", "String")
                .hasParameter("param2").toConstructor()
                .hasParameter("param3");

        JavaFileAssert.assertThat(output.get("ObjectWithInheritedRequiredParameter.java")).assertConstructor();
        JavaFileAssert.assertThat(output.get("ObjectWithInheritedRequiredParameter.java")).assertConstructor("Integer", "String", "String")
                .hasParameter("param2").toConstructor()
                .hasParameter("param3").toConstructor()
                .hasParameter("param6").toConstructor()
                .bodyContainsLines("super(param2, param3)", "this.param6 = param6");
    }

    private Map<String, File> generateFromContract(String url, String library) throws IOException {
        return generateFromContract(url, library, new HashMap<>());
    }

    private Map<String, File> generateFromContract(String url, String library, Map<String, Object> additionalProperties) throws IOException {
        return generateFromContract(url, library, additionalProperties, codegen -> {
        });
    }

    /**
     * Generate the contract with additional configuration.
     * <p>
     * use CodegenConfigurator instead of CodegenConfig for easier configuration like in JavaClientCodeGenTest
     */
    private Map<String, File> generateFromContract(String url, String library, Map<String, Object> additionalProperties,
                                                   Consumer<CodegenConfigurator> consumer) throws IOException {

        File output = Files.createTempDirectory("test").toFile().getCanonicalFile();
        output.deleteOnExit();

        final CodegenConfigurator configurator = new CodegenConfigurator()
                .setGeneratorName("spring")
                .setAdditionalProperties(additionalProperties)
                .setValidateSpec(false)
                .setInputSpec(url)
                .setOutputDir(output.getAbsolutePath());
        if (null != library) {
            configurator.setLibrary(library);
        }
        consumer.accept(configurator);

        ClientOptInput input = configurator.toClientOptInput();
        DefaultGenerator generator = new DefaultGenerator();
        generator.setGenerateMetadata(false);

        return generator.opts(input).generate().stream()
                .collect(Collectors.toMap(File::getName, Function.identity()));
    }

    @Test
    public void testMappingSubtypesIssue13150() throws IOException {
        File output = Files.createTempDirectory("test").toFile().getCanonicalFile();
        output.deleteOnExit();
        String outputPath = output.getAbsolutePath().replace('\\', '/');
        OpenAPI openAPI = new OpenAPIParser()
                .readLocation("src/test/resources/bugs/issue_13150.yaml", null, new ParseOptions()).getOpenAPI();

        SpringCodegen codegen = new SpringCodegen();
        codegen.setOutputDir(output.getAbsolutePath());
        codegen.additionalProperties().put(CXFServerFeatures.LOAD_TEST_DATA_FROM_FILE, "true");
        codegen.setUseOneOfInterfaces(true);
        codegen.setHateoas(true);
        codegen.setUseOneOfInterfaces(true);
        codegen.setLegacyDiscriminatorBehavior(false);

        ClientOptInput input = new ClientOptInput();
        input.openAPI(openAPI);
        input.config(codegen);

        DefaultGenerator generator = new DefaultGenerator();
        generator.setGenerateMetadata(false);
        generator.setGeneratorPropertyDefault(CodegenConstants.MODEL_TESTS, "false");
        generator.setGeneratorPropertyDefault(CodegenConstants.MODEL_DOCS, "false");
        generator.setGeneratorPropertyDefault(CodegenConstants.MODELS, "true");
        generator.setGeneratorPropertyDefault(CodegenConstants.LEGACY_DISCRIMINATOR_BEHAVIOR, "false");

        generator.opts(input).generate();

        String jsonSubType = "@JsonSubTypes({\n" +
                "  @JsonSubTypes.Type(value = Foo.class, name = \"foo\")\n" +
                "})";
        assertFileContains(Paths.get(outputPath + "/src/main/java/org/openapitools/model/Parent.java"), jsonSubType);
    }

    @Test
    public void shouldGenerateJsonPropertyAnnotationLocatedInGetters_issue5705() throws IOException {
        File output = Files.createTempDirectory("test").toFile().getCanonicalFile();
        output.deleteOnExit();

        OpenAPI openAPI = new OpenAPIParser()
                .readLocation("src/test/resources/3_0/spring/petstore-with-fake-endpoints-models-for-testing.yaml", null, new ParseOptions()).getOpenAPI();
        SpringCodegen codegen = new SpringCodegen();
        codegen.setLibrary(SPRING_BOOT);
        codegen.setWithXml(true);
        codegen.setOutputDir(output.getAbsolutePath());

        ClientOptInput input = new ClientOptInput()
                .openAPI(openAPI)
                .config(codegen);

        DefaultGenerator generator = new DefaultGenerator();
        generator.setGenerateMetadata(false); // skip metadata and ↓ only generate models
        generator.setGeneratorPropertyDefault(CodegenConstants.MODELS, "true");
        Map<String, File> files = generator.opts(input).generate().stream()
                .collect(Collectors.toMap(File::getName, Function.identity()));

        JavaFileAssert.assertThat(files.get("ResponseObjectWithDifferentFieldNames.java"))
                .assertProperty("normalPropertyName")
                .assertPropertyAnnotations()
                .doesNotContainWithName("JsonProperty")
                .doesNotContainWithName("JacksonXmlProperty")
                .toProperty().toType()
                .assertProperty("UPPER_CASE_PROPERTY_SNAKE")
                .assertPropertyAnnotations()
                .doesNotContainWithName("JsonProperty")
                .doesNotContainWithName("JacksonXmlProperty")
                .toProperty().toType()
                .assertProperty("lowerCasePropertyDashes")
                .assertPropertyAnnotations()
                .doesNotContainWithName("JsonProperty")
                .doesNotContainWithName("JacksonXmlProperty")
                .toProperty().toType()
                .assertProperty("propertyNameWithSpaces")
                .assertPropertyAnnotations()
                .doesNotContainWithName("JsonProperty")
                .doesNotContainWithName("JacksonXmlProperty")
                .toProperty().toType()
                .assertMethod("getNormalPropertyName")
                .assertMethodAnnotations()
                .containsWithNameAndAttributes("JsonProperty", ImmutableMap.of("value", "\"normalPropertyName\""))
                .containsWithNameAndAttributes("JacksonXmlProperty", ImmutableMap.of("localName", "\"normalPropertyName\""))
                .toMethod().toFileAssert()
                .assertMethod("getUPPERCASEPROPERTYSNAKE")
                .assertMethodAnnotations()
                .containsWithNameAndAttributes("JsonProperty", ImmutableMap.of("value", "\"UPPER_CASE_PROPERTY_SNAKE\""))
                .containsWithNameAndAttributes("JacksonXmlProperty", ImmutableMap.of("localName", "\"UPPER_CASE_PROPERTY_SNAKE\""))
                .toMethod().toFileAssert()
                .assertMethod("getLowerCasePropertyDashes")
                .assertMethodAnnotations()
                .containsWithNameAndAttributes("JsonProperty", ImmutableMap.of("value", "\"lower-case-property-dashes\""))
                .containsWithNameAndAttributes("JacksonXmlProperty", ImmutableMap.of("localName", "\"lower-case-property-dashes\""))
                .toMethod().toFileAssert()
                .assertMethod("getPropertyNameWithSpaces")
                .assertMethodAnnotations()
                .containsWithNameAndAttributes("JsonProperty", ImmutableMap.of("value", "\"property name with spaces\""))
                .containsWithNameAndAttributes("JacksonXmlProperty", ImmutableMap.of("localName", "\"property name with spaces\""));
    }

    @Test
    public void testReturnTypeVoidWithResponseEntity_issue12341() throws IOException {
        File output = Files.createTempDirectory("test").toFile().getCanonicalFile();
        output.deleteOnExit();

        final OpenAPI openAPI = TestUtils.parseFlattenSpec("src/test/resources/2_0/issue12341.yaml");
        final SpringCodegen codegen = new SpringCodegen();
        codegen.setOpenAPI(openAPI);
        codegen.setOutputDir(output.getAbsolutePath());

        codegen.additionalProperties().put(SpringCodegen.DATE_LIBRARY, "java8-localdatetime");
        codegen.additionalProperties().put(INTERFACE_ONLY, "true");
        codegen.additionalProperties().put(USE_RESPONSE_ENTITY, "true");
        codegen.additionalProperties().put(DELEGATE_PATTERN, "true");

        ClientOptInput input = new ClientOptInput();
        input.openAPI(openAPI);
        input.config(codegen);

        DefaultGenerator generator = new DefaultGenerator();
        generator.setGenerateMetadata(false); // skip metadata generation
        generator.setGeneratorPropertyDefault(CodegenConstants.APIS, "true");

        Map<String, File> files = generator.opts(input).generate().stream()
                .collect(Collectors.toMap(File::getName, Function.identity()));

        JavaFileAssert javaFileAssert = JavaFileAssert.assertThat(files.get("TestApi.java"));
        javaFileAssert
                .assertMethod("_postToTest", "ObjTest")
                .hasReturnType("ResponseEntity<ObjTest>")
                .bodyContainsLines("return postToTest(objToTest);");
        javaFileAssert
                .assertMethod("postToTest", "ObjTest")
                .hasReturnType("ResponseEntity<ObjTest>")
                .bodyContainsLines("return new ResponseEntity<>(HttpStatus.NOT_IMPLEMENTED);");
        javaFileAssert
                .assertMethod("_putToTest", "ObjTest")
                .hasReturnType("ResponseEntity<Void>")
                .bodyContainsLines("return putToTest(objToTest);");
        javaFileAssert
                .assertMethod("putToTest", "ObjTest")
                .hasReturnType("ResponseEntity<Void>")
                .bodyContainsLines("return new ResponseEntity<>(HttpStatus.NOT_IMPLEMENTED);");
    }

    @Test
    public void testReturnTypeVoidWithoutResponseEntityWithDelegate_issue12341() throws IOException {
        File output = Files.createTempDirectory("test").toFile().getCanonicalFile();
        output.deleteOnExit();

        final OpenAPI openAPI = TestUtils.parseFlattenSpec("src/test/resources/2_0/issue12341.yaml");
        final SpringCodegen codegen = new SpringCodegen();
        codegen.setOpenAPI(openAPI);
        codegen.setOutputDir(output.getAbsolutePath());

        codegen.additionalProperties().put(SpringCodegen.DATE_LIBRARY, "java8-localdatetime");
        codegen.additionalProperties().put(INTERFACE_ONLY, "true");
        codegen.additionalProperties().put(USE_RESPONSE_ENTITY, "false");
        codegen.additionalProperties().put(DELEGATE_PATTERN, "true");

        ClientOptInput input = new ClientOptInput();
        input.openAPI(openAPI);
        input.config(codegen);

        DefaultGenerator generator = new DefaultGenerator();
        generator.setGenerateMetadata(false); // skip metadata generation
        generator.setGeneratorPropertyDefault(CodegenConstants.APIS, "true");

        Map<String, File> files = generator.opts(input).generate().stream()
                .collect(Collectors.toMap(File::getName, Function.identity()));

        JavaFileAssert javaFileAssert = JavaFileAssert.assertThat(files.get("TestApi.java"));
        javaFileAssert
                .assertMethod("_postToTest", "ObjTest")
                .hasReturnType("ObjTest")
                .bodyContainsLines("return postToTest(objToTest);");
        javaFileAssert
                .assertMethod("postToTest", "ObjTest")
                .hasReturnType("ObjTest")
                .bodyContainsLines("throw new IllegalArgumentException(\"Not implemented\");");
        javaFileAssert
                .assertMethod("_putToTest", "ObjTest")
                .hasReturnType("void")
                .bodyContainsLines("putToTest(objToTest);")
                .bodyNotContainsLines("return putToTest(objToTest);");
        javaFileAssert
                .assertMethod("putToTest", "ObjTest")
                .hasReturnType("void")
                .bodyContainsLines("throw new IllegalArgumentException(\"Not implemented\");");
    }

    @Test
    public void testReturnTypeVoidWithoutResponseEntityWithoutDelegateWithAsync_issue12341() throws IOException {
        File output = Files.createTempDirectory("test").toFile().getCanonicalFile();
        output.deleteOnExit();

        final OpenAPI openAPI = TestUtils.parseFlattenSpec("src/test/resources/2_0/issue12341.yaml");
        final SpringCodegen codegen = new SpringCodegen();
        codegen.setOpenAPI(openAPI);
        codegen.setOutputDir(output.getAbsolutePath());

        codegen.additionalProperties().put(SpringCodegen.DATE_LIBRARY, "java8-localdatetime");
        codegen.additionalProperties().put(INTERFACE_ONLY, "true");
        codegen.additionalProperties().put(USE_RESPONSE_ENTITY, "false");
        codegen.additionalProperties().put(DELEGATE_PATTERN, "false");
        codegen.additionalProperties().put(ASYNC, "true");

        ClientOptInput input = new ClientOptInput();
        input.openAPI(openAPI);
        input.config(codegen);

        DefaultGenerator generator = new DefaultGenerator();
        generator.setGenerateMetadata(false); // skip metadata generation
        generator.setGeneratorPropertyDefault(CodegenConstants.APIS, "true");

        Map<String, File> files = generator.opts(input).generate().stream()
                .collect(Collectors.toMap(File::getName, Function.identity()));

        JavaFileAssert javaFileAssert = JavaFileAssert.assertThat(files.get("TestApi.java"));
        javaFileAssert
                .assertMethod("postToTest", "ObjTest")
                .hasReturnType("CompletableFuture<ObjTest>")
                .bodyContainsLines("return CompletableFuture.supplyAsync(()-> {")
                .bodyContainsLines("throw new IllegalArgumentException(\"Not implemented\");");
        javaFileAssert
                .assertMethod("putToTest", "ObjTest")
                .hasReturnType("CompletableFuture<Void>")
                .bodyContainsLines("throw new IllegalArgumentException(\"Not implemented\");");
    }

    @Test
    public void testReturnTypeVoidWithoutResponseEntityWithoutDelegateWithoutAsync_issue12341() throws IOException {
        File output = Files.createTempDirectory("test").toFile().getCanonicalFile();
        output.deleteOnExit();

        final OpenAPI openAPI = TestUtils.parseFlattenSpec("src/test/resources/2_0/issue12341.yaml");
        final SpringCodegen codegen = new SpringCodegen();
        codegen.setOpenAPI(openAPI);
        codegen.setOutputDir(output.getAbsolutePath());

        codegen.additionalProperties().put(SpringCodegen.DATE_LIBRARY, "java8-localdatetime");
        codegen.additionalProperties().put(INTERFACE_ONLY, "true");
        codegen.additionalProperties().put(USE_RESPONSE_ENTITY, "false");
        codegen.additionalProperties().put(DELEGATE_PATTERN, "false");
        codegen.additionalProperties().put(ASYNC, "false");

        ClientOptInput input = new ClientOptInput();
        input.openAPI(openAPI);
        input.config(codegen);

        DefaultGenerator generator = new DefaultGenerator();
        generator.setGenerateMetadata(false); // skip metadata generation
        generator.setGeneratorPropertyDefault(CodegenConstants.APIS, "true");

        Map<String, File> files = generator.opts(input).generate().stream()
                .collect(Collectors.toMap(File::getName, Function.identity()));

        JavaFileAssert javaFileAssert = JavaFileAssert.assertThat(files.get("TestApi.java"));
        javaFileAssert
                .assertMethod("postToTest", "ObjTest")
                .hasReturnType("ObjTest")
                .bodyContainsLines("throw new IllegalArgumentException(\"Not implemented\");");
        javaFileAssert
                .assertMethod("putToTest", "ObjTest")
                .hasReturnType("void")
                .bodyContainsLines("throw new IllegalArgumentException(\"Not implemented\");");
    }

    @Test
    public void testHasRestControllerDoesNotHaveController_issue15264() throws IOException {
        File output = Files.createTempDirectory("test").toFile().getCanonicalFile();
        output.deleteOnExit();

        final OpenAPI openAPI = TestUtils.parseFlattenSpec("src/test/resources/2_0/issue15264.yaml");
        final SpringCodegen codegen = new SpringCodegen();
        codegen.setOpenAPI(openAPI);
        codegen.setOutputDir(output.getAbsolutePath());

        codegen.additionalProperties().put(SpringCodegen.DATE_LIBRARY, "java8-localdatetime");
        codegen.additionalProperties().put(INTERFACE_ONLY, "true");
        codegen.additionalProperties().put(USE_RESPONSE_ENTITY, "false");
        codegen.additionalProperties().put(DELEGATE_PATTERN, "true");
        codegen.additionalProperties().put(REQUEST_MAPPING_OPTION, "api_interface");
        codegen.additionalProperties().put(SPRING_CONTROLLER, "true");

        ClientOptInput input = new ClientOptInput();
        input.openAPI(openAPI);
        input.config(codegen);

        DefaultGenerator generator = new DefaultGenerator();
        generator.setGenerateMetadata(false); // skip metadata generation
        generator.setGeneratorPropertyDefault(CodegenConstants.APIS, "true");

        Map<String, File> files = generator.opts(input).generate().stream()
                .collect(Collectors.toMap(File::getName, Function.identity()));

        JavaFileAssert javaFileAssert = JavaFileAssert.assertThat(files.get("TestApi.java"));
        javaFileAssert
                .isInterface()
                .hasImports("org.springframework.web.bind.annotation.RestController")
                .hasNoImports("org.springframework.stereotype.Controller")
                .assertTypeAnnotations()
                .containsWithName("RestController")
                .doesNotContainWithName("Controller");
    }

    @Test
    public void testDoesNotHasRestControllerHaveController_issue15264() throws IOException {
        File output = Files.createTempDirectory("test").toFile().getCanonicalFile();
        output.deleteOnExit();

        final OpenAPI openAPI = TestUtils.parseFlattenSpec("src/test/resources/2_0/issue15264.yaml");
        final SpringCodegen codegen = new SpringCodegen();
        codegen.setOpenAPI(openAPI);
        codegen.setOutputDir(output.getAbsolutePath());

        codegen.additionalProperties().put(SpringCodegen.DATE_LIBRARY, "java8-localdatetime");
        codegen.additionalProperties().put(INTERFACE_ONLY, "true");
        codegen.additionalProperties().put(USE_RESPONSE_ENTITY, "true");
        codegen.additionalProperties().put(DELEGATE_PATTERN, "true");
        codegen.additionalProperties().put(REQUEST_MAPPING_OPTION, "api_interface");
        codegen.additionalProperties().put(SPRING_CONTROLLER, "true");

        ClientOptInput input = new ClientOptInput();
        input.openAPI(openAPI);
        input.config(codegen);

        DefaultGenerator generator = new DefaultGenerator();
        generator.setGenerateMetadata(false); // skip metadata generation
        generator.setGeneratorPropertyDefault(CodegenConstants.APIS, "true");

        Map<String, File> files = generator.opts(input).generate().stream()
                .collect(Collectors.toMap(File::getName, Function.identity()));

        JavaFileAssert javaFileAssert = JavaFileAssert.assertThat(files.get("TestApi.java"));
        javaFileAssert
                .isInterface()
                .hasImports("org.springframework.stereotype.Controller")
                .hasNoImports("org.springframework.web.bind.annotation.RestController")
                .assertTypeAnnotations()
                .containsWithName("Controller")
                .doesNotContainWithName("RestController");
    }

    @Test
    public void testXPatternMessage_issue5857() throws IOException {
        File output = Files.createTempDirectory("test").toFile().getCanonicalFile();
        output.deleteOnExit();

        final OpenAPI openAPI = TestUtils.parseFlattenSpec("src/test/resources/2_0/issue5857.yaml");
        final SpringCodegen codegen = new SpringCodegen();
        codegen.setOpenAPI(openAPI);
        codegen.setOutputDir(output.getAbsolutePath());

        codegen.additionalProperties().put(SpringCodegen.DATE_LIBRARY, "java8-localdatetime");
        codegen.additionalProperties().put(INTERFACE_ONLY, "true");
        codegen.additionalProperties().put(USE_RESPONSE_ENTITY, "false");
        codegen.additionalProperties().put(DELEGATE_PATTERN, "true");

        ClientOptInput input = new ClientOptInput();
        input.openAPI(openAPI);
        input.config(codegen);

        DefaultGenerator generator = new DefaultGenerator();
        generator.setGenerateMetadata(false); // skip metadata generation
        generator.setGeneratorPropertyDefault(CodegenConstants.MODELS, "true");

        Map<String, File> files = generator.opts(input).generate().stream()
                .collect(Collectors.toMap(File::getName, Function.identity()));

        JavaFileAssert javaFileAssert = JavaFileAssert.assertThat(files.get("ObjTest.java"));
        javaFileAssert
                .assertMethod("getField2")
                .assertMethodAnnotations()
                .containsWithNameAndAttributes("Pattern", ImmutableMap.of(
                        "regexp", "\"\\\\w\"",
                        "message", "\"Only letters, numbers and underscore\""
                ));
        javaFileAssert
                .assertMethod("getField3")
                .assertMethodAnnotations()
                .containsWithNameAndAttributes("Pattern", ImmutableMap.of(
                        "regexp", "\"\\\\w\""
                ));
    }

    @Test
    public void testXPatternMessage_issue18959() throws IOException {
        File output = Files.createTempDirectory("test").toFile().getCanonicalFile();
        output.deleteOnExit();

        final OpenAPI openAPI = TestUtils.parseFlattenSpec("src/test/resources/3_0/issue_18959.yaml");
        final SpringCodegen codegen = new SpringCodegen();
        codegen.setOpenAPI(openAPI);
        codegen.setOutputDir(output.getAbsolutePath());

        codegen.additionalProperties().put(SpringCodegen.DATE_LIBRARY, "java8-localdatetime");
        codegen.additionalProperties().put(INTERFACE_ONLY, "true");
        codegen.additionalProperties().put(USE_RESPONSE_ENTITY, "false");
        codegen.additionalProperties().put(DELEGATE_PATTERN, "true");
        codegen.additionalProperties().put(USE_BEANVALIDATION, "true");
        codegen.additionalProperties().put(PERFORM_BEANVALIDATION, "true");
        codegen.additionalProperties().put(REQUEST_MAPPING_OPTION, "api_interface");

        ClientOptInput input = new ClientOptInput();
        input.openAPI(openAPI);
        input.config(codegen);

        DefaultGenerator generator = new DefaultGenerator();
        generator.setGenerateMetadata(false); // skip metadata generation

        Map<String, File> files = generator.opts(input).generate().stream()
                .collect(Collectors.toMap(File::getName, Function.identity()));

        JavaFileAssert javaFileAssert = JavaFileAssert.assertThat(files.get("TestApi.java"));
        javaFileAssert
                .assertMethod("_postToTest")
                .assertParameter("groupObj")
                .assertParameterAnnotations()
                .containsWithNameAndAttributes("Pattern", ImmutableMap.of(
                        "regexp", "\"[a-zA-Z]\"",
                        "message", "\"Only letters\""
                ))
                .toParameter()
                .toMethod()
                .assertParameter("token")
                .assertParameterAnnotations()
                .containsWithNameAndAttributes("Pattern", ImmutableMap.of(
                        "regexp", "\"[0-9a-fA-F]\"",
                        "message", "\"Only numbers and letters a-f\""
                ))
                .toParameter()
                .toMethod()
                .assertParameter("clientId")
                .assertParameterAnnotations()
                .containsWithNameAndAttributes("Pattern", ImmutableMap.of(
                        "regexp", "\"\\\\d\"",
                        "message", "\"Only numbers\""
                ));
    }

    @Test
    public void testEnumCaseInsensitive_issue8084() throws IOException {
        File output = Files.createTempDirectory("test").toFile().getCanonicalFile();
        output.deleteOnExit();

        final OpenAPI openAPI = TestUtils.parseFlattenSpec("src/test/resources/2_0/issue8084.yaml");
        final SpringCodegen codegen = new SpringCodegen();
        codegen.setOpenAPI(openAPI);
        codegen.setOutputDir(output.getAbsolutePath());

        codegen.additionalProperties().put(SpringCodegen.DATE_LIBRARY, "java8-localdatetime");
        codegen.additionalProperties().put(INTERFACE_ONLY, "true");
        codegen.additionalProperties().put(USE_RESPONSE_ENTITY, "false");
        codegen.additionalProperties().put(DELEGATE_PATTERN, "true");
        codegen.additionalProperties().put(USE_ENUM_CASE_INSENSITIVE, "true");

        ClientOptInput input = new ClientOptInput();
        input.openAPI(openAPI);
        input.config(codegen);

        DefaultGenerator generator = new DefaultGenerator();
        generator.setGenerateMetadata(false); // skip metadata generation
        generator.setGeneratorPropertyDefault(CodegenConstants.MODELS, "true");

        Map<String, File> files = generator.opts(input).generate().stream()
                .collect(Collectors.toMap(File::getName, Function.identity()));

        JavaFileAssert javaFileAssert = JavaFileAssert.assertThat(files.get("EnumTest.java"));
        javaFileAssert
                .assertMethod("fromValue")
                .bodyContainsLines("if (b.value.equalsIgnoreCase(value)) {");
    }

    @Test
    public void testEnumCaseSensitive_issue8084() throws IOException {
        File output = Files.createTempDirectory("test").toFile().getCanonicalFile();
        output.deleteOnExit();

        final OpenAPI openAPI = TestUtils.parseFlattenSpec("src/test/resources/2_0/issue8084.yaml");
        final SpringCodegen codegen = new SpringCodegen();
        codegen.setOpenAPI(openAPI);
        codegen.setOutputDir(output.getAbsolutePath());

        codegen.additionalProperties().put(SpringCodegen.DATE_LIBRARY, "java8-localdatetime");
        codegen.additionalProperties().put(INTERFACE_ONLY, "true");
        codegen.additionalProperties().put(USE_RESPONSE_ENTITY, "false");
        codegen.additionalProperties().put(DELEGATE_PATTERN, "true");
        codegen.additionalProperties().put(USE_ENUM_CASE_INSENSITIVE, "false");

        ClientOptInput input = new ClientOptInput();
        input.openAPI(openAPI);
        input.config(codegen);

        DefaultGenerator generator = new DefaultGenerator();
        generator.setGenerateMetadata(false); // skip metadata generation
        generator.setGeneratorPropertyDefault(CodegenConstants.MODELS, "true");

        Map<String, File> files = generator.opts(input).generate().stream()
                .collect(Collectors.toMap(File::getName, Function.identity()));

        JavaFileAssert javaFileAssert = JavaFileAssert.assertThat(files.get("EnumTest.java"));
        javaFileAssert
                .assertMethod("fromValue")
                .bodyContainsLines("if (b.value.equals(value)) {");
    }

    @Test
    public void testHasOperationParameterExtraAnnotation_issue18224() throws IOException {
        File output = Files.createTempDirectory("test").toFile().getCanonicalFile();
        output.deleteOnExit();

        final OpenAPI openAPI = TestUtils.parseFlattenSpec("src/test/resources/3_0/issue_18224.yaml");
        final SpringCodegen codegen = new SpringCodegen();
        codegen.setOpenAPI(openAPI);
        codegen.setOutputDir(output.getAbsolutePath());

        codegen.additionalProperties().put(SpringCodegen.DATE_LIBRARY, "java8-localdatetime");
        codegen.additionalProperties().put(INTERFACE_ONLY, "true");
        codegen.additionalProperties().put(USE_RESPONSE_ENTITY, "false");
        codegen.additionalProperties().put(DELEGATE_PATTERN, "true");
        codegen.additionalProperties().put(REQUEST_MAPPING_OPTION, "api_interface");
        codegen.additionalProperties().put(SPRING_CONTROLLER, "true");

        ClientOptInput input = new ClientOptInput();
        input.openAPI(openAPI);
        input.config(codegen);

        DefaultGenerator generator = new DefaultGenerator();
        generator.setGenerateMetadata(false); // skip metadata generation
        generator.setGeneratorPropertyDefault(CodegenConstants.APIS, "true");

        Map<String, File> files = generator.opts(input).generate().stream()
                .collect(Collectors.toMap(File::getName, Function.identity()));

        JavaFileAssert javaFileAssert = JavaFileAssert.assertThat(files.get("TestApi.java"));
        javaFileAssert
                .assertMethod("_postToTest")
                .assertParameter("groupObj")
                .assertParameterAnnotations()
                .containsWithName("com.test.MyAnnotationInPath")
                .toParameter()
                .toMethod()
                .assertParameter("token")
                .assertParameterAnnotations()
                .containsWithName("com.test.MyAnnotationInQuery")
                .toParameter()
                .toMethod()
                .assertParameter("clientId")
                .assertParameterAnnotations()
                .containsWithName("com.test.MyAnnotationInHeader");
    }

    @Test
    public void testHasOperationExtraAnnotation_issue15822() throws IOException {
        File output = Files.createTempDirectory("test").toFile().getCanonicalFile();
        output.deleteOnExit();

        final OpenAPI openAPI = TestUtils.parseFlattenSpec("src/test/resources/2_0/issue15822.yaml");
        final SpringCodegen codegen = new SpringCodegen();
        codegen.setOpenAPI(openAPI);
        codegen.setOutputDir(output.getAbsolutePath());

        codegen.additionalProperties().put(SpringCodegen.DATE_LIBRARY, "java8-localdatetime");
        codegen.additionalProperties().put(INTERFACE_ONLY, "true");
        codegen.additionalProperties().put(USE_RESPONSE_ENTITY, "false");
        codegen.additionalProperties().put(DELEGATE_PATTERN, "true");
        codegen.additionalProperties().put(REQUEST_MAPPING_OPTION, "api_interface");
        codegen.additionalProperties().put(SPRING_CONTROLLER, "true");

        ClientOptInput input = new ClientOptInput();
        input.openAPI(openAPI);
        input.config(codegen);

        DefaultGenerator generator = new DefaultGenerator();
        generator.setGenerateMetadata(false); // skip metadata generation
        generator.setGeneratorPropertyDefault(CodegenConstants.APIS, "true");

        Map<String, File> files = generator.opts(input).generate().stream()
                .collect(Collectors.toMap(File::getName, Function.identity()));

        JavaFileAssert javaFileAssert = JavaFileAssert.assertThat(files.get("TestApi.java"));
        javaFileAssert
                .assertMethod("_postToTest")
                .assertMethodAnnotations()
                .containsWithName("javax.annotation.security.RolesAllowed");
    }

    @Test
    public void testHasOperationExtraAnnotation_issue12219() throws IOException {
        File output = Files.createTempDirectory("test").toFile().getCanonicalFile();
        output.deleteOnExit();

        final OpenAPI openAPI = TestUtils.parseFlattenSpec("src/test/resources/2_0/issue12219.yaml");
        final SpringCodegen codegen = new SpringCodegen();
        codegen.setOpenAPI(openAPI);
        codegen.setOutputDir(output.getAbsolutePath());

        codegen.additionalProperties().put(SpringCodegen.DATE_LIBRARY, "java8-localdatetime");
        codegen.additionalProperties().put(INTERFACE_ONLY, "true");
        codegen.additionalProperties().put(USE_RESPONSE_ENTITY, "false");
        codegen.additionalProperties().put(DELEGATE_PATTERN, "true");
        codegen.additionalProperties().put(REQUEST_MAPPING_OPTION, "api_interface");
        codegen.additionalProperties().put(SPRING_CONTROLLER, "true");

        ClientOptInput input = new ClientOptInput();
        input.openAPI(openAPI);
        input.config(codegen);

        DefaultGenerator generator = new DefaultGenerator();
        generator.setGenerateMetadata(false); // skip metadata generation
        generator.setGeneratorPropertyDefault(CodegenConstants.APIS, "true");

        Map<String, File> files = generator.opts(input).generate().stream()
                .collect(Collectors.toMap(File::getName, Function.identity()));

        JavaFileAssert javaFileAssert = JavaFileAssert.assertThat(files.get("TestApi.java"));
        javaFileAssert
                .assertMethod("_postToTest")
                .assertMethodAnnotations()
                .containsWithName("javax.annotation.security.RolesAllowed")
                .containsWithName("org.springframework.security.access.annotation.Secured")
                .containsWithName("org.springframework.security.access.prepost.PreAuthorize");
    }

    @Test
    public void testHasOperationExtraAnnotation_issue12219_array() throws IOException {
        File output = Files.createTempDirectory("test").toFile().getCanonicalFile();
        output.deleteOnExit();

        final OpenAPI openAPI = TestUtils.parseFlattenSpec("src/test/resources/2_0/issue12219_array.yaml");
        final SpringCodegen codegen = new SpringCodegen();
        codegen.setOpenAPI(openAPI);
        codegen.setOutputDir(output.getAbsolutePath());

        codegen.additionalProperties().put(SpringCodegen.DATE_LIBRARY, "java8-localdatetime");
        codegen.additionalProperties().put(INTERFACE_ONLY, "true");
        codegen.additionalProperties().put(USE_RESPONSE_ENTITY, "false");
        codegen.additionalProperties().put(DELEGATE_PATTERN, "true");
        codegen.additionalProperties().put(REQUEST_MAPPING_OPTION, "api_interface");
        codegen.additionalProperties().put(SPRING_CONTROLLER, "true");

        ClientOptInput input = new ClientOptInput();
        input.openAPI(openAPI);
        input.config(codegen);

        DefaultGenerator generator = new DefaultGenerator();
        generator.setGenerateMetadata(false); // skip metadata generation
        generator.setGeneratorPropertyDefault(CodegenConstants.APIS, "true");

        Map<String, File> files = generator.opts(input).generate().stream()
                .collect(Collectors.toMap(File::getName, Function.identity()));

        JavaFileAssert javaFileAssert = JavaFileAssert.assertThat(files.get("TestApi.java"));
        javaFileAssert
                .assertMethod("_postToTest")
                .assertMethodAnnotations()
                .containsWithName("javax.annotation.security.RolesAllowed")
                .containsWithName("org.springframework.security.access.annotation.Secured")
                .containsWithName("org.springframework.security.access.prepost.PreAuthorize");
    }

    @Test
    public void doCallFluentParentSettersFromChildModel() throws IOException {
        File output = Files.createTempDirectory("test").toFile().getCanonicalFile();
        output.deleteOnExit();
        String outputPath = output.getAbsolutePath().replace('\\', '/');

        OpenAPI openAPI = new OpenAPIParser()
                .readLocation("src/test/resources/3_0/issue_16496.yaml", null, new ParseOptions()).getOpenAPI();

        SpringCodegen codegen = new SpringCodegen();
        codegen.setOutputDir(output.getAbsolutePath());
        codegen.setOpenApiNullable(true);
        codegen.additionalProperties().put(CXFServerFeatures.LOAD_TEST_DATA_FROM_FILE, "true");

        ClientOptInput input = new ClientOptInput();
        input.openAPI(openAPI);
        input.config(codegen);

        DefaultGenerator generator = new DefaultGenerator();

        generator.setGeneratorPropertyDefault(CodegenConstants.MODEL_TESTS, "false");
        generator.setGeneratorPropertyDefault(CodegenConstants.MODEL_DOCS, "false");
        generator.setGeneratorPropertyDefault(CodegenConstants.MODELS, "true");
        generator.setGenerateMetadata(false); // skip metadata generation
        generator.opts(input).generate();


        JavaFileAssert.assertThat(Paths.get(outputPath + "/src/main/java/org/openapitools/model/Animal.java"))
                // Fluent method assertions
                .assertMethod("alias")
                .hasReturnType("Animal")
                .bodyContainsLines("this.alias = JsonNullable.of(alias);", "return this;")
                .assertParameter("alias")
                .hasType("String")
                .toMethod()
                .toFileAssert()

                // Setter method assertions
                .assertMethod("setAlias")
                .hasReturnType("void")
                .assertParameter("alias")
                .hasType("JsonNullable<String>");

        JavaFileAssert.assertThat(Paths.get(outputPath + "/src/main/java/org/openapitools/model/Zebra.java"))
                // Fluent method assertions
                .assertMethod("alias")
                .hasReturnType("Zebra")
                .bodyContainsLines("super.alias(alias);", "return this;")
                .assertParameter("alias")
                .hasType("String")
                .toMethod()
                .toFileAssert()

                // No overridden setter on child object
                .hasNoMethod("setAlias");
    }

    @Test
    public void testModelsWithNoneOptionalAndJsonNullable() throws IOException {
        File output = Files.createTempDirectory("test").toFile().getCanonicalFile();
        output.deleteOnExit();
        String outputPath = output.getAbsolutePath().replace('\\', '/');

        OpenAPI openAPI = new OpenAPIParser()
                .readLocation("src/test/resources/3_0/issue_14765.yaml", null, new ParseOptions()).getOpenAPI();

        SpringCodegen codegen = new SpringCodegen();
        codegen.setOutputDir(output.getAbsolutePath());
        codegen.setOpenApiNullable(true);
        codegen.setUseOptional(false);
        codegen.setUseSpringBoot3(true);

        ClientOptInput input = new ClientOptInput();
        input.openAPI(openAPI);
        input.config(codegen);

        DefaultGenerator generator = new DefaultGenerator();

        generator.setGeneratorPropertyDefault(CodegenConstants.MODELS, "true");
        generator.setGeneratorPropertyDefault(CodegenConstants.MODEL_TESTS, "false");
        generator.setGeneratorPropertyDefault(CodegenConstants.MODEL_DOCS, "false");
        generator.opts(input).generate();


        JavaFileAssert javaFileAssert = JavaFileAssert.assertThat(Paths.get(outputPath + "/src/main/java/org/openapitools/model/Animal.java"))
                .hasImports("jakarta.validation.Valid")
                .hasImports("jakarta.validation.constraints")

                .assertProperty("name")
                .withType("String")
                .toType()
                .assertProperty("age")
                .withType("JsonNullable<Integer>")
                .toType()
                .assertProperty("alias")
                .withType("JsonNullable<String>")
                .toType()
                .assertProperty("color")
                .withType("String")
                .toType()
                .assertProperty("names")
                .withType("List<String>")
                .toType()
                .assertProperty("colors")
                .withType("JsonNullable<List<String>>")
                .toType()
                .assertProperty("stringPattern")
                .withType("String")
                .toType()
                .assertProperty("stringMaxMinLength")
                .withType("String")
                .toType()
                .assertProperty("stringMinLength")
                .withType("String")
                .toType()
                .assertProperty("stringMaxLength")
                .withType("String")
                .toType()
                .assertProperty("stringEmail")
                .withType("String")
                .toType()
                .assertProperty("intMinMax")
                .withType("Integer")
                .toType()
                .assertProperty("intMin")
                .withType("Integer")
                .toType()
                .assertProperty("intMax")
                .withType("Integer")
                .toType()
                .assertProperty("numberMinMax")
                .withType("BigDecimal")
                .toType()
                .assertProperty("numberMin")
                .withType("BigDecimal")
                .toType()
                .assertProperty("numberMax")
                .withType("BigDecimal")
                .toType()
                .assertProperty("stringDefault")
                .withType("String")
                .toType()
                .fileContains("stringDefault = \"ABC\"")
                .assertProperty("zebra")
                .withType("Zebra")
                .toType()

                .assertProperty("stringPatternNullable")
                .withType("JsonNullable<@Pattern(regexp = \"[a-z]\") String>")
                .toType()
                .assertProperty("stringMaxMinLengthNullable")
                .withType("JsonNullable<@Size(min = 1, max = 10) String>")
                .toType()
                .assertProperty("stringMinLengthNullable")
                .withType("JsonNullable<@Size(min = 1) String>")
                .toType()
                .assertProperty("stringMaxLengthNullable")
                .withType("JsonNullable<@Size(max = 1) String>")
                .toType()
                .assertProperty("intMinMaxNullable")
                .withType("JsonNullable<@Min(1) @Max(10) Integer>")
                .toType()
                .assertProperty("intMinNullable")
                .withType("JsonNullable<@Min(1) Integer>")
                .toType()
                .assertProperty("intMaxNullable")
                .withType("JsonNullable<@Max(10) Integer>")
                .toType()
                .assertProperty("numberMinMaxNullable")
                .withType("JsonNullable<@DecimalMin(\"1\") @DecimalMax(\"10\") BigDecimal>")
                .toType()
                .assertProperty("numberMinNullable")
                .withType("JsonNullable<@DecimalMin(\"1\") BigDecimal>")
                .toType()
                .assertProperty("numberMaxNullable")
                .withType("JsonNullable<@DecimalMax(\"10\") BigDecimal>")
                .toType()
                .assertProperty("stringDefaultNullable")
                .withType("JsonNullable<@Size(max = 1) String>")
                .toType()
                .fileContains("stringDefaultNullable = JsonNullable.<String>undefined();")

                .assertMethod("name")
                .hasReturnType("Animal")
                .bodyContainsLines("this.name = name;", "return this;")
                .assertParameter("name")
                .hasType("String")
                .toMethod()
                .toFileAssert()
                // Setter method assertions
                .assertMethod("setName")
                .hasReturnType("void")
                .assertParameter("name")
                .hasType("String")
                .toMethod()
                .toFileAssert()
                // Getter method assertions
                .assertMethod("getName")
                .hasReturnType("String")
                .doesNotHaveParameters()
                .toFileAssert()

                .assertMethod("colors")
                .hasReturnType("Animal")
                .bodyContainsLines("this.colors = JsonNullable.of(colors);", "return this;")
                .assertParameter("colors")
                .hasType("List<String>")
                .toMethod()
                .toFileAssert()
                // Setter method assertions
                .assertMethod("setColors")
                .hasReturnType("void")
                .assertParameter("colors")
                .hasType("JsonNullable<List<String>>")
                .toMethod()
                .toFileAssert()
                // Getter method assertions
                .assertMethod("getColors")
                .hasReturnType("JsonNullable<List<String>>")
                .doesNotHaveParameters()
                .toFileAssert()

                .assertMethod("names")
                .hasReturnType("Animal")
                .bodyContainsLines("this.names = names;", "return this;")
                .assertParameter("names")
                .hasType("List<String>")
                .toMethod()
                .toFileAssert()
                // Setter method assertions
                .assertMethod("setNames")
                .hasReturnType("void")
                .assertParameter("names")
                .hasType("List<String>")
                .toMethod()
                .toFileAssert()
                // Getter method assertions
                .assertMethod("getNames")
                .hasReturnType("List<String>")
                .doesNotHaveParameters()
                .toFileAssert();

        assertJsonNullableMethod(javaFileAssert, Integer.class, "age", "JsonNullable<Integer>");
        assertJsonNullableMethod(javaFileAssert, String.class, "alias", "JsonNullable<String>");
        assertMethod(javaFileAssert, String.class, "color");

        assertMethod(javaFileAssert, String.class, "stringPattern");
        assertMethod(javaFileAssert, String.class, "stringMaxMinLength");
        assertMethod(javaFileAssert, String.class, "stringMinLength");
        assertMethod(javaFileAssert, String.class, "stringMaxLength");
        assertMethod(javaFileAssert, String.class, "stringEmail");
        assertMethod(javaFileAssert, Integer.class, "intMinMax");
        assertMethod(javaFileAssert, Integer.class, "intMin");
        assertMethod(javaFileAssert, Integer.class, "intMax");
        assertMethod(javaFileAssert, BigDecimal.class, "numberMinMax");
        assertMethod(javaFileAssert, BigDecimal.class, "numberMin");
        assertMethod(javaFileAssert, BigDecimal.class, "numberMax");
        assertMethod(javaFileAssert, "Zebra", "zebra");

        assertJsonNullableMethod(javaFileAssert, String.class, "stringPatternNullable", "JsonNullable<@Pattern(regexp = \"[a-z]\") String>");
        assertJsonNullableMethod(javaFileAssert, String.class, "stringMaxMinLengthNullable", "JsonNullable<@Size(min = 1, max = 10) String>");
        assertJsonNullableMethod(javaFileAssert, String.class, "stringMinLengthNullable", "JsonNullable<@Size(min = 1) String>");
        assertJsonNullableMethod(javaFileAssert, String.class, "stringMaxLengthNullable", "JsonNullable<@Size(max = 1) String>");
        assertJsonNullableMethod(javaFileAssert, String.class, "stringEmailNullable", "JsonNullable<@jakarta.validation.constraints.Email String>");
        assertJsonNullableMethod(javaFileAssert, Integer.class, "intMinMaxNullable", "JsonNullable<@Min(1) @Max(10) Integer>");
        assertJsonNullableMethod(javaFileAssert, Integer.class, "intMinNullable", "JsonNullable<@Min(1) Integer>");
        assertJsonNullableMethod(javaFileAssert, Integer.class, "intMaxNullable", "JsonNullable<@Max(10) Integer>");
        assertJsonNullableMethod(javaFileAssert, BigDecimal.class, "numberMinMaxNullable", "JsonNullable<@DecimalMin(\"1\") @DecimalMax(\"10\") BigDecimal>");
        assertJsonNullableMethod(javaFileAssert, BigDecimal.class, "numberMinNullable", "JsonNullable<@DecimalMin(\"1\") BigDecimal>");
        assertJsonNullableMethod(javaFileAssert, BigDecimal.class, "numberMaxNullable", "JsonNullable<@DecimalMax(\"10\") BigDecimal>");

    }

    @Test
    public void testModelsWithOptionalAndJsonNullable() throws IOException {
        File output = Files.createTempDirectory("test").toFile().getCanonicalFile();
        output.deleteOnExit();
        String outputPath = output.getAbsolutePath().replace('\\', '/');

        OpenAPI openAPI = new OpenAPIParser()
                .readLocation("src/test/resources/3_0/issue_14765.yaml", null, new ParseOptions()).getOpenAPI();

        SpringCodegen codegen = new SpringCodegen();
        codegen.setOutputDir(output.getAbsolutePath());
        codegen.setOpenApiNullable(true);
        codegen.setUseOptional(true);
        codegen.setUseSpringBoot3(true);

        ClientOptInput input = new ClientOptInput();
        input.openAPI(openAPI);
        input.config(codegen);

        DefaultGenerator generator = new DefaultGenerator();
        generator.setGenerateMetadata(false);
        generator.setGeneratorPropertyDefault(CodegenConstants.MODELS, "true");
        generator.setGeneratorPropertyDefault(CodegenConstants.MODEL_TESTS, "false");
        generator.setGeneratorPropertyDefault(CodegenConstants.MODEL_DOCS, "false");
        generator.opts(input).generate();


        JavaFileAssert javaFileAssert = JavaFileAssert.assertThat(Paths.get(outputPath + "/src/main/java/org/openapitools/model/Animal.java"))
                .hasImports("jakarta.validation.Valid")
                .hasImports("jakarta.validation.constraints")

                .assertProperty("name")
                .withType("String")
                .toType()
                .assertProperty("age")
                .withType("JsonNullable<Integer>")
                .toType()
                .assertProperty("alias")
                .withType("JsonNullable<String>")
                .toType()
                .assertProperty("color")
                .withType("Optional<String>")
                .toType()
                .assertProperty("names")
                .withType("List<String>")
                .toType()
                .assertProperty("colors")
                .withType("JsonNullable<List<String>>")
                .toType()
                .assertProperty("stringPattern")
                .withType("Optional<@Pattern(regexp = \"[a-z]\") String>")
                .toType()
                .assertProperty("stringMaxMinLength")
                .withType("Optional<@Size(min = 1, max = 10) String>")
                .toType()
                .assertProperty("stringMinLength")
                .withType("Optional<@Size(min = 1) String>")
                .toType()
                .assertProperty("stringMaxLength")
                .withType("Optional<@Size(max = 1) String>")
                .toType()
                .assertProperty("stringEmail")
                .withType("Optional<@jakarta.validation.constraints.Email String>")
                .toType()
                .assertProperty("intMinMax")
                .withType("Optional<@Min(1) @Max(10) Integer>")
                .toType()
                .assertProperty("intMin")
                .withType("Optional<@Min(1) Integer>")
                .toType()
                .assertProperty("intMax")
                .withType("Optional<@Max(10) Integer>")
                .toType()
                .assertProperty("numberMinMax")
                .withType("Optional<@DecimalMin(\"1\") @DecimalMax(\"10\") BigDecimal>")
                .toType()
                .assertProperty("numberMin")
                .withType("Optional<@DecimalMin(\"1\") BigDecimal>")
                .toType()
                .assertProperty("numberMax")
                .withType("Optional<@DecimalMax(\"10\") BigDecimal>")
                .toType()
                .assertProperty("stringDefault")
                .withType("Optional<@Size(max = 1) String>")
                .toType()
                .fileContains("stringDefault = Optional.of(\"ABC\")")
                .assertProperty("zebra")
                .withType("Optional<Zebra>")
                .toType()

                .assertProperty("stringPatternNullable")
                .withType("JsonNullable<@Pattern(regexp = \"[a-z]\") String>")
                .toType()
                .assertProperty("stringMaxMinLengthNullable")
                .withType("JsonNullable<@Size(min = 1, max = 10) String>")
                .toType()
                .assertProperty("stringMinLengthNullable")
                .withType("JsonNullable<@Size(min = 1) String>")
                .toType()
                .assertProperty("stringMaxLengthNullable")
                .withType("JsonNullable<@Size(max = 1) String>")
                .toType()
                .assertProperty("intMinMaxNullable")
                .withType("JsonNullable<@Min(1) @Max(10) Integer>")
                .toType()
                .assertProperty("intMinNullable")
                .withType("JsonNullable<@Min(1) Integer>")
                .toType()
                .assertProperty("intMaxNullable")
                .withType("JsonNullable<@Max(10) Integer>")
                .toType()
                .assertProperty("numberMinMaxNullable")
                .withType("JsonNullable<@DecimalMin(\"1\") @DecimalMax(\"10\") BigDecimal>")
                .toType()
                .assertProperty("numberMinNullable")
                .withType("JsonNullable<@DecimalMin(\"1\") BigDecimal>")
                .toType()
                .assertProperty("numberMaxNullable")
                .withType("JsonNullable<@DecimalMax(\"10\") BigDecimal>")
                .toType()
                .assertProperty("stringDefaultNullable")
                .withType("JsonNullable<@Size(max = 1) String>")
                .toType()
                .fileContains("stringDefaultNullable = JsonNullable.<String>undefined();")

                .assertMethod("name")
                .hasReturnType("Animal")
                .bodyContainsLines("this.name = name;", "return this;")
                .assertParameter("name")
                .hasType("String")
                .toMethod()
                .toFileAssert()
                // Setter method assertions
                .assertMethod("setName")
                .hasReturnType("void")
                .assertParameter("name")
                .hasType("String")
                .toMethod()
                .toFileAssert()
                // Getter method assertions
                .assertMethod("getName")
                .hasReturnType("String")
                .doesNotHaveParameters()
                .toFileAssert()

                .assertMethod("colors")
                .hasReturnType("Animal")
                .bodyContainsLines("this.colors = JsonNullable.of(colors);", "return this;")
                .assertParameter("colors")
                .hasType("List<String>")
                .toMethod()
                .toFileAssert()
                // Setter method assertions
                .assertMethod("setColors")
                .hasReturnType("void")
                .assertParameter("colors")
                .hasType("JsonNullable<List<String>>")
                .toMethod()
                .toFileAssert()
                // Getter method assertions
                .assertMethod("getColors")
                .hasReturnType("JsonNullable<List<String>>")
                .doesNotHaveParameters()
                .toFileAssert()

                .assertMethod("names")
                .hasReturnType("Animal")
                .bodyContainsLines("this.names = names;", "return this;")
                .assertParameter("names")
                .hasType("List<String>")
                .toMethod()
                .toFileAssert()
                // Setter method assertions
                .assertMethod("setNames")
                .hasReturnType("void")
                .assertParameter("names")
                .hasType("List<String>")
                .toMethod()
                .toFileAssert()
                // Getter method assertions
                .assertMethod("getNames")
                .hasReturnType("List<String>")
                .doesNotHaveParameters()
                .toFileAssert();

        assertJsonNullableMethod(javaFileAssert, String.class, "alias", "JsonNullable<String>");
        assertJsonNullableMethod(javaFileAssert, Integer.class, "age", "JsonNullable<Integer>");
        assertOptionalMethod(javaFileAssert, String.class, "color", "Optional<String>");

        assertOptionalMethod(javaFileAssert, String.class, "stringPattern", "Optional<@Pattern(regexp = \"[a-z]\") String>");
        assertOptionalMethod(javaFileAssert, String.class, "stringMaxMinLength", "Optional<@Size(min = 1, max = 10) String>");
        assertOptionalMethod(javaFileAssert, String.class, "stringMinLength", "Optional<@Size(min = 1) String>");
        assertOptionalMethod(javaFileAssert, String.class, "stringMaxLength", "Optional<@Size(max = 1) String>");
        assertOptionalMethod(javaFileAssert, String.class, "stringEmail", "Optional<@jakarta.validation.constraints.Email String>");
        assertOptionalMethod(javaFileAssert, Integer.class, "intMinMax", "Optional<@Min(1) @Max(10) Integer>");
        assertOptionalMethod(javaFileAssert, Integer.class, "intMin", "Optional<@Min(1) Integer>");
        assertOptionalMethod(javaFileAssert, Integer.class, "intMax", "Optional<@Max(10) Integer>");
        assertOptionalMethod(javaFileAssert, BigDecimal.class, "numberMinMax", "Optional<@DecimalMin(\"1\") @DecimalMax(\"10\") BigDecimal>");
        assertOptionalMethod(javaFileAssert, BigDecimal.class, "numberMin", "Optional<@DecimalMin(\"1\") BigDecimal>");
        assertOptionalMethod(javaFileAssert, BigDecimal.class, "numberMax", "Optional<@DecimalMax(\"10\") BigDecimal>");
        assertOptionalMethod(javaFileAssert, "Zebra", "zebra", "Optional<Zebra>");

        assertJsonNullableMethod(javaFileAssert, String.class, "stringPatternNullable", "JsonNullable<@Pattern(regexp = \"[a-z]\") String>");
        assertJsonNullableMethod(javaFileAssert, String.class, "stringMaxMinLengthNullable", "JsonNullable<@Size(min = 1, max = 10) String>");
        assertJsonNullableMethod(javaFileAssert, String.class, "stringMinLengthNullable", "JsonNullable<@Size(min = 1) String>");
        assertJsonNullableMethod(javaFileAssert, String.class, "stringMaxLengthNullable", "JsonNullable<@Size(max = 1) String>");
        assertJsonNullableMethod(javaFileAssert, String.class, "stringEmailNullable", "JsonNullable<@jakarta.validation.constraints.Email String>");
        assertJsonNullableMethod(javaFileAssert, Integer.class, "intMinMaxNullable", "JsonNullable<@Min(1) @Max(10) Integer>");
        assertJsonNullableMethod(javaFileAssert, Integer.class, "intMinNullable", "JsonNullable<@Min(1) Integer>");
        assertJsonNullableMethod(javaFileAssert, Integer.class, "intMaxNullable", "JsonNullable<@Max(10) Integer>");
        assertJsonNullableMethod(javaFileAssert, BigDecimal.class, "numberMinMaxNullable", "JsonNullable<@DecimalMin(\"1\") @DecimalMax(\"10\") BigDecimal>");
        assertJsonNullableMethod(javaFileAssert, BigDecimal.class, "numberMinNullable", "JsonNullable<@DecimalMin(\"1\") BigDecimal>");
        assertJsonNullableMethod(javaFileAssert, BigDecimal.class, "numberMaxNullable", "JsonNullable<@DecimalMax(\"10\") BigDecimal>");

    }

    @Test
    public void testModelsWithOptionalAndNoneJsonNullable() throws IOException {
        File output = Files.createTempDirectory("test").toFile().getCanonicalFile();
        output.deleteOnExit();
        String outputPath = output.getAbsolutePath().replace('\\', '/');

        OpenAPI openAPI = new OpenAPIParser()
                .readLocation("src/test/resources/3_0/issue_14765.yaml", null, new ParseOptions()).getOpenAPI();

        SpringCodegen codegen = new SpringCodegen();
        codegen.setOutputDir(output.getAbsolutePath());
        codegen.setOpenApiNullable(false);
        codegen.setUseOptional(true);
        codegen.setUseSpringBoot3(true);

        ClientOptInput input = new ClientOptInput();
        input.openAPI(openAPI);
        input.config(codegen);

        DefaultGenerator generator = new DefaultGenerator();
        generator.setGenerateMetadata(false);
        generator.setGeneratorPropertyDefault(CodegenConstants.MODELS, "true");
        generator.setGeneratorPropertyDefault(CodegenConstants.MODEL_TESTS, "false");
        generator.setGeneratorPropertyDefault(CodegenConstants.MODEL_DOCS, "false");
        generator.opts(input).generate();


        JavaFileAssert javaFileAssert = JavaFileAssert.assertThat(Paths.get(outputPath + "/src/main/java/org/openapitools/model/Animal.java"))
                .hasImports("jakarta.validation.Valid")
                .hasImports("jakarta.validation.constraints")

                .assertProperty("name")
                .withType("String")
                .toType()
                .assertProperty("age")
                .withType("Integer")
                .toType()
                .assertProperty("alias")
                .withType("String")
                .toType()
                .assertProperty("color")
                .withType("String")
                .toType()
                .assertProperty("names")
                .withType("List<String>")
                .toType()
                .assertProperty("colors")
                .withType("List<String>")
                .toType()
                .assertProperty("stringPattern")
                .withType("String")
                .toType()
                .assertProperty("stringMaxMinLength")
                .withType("String")
                .toType()
                .assertProperty("stringMinLength")
                .withType("String")
                .toType()
                .assertProperty("stringMaxLength")
                .withType("String")
                .toType()
                .assertProperty("stringEmail")
                .withType("String")
                .toType()
                .assertProperty("intMinMax")
                .withType("Integer")
                .toType()
                .assertProperty("intMin")
                .withType("Integer")
                .toType()
                .assertProperty("intMax")
                .withType("Integer")
                .toType()
                .assertProperty("numberMinMax")
                .withType("BigDecimal")
                .toType()
                .assertProperty("numberMin")
                .withType("BigDecimal")
                .toType()
                .assertProperty("numberMax")
                .withType("BigDecimal")
                .toType()
                .assertProperty("stringDefault")
                .withType("String")
                .toType()
                .fileContains("stringDefault = \"ABC\"")
                .assertProperty("zebra")
                .withType("Zebra")
                .toType()

                .assertProperty("stringPatternNullable")
                .withType("String")
                .toType()
                .assertProperty("stringMaxMinLengthNullable")
                .withType("String")
                .toType()
                .assertProperty("stringMinLengthNullable")
                .withType("String")
                .toType()
                .assertProperty("stringMaxLengthNullable")
                .withType("String")
                .toType()
                .assertProperty("intMinMaxNullable")
                .withType("Integer")
                .toType()
                .assertProperty("intMinNullable")
                .withType("Integer")
                .toType()
                .assertProperty("intMaxNullable")
                .withType("Integer")
                .toType()
                .assertProperty("numberMinMaxNullable")
                .withType("BigDecimal")
                .toType()
                .assertProperty("numberMinNullable")
                .withType("BigDecimal")
                .toType()
                .assertProperty("numberMaxNullable")
                .withType("BigDecimal")
                .toType()
                .assertProperty("stringDefaultNullable")
                .withType("String")
                .toType()
                .fileContains("stringDefaultNullable = null;")

                .assertMethod("name")
                .hasReturnType("Animal")
                .bodyContainsLines("this.name = name;", "return this;")
                .assertParameter("name")
                .hasType("String")
                .toMethod()
                .toFileAssert()
                // Setter method assertions
                .assertMethod("setName")
                .hasReturnType("void")
                .assertParameter("name")
                .hasType("String")
                .toMethod()
                .toFileAssert()
                // Getter method assertions
                .assertMethod("getName")
                .hasReturnType("String")
                .doesNotHaveParameters()
                .toFileAssert()

                .assertMethod("age")
                .hasReturnType("Animal")
                .bodyContainsLines("this.age = age;", "return this;")
                .assertParameter("age")
                .hasType("Integer")
                .toMethod()
                .toFileAssert()
                // Setter method assertions
                .assertMethod("setAge")
                .hasReturnType("void")
                .assertParameter("age")
                .hasType("Integer")
                .toMethod()
                .toFileAssert()
                // Getter method assertions
                .assertMethod("getAge")
                .hasReturnType("Integer")
                .doesNotHaveParameters()
                .toFileAssert()

                .assertMethod("colors")
                .hasReturnType("Animal")
                .bodyContainsLines("this.colors = colors;", "return this;")
                .assertParameter("colors")
                .hasType("List<String>")
                .toMethod()
                .toFileAssert()
                // Setter method assertions
                .assertMethod("setColors")
                .hasReturnType("void")
                .assertParameter("colors")
                .hasType("List<String>")
                .toMethod()
                .toFileAssert()
                // Getter method assertions
                .assertMethod("getColors")
                .hasReturnType("List<String>")
                .doesNotHaveParameters()
                .toFileAssert()

                .assertMethod("names")
                .hasReturnType("Animal")
                .bodyContainsLines("this.names = names;", "return this;")
                .assertParameter("names")
                .hasType("List<String>")
                .toMethod()
                .toFileAssert()
                // Setter method assertions
                .assertMethod("setNames")
                .hasReturnType("void")
                .assertParameter("names")
                .hasType("List<String>")
                .toMethod()
                .toFileAssert()
                // Getter method assertions
                .assertMethod("getNames")
                .hasReturnType("List<String>")
                .doesNotHaveParameters()
                .toFileAssert();

        assertMethod(javaFileAssert, String.class, "alias");
        assertMethod(javaFileAssert, String.class, "color");

        assertMethod(javaFileAssert, String.class, "stringPattern");
        assertMethod(javaFileAssert, String.class, "stringMaxMinLength");
        assertMethod(javaFileAssert, String.class, "stringMinLength");
        assertMethod(javaFileAssert, String.class, "stringMaxLength");
        assertMethod(javaFileAssert, String.class, "stringEmail");
        assertMethod(javaFileAssert, Integer.class, "intMinMax");
        assertMethod(javaFileAssert, Integer.class, "intMin");
        assertMethod(javaFileAssert, Integer.class, "intMax");
        assertMethod(javaFileAssert, BigDecimal.class, "numberMinMax");
        assertMethod(javaFileAssert, BigDecimal.class, "numberMin");
        assertMethod(javaFileAssert, BigDecimal.class, "numberMax");
        assertMethod(javaFileAssert, "Zebra", "zebra");

        assertMethod(javaFileAssert, String.class, "stringPatternNullable");
        assertMethod(javaFileAssert, String.class, "stringMaxMinLengthNullable");
        assertMethod(javaFileAssert, String.class, "stringMinLengthNullable");
        assertMethod(javaFileAssert, String.class, "stringMaxLengthNullable");
        assertMethod(javaFileAssert, String.class, "stringEmailNullable");
        assertMethod(javaFileAssert, Integer.class, "intMinMaxNullable");
        assertMethod(javaFileAssert, Integer.class, "intMinNullable");
        assertMethod(javaFileAssert, Integer.class, "intMaxNullable");
        assertMethod(javaFileAssert, BigDecimal.class, "numberMinMaxNullable");
        assertMethod(javaFileAssert, BigDecimal.class, "numberMinNullable");
        assertMethod(javaFileAssert, BigDecimal.class, "numberMaxNullable");

    }

    @Test
    public void testModelsWithNoneOptionalAndNoneOpenApiNullable() throws IOException {
        File output = Files.createTempDirectory("test").toFile().getCanonicalFile();
        output.deleteOnExit();
        String outputPath = output.getAbsolutePath().replace('\\', '/');

        OpenAPI openAPI = new OpenAPIParser()
                .readLocation("src/test/resources/3_0/issue_14765.yaml", null, new ParseOptions()).getOpenAPI();

        SpringCodegen codegen = new SpringCodegen();
        codegen.setOutputDir(output.getAbsolutePath());
        codegen.setOpenApiNullable(false);
        codegen.setUseOptional(false);
        codegen.setUseSpringBoot3(true);

        ClientOptInput input = new ClientOptInput();
        input.openAPI(openAPI);
        input.config(codegen);

        DefaultGenerator generator = new DefaultGenerator();
        generator.setGenerateMetadata(false);
        generator.setGeneratorPropertyDefault(CodegenConstants.MODEL_TESTS, "false");
        generator.setGeneratorPropertyDefault(CodegenConstants.MODEL_DOCS, "false");
        generator.setGeneratorPropertyDefault(CodegenConstants.MODELS, "true");
        generator.opts(input).generate();


        JavaFileAssert javaFileAssert = JavaFileAssert.assertThat(Paths.get(outputPath + "/src/main/java/org/openapitools/model/Animal.java"))
                .hasImports("jakarta.validation.Valid")
                .hasImports("jakarta.validation.constraints")

                .assertProperty("name")
                .withType("String")
                .toType()
                .assertProperty("age")
                .withType("Integer")
                .toType()
                .assertProperty("alias")
                .withType("String")
                .toType()
                .assertProperty("color")
                .withType("String")
                .toType()
                .assertProperty("names")
                .withType("List<String>")
                .toType()
                .assertProperty("colors")
                .withType("List<String>")
                .toType()
                .assertProperty("stringPattern")
                .withType("String")
                .toType()
                .assertProperty("stringMaxMinLength")
                .withType("String")
                .toType()
                .assertProperty("stringMinLength")
                .withType("String")
                .toType()
                .assertProperty("stringMaxLength")
                .withType("String")
                .toType()
                .assertProperty("stringEmail")
                .withType("String")
                .toType()
                .assertProperty("intMinMax")
                .withType("Integer")
                .toType()
                .assertProperty("intMin")
                .withType("Integer")
                .toType()
                .assertProperty("intMax")
                .withType("Integer")
                .toType()
                .assertProperty("numberMinMax")
                .withType("BigDecimal")
                .toType()
                .assertProperty("numberMin")
                .withType("BigDecimal")
                .toType()
                .assertProperty("numberMax")
                .withType("BigDecimal")
                .toType()
                .assertProperty("stringDefault")
                .withType("String")
                .toType()
                .fileContains("stringDefault = \"ABC\"")
                .assertProperty("zebra")
                .withType("Zebra")
                .toType()

                .assertProperty("stringPatternNullable")
                .withType("String")
                .toType()
                .assertProperty("stringMaxMinLengthNullable")
                .withType("String")
                .toType()
                .assertProperty("stringMinLengthNullable")
                .withType("String")
                .toType()
                .assertProperty("stringMaxLengthNullable")
                .withType("String")
                .toType()
                .assertProperty("intMinMaxNullable")
                .withType("Integer")
                .toType()
                .assertProperty("intMinNullable")
                .withType("Integer")
                .toType()
                .assertProperty("intMaxNullable")
                .withType("Integer")
                .toType()
                .assertProperty("numberMinMaxNullable")
                .withType("BigDecimal")
                .toType()
                .assertProperty("numberMinNullable")
                .withType("BigDecimal")
                .toType()
                .assertProperty("numberMaxNullable")
                .withType("BigDecimal")
                .toType()
                .assertProperty("stringDefaultNullable")
                .withType("String")
                .toType()
                .fileContains("stringDefaultNullable = null;")

                .assertMethod("name")
                .hasReturnType("Animal")
                .bodyContainsLines("this.name = name;", "return this;")
                .assertParameter("name")
                .hasType("String")
                .toMethod()
                .toFileAssert()
                // Setter method assertions
                .assertMethod("setName")
                .hasReturnType("void")
                .assertParameter("name")
                .hasType("String")
                .toMethod()
                .toFileAssert()
                // Getter method assertions
                .assertMethod("getName")
                .hasReturnType("String")
                .doesNotHaveParameters()
                .toFileAssert()

                .assertMethod("age")
                .hasReturnType("Animal")
                .bodyContainsLines("this.age = age;", "return this;")
                .assertParameter("age")
                .hasType("Integer")
                .toMethod()
                .toFileAssert()
                // Setter method assertions
                .assertMethod("setAge")
                .hasReturnType("void")
                .assertParameter("age")
                .hasType("Integer")
                .toMethod()
                .toFileAssert()
                // Getter method assertions
                .assertMethod("getAge")
                .hasReturnType("Integer")
                .doesNotHaveParameters()
                .toFileAssert()

                .assertMethod("colors")
                .hasReturnType("Animal")
                .bodyContainsLines("this.colors = colors;", "return this;")
                .assertParameter("colors")
                .hasType("List<String>")
                .toMethod()
                .toFileAssert()
                // Setter method assertions
                .assertMethod("setColors")
                .hasReturnType("void")
                .assertParameter("colors")
                .hasType("List<String>")
                .toMethod()
                .toFileAssert()
                // Getter method assertions
                .assertMethod("getColors")
                .hasReturnType("List<String>")
                .doesNotHaveParameters()
                .toFileAssert()

                .assertMethod("names")
                .hasReturnType("Animal")
                .bodyContainsLines("this.names = names;", "return this;")
                .assertParameter("names")
                .hasType("List<String>")
                .toMethod()
                .toFileAssert()
                // Setter method assertions
                .assertMethod("setNames")
                .hasReturnType("void")
                .assertParameter("names")
                .hasType("List<String>")
                .toMethod()
                .toFileAssert()
                // Getter method assertions
                .assertMethod("getNames")
                .hasReturnType("List<String>")
                .doesNotHaveParameters()
                .toFileAssert();

        assertMethod(javaFileAssert, String.class, "alias");
        assertMethod(javaFileAssert, String.class, "color");

        assertMethod(javaFileAssert, String.class, "stringPattern");
        assertMethod(javaFileAssert, String.class, "stringMaxMinLength");
        assertMethod(javaFileAssert, String.class, "stringMinLength");
        assertMethod(javaFileAssert, String.class, "stringMaxLength");
        assertMethod(javaFileAssert, String.class, "stringEmail");
        assertMethod(javaFileAssert, Integer.class, "intMinMax");
        assertMethod(javaFileAssert, Integer.class, "intMin");
        assertMethod(javaFileAssert, Integer.class, "intMax");
        assertMethod(javaFileAssert, BigDecimal.class, "numberMinMax");
        assertMethod(javaFileAssert, BigDecimal.class, "numberMin");
        assertMethod(javaFileAssert, BigDecimal.class, "numberMax");
        assertMethod(javaFileAssert, "Zebra", "zebra");

        assertMethod(javaFileAssert, String.class, "stringPatternNullable");
        assertMethod(javaFileAssert, String.class, "stringMaxMinLengthNullable");
        assertMethod(javaFileAssert, String.class, "stringMinLengthNullable");
        assertMethod(javaFileAssert, String.class, "stringMaxLengthNullable");
        assertMethod(javaFileAssert, String.class, "stringEmailNullable");
        assertMethod(javaFileAssert, Integer.class, "intMinMaxNullable");
        assertMethod(javaFileAssert, Integer.class, "intMinNullable");
        assertMethod(javaFileAssert, Integer.class, "intMaxNullable");
        assertMethod(javaFileAssert, BigDecimal.class, "numberMinMaxNullable");
        assertMethod(javaFileAssert, BigDecimal.class, "numberMinNullable");
        assertMethod(javaFileAssert, BigDecimal.class, "numberMaxNullable");

    }

    private void assertOptionalMethod(JavaFileAssert javaFileAssert, Class<?> type, String expectedName, String getterReturnType) {
        assertOptionalMethod(javaFileAssert, type.getSimpleName(), expectedName, getterReturnType);
    }

    private void assertOptionalMethod(JavaFileAssert javaFileAssert, String type, String expectedName, String getterReturnType) {
        assertWrapperMethod(javaFileAssert, "Optional", type, expectedName, getterReturnType);
    }

    private void assertJsonNullableMethod(JavaFileAssert javaFileAssert, Class<?> type, String expectedName, String getterReturnType) {
        assertJsonNullableMethod(javaFileAssert, type.getSimpleName(), expectedName, getterReturnType);
    }

    private void assertJsonNullableMethod(JavaFileAssert javaFileAssert, String type, String expectedName, String getterReturnType) {
        assertWrapperMethod(javaFileAssert, "JsonNullable", type, expectedName, getterReturnType);
    }

    private void assertWrapperMethod(JavaFileAssert javaFileAssert, String wrapperType, String type, String expectedName, String getterReturnType) {
        String methodName = StringUtils.capitalize(expectedName);
        var of = wrapperType.equals("Optional") ? "ofNullable" : "of";
        javaFileAssert.assertMethod(expectedName)
                .hasReturnType("Animal")
                .bodyContainsLines("this." + expectedName + " = " + wrapperType + "." + of + "(" + expectedName + ");", "return this;")
                .assertParameter(expectedName)
                .hasType(type)
                .toMethod()
                .toFileAssert()
                // Setter method assertions
                .assertMethod("set" + methodName)
                .hasReturnType("void")
                .assertParameter(expectedName)
                .hasType(wrapperType + "<" + type + ">")
                .toMethod()
                .toFileAssert()
                // Getter method assertions
                .assertMethod("get" + methodName)
                .hasReturnType(getterReturnType)
                .doesNotHaveParameters()
                .toFileAssert();
    }

    private void assertMethod(JavaFileAssert javaFileAssert, String type, String expectedName) {
        String methodName = StringUtils.capitalize(expectedName);
        javaFileAssert.assertMethod(expectedName)
                .hasReturnType("Animal")
                .bodyContainsLines("this." + expectedName + " = " + expectedName + ";", "return this;")
                .assertParameter(expectedName)
                .hasType(type)
                .toMethod()
                .toFileAssert()
                // Setter method assertions
                .assertMethod("set" + methodName)
                .hasReturnType("void")
                .assertParameter(expectedName)
                .hasType(type)
                .toMethod()
                .toFileAssert()
                // Getter method assertions
                .assertMethod("get" + methodName)
                .hasReturnType(type)
                .doesNotHaveParameters()
                .toFileAssert();
    }

    private void assertMethod(JavaFileAssert javaFileAssert, Class<?> type, String expectedName) {
        assertMethod(javaFileAssert, type.getSimpleName(), expectedName);
    }


    @Test
    public void multiLineOperationDescription() throws IOException {
        Map<String, Object> additionalProperties = new HashMap<>();
        additionalProperties.put(SpringCodegen.USE_TAGS, "true");
        additionalProperties.put(INTERFACE_ONLY, "true");
        additionalProperties.put(DOCUMENTATION_PROVIDER, DocumentationProvider.SPRINGDOC.name());

        Map<String, File> files = generateFromContract("src/test/resources/3_0/spring/issue12474-multiline-description.yaml", SPRING_BOOT, additionalProperties);

        String expectedDescription = "# Multi-line descriptions  This is an example of a multi-line description.  It: - has multiple lines - uses Markdown (CommonMark) for rich text representation";
        JavaFileAssert.assertThat(files.get("PingTagApi.java"))
                .fileContains(expectedDescription);
    }

    @Test
    public void multiLineTagDescription() throws IOException {
        Map<String, Object> additionalProperties = new HashMap<>();
        additionalProperties.put(SpringCodegen.USE_TAGS, "true");
        additionalProperties.put(INTERFACE_ONLY, "true");
        additionalProperties.put(DOCUMENTATION_PROVIDER, DocumentationProvider.SPRINGDOC.name());

        Map<String, File> files = generateFromContract("src/test/resources/3_0/spring/issue12474-multiline-description.yaml", SPRING_BOOT, additionalProperties);

        JavaFileAssert.assertThat(files.get("PingTagApi.java"))
                .fileContains("This is a multine tag : * tag item 1 * tag item 2 ");
    }

    @Test
    public void testSSEOperationSupport() throws Exception {

        File output = Files.createTempDirectory("test").toFile().getCanonicalFile();
        output.deleteOnExit();

        final OpenAPI openAPI = TestUtils.parseFlattenSpec("src/test/resources/3_0/sse.yaml");
        final SpringCodegen codegen = new SpringCodegen();
        codegen.setOpenAPI(openAPI);
        codegen.setOutputDir(output.getAbsolutePath());

        codegen.additionalProperties().put(SSE, "true");
        codegen.additionalProperties().put(REACTIVE, "true");
        codegen.additionalProperties().put(INTERFACE_ONLY, "false");
        codegen.additionalProperties().put(DELEGATE_PATTERN, "true");

        ClientOptInput input = new ClientOptInput();
        input.openAPI(openAPI);
        input.config(codegen);

        DefaultGenerator generator = new DefaultGenerator();
        generator.setGeneratorPropertyDefault(CodegenConstants.APIS, "true");
        generator.setGenerateMetadata(false);

        Map<String, File> files = generator.opts(input).generate().stream()
                .collect(Collectors.toMap(File::getName, Function.identity()));

        MapAssert.assertThatMap(files).isNotEmpty();
        File api = files.get("PathApi.java");
        File delegate = files.get("PathApiDelegate.java");

        JavaFileAssert.assertThat(api)
                .assertMethod("sseVariant1", "ServerWebExchange")
                .isNotNull()
                .hasReturnType("Flux<String>")
                .toFileAssert()
                .assertMethod("sseVariant2", "ServerWebExchange")
                .isNotNull()
                .hasReturnType("Flux<EventType>")
                .toFileAssert()
                .assertMethod("nonSSE", "ServerWebExchange")
                .isNotNull()
                .hasReturnType("Mono<ResponseEntity<String>>");

        JavaFileAssert.assertThat(delegate)
                .assertMethod("sseVariant1", "ServerWebExchange")
                .isNotNull()
                .hasReturnType("Flux<String>")
                .bodyContainsLines("return Flux.empty();")
                .toFileAssert()
                .assertMethod("sseVariant2", "ServerWebExchange")
                .isNotNull()
                .hasReturnType("Flux<EventType>")
                .bodyContainsLines("return Flux.empty();")
                .toFileAssert()
                .assertMethod("nonSSE", "ServerWebExchange")
                .isNotNull()
                .hasReturnType("Mono<ResponseEntity<String>>")
                .bodyContainsLines("return result.then(Mono.empty());")
        ;

    }

    @Test
    public void givenMultipartForm_whenGenerateReactiveServer_thenParameterAreCreatedAsRequestPart() throws IOException {
        File output = Files.createTempDirectory("test").toFile().getCanonicalFile();
        output.deleteOnExit();
        String outputPath = output.getAbsolutePath().replace('\\', '/');

        final OpenAPI openAPI = TestUtils.parseFlattenSpec("src/test/resources/3_0/spring/petstore-with-tags.yaml");
        final SpringCodegen codegen = new SpringCodegen();
        codegen.setOpenAPI(openAPI);
        codegen.setOutputDir(output.getAbsolutePath());
        codegen.additionalProperties().put(INTERFACE_ONLY, "true");
        codegen.additionalProperties().put(SpringCodegen.REACTIVE, "true");

        ClientOptInput input = new ClientOptInput();
        input.openAPI(openAPI);
        input.config(codegen);

        DefaultGenerator generator = new DefaultGenerator();
        generator.setGenerateMetadata(false);
        generator.setGeneratorPropertyDefault(CodegenConstants.MODEL_TESTS, "false");
        generator.setGeneratorPropertyDefault(CodegenConstants.MODEL_DOCS, "false");
        generator.setGeneratorPropertyDefault(CodegenConstants.APIS, "true");

        generator.opts(input).generate();

        assertFileContains(Paths.get(outputPath + "/src/main/java/org/openapitools/api/PetApi.java"),
                "@Valid @RequestPart(value = \"additionalMetadata\", required = false) String additionalMetadata");
    }

    @Test
    public void givenMultipartForm_whenGenerateBlockedServer_thenParameterAreCreatedAsRequestPart() throws IOException {
        File output = Files.createTempDirectory("test").toFile().getCanonicalFile();
        output.deleteOnExit();
        String outputPath = output.getAbsolutePath().replace('\\', '/');

        final OpenAPI openAPI = TestUtils.parseFlattenSpec("src/test/resources/3_0/spring/petstore-with-tags.yaml");
        final SpringCodegen codegen = new SpringCodegen();
        codegen.additionalProperties().put(INTERFACE_ONLY, "true");
        codegen.setOpenAPI(openAPI);
        codegen.setOutputDir(output.getAbsolutePath());

        ClientOptInput input = new ClientOptInput();
        input.openAPI(openAPI);
        input.config(codegen);

        DefaultGenerator generator = new DefaultGenerator();
        generator.setGenerateMetadata(false);
        generator.setGeneratorPropertyDefault(CodegenConstants.MODEL_TESTS, "false");
        generator.setGeneratorPropertyDefault(CodegenConstants.MODEL_DOCS, "false");
        generator.setGeneratorPropertyDefault(CodegenConstants.APIS, "true");

        generator.opts(input).generate();

        assertFileContains(Paths.get(outputPath + "/src/main/java/org/openapitools/api/PetApi.java"),
                "@Valid @RequestParam(value = \"additionalMetadata\", required = false) String additionalMetadata");
    }

    @Test
    public void testAllArgsConstructor_16797() throws IOException {
        final Map<String, File> output = generateFromContract("src/test/resources/3_0/spring/issue_16797.yaml", SPRING_BOOT,
                Map.of(GENERATE_CONSTRUCTOR_WITH_ALL_ARGS, Boolean.TRUE, INTERFACE_ONLY, "true"),
                codegen -> codegen.addOpenapiNormalizer("REFACTOR_ALLOF_WITH_PROPERTIES_ONLY", "false"));
        JavaFileAssert.assertThat(output.get("Object4.java"))
                .assertConstructor("String", "Type1", "String", "String", "Boolean")
                .hasParameter("responseType").toConstructor()
                .hasParameter("requestId").toConstructor()
                .hasParameter("success").toConstructor()
                .hasParameter("pageInfo")
        ;

    }

    @Test
    public void testAllArgsConstructor_16797_REFACTOR_ALLOF_WITH_PROPERTIES_ONLY() throws IOException {
        final Map<String, File> output = generateFromContract("src/test/resources/3_0/spring/issue_16797.yaml", SPRING_BOOT,
                Map.of(GENERATE_CONSTRUCTOR_WITH_ALL_ARGS, Boolean.TRUE, INTERFACE_ONLY, "true"),
                codegen -> codegen.addOpenapiNormalizer("REFACTOR_ALLOF_WITH_PROPERTIES_ONLY", "true"));
        JavaFileAssert.assertThat(output.get("Object4.java"))
                .assertConstructor("String", "Type1", "String", "String", "Boolean")
                .hasParameter("responseType").toConstructor()
                .hasParameter("requestId").toConstructor()
                .hasParameter("success").toConstructor()
                .hasParameter("pageInfo")
        ;
    }

    @Test
    public void testMultiInheritanceParentRequiredParams_issue16797() throws IOException {
        final Map<String, File> output = generateFromContract(
                "src/test/resources/3_0/spring/issue_16797.yaml", SPRING_BOOT, Map.of(INTERFACE_ONLY, "true")
        );
        // constructor should as
        //       public Object4(Type1 pageInfo, String responseType, String requestId, Boolean success) {
        //            super(responseType, requestId, success, pageInfo);
        //        }
        JavaFileAssert.assertThat(output.get("Object4.java"))
                .assertConstructor("Type1", "String", "String", "Boolean")
                .hasParameter("responseType").toConstructor()
                .hasParameter("requestId").toConstructor()
                .hasParameter("success").toConstructor()
                .hasParameter("pageInfo").toConstructor()
        ;
    }

    @Test
    public void testMultiInheritanceParentRequiredParams_issue15796() throws IOException {
        final Map<String, File> output = generateFromContract(
                "src/test/resources/3_0/spring/issue_15796.yaml", SPRING_BOOT, Map.of(INTERFACE_ONLY, "true")
        );
        // constructor should as this
        //public Poodle(String race, String type) {
        //    super(race, type);
        //}
        JavaFileAssert.assertThat(output.get("Poodle.java"))
                .assertConstructor("String", "String")
                .hasParameter("type").toConstructor()
                .hasParameter("race").toConstructor()
        ;
    }

    @Test
    public void testAllArgsConstructor_defaultOrder_15796() throws IOException {
        final Map<String, File> output = generateFromContract("src/test/resources/3_0/spring/issue_15796.yaml", SPRING_BOOT,
                Map.of(GENERATE_CONSTRUCTOR_WITH_ALL_ARGS, Boolean.TRUE, INTERFACE_ONLY, "true"),
                config -> config.addOpenapiNormalizer("REFACTOR_ALLOF_WITH_PROPERTIES_ONLY", " true"));
        // constructors should as this
        //public Poodle(String race, String type) {
        //    super(race, type);
        //}
        // and
        //public Poodle(String hairType, Integer tails, String race, String name, String type) {
        //  super(tails, race, name, type);
        //  this.hairType = hairType;
        //}
        JavaFileAssert.assertThat(output.get("Poodle.java"))
                .assertConstructor("String", "String")
                .hasParameter("type").toConstructor()
                .hasParameter("race").toConstructor()
                .toFileAssert()
                .assertConstructor("String", "Integer", "String", "String", "String")
                .hasParameter("tails").toConstructor()
                .hasParameter("race").toConstructor()
                .hasParameter("name").toConstructor()
                .hasParameter("type").toConstructor()
                .hasParameter("hairType").toConstructor()
        ;
    }

    @Test
    public void generateAllArgsConstructor() throws IOException {
        Map<String, File> files = generateFromContract("src/test/resources/3_0/java/all_args_constructor.yaml", null,
                Map.of(AbstractJavaCodegen.GENERATE_CONSTRUCTOR_WITH_ALL_ARGS, Boolean.TRUE, INTERFACE_ONLY, "true"),
                codegenConfig -> codegenConfig.addOpenapiNormalizer("REFACTOR_ALLOF_WITH_PROPERTIES_ONLY", " true"));
        JavaFileAssert.assertThat(files.get("Pet.java"))
                .assertConstructor("String")
                .hasParameter("type").toConstructor()
                .toFileAssert()
                .assertConstructor("LocalDate", "String", "String")
                .hasParameter("dateOfBirth").toConstructor()
                .hasParameter("name").toConstructor()
                .hasParameter("type").toConstructor();
        JavaFileAssert.assertThat(files.get("Cat.java"))
                .assertConstructor("Integer", "String", "LocalDate", "String", "String");

        // test required constructor
        JavaFileAssert.assertThat(files.get("Page.java"))
                .assertConstructor("Integer")
                .toFileAssert()
                .fileContains("Constructor with only required parameters and all parameters");

        JavaFileAssert.assertThat(files.get("PageOfPets.java"))
                .assertConstructor("Integer", "List<Pet>")
                .hasParameter("count").toConstructor()
                .hasParameter("_list").toConstructor()
                .toFileAssert()
                .assertConstructor("Integer")
                .hasParameter("count").toConstructor();
    }

    @Test
    public void allOfDuplicatedProperties() throws IOException {
        Map<String, File> output = generateFromContract(
                "src/test/resources/3_0/allOfDuplicatedProperties.yaml",
                SPRING_BOOT,
                Map.of(GENERATE_CONSTRUCTOR_WITH_ALL_ARGS, true, INTERFACE_ONLY, "true")
        );

        JavaFileAssert.assertThat(output.get("ModelC.java"))
                .assertConstructor("String", "Integer", "Integer", "String", "String");
    }

    @Test
    public void testLombokAnnotations() throws IOException {
        final Map<String, Object> additionalProperties = new HashMap<>();
        additionalProperties.put(AbstractJavaCodegen.ADDITIONAL_MODEL_TYPE_ANNOTATIONS, "@lombok.Data;@lombok.NoArgsConstructor;@lombok.AllArgsConstructor");
        additionalProperties.put(INTERFACE_ONLY, "true");
        Map<String, File> output = generateFromContract("src/test/resources/3_0/petstore.yaml", SPRING_BOOT, additionalProperties);
        JavaFileAssert.assertThat(output.get("Pet.java"))
                .hasNoConstructor()
                .hasNoMethod("toString")
                .hasNoMethod("hashCode")
                .hasNoMethod("equals")
                .hasNoMethod("getId")
                .hasNoMethod("setId")
                .hasNoMethod("getName")
                .hasNoMethod("setName")
        ;
        additionalProperties.put(AbstractJavaCodegen.ADDITIONAL_MODEL_TYPE_ANNOTATIONS, "@lombok.ToString");
        output = generateFromContract("src/test/resources/3_0/petstore.yaml", SPRING_BOOT, additionalProperties);
        JavaFileAssert.assertThat(output.get("Pet.java"))
                .assertConstructor().toFileAssert()
                .hasNoMethod("toString")
                .assertMethod("hashCode")
                .toFileAssert()
                .assertMethod("equals")
                .toFileAssert()
                .assertMethod("getId")
                .toFileAssert()
                .assertMethod("setId")
                .toFileAssert()
                .assertMethod("getName")
                .toFileAssert()
                .assertMethod("setName")
        ;
        additionalProperties.put(AbstractJavaCodegen.ADDITIONAL_MODEL_TYPE_ANNOTATIONS, "@lombok.Getter;@lombok.Setter");
        output = generateFromContract("src/test/resources/3_0/petstore.yaml", SPRING_BOOT, additionalProperties);
        JavaFileAssert.assertThat(output.get("Pet.java"))
                .assertConstructor().toFileAssert()
                .assertMethod("toString")
                .toFileAssert()
                .assertMethod("hashCode")
                .toFileAssert()
                .assertMethod("equals")
        ;
    }

    @Test
    void testBuilderJavaSpring_noOptional() throws IOException {
        Map<String, File> files = generateFromContract(
                "src/test/resources/3_0/java/builder.yaml",
                SPRING_BOOT,
                Map.of(
                        GENERATE_BUILDERS, true,
                        SpringCodegen.OPENAPI_NULLABLE, false,
                        SpringCodegen.USE_OPTIONAL, false,
                        INTERFACE_ONLY, "true"
                )
        );

        JavaFileAssert.assertThat(files.get("Pet.java"))
                .fileContains("toBuilder()",
                        "builder()",
                        "public static class Builder {");
        JavaFileAssert.assertThat(files.get("Snake.java"))
                .fileContains("toBuilder()",
                        "builder()",
                        "public static class Builder extends Reptile.Builder {",
                        "return builder.copyOf(this);");
        JavaFileAssert.assertThat(files.get("SimpleObject.java"))
                .fileContains("public SimpleObject.Builder additionalProperties(Map<String, Integer> additionalProperties) {",
                        "SimpleObject.Builder nullableObject(String nullableObject) {",
                        "SimpleObject.Builder nb(BigDecimal nb) {")
                .fileDoesNotContain("SimpleObject.Builder nullableObject(JsonNullable<String> nullableObject) {");
    }

    @Test
    void testBuilderJavaSpring_useOptional() throws IOException {
        Map<String, File> files = generateFromContract(
                "src/test/resources/3_0/java/builder.yaml",
                SPRING_BOOT,
                Map.of(
                        GENERATE_BUILDERS, true,
                        SpringCodegen.OPENAPI_NULLABLE, true,
                        SpringCodegen.USE_OPTIONAL, true,
                        INTERFACE_ONLY, "true"
                )
        );

        JavaFileAssert.assertThat(files.get("Pet.java"))
                .fileContains("toBuilder()",
                        "builder()",
                        "public static class Builder {");
        JavaFileAssert.assertThat(files.get("Snake.java"))
                .fileContains("toBuilder()",
                        "builder()",
                        "public static class Builder extends Reptile.Builder {",
                        "return builder.copyOf(this);");
        JavaFileAssert.assertThat(files.get("SimpleObject.java"))
                .fileContains("public SimpleObject.Builder additionalProperties(Map<String, Integer> additionalProperties) {",
                        "SimpleObject.Builder nullableObject(String nullableObject) {",
                        "SimpleObject.Builder nullableObject(JsonNullable<String> nullableObject) {",
                        "SimpleObject.Builder nb(BigDecimal nb) {");
    }

    @Test
    public void optionalListShouldBeEmpty() throws IOException {
        File output = Files.createTempDirectory("test").toFile().getCanonicalFile();
        output.deleteOnExit();

        OpenAPI openAPI = new OpenAPIParser()
                .readLocation("src/test/resources/3_1/petstore.yaml", null, new ParseOptions()).getOpenAPI();
        SpringCodegen codegen = new SpringCodegen();
        codegen.setLibrary(SPRING_CLOUD_LIBRARY);
        codegen.setOutputDir(output.getAbsolutePath());
        codegen.additionalProperties().put(INTERFACE_ONLY, "true");
        codegen.additionalProperties().put(CodegenConstants.MODEL_PACKAGE, "xyz.model");
        codegen.additionalProperties().put(CodegenConstants.API_NAME_SUFFIX, "Controller");
        codegen.additionalProperties().put(CodegenConstants.API_PACKAGE, "xyz.controller");
        codegen.additionalProperties().put(CodegenConstants.MODEL_NAME_SUFFIX, "Dto");


        ClientOptInput input = new ClientOptInput()
                .openAPI(openAPI)
                .config(codegen);

        DefaultGenerator generator = new DefaultGenerator();
        generator.setGenerateMetadata(false); // skip metadata and ↓ only generate models
        generator.setGeneratorPropertyDefault(CodegenConstants.MODELS, "true");

        Map<String, File> files = generator.opts(input).generate().stream()
                .collect(Collectors.toMap(File::getName, Function.identity()));

        JavaFileAssert.assertThat(files.get("PetDto.java"))
                .fileContains("private List<@Valid TagDto> tags = new ArrayList<>();")
                .fileContains("private List<String> photoUrls = new ArrayList<>();");

    }

    @Test
    public void testCollectionTypesWithDefaults_issue_18102() throws IOException {
        File output = Files.createTempDirectory("test").toFile().getCanonicalFile();
        output.deleteOnExit();

        OpenAPI openAPI = new OpenAPIParser()
                .readLocation("src/test/resources/3_1/java/issue_18102.yaml", null, new ParseOptions()).getOpenAPI();
        SpringCodegen codegen = new SpringCodegen();
        codegen.setLibrary(SPRING_CLOUD_LIBRARY);
        codegen.setOutputDir(output.getAbsolutePath());
        codegen.additionalProperties().put(CodegenConstants.MODEL_PACKAGE, "xyz.model");
        codegen.additionalProperties().put(CodegenConstants.API_NAME_SUFFIX, "Controller");
        codegen.additionalProperties().put(CodegenConstants.API_PACKAGE, "xyz.controller");
        codegen.additionalProperties().put(CodegenConstants.MODEL_NAME_SUFFIX, "Dto");
        codegen.setContainerDefaultToNull(true);


        ClientOptInput input = new ClientOptInput()
                .openAPI(openAPI)
                .config(codegen);

        DefaultGenerator generator = new DefaultGenerator();
        generator.setGenerateMetadata(false); // skip metadata and ↓ only generate models
        generator.setGeneratorPropertyDefault(CodegenConstants.MODELS, "true");

        Map<String, File> files = generator.opts(input).generate().stream()
                .collect(Collectors.toMap(File::getName, Function.identity()));

        JavaFileAssert.assertThat(files.get("PetDto.java"))
                .fileContains("private @Nullable List<@Valid TagDto> tags")
                .fileContains("private List<@Valid TagDto> tagsDefaultList = new ArrayList<>()")
                .fileContains("private @Nullable Set<@Valid TagDto> tagsUnique")
                .fileContains("private Set<@Valid TagDto> tagsDefaultSet = new LinkedHashSet<>();")
                .fileContains("private @Nullable List<String> stringList")
                .fileContains("private List<String> stringDefaultList = new ArrayList<>(Arrays.asList(\"A\", \"B\"));")
                .fileContains("private List<String> stringEmptyDefaultList = new ArrayList<>();")
                .fileContains("@Nullable Set<String> stringSet")
                .fileContains("private Set<String> stringDefaultSet = new LinkedHashSet<>(Arrays.asList(\"A\", \"B\"));")
                .fileContains("private Set<String> stringEmptyDefaultSet = new LinkedHashSet<>();")
                .fileDoesNotContain("private List<@Valid TagDto> tags = new ArrayList<>()")
                .fileDoesNotContain("private Set<@Valid TagDto> tagsUnique = new LinkedHashSet<>()")
                .fileDoesNotContain("private List<String> stringList = new ArrayList<>()")
                .fileDoesNotContain("private Set<String> stringSet = new LinkedHashSet<>()");
    }

    @Test
    public void shouldGenerateOptionalParameterTypesWhenUsingOptionalAndDelegate_issue17768() throws IOException {
        Map<String, Object> additionalProperties = new HashMap<>();
        additionalProperties.put(SpringCodegen.USE_TAGS, "true");
        additionalProperties.put(SpringCodegen.SKIP_DEFAULT_INTERFACE, "true");
        additionalProperties.put(SpringCodegen.PERFORM_BEANVALIDATION, "true");
        additionalProperties.put(SpringCodegen.SPRING_CONTROLLER, "true");
        additionalProperties.put(CodegenConstants.SERIALIZATION_LIBRARY, "jackson");
        additionalProperties.put(SpringCodegen.USE_OPTIONAL, "true");
        additionalProperties.put(DELEGATE_PATTERN, "true");
        Map<String, File> files = generateFromContract("src/test/resources/bugs/issue_17768.yaml", SPRING_BOOT, additionalProperties);
        JavaFileAssert.assertThat(files.get("TestApiDelegate.java"))
                .assertMethod("updatePost")
                .assertParameter("updateRequest")
                .hasType("Optional<UpdateRequest>")
                .toMethod()
                .toFileAssert();
        JavaFileAssert.assertThat(files.get("TestApi.java"))
                .assertMethod("updatePost")
                .assertParameter("updateRequest")
                .hasType("Optional<UpdateRequest>")
                .toMethod()
                .toFileAssert();
    }

    @Test
    public void testEnumUnknownDefaultCaseDeserializationTrue_issue13241() throws IOException {

        SpringCodegen codegen = new SpringCodegen();
        codegen.setLibrary(SPRING_BOOT);
        codegen.additionalProperties().put(CodegenConstants.ENUM_UNKNOWN_DEFAULT_CASE, "true");

        Map<String, File> files = generateFiles(codegen, "src/test/resources/bugs/issue_13241.yaml");

        JavaFileAssert.assertThat(files.get("Color.java"))
                .assertMethod("fromValue").bodyContainsLines("return UNKNOWN_DEFAULT_OPEN_API");
    }

    @Test
    public void testEnumUnknownDefaultCaseDeserializationNotSet_issue13241() throws IOException {

        SpringCodegen codegen = new SpringCodegen();
        codegen.setLibrary(SPRING_BOOT);
        Map<String, File> files = generateFiles(codegen, "src/test/resources/bugs/issue_13241.yaml");

        JavaFileAssert.assertThat(files.get("Color.java"))
                .assertMethod("fromValue").bodyContainsLines("throw new IllegalArgumentException(\"Unexpected value '\" + value + \"'\");");
    }

    /**
     * General XML annotations test (both JAXB and Jackson)
     * <br>
     * Includes regression tests for:
     * - <a href="https://github.com/OpenAPITools/openapi-generator/issues/2417">Correct Jackson annotation when `wrapped: false`</a>
     */
    @Test
    void shouldGenerateCorrectXmlAnnotations() {
        // Arrange
        final CodegenConfigurator config = new CodegenConfigurator()
                .addAdditionalProperty(CodegenConstants.WITH_XML, true)
                .addGlobalProperty(CodegenConstants.MODELS, "Pet")
                .setGeneratorName("spring")
                .setInputSpec("src/test/resources/3_0/java/xml-annotations-test.yaml")
                .setLibrary(SPRING_BOOT)
                .setOutputDir(newTempFolder().toString());

        // Act
        final List<File> files = new DefaultGenerator().opts(config.toClientOptInput()).generate();

        // Assert
        JavaFileAssert.assertThat(files.get(0))
                .assertTypeAnnotations()
                .containsWithNameAndAttributes("JacksonXmlRootElement", Map.of("localName", "\"Pet\"", "namespace", "\"urn:jacksonxml\""))
                .containsWithNameAndAttributes("XmlRootElement", Map.of("name", "\"Pet\"", "namespace", "\"urn:jacksonxml\""))
                .containsWithNameAndAttributes("XmlAccessorType", Map.of("value", "XmlAccessType.FIELD"))
                .toType()

                // ↓ test custom-name on wrapper element (https://swagger.io/docs/specification/data-models/representing-xml/#:~:text=Use%20xml/name%20to%20give%20different%20names)
                .assertMethod("getTags")
                .doesNotHaveAnnotation("XmlAttribute")
                .hasAnnotation("XmlElement", Map.of("name", "\"Tag\""))
                .hasAnnotation("XmlElementWrapper", Map.of("name", "\"TagList\""))
                .hasAnnotation("JacksonXmlProperty", Map.of("localName", "\"Tag\""))
                .hasAnnotation("JacksonXmlElementWrapper", Map.of("localName", "\"TagList\"", "useWrapping", "true"))
                .toFileAssert()

                // ↓ custom internal xml-array element name, non-wrapped (1st example in https://spec.openapis.org/oas/v3.0.0#xml-arrays)
                .assertMethod("getFriends")
                .doesNotHaveAnnotation("XmlAttribute")
                .doesNotHaveAnnotation("XmlElementWrapper")
                .hasAnnotation("XmlElement", Map.of("name", "\"friend-pet\""))
                .hasAnnotation("JacksonXmlProperty", Map.of("localName", "\"friend-pet\""))
                .hasAnnotation("JacksonXmlElementWrapper", Map.of("useWrapping", "false"))
                .toFileAssert()

                // ↓ test custom element name (https://swagger.io/docs/specification/data-models/representing-xml/#:~:text=Change%20Element%20Names)
                .assertMethod("getStatus")
                .doesNotHaveAnnotation("XmlAttribute")
                .doesNotHaveAnnotation("XmlElementWrapper")
                .hasAnnotation("XmlElement", Map.of("name", "\"PetStatus\""))
                .doesNotHaveAnnotation("JacksonXmlElementWrapper")
                .hasAnnotation("JacksonXmlProperty", Map.of("localName", "\"PetStatus\""))
                .toFileAssert()

                // ↓ test same-name wrapping element (https://swagger.io/docs/specification/data-models/representing-xml/#:~:text=Wrapping%20Arrays)
                //   maps to 3rd example in https://spec.openapis.org/oas/v3.0.0#xml-arrays
                .assertMethod("getPhotoUrls")
                .doesNotHaveAnnotation("XmlAttribute")
                .hasAnnotation("XmlElement", Map.of("name", "\"photoUrls\""))
                .hasAnnotation("XmlElementWrapper", Map.of("name", "\"photoUrls\""))
                .hasAnnotation("JacksonXmlProperty", Map.of("localName", "\"photoUrls\""))
                .hasAnnotation("JacksonXmlElementWrapper", Map.of("localName", "\"photoUrls\"", "useWrapping", "true"))
                .toFileAssert()

                // ↓ test attribute generation (https://swagger.io/docs/specification/data-models/representing-xml/#:~:text=Convert%20Property%20to%20an%20Attribute)
                .assertMethod("getName")
                .doesNotHaveAnnotation("XmlElement")
                .doesNotHaveAnnotation("XmlElementWrapper")
                .hasAnnotation("XmlAttribute", Map.of("name", "\"name\""))
                .doesNotHaveAnnotation("JacksonXmlElementWrapper")
                .hasAnnotation("JacksonXmlProperty", Map.of("isAttribute", "true", "localName", "\"name\""))
                .toFileAssert()

                // ↓ test XML namespace and prefix (https://swagger.io/docs/specification/data-models/representing-xml/#:~:text=Prefixes%20and%20Namespaces)
                .assertMethod("getId")
                .doesNotHaveAnnotation("XmlAttribute")
                .doesNotHaveAnnotation("XmlElementWrapper")
                .hasAnnotation("XmlElement", Map.of("name", "\"id\"", "namespace", "\"http://example.com/schema\""))
                .doesNotHaveAnnotation("JacksonXmlElementWrapper")
                .hasAnnotation("JacksonXmlProperty", Map.of("localName", "\"id\"", "namespace", "\"http://example.com/schema\""))
                .toFileAssert()

                // ↓ external xml-array element name only (last example in https://spec.openapis.org/oas/v3.0.0#xml-arrays)
                .assertMethod("getFoods")
                .doesNotHaveAnnotation("XmlAttribute")
                .hasAnnotation("XmlElement", Map.of("name", "\"yummy-yummy\""))
                .hasAnnotation("XmlElementWrapper", Map.of("name", "\"yummy-yummy\""))
                .hasAnnotation("JacksonXmlProperty", Map.of("localName", "\"yummy-yummy\""))
                .hasAnnotation("JacksonXmlElementWrapper", Map.of("localName", "\"yummy-yummy\""))
                .toFileAssert()

                // ↓ internal xml-array element name (4th example in https://spec.openapis.org/oas/v3.0.0#xml-arrays)
                .assertMethod("getColors")
                .doesNotHaveAnnotation("XmlAttribute")
                .hasAnnotation("XmlElement", Map.of("name", "\"color\""))
                .hasAnnotation("XmlElementWrapper", Map.of("name", "\"colors\""))
                .hasAnnotation("JacksonXmlProperty", Map.of("localName", "\"color\""))
                .hasAnnotation("JacksonXmlElementWrapper", Map.of("localName", "\"colors\""))
                .toFileAssert()

                // ↓ ignored external xml-array element name, non-wrapped (2nd example in https://spec.openapis.org/oas/v3.0.0#xml-arrays)
                .assertMethod("getCategories")
                .doesNotHaveAnnotation("XmlAttribute")
                .doesNotHaveAnnotation("XmlElementWrapper")
                .hasAnnotation("XmlElement", Map.of("name", "\"Category\""))
                .hasAnnotation("JacksonXmlProperty", Map.of("localName", "\"Category\""))
                // ↓ specific regression test for #2417: (useWrapping=false) needs to be present
                .hasAnnotation("JacksonXmlElementWrapper", Map.of("useWrapping", "false"))
                .toFileAssert()

                // ↓ test custom-name on wrapper AND children (https://swagger.io/docs/specification/data-models/representing-xml/#:~:text=Use%20xml/name%20to%20give%20different%20names)
                //   maps to 5th example in https://spec.openapis.org/oas/v3.0.0#xml-arrays
                .assertMethod("getActivities")
                .doesNotHaveAnnotation("XmlAttribute")
                .hasAnnotation("XmlElement", Map.of("name", "\"item\""))
                .hasAnnotation("XmlElementWrapper", Map.of("name", "\"activities-array\""))
                .hasAnnotation("JacksonXmlProperty", Map.of("localName", "\"item\""))
                .hasAnnotation("JacksonXmlElementWrapper", Map.of("localName", "\"activities-array\""));
    }

    /**
     * Regression test for <a href="https://github.com/OpenAPITools/openapi-generator/issues/12804">#12804</a>
     */
    @Test
    public void shouldGenerateSingleDeprecatedAnnotation() {
        final var tempDir = TestUtils.newTempFolder();
        final CodegenConfigurator configurator = new CodegenConfigurator()
                .addAdditionalProperty(GENERATE_BUILDERS, true)
                .addGlobalProperty(CodegenConstants.MODELS, "Pet")
                .setInputSpec("src/test/resources/3_0/petstore.yaml")
                .setGeneratorName("spring")
                .setOutputDir(tempDir.toString());

        new DefaultGenerator().opts(configurator.toClientOptInput()).generate();

        JavaFileAssert.assertThat(tempDir.resolve("src/main/java/org/openapitools/model/Pet.java"))
                .assertInnerClass("Builder")
                .assertMethod("status").hasAnnotation("Deprecated")
                .toInnerClassAssert()
                .assertMethod("build")
                .doesNotHaveAnnotation("Deprecated");
    }

    @Test
    public void shouldAnnotateNonRequiredFieldsAsNullable() throws IOException {
        SpringCodegen codegen = new SpringCodegen();
        codegen.setLibrary(SPRING_BOOT);
        codegen.setGenerateConstructorWithAllArgs(true);

        Map<String, File> files = generateFiles(codegen, "src/test/resources/3_0/nullable-annotation.yaml");
        var file = files.get("Item.java");

        JavaFileAssert.assertThat(file)
                .assertProperty("mandatoryName")
                .doesNotHaveAnnotation("Nullable");
        JavaFileAssert.assertThat(file)
                .assertProperty("optionalDescription")
                .hasAnnotation("Nullable");
        JavaFileAssert.assertThat(file)
                .assertProperty("optionalOneWithDefault")
                .doesNotHaveAnnotation("Nullable");
        JavaFileAssert.assertThat(file)
                .assertProperty("nullableStr")
                .doesNotHaveAnnotation("Nullable");
        JavaFileAssert.assertThat(file)
                .assertProperty("mandatoryContainer")
                .doesNotHaveAnnotation("Nullable");
        JavaFileAssert.assertThat(file)
                .assertProperty("optionalContainer")
                .doesNotHaveAnnotation("Nullable");
        JavaFileAssert.assertThat(file)
                .assertProperty("optionalContainerWithDefault")
                .doesNotHaveAnnotation("Nullable");
        JavaFileAssert.assertThat(file)
                .assertProperty("nullableContainer")
                .doesNotHaveAnnotation("Nullable");
        JavaFileAssert.assertThat(file)
                .fileContains(
                        "public Item(" +
                                "String mandatoryName," +
                                " @Nullable String optionalDescription," +
                                " String optionalOneWithDefault," +
                                " String nullableStr," +
                                " List<String> mandatoryContainer," +
                                " List<String> optionalContainer," +
                                " List<String> optionalContainerWithDefault," +
                                " List<String> nullableContainer)"
                );
    }

    @Test
    public void shouldAnnotateNonRequiredFieldsAsNullableWhenSetContainerDefaultToNull() throws IOException {
        SpringCodegen codegen = new SpringCodegen();
        codegen.setLibrary(SPRING_BOOT);
        codegen.setGenerateConstructorWithAllArgs(true);
        codegen.setContainerDefaultToNull(true);

        Map<String, File> files = generateFiles(codegen, "src/test/resources/3_0/nullable-annotation.yaml");
        var file = files.get("Item.java");

        JavaFileAssert.assertThat(file)
                .assertProperty("mandatoryContainer")
                .doesNotHaveAnnotation("Nullable");
        JavaFileAssert.assertThat(file)
                .assertProperty("optionalContainer")
                .hasAnnotation("Nullable");
        JavaFileAssert.assertThat(file)
                .assertProperty("optionalContainerWithDefault")
                .doesNotHaveAnnotation("Nullable");
        JavaFileAssert.assertThat(file)
                .assertProperty("nullableContainer")
                .doesNotHaveAnnotation("Nullable");
        JavaFileAssert.assertThat(file)
                .fileContains(
                        ", List<String> mandatoryContainer," +
                                " @Nullable List<String> optionalContainer," +
                                " List<String> optionalContainerWithDefault," +
                                " List<String> nullableContainer)"
                );
    }

    @Test
    public void shouldNotAnnotateNonRequiredFieldsAsNullableWhileUseOptional() throws IOException {
        SpringCodegen codegen = new SpringCodegen();
        codegen.setLibrary(SPRING_BOOT);
        codegen.setGenerateConstructorWithAllArgs(true);
        codegen.setUseOptional(true);

        Map<String, File> files = generateFiles(codegen, "src/test/resources/3_0/nullable-annotation.yaml");
        var file = files.get("Item.java");

        JavaFileAssert.assertThat(file)
                .assertProperty("mandatoryName")
                .doesNotHaveAnnotation("Nullable");
        JavaFileAssert.assertThat(file)
                .assertProperty("optionalDescription")
                .doesNotHaveAnnotation("Nullable");
        JavaFileAssert.assertThat(file)
                .assertProperty("optionalOneWithDefault")
                .doesNotHaveAnnotation("Nullable");
        JavaFileAssert.assertThat(file)
                .assertProperty("nullableStr")
                .doesNotHaveAnnotation("Nullable");
        JavaFileAssert.assertThat(file)
                .fileContains(
                        "public Item(String mandatoryName, String optionalDescription," +
                                " String optionalOneWithDefault, String nullableStr"
                );
    }

    @Test
    public void shouldAnnotateNonRequiredFieldsAsNullableWhileNotUsingOpenApiNullableAndContainerDefaultToNullSet() throws IOException {
        SpringCodegen codegen = new SpringCodegen();
        codegen.setLibrary(SPRING_BOOT);
        codegen.setGenerateConstructorWithAllArgs(true);
        codegen.setOpenApiNullable(false);
        codegen.setContainerDefaultToNull(true);

        Map<String, File> files = generateFiles(codegen, "src/test/resources/3_0/nullable-annotation.yaml");
        var file = files.get("Item.java");

        JavaFileAssert.assertThat(file)
                .assertProperty("mandatoryName")
                .doesNotHaveAnnotation("Nullable");
        JavaFileAssert.assertThat(file)
                .assertProperty("optionalDescription")
                .hasAnnotation("Nullable");
        JavaFileAssert.assertThat(file)
                .assertProperty("optionalOneWithDefault")
                .doesNotHaveAnnotation("Nullable");
        JavaFileAssert.assertThat(file)
                .assertProperty("nullableStr")
                .hasAnnotation("Nullable");
        JavaFileAssert.assertThat(file)
                .assertProperty("mandatoryContainer")
                .doesNotHaveAnnotation("Nullable");
        JavaFileAssert.assertThat(file)
                .assertProperty("optionalContainer")
                .hasAnnotation("Nullable");
        JavaFileAssert.assertThat(file)
                .assertProperty("optionalContainerWithDefault")
                .doesNotHaveAnnotation("Nullable");
        JavaFileAssert.assertThat(file)
                .assertProperty("nullableContainer")
                .hasAnnotation("Nullable");

        JavaFileAssert.assertThat(file)
                .fileContains(
                        " List<String> mandatoryContainer," +
                                " @Nullable List<String> optionalContainer," +
                                " List<String> optionalContainerWithDefault," +
                                " @Nullable List<String> nullableContainer)"
                );
    }

    @Test
    public void shouldNotAcceptNullValues() throws IOException {
        SpringCodegen codegen = new SpringCodegen();
        codegen.setLibrary(SPRING_BOOT);
        codegen.setUseSpringBoot3(true);
        codegen.setUseOptional(true);
        codegen.setOptionalAcceptNullable(false);

        Map<String, File> files = generateFiles(codegen, "src/test/resources/3_0/petstore.yaml");
        var file = files.get("Category.java");

        JavaFileAssert.assertThat(file)
                .fileContains(
                        "this.name = Optional.of(name);"
                );
        JavaFileAssert.assertThat(file)
                .fileDoesNotContain(
                        "this.name = Optional.ofNullable(name);"
                );
    }

    @Test
    public void shouldAcceptNullValues() throws IOException {
        SpringCodegen codegen = new SpringCodegen();
        codegen.setLibrary(SPRING_BOOT);
        codegen.setUseSpringBoot3(true);
        codegen.setUseOptional(true);
        //codegen.setOptionalAcceptNullable(true); // default to true

        Map<String, File> files = generateFiles(codegen, "src/test/resources/3_0/petstore.yaml");
        var file = files.get("Category.java");

        JavaFileAssert.assertThat(file)
                .fileContains(
                        "this.name = Optional.ofNullable(name);"
                );
        JavaFileAssert.assertThat(file)
                .fileDoesNotContain(
                        "this.name = Optional.of(name);"
                );
    }

    @Test
<<<<<<< HEAD
    public void givenMultipartForm_whenGenerateUsingOptional_thenParameterAreCreatedAsOptional() throws IOException {
        File output = Files.createTempDirectory("test").toFile().getCanonicalFile();
        output.deleteOnExit();
        String outputPath = output.getAbsolutePath().replace('\\', '/');

        final OpenAPI openAPI = TestUtils.parseFlattenSpec("src/test/resources/3_0/spring/issue_9530.yaml");
        final SpringCodegen codegen = new SpringCodegen();
        codegen.additionalProperties().put(INTERFACE_ONLY, "true");
        codegen.additionalProperties().put(SpringCodegen.USE_OPTIONAL, "true");
        codegen.setOpenAPI(openAPI);
        codegen.setOutputDir(output.getAbsolutePath());

        ClientOptInput input = new ClientOptInput();
        input.openAPI(openAPI);
        input.config(codegen);


        DefaultGenerator generator = new DefaultGenerator();
        generator.setGenerateMetadata(false);
        generator.setGeneratorPropertyDefault(CodegenConstants.MODEL_TESTS, "false");
        generator.setGeneratorPropertyDefault(CodegenConstants.MODEL_DOCS, "false");
        generator.setGeneratorPropertyDefault(CodegenConstants.APIS, "true");

        generator.opts(input).generate();

        assertFileContains(Paths.get(outputPath + "/src/main/java/org/openapitools/api/PetApi.java"),
                "@Valid @RequestParam(value = \"additionalMetadata\", required = false) Optional<String> additionalMetadata",
                "@Valid @RequestParam(value = \"length\", required = true) Integer length");
    }

=======
    public void testEnumWithImplements() {
        final Path output = newTempFolder();
        final OpenAPI openAPI = TestUtils.parseFlattenSpec("src/test/resources/3_0/enum-implements.yaml");
        SpringCodegen codegen = new SpringCodegen();
        codegen.setOutputDir(output.toString());

        Map<String, File> files = new DefaultGenerator().opts(new ClientOptInput().openAPI(openAPI).config(codegen))
                .generate().stream().collect(Collectors.toMap(File::getName, Function.identity()));

        JavaFileAssert.assertThat(files.get("Type.java")).fileContains("Type implements java.io.Serializable {");
    }
>>>>>>> 02ad7956
}<|MERGE_RESOLUTION|>--- conflicted
+++ resolved
@@ -5372,7 +5372,19 @@
     }
 
     @Test
-<<<<<<< HEAD
+    public void testEnumWithImplements() {
+        final Path output = newTempFolder();
+        final OpenAPI openAPI = TestUtils.parseFlattenSpec("src/test/resources/3_0/enum-implements.yaml");
+        SpringCodegen codegen = new SpringCodegen();
+        codegen.setOutputDir(output.toString());
+
+        Map<String, File> files = new DefaultGenerator().opts(new ClientOptInput().openAPI(openAPI).config(codegen))
+                .generate().stream().collect(Collectors.toMap(File::getName, Function.identity()));
+
+        JavaFileAssert.assertThat(files.get("Type.java")).fileContains("Type implements java.io.Serializable {");
+    }
+
+    @Test
     public void givenMultipartForm_whenGenerateUsingOptional_thenParameterAreCreatedAsOptional() throws IOException {
         File output = Files.createTempDirectory("test").toFile().getCanonicalFile();
         output.deleteOnExit();
@@ -5403,17 +5415,4 @@
                 "@Valid @RequestParam(value = \"length\", required = true) Integer length");
     }
 
-=======
-    public void testEnumWithImplements() {
-        final Path output = newTempFolder();
-        final OpenAPI openAPI = TestUtils.parseFlattenSpec("src/test/resources/3_0/enum-implements.yaml");
-        SpringCodegen codegen = new SpringCodegen();
-        codegen.setOutputDir(output.toString());
-
-        Map<String, File> files = new DefaultGenerator().opts(new ClientOptInput().openAPI(openAPI).config(codegen))
-                .generate().stream().collect(Collectors.toMap(File::getName, Function.identity()));
-
-        JavaFileAssert.assertThat(files.get("Type.java")).fileContains("Type implements java.io.Serializable {");
-    }
->>>>>>> 02ad7956
 }