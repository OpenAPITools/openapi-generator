--- conflicted
+++ resolved
@@ -1142,20 +1142,12 @@
     }
 
     @Test
-<<<<<<< HEAD
-    public void testMappingSubtypesIssue13150() throws IOException {
-=======
     public void testDiscriminatorWithMappingIssue14731() throws IOException {
->>>>>>> c50a775e
-        File output = Files.createTempDirectory("test").toFile().getCanonicalFile();
-        output.deleteOnExit();
-        String outputPath = output.getAbsolutePath().replace('\\', '/');
-        OpenAPI openAPI = new OpenAPIParser()
-<<<<<<< HEAD
-                .readLocation("src/test/resources/bugs/issue_13150.yaml", null, new ParseOptions()).getOpenAPI();
-=======
+        File output = Files.createTempDirectory("test").toFile().getCanonicalFile();
+        output.deleteOnExit();
+        String outputPath = output.getAbsolutePath().replace('\\', '/');
+        OpenAPI openAPI = new OpenAPIParser()
             .readLocation("src/test/resources/bugs/issue_14731.yaml", null, new ParseOptions()).getOpenAPI();
->>>>>>> c50a775e
 
         SpringCodegen codegen = new SpringCodegen();
         codegen.setOutputDir(output.getAbsolutePath());
@@ -1170,18 +1162,12 @@
         codegen.setHateoas(true);
         generator.setGeneratorPropertyDefault(CodegenConstants.MODELS, "true");
         generator.setGeneratorPropertyDefault(CodegenConstants.LEGACY_DISCRIMINATOR_BEHAVIOR, "false");
-<<<<<<< HEAD
-
-        codegen.setUseOneOfInterfaces(true);
-        codegen.setLegacyDiscriminatorBehavior(false);
-=======
-        
+
 
         codegen.setUseOneOfInterfaces(true);
         codegen.setLegacyDiscriminatorBehavior(false);
         codegen.setUseSpringBoot3(true);
         codegen.setModelNameSuffix("DTO");
->>>>>>> c50a775e
 
         generator.setGeneratorPropertyDefault(CodegenConstants.MODEL_TESTS, "false");
         generator.setGeneratorPropertyDefault(CodegenConstants.MODEL_DOCS, "false");
@@ -1190,55 +1176,86 @@
 
         generator.opts(input).generate();
 
-<<<<<<< HEAD
+        assertFileNotContains(Paths.get(outputPath + "/src/main/java/org/openapitools/model/ChildWithMappingADTO.java"), "@JsonTypeName");
+        assertFileNotContains(Paths.get(outputPath + "/src/main/java/org/openapitools/model/ChildWithMappingBDTO.java"), "@JsonTypeName");
+    }
+
+    @Test
+    public void testDiscriminatorWithoutMappingIssue14731() throws IOException {
+        File output = Files.createTempDirectory("test").toFile().getCanonicalFile();
+        output.deleteOnExit();
+        String outputPath = output.getAbsolutePath().replace('\\', '/');
+        OpenAPI openAPI = new OpenAPIParser()
+            .readLocation("src/test/resources/bugs/issue_14731.yaml", null, new ParseOptions()).getOpenAPI();
+
+        SpringCodegen codegen = new SpringCodegen();
+        codegen.setOutputDir(output.getAbsolutePath());
+        codegen.additionalProperties().put(CXFServerFeatures.LOAD_TEST_DATA_FROM_FILE, "true");
+        codegen.setUseOneOfInterfaces(true);
+
+        ClientOptInput input = new ClientOptInput();
+        input.openAPI(openAPI);
+        input.config(codegen);
+
+        DefaultGenerator generator = new DefaultGenerator();
+        codegen.setHateoas(true);
+        generator.setGeneratorPropertyDefault(CodegenConstants.MODELS, "true");
+        generator.setGeneratorPropertyDefault(CodegenConstants.LEGACY_DISCRIMINATOR_BEHAVIOR, "false");
+
+
+        codegen.setUseOneOfInterfaces(true);
+        codegen.setLegacyDiscriminatorBehavior(false);
+        codegen.setUseSpringBoot3(true);
+        codegen.setModelNameSuffix("DTO");
+
+        generator.setGeneratorPropertyDefault(CodegenConstants.MODEL_TESTS, "false");
+        generator.setGeneratorPropertyDefault(CodegenConstants.MODEL_DOCS, "false");
+        generator.setGeneratorPropertyDefault(CodegenConstants.APIS, "true");
+        generator.setGeneratorPropertyDefault(CodegenConstants.SUPPORTING_FILES, "false");
+
+        generator.opts(input).generate();
+
+
+        assertFileContains(Paths.get(outputPath + "/src/main/java/org/openapitools/model/ChildWithoutMappingADTO.java"), "@JsonTypeName");
+        assertFileContains(Paths.get(outputPath + "/src/main/java/org/openapitools/model/ChildWithoutMappingBDTO.java"), "@JsonTypeName");
+    }
+
+    @Test
+    public void testMappingSubtypesIssue13150() throws IOException {
+        File output = Files.createTempDirectory("test").toFile().getCanonicalFile();
+        output.deleteOnExit();
+        String outputPath = output.getAbsolutePath().replace('\\', '/');
+        OpenAPI openAPI = new OpenAPIParser()
+                .readLocation("src/test/resources/bugs/issue_13150.yaml", null, new ParseOptions()).getOpenAPI();
+
+        SpringCodegen codegen = new SpringCodegen();
+        codegen.setOutputDir(output.getAbsolutePath());
+        codegen.additionalProperties().put(CXFServerFeatures.LOAD_TEST_DATA_FROM_FILE, "true");
+        codegen.setUseOneOfInterfaces(true);
+
+        ClientOptInput input = new ClientOptInput();
+        input.openAPI(openAPI);
+        input.config(codegen);
+
+        DefaultGenerator generator = new DefaultGenerator();
+        codegen.setHateoas(true);
+        generator.setGeneratorPropertyDefault(CodegenConstants.MODELS, "true");
+        generator.setGeneratorPropertyDefault(CodegenConstants.LEGACY_DISCRIMINATOR_BEHAVIOR, "false");
+
+        codegen.setUseOneOfInterfaces(true);
+        codegen.setLegacyDiscriminatorBehavior(false);
+
+        generator.setGeneratorPropertyDefault(CodegenConstants.MODEL_TESTS, "false");
+        generator.setGeneratorPropertyDefault(CodegenConstants.MODEL_DOCS, "false");
+        generator.setGeneratorPropertyDefault(CodegenConstants.APIS, "true");
+        generator.setGeneratorPropertyDefault(CodegenConstants.SUPPORTING_FILES, "false");
+
+        generator.opts(input).generate();
+
         String jsonSubType = "@JsonSubTypes({\n" +
             "  @JsonSubTypes.Type(value = Foo.class, name = \"foo\")\n" +
             "})";
         assertFileContains(Paths.get(outputPath + "/src/main/java/org/openapitools/model/Parent.java"), jsonSubType);
-=======
-        assertFileNotContains(Paths.get(outputPath + "/src/main/java/org/openapitools/model/ChildWithMappingADTO.java"), "@JsonTypeName");
-        assertFileNotContains(Paths.get(outputPath + "/src/main/java/org/openapitools/model/ChildWithMappingBDTO.java"), "@JsonTypeName");
-    }
-
-    @Test
-    public void testDiscriminatorWithoutMappingIssue14731() throws IOException {
-        File output = Files.createTempDirectory("test").toFile().getCanonicalFile();
-        output.deleteOnExit();
-        String outputPath = output.getAbsolutePath().replace('\\', '/');
-        OpenAPI openAPI = new OpenAPIParser()
-            .readLocation("src/test/resources/bugs/issue_14731.yaml", null, new ParseOptions()).getOpenAPI();
-
-        SpringCodegen codegen = new SpringCodegen();
-        codegen.setOutputDir(output.getAbsolutePath());
-        codegen.additionalProperties().put(CXFServerFeatures.LOAD_TEST_DATA_FROM_FILE, "true");
-        codegen.setUseOneOfInterfaces(true);
-
-        ClientOptInput input = new ClientOptInput();
-        input.openAPI(openAPI);
-        input.config(codegen);
-
-        DefaultGenerator generator = new DefaultGenerator();
-        codegen.setHateoas(true);
-        generator.setGeneratorPropertyDefault(CodegenConstants.MODELS, "true");
-        generator.setGeneratorPropertyDefault(CodegenConstants.LEGACY_DISCRIMINATOR_BEHAVIOR, "false");
-
-
-        codegen.setUseOneOfInterfaces(true);
-        codegen.setLegacyDiscriminatorBehavior(false);
-        codegen.setUseSpringBoot3(true);
-        codegen.setModelNameSuffix("DTO");
-
-        generator.setGeneratorPropertyDefault(CodegenConstants.MODEL_TESTS, "false");
-        generator.setGeneratorPropertyDefault(CodegenConstants.MODEL_DOCS, "false");
-        generator.setGeneratorPropertyDefault(CodegenConstants.APIS, "true");
-        generator.setGeneratorPropertyDefault(CodegenConstants.SUPPORTING_FILES, "false");
-
-        generator.opts(input).generate();
-
-
-        assertFileContains(Paths.get(outputPath + "/src/main/java/org/openapitools/model/ChildWithoutMappingADTO.java"), "@JsonTypeName");
-        assertFileContains(Paths.get(outputPath + "/src/main/java/org/openapitools/model/ChildWithoutMappingBDTO.java"), "@JsonTypeName");
->>>>>>> c50a775e
     }
 
     @Test
