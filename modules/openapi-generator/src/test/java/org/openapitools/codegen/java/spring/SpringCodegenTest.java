/*
 * Copyright 2018 OpenAPI-Generator Contributors (https://openapi-generator.tech)
 * Copyright 2018 SmartBear Software
 *
 * Licensed under the Apache License, Version 2.0 (the "License");
 * you may not use this file except in compliance with the License.
 * You may obtain a copy of the License at
 *
 *     https://www.apache.org/licenses/LICENSE-2.0
 *
 * Unless required by applicable law or agreed to in writing, software
 * distributed under the License is distributed on an "AS IS" BASIS,
 * WITHOUT WARRANTIES OR CONDITIONS OF ANY KIND, either express or implied.
 * See the License for the specific language governing permissions and
 * limitations under the License.
 */

package org.openapitools.codegen.java.spring;

import com.google.common.collect.ImmutableMap;
import io.swagger.parser.OpenAPIParser;
import io.swagger.v3.oas.models.OpenAPI;
import io.swagger.v3.oas.models.Operation;
import io.swagger.v3.oas.models.info.Info;
import io.swagger.v3.oas.models.media.Schema;
import io.swagger.v3.oas.models.servers.Server;
import io.swagger.v3.parser.core.models.ParseOptions;
import org.apache.commons.lang3.StringUtils;
import org.assertj.core.api.MapAssert;
import org.openapitools.codegen.*;
import org.openapitools.codegen.config.CodegenConfigurator;
import org.openapitools.codegen.config.GlobalSettings;
import org.openapitools.codegen.java.assertions.JavaFileAssert;
import org.openapitools.codegen.languages.AbstractJavaCodegen;
import org.openapitools.codegen.languages.JavaClientCodegen;
import org.openapitools.codegen.languages.SpringCodegen;
import org.openapitools.codegen.languages.features.BeanValidationFeatures;
import org.openapitools.codegen.languages.features.CXFServerFeatures;
import org.openapitools.codegen.languages.features.DocumentationProviderFeatures;
import org.openapitools.codegen.testutils.ConfigAssert;
import org.testng.Assert;
import org.testng.annotations.DataProvider;
import org.testng.annotations.Ignore;
import org.testng.annotations.Test;

import java.io.File;
import java.io.IOException;
import java.math.BigDecimal;
import java.nio.file.Files;
import java.nio.file.Path;
import java.nio.file.Paths;
import java.util.HashMap;
import java.util.List;
import java.util.Map;
import java.util.function.Consumer;
import java.util.function.Function;
import java.util.stream.Collectors;

import static java.util.stream.Collectors.groupingBy;
import static org.assertj.core.api.Assertions.assertThat;
import static org.openapitools.codegen.TestUtils.*;
import static org.openapitools.codegen.languages.AbstractJavaCodegen.GENERATE_BUILDERS;
import static org.openapitools.codegen.languages.AbstractJavaCodegen.GENERATE_CONSTRUCTOR_WITH_ALL_ARGS;
import static org.openapitools.codegen.languages.SpringCodegen.*;
import static org.openapitools.codegen.languages.features.DocumentationProviderFeatures.ANNOTATION_LIBRARY;
import static org.openapitools.codegen.languages.features.DocumentationProviderFeatures.DOCUMENTATION_PROVIDER;
import static org.testng.Assert.assertEquals;
import static org.testng.Assert.assertNotNull;
import static org.testng.Assert.fail;

public class SpringCodegenTest {

    @Test
    public void clientOptsUnicity() {
        SpringCodegen codegen = new SpringCodegen();
        codegen.cliOptions()
                .stream()
                .collect(groupingBy(CliOption::getOpt))
                .forEach((k, v) -> assertEquals(v.size(), 1, k + " is described multiple times"));
    }

    @Test
    public void doAnnotateDatesOnModelParameters() throws IOException {
        File output = Files.createTempDirectory("test").toFile().getCanonicalFile();
        output.deleteOnExit();
        String outputPath = output.getAbsolutePath().replace('\\', '/');

        OpenAPI openAPI = new OpenAPIParser()
                .readLocation("src/test/resources/3_0/issue_5436.yml", null, new ParseOptions()).getOpenAPI();

        SpringCodegen codegen = new SpringCodegen();
        codegen.setOutputDir(output.getAbsolutePath());
        codegen.additionalProperties().put(CXFServerFeatures.LOAD_TEST_DATA_FROM_FILE, "true");

        ClientOptInput input = new ClientOptInput();
        input.openAPI(openAPI);
        input.config(codegen);

        DefaultGenerator generator = new DefaultGenerator();

        generator.setGeneratorPropertyDefault(CodegenConstants.MODELS, "true");
        generator.setGeneratorPropertyDefault(CodegenConstants.MODEL_TESTS, "false");
        generator.setGeneratorPropertyDefault(CodegenConstants.MODEL_DOCS, "false");
        generator.setGeneratorPropertyDefault(CodegenConstants.APIS, "true");
        generator.setGenerateMetadata(false);
        generator.opts(input).generate();

        JavaFileAssert.assertThat(Paths.get(outputPath + "/src/main/java/org/openapitools/api/ZebrasApi.java"))
                .assertTypeAnnotations()
                .hasSize(3)
                .containsWithName("Validated")
                .containsWithName("Generated")
                .containsWithNameAndAttributes("Generated", ImmutableMap.of(
                        "value", "\"org.openapitools.codegen.languages.SpringCodegen\""
                ))
                .containsWithNameAndAttributes("Tag", ImmutableMap.of(
                        "name", "\"zebras\""
                ))
                .toType()
                .assertMethod("getZebras")
                .hasReturnType("ResponseEntity<Void>")
                .assertMethodAnnotations()
                .hasSize(2)
                .containsWithNameAndAttributes("Operation", ImmutableMap.of("operationId", "\"getZebras\""))
                .containsWithNameAndAttributes("RequestMapping", ImmutableMap.of(
                        "method", "RequestMethod.GET",
                        "value", "ZebrasApi.PATH_GET_ZEBRAS"
                ))
                .toMethod()
                .assertParameter("limit").hasType("BigDecimal")
                .assertParameterAnnotations()
                .containsWithName("Valid")
                .containsWithNameAndAttributes("Parameter", ImmutableMap.of("name", "\"limit\""))
                .containsWithNameAndAttributes("RequestParam", ImmutableMap.of("required", "false", "value", "\"limit\""))
                .toParameter()
                .toMethod()
                .assertParameter("animalParams").hasType("AnimalParams")
                .toMethod()
                .commentContainsLines("GET /zebras", "@param limit  (optional)")
                .bodyContainsLines("return new ResponseEntity<>(HttpStatus.NOT_IMPLEMENTED)");

        JavaFileAssert.assertThat(Paths.get(outputPath + "/src/main/java/org/openapitools/model/AnimalParams.java"))
                .hasImports("org.springframework.format.annotation.DateTimeFormat")
                .assertProperty("born").withType("LocalDate")
                .assertPropertyAnnotations()
                .containsWithNameAndAttributes("DateTimeFormat", ImmutableMap.of("iso", "DateTimeFormat.ISO.DATE"))
                .toProperty()
                .toType()
                .assertProperty("lastSeen").withType("OffsetDateTime")
                .assertPropertyAnnotations()
                .containsWithNameAndAttributes("DateTimeFormat", ImmutableMap.of("iso", "DateTimeFormat.ISO.DATE_TIME"))
                .toProperty().toType()
                .assertMethod("born", "LocalDate")
                .bodyContainsLines("this.born = born")
                .doesNotHaveComment();
    }

    @Test
    public void doAnnotateDatesOnModelParametersWithOptionalAndJsonNullable() throws IOException {
        File output = Files.createTempDirectory("test").toFile().getCanonicalFile();
        output.deleteOnExit();
        String outputPath = output.getAbsolutePath().replace('\\', '/');

        OpenAPI openAPI = new OpenAPIParser()
                .readLocation("src/test/resources/3_0/issue_5436.yml", null, new ParseOptions()).getOpenAPI();

        SpringCodegen codegen = new SpringCodegen();
        codegen.setOpenApiNullable(true);
        codegen.setUseOptional(true);
        codegen.setOutputDir(output.getAbsolutePath());
        codegen.additionalProperties().put(CXFServerFeatures.LOAD_TEST_DATA_FROM_FILE, "true");

        ClientOptInput input = new ClientOptInput();
        input.openAPI(openAPI);
        input.config(codegen);

        DefaultGenerator generator = new DefaultGenerator();

        generator.setGeneratorPropertyDefault(CodegenConstants.MODELS, "true");
        generator.setGeneratorPropertyDefault(CodegenConstants.MODEL_TESTS, "false");
        generator.setGeneratorPropertyDefault(CodegenConstants.MODEL_DOCS, "false");
        generator.setGeneratorPropertyDefault(CodegenConstants.APIS, "true");
        generator.setGenerateMetadata(false);
        generator.opts(input).generate();

        JavaFileAssert.assertThat(Paths.get(outputPath + "/src/main/java/org/openapitools/api/ZebrasApi.java"))
                .assertTypeAnnotations()
                .hasSize(3)
                .containsWithName("Validated")
                .containsWithName("Generated")
                .containsWithNameAndAttributes("Generated", ImmutableMap.of(
                        "value", "\"org.openapitools.codegen.languages.SpringCodegen\""
                ))
                .containsWithNameAndAttributes("Tag", ImmutableMap.of(
                        "name", "\"zebras\""
                ))
                .toType()
                .assertMethod("getZebras")
                .hasReturnType("ResponseEntity<Void>")
                .assertMethodAnnotations()
                .hasSize(2)
                .containsWithNameAndAttributes("Operation", ImmutableMap.of("operationId", "\"getZebras\""))
                .containsWithNameAndAttributes("RequestMapping", ImmutableMap.of(
                        "method", "RequestMethod.GET",
                        "value", "ZebrasApi.PATH_GET_ZEBRAS"
                ))
                .toMethod()
                .assertParameter("limit").hasType("Optional<BigDecimal>")
                .assertParameterAnnotations()
                .containsWithName("Valid")
                .containsWithNameAndAttributes("Parameter", ImmutableMap.of("name", "\"limit\""))
                .containsWithNameAndAttributes("RequestParam", ImmutableMap.of("required", "false", "value", "\"limit\""))
                .toParameter()
                .toMethod()
                .assertParameter("animalParams").hasType("Optional<AnimalParams>")
                .toMethod()
                .commentContainsLines("GET /zebras", "@param limit  (optional)")
                .bodyContainsLines("return new ResponseEntity<>(HttpStatus.NOT_IMPLEMENTED)");

        JavaFileAssert.assertThat(Paths.get(outputPath + "/src/main/java/org/openapitools/model/AnimalParams.java"))
                .hasImports("org.springframework.format.annotation.DateTimeFormat")
                .assertProperty("born").withType("Optional<LocalDate>")
                .assertPropertyAnnotations()
                .containsWithNameAndAttributes("DateTimeFormat", ImmutableMap.of("iso", "DateTimeFormat.ISO.DATE"))
                .toProperty()
                .toType()
                .assertProperty("lastSeen").withType("Optional<OffsetDateTime>")
                .assertPropertyAnnotations()
                .containsWithNameAndAttributes("DateTimeFormat", ImmutableMap.of("iso", "DateTimeFormat.ISO.DATE_TIME"))
                .toProperty().toType()
                .assertMethod("born", "LocalDate")
                .bodyContainsLines("this.born = Optional.ofNullable(born)")
                .doesNotHaveComment();
    }

    @Test
    public void doGenerateCookieParams() throws IOException {
        File output = Files.createTempDirectory("test").toFile().getCanonicalFile();
        output.deleteOnExit();
        String outputPath = output.getAbsolutePath().replace('\\', '/');

        OpenAPI openAPI = new OpenAPIParser()
                .readLocation("src/test/resources/3_0/issue_5386.yaml", null, new ParseOptions()).getOpenAPI();

        SpringCodegen codegen = new SpringCodegen();
        codegen.setOutputDir(output.getAbsolutePath());
        codegen.additionalProperties().put(CXFServerFeatures.LOAD_TEST_DATA_FROM_FILE, "true");

        ClientOptInput input = new ClientOptInput();
        input.openAPI(openAPI);
        input.config(codegen);

        DefaultGenerator generator = new DefaultGenerator();

        generator.setGeneratorPropertyDefault(CodegenConstants.MODEL_TESTS, "false");
        generator.setGeneratorPropertyDefault(CodegenConstants.MODEL_DOCS, "false");
        generator.setGeneratorPropertyDefault(CodegenConstants.APIS, "true");
        generator.setGenerateMetadata(false);
        generator.opts(input).generate();

        JavaFileAssert.assertThat(Paths.get(outputPath + "/src/main/java/org/openapitools/api/ElephantsApi.java"))
                .assertMethod("getElephants", "String", "BigDecimal")
                .assertParameter("userToken")
                .assertParameterAnnotations()
                .containsWithNameAndAttributes("CookieValue", ImmutableMap.of("name", "\"userToken\""));

        JavaFileAssert.assertThat(Paths.get(outputPath + "/src/main/java/org/openapitools/api/ZebrasApi.java"))
                .assertMethod("getZebras", "String")
                .assertParameter("userToken")
                .assertParameterAnnotations()
                .containsWithNameAndAttributes("CookieValue", ImmutableMap.of("name", "\"userToken\""));

        JavaFileAssert.assertThat(Paths.get(outputPath + "/src/main/java/org/openapitools/api/BirdsApi.java"))
                .assertMethod("getBirds", "BigDecimal")
                .doesNotHaveParameter("userToken")
                .noneOfParameterHasAnnotation("CookieValue");
    }

    @Test
    public void doGenerateRequestParamForSimpleParam() throws IOException {
        File output = Files.createTempDirectory("test").toFile().getCanonicalFile();
        output.deleteOnExit();
        String outputPath = output.getAbsolutePath().replace('\\', '/');

        OpenAPI openAPI = new OpenAPIParser()
                .readLocation("src/test/resources/3_0/issue_3248.yaml", null, new ParseOptions()).getOpenAPI();

        SpringCodegen codegen = new SpringCodegen();
        codegen.setOutputDir(output.getAbsolutePath());
        codegen.additionalProperties().put(CXFServerFeatures.LOAD_TEST_DATA_FROM_FILE, "true");

        ClientOptInput input = new ClientOptInput();
        input.openAPI(openAPI);
        input.config(codegen);

        DefaultGenerator generator = new DefaultGenerator();

        generator.setGeneratorPropertyDefault(CodegenConstants.MODEL_TESTS, "false");
        generator.setGeneratorPropertyDefault(CodegenConstants.MODEL_DOCS, "false");
        generator.setGeneratorPropertyDefault(CodegenConstants.APIS, "true");
        generator.setGenerateMetadata(false);

        generator.opts(input).generate();

        assertFileContains(Paths.get(outputPath + "/src/main/java/org/openapitools/api/MonkeysApi.java"), "@RequestParam");
        assertFileContains(Paths.get(outputPath + "/src/main/java/org/openapitools/api/ElephantsApi.java"), "@RequestParam");
        assertFileContains(Paths.get(outputPath + "/src/main/java/org/openapitools/api/ZebrasApi.java"), "@RequestParam");
        assertFileContains(Paths.get(outputPath + "/src/main/java/org/openapitools/api/BearsApi.java"), "@RequestParam");
        assertFileContains(Paths.get(outputPath + "/src/main/java/org/openapitools/api/CamelsApi.java"), "@RequestParam");
        assertFileContains(Paths.get(outputPath + "/src/main/java/org/openapitools/api/PandasApi.java"), "@RequestParam");
        assertFileContains(Paths.get(outputPath + "/src/main/java/org/openapitools/api/CrocodilesApi.java"), "@RequestParam");
        assertFileContains(Paths.get(outputPath + "/src/main/java/org/openapitools/api/PolarBearsApi.java"), "@RequestParam");
    }

    @Test
    public void doNotGenerateRequestParamForObjectQueryParam() throws IOException {
        File output = Files.createTempDirectory("test").toFile().getCanonicalFile();
        output.deleteOnExit();
        String outputPath = output.getAbsolutePath().replace('\\', '/');

        OpenAPI openAPI = new OpenAPIParser()
                .readLocation("src/test/resources/3_0/objectQueryParam.yaml", null, new ParseOptions()).getOpenAPI();

        SpringCodegen codegen = new SpringCodegen();
        codegen.setOutputDir(output.getAbsolutePath());
        codegen.additionalProperties().put(CXFServerFeatures.LOAD_TEST_DATA_FROM_FILE, "true");

        ClientOptInput input = new ClientOptInput();
        input.openAPI(openAPI);
        input.config(codegen);

        DefaultGenerator generator = new DefaultGenerator();

        generator.setGeneratorPropertyDefault(CodegenConstants.MODEL_TESTS, "false");
        generator.setGeneratorPropertyDefault(CodegenConstants.MODEL_DOCS, "false");
        generator.setGeneratorPropertyDefault(CodegenConstants.APIS, "true");
        generator.setGenerateMetadata(false);

        generator.opts(input).generate();

        assertFileNotContains(Paths.get(outputPath + "/src/main/java/org/openapitools/api/PonyApi.java"), "@RequestParam");
    }

    @Test
    public void generateFormatForDateAndDateTimeQueryParam() throws IOException {
        File output = Files.createTempDirectory("test").toFile().getCanonicalFile();
        output.deleteOnExit();
        String outputPath = output.getAbsolutePath().replace('\\', '/');

        OpenAPI openAPI = new OpenAPIParser()
                .readLocation("src/test/resources/3_0/issue_2053.yaml", null, new ParseOptions()).getOpenAPI();

        SpringCodegen codegen = new SpringCodegen();
        codegen.setOutputDir(output.getAbsolutePath());
        codegen.additionalProperties().put(CXFServerFeatures.LOAD_TEST_DATA_FROM_FILE, "true");

        ClientOptInput input = new ClientOptInput();
        input.openAPI(openAPI);
        input.config(codegen);

        DefaultGenerator generator = new DefaultGenerator();
        generator.setGeneratorPropertyDefault(CodegenConstants.MODEL_TESTS, "false");
        generator.setGeneratorPropertyDefault(CodegenConstants.MODEL_DOCS, "false");
        generator.setGeneratorPropertyDefault(CodegenConstants.APIS, "true");
        generator.setGenerateMetadata(false);
        generator.opts(input).generate();

        JavaFileAssert.assertThat(Paths.get(outputPath + "/src/main/java/org/openapitools/api/ElephantsApi.java"))
                .hasImports("org.springframework.format.annotation.DateTimeFormat")
                .assertMethod("getElephants", "LocalDate")
                .assertParameter("startDate")
                .assertParameterAnnotations()
                .containsWithNameAndAttributes("DateTimeFormat", ImmutableMap.of("iso", "DateTimeFormat.ISO.DATE"));

        JavaFileAssert.assertThat(Paths.get(outputPath + "/src/main/java/org/openapitools/api/ZebrasApi.java"))
                .hasImports("org.springframework.format.annotation.DateTimeFormat")
                .assertMethod("getZebras", "OffsetDateTime")
                .assertParameter("startDateTime")
                .assertParameterAnnotations()
                .containsWithNameAndAttributes("DateTimeFormat", ImmutableMap.of("iso", "DateTimeFormat.ISO.DATE_TIME"));
    }

    @Test
    public void interfaceDefaultImplDisableWithResponseWrapper() {
        final SpringCodegen codegen = new SpringCodegen();
        codegen.additionalProperties().put(RESPONSE_WRAPPER, "aWrapper");
        codegen.processOpts();

        // jdk8 tag has been removed
        Assert.assertNull(codegen.additionalProperties().get("jdk8"));
    }

    @Test(expectedExceptions = IllegalArgumentException.class)
    public void reactiveRequiredSpringBoot() {
        final SpringCodegen codegen = new SpringCodegen();
        codegen.additionalProperties().put(SpringCodegen.REACTIVE, true);
        codegen.additionalProperties().put(CodegenConstants.LIBRARY, "spring-cloud");
        codegen.processOpts();
    }

    @Test
    public void shouldGenerateRequestParamForRefParams_3248_Regression() throws IOException {
        File output = Files.createTempDirectory("test").toFile().getCanonicalFile();
        output.deleteOnExit();
        String outputPath = output.getAbsolutePath().replace('\\', '/');

        OpenAPI openAPI = new OpenAPIParser()
                .readLocation("src/test/resources/3_0/3248-regression.yaml", null, new ParseOptions()).getOpenAPI();

        SpringCodegen codegen = new SpringCodegen();
        codegen.setOutputDir(output.getAbsolutePath());
        codegen.additionalProperties().put(CXFServerFeatures.LOAD_TEST_DATA_FROM_FILE, "true");

        ClientOptInput input = new ClientOptInput();
        input.openAPI(openAPI);
        input.config(codegen);

        DefaultGenerator generator = new DefaultGenerator();

        generator.setGeneratorPropertyDefault(CodegenConstants.MODEL_TESTS, "false");
        generator.setGeneratorPropertyDefault(CodegenConstants.MODEL_DOCS, "false");
        generator.setGeneratorPropertyDefault(CodegenConstants.APIS, "true");
        generator.setGenerateMetadata(false);

        generator.opts(input).generate();

        JavaFileAssert.assertThat(Paths.get(outputPath + "/src/main/java/org/openapitools/api/ExampleApi.java"))
                .assertMethod("exampleApiGet", "String", "Format")
                .assertParameter("query")
                .assertParameterAnnotations()
                .containsWithNameAndAttributes("RequestParam", ImmutableMap.of("value", "\"query\""))
                .toParameter().toMethod()
                .assertParameter("format")
                .assertParameterAnnotations()
                .containsWithNameAndAttributes("RequestParam", ImmutableMap.of("value", "\"format\""));
    }

    @Test
    public void shouldGenerateRequestParamForRefParams_3248_RegressionDates() throws IOException {
        File output = Files.createTempDirectory("test").toFile().getCanonicalFile();
        output.deleteOnExit();
        String outputPath = output.getAbsolutePath().replace('\\', '/');

        OpenAPI openAPI = new OpenAPIParser()
                .readLocation("src/test/resources/3_0/3248-regression-dates.yaml", null, new ParseOptions()).getOpenAPI();

        SpringCodegen codegen = new SpringCodegen();
        codegen.setOutputDir(output.getAbsolutePath());
        codegen.additionalProperties().put(CXFServerFeatures.LOAD_TEST_DATA_FROM_FILE, "true");

        ClientOptInput input = new ClientOptInput();
        input.openAPI(openAPI);
        input.config(codegen);

        DefaultGenerator generator = new DefaultGenerator();

        generator.setGeneratorPropertyDefault(CodegenConstants.MODEL_TESTS, "false");
        generator.setGeneratorPropertyDefault(CodegenConstants.MODEL_DOCS, "false");
        generator.setGeneratorPropertyDefault(CodegenConstants.APIS, "true");
        generator.setGenerateMetadata(false);

        generator.opts(input).generate();

        JavaFileAssert.assertThat(Paths.get(outputPath + "/src/main/java/org/openapitools/api/ExampleApi.java"))
                .assertMethod("exampleApiGet", "OffsetDateTime")
                .assertParameter("start")
                .assertParameterAnnotations()
                .containsWithNameAndAttributes("RequestParam", ImmutableMap.of("value", "\"start\""))
                .containsWithNameAndAttributes("DateTimeFormat", ImmutableMap.of("iso", "DateTimeFormat.ISO.DATE_TIME"));
    }

    @Test
    public void testJavaClientCorrectConstructorOrderForRequiredFields_issue15825() throws IOException {
        Map<String, Object> properties = new HashMap<>();
        properties.put(JavaClientCodegen.MICROPROFILE_REST_CLIENT_VERSION, "3.0");

        File output = Files.createTempDirectory("test").toFile();
        output.deleteOnExit();

        final CodegenConfigurator configurator = new CodegenConfigurator()
                .setAdditionalProperties(properties)
                .setGeneratorName("spring")
                .setLibrary(SPRING_BOOT)
                .setInputSpec("src/test/resources/bugs/issue_constructor-required-values-with-multiple-inheritance.yaml")
                .setOutputDir(output.getAbsolutePath().replace("\\", "/"));

        final ClientOptInput clientOptInput = configurator.toClientOptInput();
        DefaultGenerator generator = new DefaultGenerator();
        generator.setGenerateMetadata(false); // skip metadata and ↓ only generate models
        generator.setGeneratorPropertyDefault(CodegenConstants.MODELS, "true");
        Map<String, File> files = generator.opts(clientOptInput).generate().stream()
                .collect(Collectors.toMap(File::getName, Function.identity()));

        JavaFileAssert.assertThat(files.get("SubType.java"))
                .assertConstructor("TypeEnum", "SchemaVersion", "UUID", "Boolean", "Boolean", "SomeEnum")
                .bodyContainsLines("super(someBoolean, someEnum, schemaVersion, id, oneBoolean);",
                        "this.type = type;");
        JavaFileAssert.assertThat(files.get("IntermediateSubType.java"))
                .assertConstructor("Boolean", "SomeEnum", "SchemaVersion", "UUID", "Boolean")
                .bodyContainsLines("super(oneBoolean, schemaVersion, id);",
                        "this.someBoolean = someBoolean;",
                        "this.someEnum = someEnum");
        JavaFileAssert.assertThat(files.get("IntermediateType.java"))
                .assertConstructor("Boolean", "SchemaVersion", "UUID")
                .bodyContainsLines("super(schemaVersion, id);",
                        "this.oneBoolean = oneBoolean;");
        JavaFileAssert.assertThat(files.get("BaseType.java"))
                .assertConstructor("SchemaVersion", "UUID")
                .bodyContainsLines(
                        "this.schemaVersion = schemaVersion;",
                        "this.id = id;");
    }

    @Test
    public void springcloudWithAsyncAndJava8HasResponseWrapperCompletableFuture() throws IOException {
        Map<String, Object> additionalProperties = new HashMap<>();
        additionalProperties.put(SpringCodegen.ASYNC, "true");
        additionalProperties.put(CodegenConstants.LIBRARY, "spring-cloud");
        additionalProperties.put(CodegenConstants.MODEL_TESTS, "false");
        additionalProperties.put(CodegenConstants.MODEL_DOCS, "false");
        additionalProperties.put(CodegenConstants.APIS, "true");

        Map<String, File> files = generateFromContract("src/test/resources/3_0/petstore.yaml", SPRING_BOOT, additionalProperties);

        assertFileContains(files.get("PetApi.java").toPath(), "CompletableFuture<ResponseEntity<Void>> deletePet");
        assertFileNotContains(files.get("PetApi.java").toPath(), "default CompletableFuture<ResponseEntity<Void>> deletePet");
    }

    @Test
    public void springcloudWithJava8DisableJdk8() {
        final SpringCodegen codegen = new SpringCodegen();
        codegen.additionalProperties().put(CodegenConstants.LIBRARY, "spring-cloud");
        codegen.processOpts();

        Assert.assertEquals(codegen.additionalProperties().get("jdk8-default-interface"), false);
    }

    @Test
    public void testAdditionalPropertiesPutForConfigValues() throws Exception {
        final SpringCodegen codegen = new SpringCodegen();
        codegen.additionalProperties().put(CodegenConstants.HIDE_GENERATION_TIMESTAMP, "true");
        codegen.additionalProperties().put(CodegenConstants.MODEL_PACKAGE, "xyz.yyyyy.mmmmm.model");
        codegen.additionalProperties().put(CodegenConstants.API_PACKAGE, "xyz.yyyyy.aaaaa.api");
        codegen.additionalProperties().put(CodegenConstants.INVOKER_PACKAGE, "xyz.yyyyy.iiii.invoker");
        codegen.additionalProperties().put(SpringCodegen.BASE_PACKAGE, "xyz.yyyyy.bbbb.base");
        codegen.additionalProperties().put(SpringCodegen.CONFIG_PACKAGE, "xyz.yyyyy.cccc.config");
        codegen.additionalProperties().put(SpringCodegen.SERVER_PORT, "8088");
        codegen.processOpts();

        OpenAPI openAPI = new OpenAPI();
        openAPI.addServersItem(new Server().url("https://api.abcde.xy:8082/v2"));
        openAPI.setInfo(new Info());
        openAPI.getInfo().setTitle("Some test API");
        codegen.preprocessOpenAPI(openAPI);

        ConfigAssert configAssert = new ConfigAssert(codegen.additionalProperties());
        configAssert.assertValue(CodegenConstants.HIDE_GENERATION_TIMESTAMP, codegen::isHideGenerationTimestamp, Boolean.TRUE);
        configAssert.assertValue(CodegenConstants.MODEL_PACKAGE, codegen::modelPackage, "xyz.yyyyy.mmmmm.model");
        configAssert.assertValue(CodegenConstants.API_PACKAGE, codegen::apiPackage, "xyz.yyyyy.aaaaa.api");
        configAssert.assertValue(CodegenConstants.INVOKER_PACKAGE, codegen::getInvokerPackage, "xyz.yyyyy.iiii.invoker");
        configAssert.assertValue(SpringCodegen.BASE_PACKAGE, "xyz.yyyyy.bbbb.base");
        configAssert.assertValue(SpringCodegen.CONFIG_PACKAGE, "xyz.yyyyy.cccc.config");
        configAssert.assertValue(SpringCodegen.TITLE, "someTest");
        configAssert.assertValue(SpringCodegen.SERVER_PORT, "8088");
    }

    @Test
    public void testDefaultValuesFixed() {
        // we had an issue where int64, float, and double values were having single character string suffixes
        // included in their defaultValues
        // This test verifies that those characters are no longer present
        final OpenAPI openAPI = TestUtils.parseFlattenSpec("src/test/resources/2_0/issue1226.yaml");
        final SpringCodegen codegen = new SpringCodegen();
        codegen.setOpenAPI(openAPI);

        String int64Val = "9223372036854775807l";
        String floatVal = "3.14159f";
        String doubleVal = "3.14159d";

        // make sure that the model properties include character suffixes
        String modelName = "NumberHolder";
        Schema nhSchema = openAPI.getComponents().getSchemas().get(modelName);
        CodegenModel cm = codegen.fromModel(modelName, nhSchema);
        CodegenProperty int64Prop = cm.vars.get(0);
        CodegenProperty floatProp = cm.vars.get(1);
        CodegenProperty doubleProp = cm.vars.get(2);
        Assert.assertEquals(int64Prop.defaultValue, int64Val);
        Assert.assertEquals(floatProp.defaultValue, floatVal);
        Assert.assertEquals(doubleProp.defaultValue, doubleVal);

        int64Val = "9223372036854775807";
        floatVal = "3.14159";
        doubleVal = "3.14159";

        // make sure that the operation parameters omit character suffixes
        String route = "/numericqueryparams";
        Operation op = openAPI.getPaths().get(route).getGet();
        CodegenOperation co = codegen.fromOperation(route, "GET", op, null);
        CodegenParameter int64Param = co.queryParams.get(0);
        CodegenParameter floatParam = co.queryParams.get(1);
        CodegenParameter doubleParam = co.queryParams.get(2);
        Assert.assertEquals(int64Param.defaultValue, int64Val);
        Assert.assertEquals(floatParam.defaultValue, floatVal);
        Assert.assertEquals(doubleParam.defaultValue, doubleVal);
    }

    @Test
    public void testDoGenerateRequestBodyRequiredAttribute_3134_Regression() throws Exception {
        File output = Files.createTempDirectory("test").toFile().getCanonicalFile();
        output.deleteOnExit();
        String outputPath = output.getAbsolutePath().replace('\\', '/');

        OpenAPI openAPI = new OpenAPIParser()
                .readLocation("src/test/resources/3_0/3134-regression.yaml", null, new ParseOptions()).getOpenAPI();

        SpringCodegen codegen = new SpringCodegen();
        codegen.setOutputDir(output.getAbsolutePath());
        codegen.additionalProperties().put(CXFServerFeatures.LOAD_TEST_DATA_FROM_FILE, "true");

        ClientOptInput input = new ClientOptInput();
        input.openAPI(openAPI);
        input.config(codegen);

        DefaultGenerator generator = new DefaultGenerator();

        generator.setGeneratorPropertyDefault(CodegenConstants.MODEL_TESTS, "false");
        generator.setGeneratorPropertyDefault(CodegenConstants.MODEL_DOCS, "false");
        generator.setGeneratorPropertyDefault(CodegenConstants.APIS, "true");
        generator.setGenerateMetadata(false);

        generator.opts(input).generate();

        JavaFileAssert.assertThat(Paths.get(outputPath + "/src/main/java/org/openapitools/api/ExampleApi.java"))
                .fileContains("@RequestBody(required = false")
                .assertMethod("exampleApiPost", "ExampleApiPostRequest")
                .assertParameter("exampleApiPostRequest")
                .assertParameterAnnotations()
                .containsWithNameAndAttributes("RequestBody", ImmutableMap.of("required", "false"));
    }

    @Test
    public void testInitialConfigValues() throws Exception {
        final SpringCodegen codegen = new SpringCodegen();
        codegen.processOpts();

        OpenAPI openAPI = new OpenAPI();
        openAPI.addServersItem(new Server().url("https://api.abcde.xy:8082/v2"));
        openAPI.setInfo(new Info());
        codegen.preprocessOpenAPI(openAPI);

//        Assert.assertEquals(codegen.additionalProperties().get(CodegenConstants.HIDE_GENERATION_TIMESTAMP), Boolean.FALSE);
//        Assert.assertEquals(codegen.isHideGenerationTimestamp(), false);
        ConfigAssert configAssert = new ConfigAssert(codegen.additionalProperties());
//        configAssert.assertValue(CodegenConstants.HIDE_GENERATION_TIMESTAMP, codegen::isHideGenerationTimestamp, Boolean.FALSE);
//        Assert.assertEquals(codegen.modelPackage(), "org.openapitools.model");
//        Assert.assertEquals(codegen.additionalProperties().get(CodegenConstants.MODEL_PACKAGE), "org.openapitools.model");
        configAssert.assertValue(CodegenConstants.MODEL_PACKAGE, codegen::modelPackage, "org.openapitools.model");
//        Assert.assertEquals(codegen.apiPackage(), "org.openapitools.api");
//        Assert.assertEquals(codegen.additionalProperties().get(CodegenConstants.API_PACKAGE), "org.openapitools.api");
        configAssert.assertValue(CodegenConstants.API_PACKAGE, codegen::apiPackage, "org.openapitools.api");
//        Assert.assertEquals(codegen.getInvokerPackage(), "org.openapitools.api");
//        Assert.assertEquals(codegen.additionalProperties().get(CodegenConstants.INVOKER_PACKAGE), "org.openapitools.api");
        configAssert.assertValue(CodegenConstants.INVOKER_PACKAGE, codegen::getInvokerPackage, "org.openapitools.api");
//        Assert.assertEquals(codegen.getBasePackage(), "org.openapitools");
//        Assert.assertEquals(codegen.additionalProperties().get(SpringCodegen.BASE_PACKAGE), "org.openapitools");
        configAssert.assertValue(SpringCodegen.BASE_PACKAGE, "org.openapitools");
//        Assert.assertEquals(codegen.getConfigPackage(), "org.openapitools.configuration");
//        Assert.assertEquals(codegen.additionalProperties().get(SpringCodegen.CONFIG_PACKAGE), "org.openapitools.configuration");
        configAssert.assertValue(SpringCodegen.CONFIG_PACKAGE, "org.openapitools.configuration");
//        Assert.assertEquals(codegen.additionalProperties().get(SpringCodegen.SERVER_PORT), "8082");
        configAssert.assertValue(SpringCodegen.SERVER_PORT, "8082");
//        Assert.assertEquals(codegen.additionalProperties().get(SpringCodegen.UNHANDLED_EXCEPTION_HANDLING), false);
        configAssert.assertValue(SpringCodegen.UNHANDLED_EXCEPTION_HANDLING, false);
        configAssert.assertValue(SpringCodegen.USE_RESPONSE_ENTITY, true);
//        Assert.assertEquals(codegen.additionalProperties().get(SpringCodegen.USE_RESPONSE_ENTITY), true);
    }

    @Test
    public void testMultipartBoot() throws IOException {
        final SpringCodegen codegen = new SpringCodegen();
        codegen.setLibrary("spring-boot");
        codegen.setDelegatePattern(true);
        codegen.additionalProperties().put(DOCUMENTATION_PROVIDER, "springfox");

        final Map<String, File> files = generateFiles(codegen, "src/test/resources/3_0/form-multipart-binary-array.yaml");

        // Check that the delegate handles the array
        JavaFileAssert.assertThat(files.get("MultipartArrayApiDelegate.java"))
                .assertMethod("multipartArray", "List<MultipartFile>")
                .assertParameter("files").hasType("List<MultipartFile>");

        // Check that the api handles the array
        JavaFileAssert.assertThat(files.get("MultipartArrayApi.java"))
                .assertMethod("multipartArray", "List<MultipartFile>")
                .assertParameter("files").hasType("List<MultipartFile>")
                .assertParameterAnnotations()
                .containsWithNameAndAttributes("ApiParam", ImmutableMap.of("value", "\"Many files\""))
                .containsWithNameAndAttributes("RequestPart", ImmutableMap.of("value", "\"files\"", "required", "false"));

        // UPDATE: the following test has been ignored due to https://github.com/OpenAPITools/openapi-generator/pull/11081/
        // We will contact the contributor of the following test to see if the fix will break their use cases and
        // how we can fix it accordingly.
        //// Check that the delegate handles the single file
        // final File multipartSingleApiDelegate = files.get("MultipartSingleApiDelegate.java");
        // assertFileContains(multipartSingleApiDelegate.toPath(), "MultipartFile file");

        // Check that the api handles the single file
        JavaFileAssert.assertThat(files.get("MultipartSingleApi.java"))
                .assertMethod("multipartSingle", "MultipartFile")
                .assertParameter("file").hasType("MultipartFile")
                .assertParameterAnnotations()
                .containsWithNameAndAttributes("ApiParam", ImmutableMap.of("value", "\"One file\""))
                .containsWithNameAndAttributes("RequestPart", ImmutableMap.of("value", "\"file\"", "required", "false"));

        // Check that api validates mixed multipart request
        JavaFileAssert.assertThat(files.get("MultipartMixedApi.java"))
                .assertMethod("multipartMixed", "MultipartMixedStatus", "MultipartFile", "MultipartMixedRequestMarker", "List<MultipartMixedStatus>")
                .assertParameter("status").hasType("MultipartMixedStatus")
                .assertParameterAnnotations()
                .containsWithName("Valid")
                .containsWithNameAndAttributes("ApiParam", ImmutableMap.of("value", "\"\""))
                .containsWithNameAndAttributes("RequestParam", ImmutableMap.of("value", "\"status\"", "required", "true"))
                .toParameter().toMethod()
                .assertParameter("file").hasType("MultipartFile")
                .assertParameterAnnotations()
                .containsWithNameAndAttributes("RequestPart", ImmutableMap.of("value", "\"file\"", "required", "true"))
                .toParameter().toMethod()
                .assertParameter("marker").hasType("MultipartMixedRequestMarker")
                .assertParameterAnnotations()
                .containsWithNameAndAttributes("RequestPart", ImmutableMap.of("value", "\"marker\"", "required", "false"))
                .toParameter().toMethod()
                .assertParameter("statusArray").hasType("List<MultipartMixedStatus>")
                .assertParameterAnnotations()
                .containsWithNameAndAttributes("RequestPart", ImmutableMap.of("value", "\"statusArray\"", "required", "false"));
    }

    @Test
    public void testReactiveMultipartBoot() throws IOException {
        final SpringCodegen codegen = new SpringCodegen();
        codegen.setLibrary("spring-boot");
        codegen.setDelegatePattern(true);
        codegen.additionalProperties().put(DOCUMENTATION_PROVIDER, "springfox");
        codegen.additionalProperties().put(SpringCodegen.REACTIVE, "true");

        final Map<String, File> files = generateFiles(codegen, "src/test/resources/3_0/form-multipart-binary-array.yaml");

        // Check that the delegate handles the array
        JavaFileAssert.assertThat(files.get("MultipartArrayApiDelegate.java"))
            .assertMethod("multipartArray", "Flux<Part>", "ServerWebExchange")
            .assertParameter("files").hasType("Flux<Part>");

        // Check that the api handles the array
        JavaFileAssert.assertThat(files.get("MultipartArrayApi.java"))
            .assertMethod("multipartArray", "Flux<Part>", "ServerWebExchange")
            .assertParameter("files").hasType("Flux<Part>")
            .assertParameterAnnotations()
            .containsWithNameAndAttributes("ApiParam", ImmutableMap.of("value", "\"Many files\""))
            .containsWithNameAndAttributes("RequestPart", ImmutableMap.of("value", "\"files\"", "required", "false"));

        // UPDATE: the following test has been ignored due to https://github.com/OpenAPITools/openapi-generator/pull/11081/
        // We will contact the contributor of the following test to see if the fix will break their use cases and
        // how we can fix it accordingly.
        //// Check that the delegate handles the single file
        // final File multipartSingleApiDelegate = files.get("MultipartSingleApiDelegate.java");
        // assertFileContains(multipartSingleApiDelegate.toPath(), "MultipartFile file");

        // Check that the api handles the single file
        JavaFileAssert.assertThat(files.get("MultipartSingleApi.java"))
            .assertMethod("multipartSingle", "Part", "ServerWebExchange")
            .assertParameter("file").hasType("Part")
            .assertParameterAnnotations()
            .containsWithNameAndAttributes("ApiParam", ImmutableMap.of("value", "\"One file\""))
            .containsWithNameAndAttributes("RequestPart", ImmutableMap.of("value", "\"file\"", "required", "false"));

        // Check that api validates mixed multipart request
        JavaFileAssert.assertThat(files.get("MultipartMixedApi.java"))
            .assertMethod("multipartMixed", "MultipartMixedStatus", "Part", "MultipartMixedRequestMarker", "List<MultipartMixedStatus>", "ServerWebExchange")
            .assertParameter("status").hasType("MultipartMixedStatus")
            .assertParameterAnnotations()
            .containsWithName("Valid")
            .containsWithNameAndAttributes("ApiParam", ImmutableMap.of("value", "\"\""))
            .containsWithNameAndAttributes("RequestPart", ImmutableMap.of("value", "\"status\"", "required", "true"))
            .toParameter().toMethod()
            .assertParameter("file").hasType("Part")
            .assertParameterAnnotations()
            .containsWithNameAndAttributes("RequestPart", ImmutableMap.of("value", "\"file\"", "required", "true"))
            .toParameter().toMethod()
            .assertParameter("marker").hasType("MultipartMixedRequestMarker")
            .assertParameterAnnotations()
            .containsWithNameAndAttributes("RequestPart", ImmutableMap.of("value", "\"marker\"", "required", "false"))
            .toParameter().toMethod()
            .assertParameter("statusArray").hasType("List<MultipartMixedStatus>")
            .assertParameterAnnotations()
            .containsWithNameAndAttributes("RequestPart", ImmutableMap.of("value", "\"statusArray\"", "required", "false"));
    }

    @Test
    public void testAdditionalProperties_issue1466() throws IOException {
        final SpringCodegen codegen = new SpringCodegen();

        final Map<String, File> files = generateFiles(codegen, "src/test/resources/3_0/spring/petstore-with-fake-endpoints-models-for-testing.yaml");

        JavaFileAssert.assertThat(files.get("AdditionalPropertiesAnyType.java"))
                .assertProperty("additionalProperties").withType("Map<String, Object>")
                .toType()
                .assertMethod("putAdditionalProperty", "String", "Object")
                .toFileAssert()
                .assertMethod("getAdditionalProperty", "String").hasReturnType("Object");

        JavaFileAssert.assertThat(files.get("AdditionalPropertiesArray.java"))
                .assertProperty("additionalProperties").withType("Map<String, List>")
                .toType()
                .assertMethod("putAdditionalProperty", "String", "List")
                .toFileAssert()
                .assertMethod("getAdditionalProperty", "String").hasReturnType("List");

        JavaFileAssert.assertThat(files.get("AdditionalPropertiesInteger.java"))
                .assertProperty("additionalProperties").withType("Map<String, Integer>")
                .toType()
                .assertMethod("putAdditionalProperty", "String", "Integer")
                .toFileAssert()
                .assertMethod("getAdditionalProperty", "String").hasReturnType("Integer");
    }

    @Test
    public void shouldAddParameterWithInHeaderWhenImplicitHeadersIsTrue_issue14418() throws IOException {
        File output = Files.createTempDirectory("test").toFile().getCanonicalFile();
        output.deleteOnExit();

        OpenAPI openAPI = new OpenAPIParser()
                .readLocation("src/test/resources/bugs/issue_14418.yaml", null, new ParseOptions()).getOpenAPI();
        SpringCodegen codegen = new SpringCodegen();
        codegen.setLibrary(SPRING_BOOT);
        codegen.setOutputDir(output.getAbsolutePath());
        codegen.additionalProperties().put(SpringCodegen.INTERFACE_ONLY, "true");
        codegen.additionalProperties().put(SpringCodegen.USE_BEANVALIDATION, "true");
        codegen.additionalProperties().put(SpringCodegen.PERFORM_BEANVALIDATION, "true");
        codegen.additionalProperties().put(CodegenConstants.MODEL_PACKAGE, "xyz.model");
        codegen.additionalProperties().put(CodegenConstants.API_PACKAGE, "xyz.controller");
        codegen.additionalProperties().put(SpringCodegen.IMPLICIT_HEADERS, "true");

        ClientOptInput input = new ClientOptInput()
                .openAPI(openAPI)
                .config(codegen);

        DefaultGenerator generator = new DefaultGenerator();
        generator.setGenerateMetadata(false);
        Map<String, File> files = generator.opts(input).generate().stream()
                .collect(Collectors.toMap(File::getName, Function.identity()));

        JavaFileAssert.assertThat(files.get("TestApi.java"))
                .isInterface()
                .hasImports("io.swagger.v3.oas.annotations.enums.ParameterIn")
                .assertMethod("test")
                .assertMethodAnnotations()
                .containsWithNameAndAttributes("Parameters", ImmutableMap.of(
                        "value", "{ @Parameter(name = \"testHeader\", description = \"Test header\", required = true, in = ParameterIn.HEADER) }"
                        // in = ParameterIn.HEADER is missing?!
                ));
    }

    @Test
    public void shouldApiNameSuffixForApiClassname() throws IOException {
        File output = Files.createTempDirectory("test").toFile().getCanonicalFile();
        output.deleteOnExit();

        OpenAPI openAPI = new OpenAPIParser()
                .readLocation("src/test/resources/3_1/petstore.yaml", null, new ParseOptions()).getOpenAPI();
        SpringCodegen codegen = new SpringCodegen();
        codegen.setLibrary(SPRING_CLOUD_LIBRARY);
        codegen.setOutputDir(output.getAbsolutePath());
        codegen.additionalProperties().put(INTERFACE_ONLY, "true");
        codegen.additionalProperties().put(CodegenConstants.MODEL_PACKAGE, "xyz.model");
        codegen.additionalProperties().put(CodegenConstants.API_NAME_SUFFIX, "Controller");
        codegen.additionalProperties().put(CodegenConstants.API_PACKAGE, "xyz.controller");
        codegen.additionalProperties().put(CodegenConstants.MODEL_NAME_SUFFIX, "Dto");


        ClientOptInput input = new ClientOptInput()
                .openAPI(openAPI)
                .config(codegen);

        DefaultGenerator generator = new DefaultGenerator();
        generator.setGenerateMetadata(false);
        Map<String, File> files = generator.opts(input).generate().stream()
                .collect(Collectors.toMap(File::getName, Function.identity()));

        JavaFileAssert.assertThat(files.get("PetController.java"))
                .isInterface();

        File notExisting = files.get("PetApi.java");
        assertThat(notExisting).isNull();
    }

    @Test
    public void shouldUseTagsForClassname() throws IOException {
        File output = Files.createTempDirectory("test").toFile().getCanonicalFile();
        output.deleteOnExit();

        OpenAPI openAPI = new OpenAPIParser()
                .readLocation("src/test/resources/bugs/issue_15933.yaml", null, new ParseOptions()).getOpenAPI();
        SpringCodegen codegen = new SpringCodegen();
        codegen.setLibrary(SPRING_CLOUD_LIBRARY);
        codegen.setOutputDir(output.getAbsolutePath());
        codegen.additionalProperties().put(INTERFACE_ONLY, "true");
        codegen.additionalProperties().put(USE_TAGS, "true");
        codegen.additionalProperties().put(CodegenConstants.MODEL_PACKAGE, "xyz.model");
        codegen.additionalProperties().put(CodegenConstants.API_PACKAGE, "xyz.controller");
        codegen.additionalProperties().put(CodegenConstants.MODEL_NAME_SUFFIX, "Dto");


        ClientOptInput input = new ClientOptInput()
                .openAPI(openAPI)
                .config(codegen);

        DefaultGenerator generator = new DefaultGenerator();
        generator.setGenerateMetadata(false);

        Map<String, File> files = generator.opts(input).generate().stream()
                .collect(Collectors.toMap(File::getName, Function.identity()));

        JavaFileAssert.assertThat(files.get("PetTagApi.java"))
                .isInterface();

        File notExisting = files.get("PetApi.java");
        assertThat(notExisting).isNull();
    }

    @Test
    public void shouldNotUseTagsForClassname() throws IOException {
        File output = Files.createTempDirectory("test").toFile().getCanonicalFile();
        output.deleteOnExit();

        OpenAPI openAPI = new OpenAPIParser()
                .readLocation("src/test/resources/bugs/issue_15933.yaml", null, new ParseOptions()).getOpenAPI();
        SpringCodegen codegen = new SpringCodegen();
        codegen.setLibrary(SPRING_CLOUD_LIBRARY);
        codegen.setOutputDir(output.getAbsolutePath());
        codegen.additionalProperties().put(INTERFACE_ONLY, "true");
        codegen.additionalProperties().put(USE_TAGS, "false");
        codegen.additionalProperties().put(CodegenConstants.MODEL_PACKAGE, "xyz.model");
        codegen.additionalProperties().put(CodegenConstants.API_PACKAGE, "xyz.controller");
        codegen.additionalProperties().put(CodegenConstants.MODEL_NAME_SUFFIX, "Dto");


        ClientOptInput input = new ClientOptInput()
                .openAPI(openAPI)
                .config(codegen);

        DefaultGenerator generator = new DefaultGenerator();
        generator.setGenerateMetadata(false);
        Map<String, File> files = generator.opts(input).generate().stream()
                .collect(Collectors.toMap(File::getName, Function.identity()));

        JavaFileAssert.assertThat(files.get("PetApi.java"))
                .isInterface();

        File notExisting = files.get("PetTagApi.java");
        assertThat(notExisting).isNull();
    }

    @Test
    public void shouldAddValidAnnotationIntoCollectionWhenBeanValidationIsEnabled_issue14723() throws IOException {
        File output = Files.createTempDirectory("test").toFile().getCanonicalFile();
        output.deleteOnExit();

        OpenAPI openAPI = new OpenAPIParser()
                .readLocation("src/test/resources/bugs/issue_14723.yaml", null, new ParseOptions()).getOpenAPI();
        SpringCodegen codegen = new SpringCodegen();
        codegen.setLibrary(SPRING_CLOUD_LIBRARY);
        codegen.setOutputDir(output.getAbsolutePath());
        codegen.additionalProperties().put(SpringCodegen.USE_BEANVALIDATION, "true");
        codegen.additionalProperties().put(SpringCodegen.PERFORM_BEANVALIDATION, "true");
        codegen.additionalProperties().put(CodegenConstants.MODEL_PACKAGE, "xyz.model");
        codegen.additionalProperties().put(CodegenConstants.API_PACKAGE, "xyz.controller");

        ClientOptInput input = new ClientOptInput()
                .openAPI(openAPI)
                .config(codegen);

        DefaultGenerator generator = new DefaultGenerator();
        generator.setGenerateMetadata(false); // skip metadata and ↓ only generate models
        generator.setGeneratorPropertyDefault(CodegenConstants.MODELS, "true");
        Map<String, File> files = generator.opts(input).generate().stream()
                .collect(Collectors.toMap(File::getName, Function.identity()));

        JavaFileAssert.assertThat(files.get("ResponseTest.java"))
                .isNormalClass()
                .hasImports("javax.validation.Valid")
                .assertProperty("details")
                .withType("Map<String, Object>")
                .toType()
                .assertProperty("response")
                .withType("JsonNullable<Set<@Valid ResponseTest2>>")
                .toType()
                .assertProperty("nullableDtos")
                .withType("JsonNullable<Set<@Valid ResponseTest2>>")
                .toType()
                .assertProperty("dtos")
                .withType("Set<@Valid ResponseTest2>")
                .toType()
                .assertProperty("listNullableDtos")
                .withType("JsonNullable<List<@Valid ResponseTest2>>")
                .toType()
                .assertProperty("listDtos")
                .withType("List<@Valid ResponseTest2>")
                .toType()
                .assertProperty("nullableStrings")
                .withType("JsonNullable<Set<String>>")
                .toType()
                .assertProperty("strings")
                .withType("Set<String>")
                .toType()
                .assertProperty("nullableInts")
                .withType("JsonNullable<Set<Integer>>")
                .toType()
                .assertProperty("ints")
                .withType("Set<Integer>");
    }

    @Test
    public void shouldAddValidAnnotationIntoCollectionWhenBeanValidationIsEnabled_issue17150() throws IOException {
        File output = Files.createTempDirectory("test").toFile().getCanonicalFile();
        output.deleteOnExit();

        OpenAPI openAPI = new OpenAPIParser()
                .readLocation("src/test/resources/3_0/spring/issue_17150.yaml", null, new ParseOptions()).getOpenAPI();
        SpringCodegen codegen = new SpringCodegen();
        codegen.setLibrary(SPRING_CLOUD_LIBRARY);
        codegen.setOutputDir(output.getAbsolutePath());
        codegen.additionalProperties().put(SpringCodegen.USE_BEANVALIDATION, "true");
        // codegen.additionalProperties().put(SpringCodegen.PERFORM_BEANVALIDATION, "true");
        codegen.additionalProperties().put(CodegenConstants.MODEL_PACKAGE, "xyz.model");
        codegen.additionalProperties().put(CodegenConstants.API_PACKAGE, "xyz.controller");
        codegen.setUseSpringBoot3(true);

        ClientOptInput input = new ClientOptInput()
                .openAPI(openAPI)
                .config(codegen);

        DefaultGenerator generator = new DefaultGenerator();
        generator.setGenerateMetadata(false); // skip metadata and ↓ only generate models
        generator.setGeneratorPropertyDefault(CodegenConstants.MODELS, "true");
        Map<String, File> files = generator.opts(input).generate().stream()
                .collect(Collectors.toMap(File::getName, Function.identity()));

        JavaFileAssert.assertThat(files.get("Foo.java"))
                .isNormalClass()
                .hasImports("jakarta.validation.Valid")
                .hasImports("jakarta.validation.constraints")
                .assertProperty("stringPattern")
                .withType("Set<@Pattern(regexp = \"[a-z]\") String>")
                .toType()
                .assertProperty("stringMaxMinLength")
                .withType("Set<@Size(min = 1, max = 10) String>")
                .toType()
                .assertProperty("stringMinLength")
                .withType("List<@Size(min = 1) String>")
                .toType()
                .assertProperty("stringMaxLength")
                .withType("Set<@Size(max = 1) String>")
                .toType()
                .assertProperty("intMinMax")
                .withType("List<@Min(1) @Max(10) Integer>")
                .toType()
                .assertProperty("intMin")
                .withType("List<@Min(1) Integer>")
                .toType()
                .assertProperty("intMax")
                .withType("List<@Max(10) Integer>")
                .toType()
                .assertProperty("numberMinMax")
                .withType("List<@DecimalMin(value = \"1\", inclusive = true) @DecimalMax(value = \"10\", inclusive = true) BigDecimal>")
                .toType()
                .assertProperty("numberMin")
                .withType("List<@DecimalMin(value = \"1\", inclusive = true) BigDecimal>")
                .toType()
                .assertProperty("numberMax")
                .withType("List<@DecimalMax(value = \"10\", inclusive = true) BigDecimal>")
                .toType()

                .assertProperty("stringPatternNullable")
                .withType("JsonNullable<Set<@Pattern(regexp = \"[a-z]\") String>>")
                .toType()
                .assertProperty("stringMaxMinLengthNullable")
                .withType("JsonNullable<Set<@Size(min = 1, max = 10) String>>")
                .toType()
                .assertProperty("stringMinLengthNullable")
                .withType("JsonNullable<List<@Size(min = 1) String>>")
                .toType()
                .assertProperty("stringMaxLengthNullable")
                .withType("JsonNullable<Set<@Size(max = 1) String>>")
                .toType()
                .assertProperty("intMinMaxNullable")
                .withType("JsonNullable<List<@Min(1) @Max(10) Integer>>")
                .toType()
                .assertProperty("intMinNullable")
                .withType("JsonNullable<List<@Min(1) Integer>>")
                .toType()
                .assertProperty("intMaxNullable")
                .withType("JsonNullable<List<@Max(10) Integer>>")
                .toType()
                .assertProperty("numberMinMaxNullable")
                .withType("JsonNullable<List<@DecimalMin(value = \"1\", inclusive = true) @DecimalMax(value = \"10\", inclusive = true) BigDecimal>>")
                .toType()
                .assertProperty("numberMinNullable")
                .withType("JsonNullable<List<@DecimalMin(value = \"1\", inclusive = true) BigDecimal>>")
                .toType()
                .assertProperty("numberMaxNullable")
                .withType("JsonNullable<List<@DecimalMax(value = \"10\", inclusive = true) BigDecimal>>")
                .toType()
        ;
    }

    // Helper function, intended to reduce boilerplate
    private Map<String, File> generateFiles(SpringCodegen codegen, String filePath) throws IOException {
        final File output = Files.createTempDirectory("test").toFile().getCanonicalFile();
        output.deleteOnExit();
        final String outputPath = output.getAbsolutePath().replace('\\', '/');

        codegen.setOutputDir(output.getAbsolutePath());
        codegen.additionalProperties().put(CXFServerFeatures.LOAD_TEST_DATA_FROM_FILE, "true");

        final ClientOptInput input = new ClientOptInput();
        final OpenAPI openAPI = new OpenAPIParser().readLocation(filePath, null, new ParseOptions()).getOpenAPI();
        input.openAPI(openAPI);
        input.config(codegen);

        final DefaultGenerator generator = new DefaultGenerator();
        generator.setGenerateMetadata(false); // skip metadata generation
        List<File> files = generator.opts(input).generate();

        return files.stream().collect(Collectors.toMap(e -> e.getName().replace(outputPath, ""), i -> i));
    }

    /*
     * UPDATE: the following test has been ignored due to https://github.com/OpenAPITools/openapi-generator/pull/11081/
     * We will contact the contributor of the following test to see if the fix will break their use cases and
     * how we can fix it accordingly.
     */
    @Test
    @Ignore
    public void testMultipartCloud() throws IOException {
        final SpringCodegen codegen = new SpringCodegen();
        codegen.setLibrary("spring-cloud");
        codegen.setDelegatePattern(true);

        final Map<String, File> files = generateFiles(codegen, "src/test/resources/3_0/form-multipart-binary-array.yaml");

        // Check that the delegate handles the array and the file
        final File multipartApiDelegate = files.get("MultipartApiDelegate.java");
        assertFileContains(multipartApiDelegate.toPath(),
                "List<MultipartFile> files",
                "MultipartFile file");

        // Check that the api handles the array and the file
        final File multipartApi = files.get("MultipartApi.java");
        assertFileContains(multipartApi.toPath(),
                "List<MultipartFile> files",
                "MultipartFile file");
    }

    @Test
    public void testRequestMappingAnnotation() throws IOException {
        final SpringCodegen codegen = new SpringCodegen();
        codegen.setLibrary("spring-boot");
        codegen.additionalProperties().put(REQUEST_MAPPING_OPTION, SpringCodegen.RequestMappingMode.api_interface);

        final Map<String, File> files = generateFiles(codegen, "src/test/resources/2_0/petstore.yaml");

        // Check that the @RequestMapping annotation is generated in the Api file
        JavaFileAssert.assertThat(files.get("PetApi.java"))
                .fileContains("@RequestMapping(\"${openapi.openAPIPetstore.base-path:/v2}\")",
                        "String PATH_ADD_PET = \"/pet\";",
                        "value = PetApi.PATH_ADD_PET");

        // Check that the @RequestMapping annotation is not generated in the Controller file
        final File petApiControllerFile = files.get("PetApiController.java");
        assertFileNotContains(petApiControllerFile.toPath(), "@RequestMapping(\"${openapi.openAPIPetstore.base-path:/v2}\")");
    }

    @Test
    public void testNoRequestMappingAnnotation_spring_cloud_default() throws IOException {
        final SpringCodegen codegen = new SpringCodegen();
        codegen.setLibrary("spring-cloud");

        final Map<String, File> files = generateFiles(codegen, "src/test/resources/2_0/petstore.yaml");

        // Check that the @RequestMapping annotation is not generated in the Api file
        final File petApiFile = files.get("PetApi.java");
        JavaFileAssert.assertThat(petApiFile).assertTypeAnnotations().hasSize(3).containsWithName("Validated")
                .containsWithName("Generated").containsWithName("Tag");

    }

    @Test
    public void testNoRequestMappingAnnotation() throws IOException {
        final SpringCodegen codegen = new SpringCodegen();
        codegen.setLibrary("spring-cloud");
        codegen.additionalProperties().put(INTERFACE_ONLY, "true");
        codegen.additionalProperties().put(REQUEST_MAPPING_OPTION, SpringCodegen.RequestMappingMode.none);

        final Map<String, File> files = generateFiles(codegen, "src/test/resources/2_0/petstore.yaml");

        // Check that the @RequestMapping annotation is not generated in the Api file
        final File petApiFile = files.get("PetApi.java");
        JavaFileAssert.assertThat(petApiFile).assertTypeAnnotations().hasSize(3).containsWithName("Validated")
                .containsWithName("Generated").containsWithName("Tag");
    }

    @Test
    public void testSettersForConfigValues() throws Exception {
        final SpringCodegen codegen = new SpringCodegen();
        codegen.setHideGenerationTimestamp(true);
        codegen.setModelPackage("xx.yyyyyyyy.model");
        codegen.setApiPackage("xx.yyyyyyyy.api");
        codegen.setInvokerPackage("xx.yyyyyyyy.invoker");
        codegen.setBasePackage("xx.yyyyyyyy.base");
        codegen.setConfigPackage("xx.yyyyyyyy.config");
        codegen.setUnhandledException(true);
        codegen.processOpts();

        ConfigAssert configAssert = new ConfigAssert(codegen.additionalProperties());
        configAssert.assertValue(CodegenConstants.HIDE_GENERATION_TIMESTAMP, codegen::isHideGenerationTimestamp, Boolean.TRUE);
        configAssert.assertValue(CodegenConstants.MODEL_PACKAGE, codegen::modelPackage, "xx.yyyyyyyy.model");
        configAssert.assertValue(CodegenConstants.API_PACKAGE, codegen::apiPackage, "xx.yyyyyyyy.api");
        configAssert.assertValue(CodegenConstants.INVOKER_PACKAGE, codegen::getInvokerPackage, "xx.yyyyyyyy.invoker");
        configAssert.assertValue(SpringCodegen.BASE_PACKAGE, codegen::getBasePackage, "xx.yyyyyyyy.base");
        configAssert.assertValue(SpringCodegen.CONFIG_PACKAGE, codegen::getConfigPackage, "xx.yyyyyyyy.config");
        configAssert.assertValue(SpringCodegen.UNHANDLED_EXCEPTION_HANDLING, codegen::isUnhandledException, true);
    }

    @Test
    public void testGenerationOfClientPropertiesConfigurationForOAuth() throws Exception {
        File output = Files.createTempDirectory("test").toFile().getCanonicalFile();
        output.deleteOnExit();

        OpenAPI openAPI = new OpenAPIParser()
                .readLocation("src/test/resources/3_0/spring/petstore-auth.yaml", null, new ParseOptions()).getOpenAPI();

        final SpringCodegen codegen = new SpringCodegen();
        codegen.setOpenAPI(openAPI);
        codegen.setOutputDir(output.getAbsolutePath());

        codegen.setHideGenerationTimestamp(true);
        codegen.setInterfaceOnly(false);
        codegen.setLibrary(SPRING_CLOUD_LIBRARY);

        codegen.processOpts();

        ClientOptInput input = new ClientOptInput();
        input.openAPI(openAPI);
        input.config(codegen);

        DefaultGenerator generator = new DefaultGenerator();

        generator.setGeneratorPropertyDefault(CodegenConstants.MODEL_TESTS, "false");
        generator.setGeneratorPropertyDefault(CodegenConstants.MODEL_DOCS, "false");
        generator.setGeneratorPropertyDefault(CodegenConstants.SUPPORTING_FILES, "true");
        generator.setGenerateMetadata(false); // skip metadata generation

        generator.opts(input).generate();

        Path filePath = Paths.get(output.getAbsolutePath(), "src/main/java/org/openapitools/configuration/ClientPropertiesConfiguration.java");


        assertFileContains(filePath,
                "oAuth2AccessCode.put(\"spring.security.oauth2.client.registration.oAuth2AccessCode.redirect-uri\", \"set-oAuth2AccessCode-redirect-uri\" );",
                "oAuth2AccessCode.put(\"spring.security.oauth2.client.registration.oAuth2AccessCode.authorization-grant-type\", \"authorization_code\" );",
                "oAuth2AccessCode.put(\"spring.security.oauth2.client.registration.oAuth2AccessCode.client-id\", \"set-oAuth2AccessCode-client-id\" );",
                "oAuth2AccessCode.put(\"spring.security.oauth2.client.registration.oAuth2AccessCode.scope\", \"openid,profile,aud\" );",
                "oAuth2AccessCode.put(\"spring.security.oauth2.client.provider.oAuth2AccessCode.token-uri\", \"${tokenUrl}\" );",
                "oAuth2AccessCode.put(\"spring.security.oauth2.client.provider.oAuth2AccessCode.authorization-uri\", \"${authorizationUrl}\" );",


                "oAuth2Application.put(\"spring.security.oauth2.client.registration.oAuth2Application.client-id\", \"set-oAuth2Application-client-id\" );",
                "oAuth2Application.put(\"spring.security.oauth2.client.registration.oAuth2Application.authorization-grant-type\", \"client_credentials\" );",
                "oAuth2Application.put(\"spring.security.oauth2.client.provider.oAuth2Application.token-uri\", \"/openid-connect/token\" );"

        );

        assertFileNotContains(filePath, "spring.security.oauth2.client.registration.oAuth2Application.scope");
    }

    @Test
    public void useBeanValidationTruePerformBeanValidationFalseForFormatEmail() throws IOException {
        beanValidationForFormatEmail(true, false, "@javax.validation.constraints.Email", "@org.hibernate.validator.constraints.Email");
    }

    @Test
    public void useBeanValidationTruePerformBeanValidationTrueForFormatEmail() throws IOException {
        beanValidationForFormatEmail(true, true, "@javax.validation.constraints.Email", "@org.hibernate.validator.constraints.Email");
    }

    @Test
    public void useBeanValidationTruePerformBeanValidationFalseJakartaeeTrueForFormatEmail() throws IOException {
        beanValidationForFormatEmail(true, false, true, "@jakarta.validation.constraints.Email", "@javax.validation.constraints.Email");
    }

    // note: java8 option/mustache tag has been removed and default to true
    private void beanValidationForFormatEmail(boolean useBeanValidation, boolean performBeanValidation, String contains, String notContains) throws IOException {
        this.beanValidationForFormatEmail(useBeanValidation, performBeanValidation, false, contains, notContains);
    }

    private void beanValidationForFormatEmail(boolean useBeanValidation, boolean performBeanValidation, boolean useJakarta, String contains, String notContains) throws IOException {
        File output = Files.createTempDirectory("test").toFile().getCanonicalFile();
        output.deleteOnExit();
        String outputPath = output.getAbsolutePath().replace('\\', '/');

        OpenAPI openAPI = new OpenAPIParser()
                .readLocation("src/test/resources/3_0/issue_4876_format_email.yaml", null, new ParseOptions()).getOpenAPI();

        SpringCodegen codegen = new SpringCodegen();
        codegen.setOutputDir(output.getAbsolutePath());
<<<<<<< HEAD
        codegen.setUseBeanValidation(useBeanValidation);
        codegen.setPerformBeanValidation(performBeanValidation);
        codegen.setUseSpringBoot3(useJakarta);
=======
>>>>>>> ef0c9baa

        ClientOptInput input = new ClientOptInput();
        input.openAPI(openAPI);
        input.config(codegen);

        DefaultGenerator generator = new DefaultGenerator();
        generator.setGenerateMetadata(false); // skip metadata and ↓ only generate models
        generator.setGeneratorPropertyDefault(CodegenConstants.MODEL_TESTS, "false");
        generator.setGeneratorPropertyDefault(CodegenConstants.MODEL_DOCS, "false");
        generator.setGeneratorPropertyDefault(CodegenConstants.MODELS, "true");

        Map<String, File> files = generator.opts(input).generate().stream()
                .collect(Collectors.toMap(File::getName, Function.identity()));

        JavaFileAssert javaFileAssert = JavaFileAssert.assertThat(files.get("PersonWithEmail.java"));
        if (useBeanValidation)
            javaFileAssert.hasImports((useJakarta ? "jakarta" : "javax") + ".validation.constraints");
        if (performBeanValidation) javaFileAssert.hasImports("org.hibernate.validator.constraints");
        JavaFileAssert.assertThat(Paths.get(outputPath + "/src/main/java/org/openapitools/model/PersonWithEmail.java"))
                .fileContains(contains)
                .fileDoesNotContain(notContains);
    }

    @Test
    public void reactiveMapTypeRequestMonoTest() throws IOException {
        File output = Files.createTempDirectory("test").toFile().getCanonicalFile();
        output.deleteOnExit();
        String outputPath = output.getAbsolutePath().replace('\\', '/');

        final OpenAPI openAPI = TestUtils.parseFlattenSpec("src/test/resources/3_0/spring/issue_8045.yaml");
        final SpringCodegen codegen = new SpringCodegen();
        codegen.setOpenAPI(openAPI);
        codegen.setOutputDir(output.getAbsolutePath());

        codegen.additionalProperties().put(SpringCodegen.DELEGATE_PATTERN, "true");
        codegen.additionalProperties().put(SpringCodegen.REACTIVE, "true");

        ClientOptInput input = new ClientOptInput();
        input.openAPI(openAPI);
        input.config(codegen);

        DefaultGenerator generator = new DefaultGenerator();
        generator.setGenerateMetadata(false); // skip metadata and ↓ only generate API files
        generator.setGeneratorPropertyDefault(CodegenConstants.MODEL_TESTS, "false");
        generator.setGeneratorPropertyDefault(CodegenConstants.MODEL_DOCS, "false");
        generator.setGeneratorPropertyDefault(CodegenConstants.APIS, "true");

        generator.opts(input).generate();

        JavaFileAssert.assertThat(Paths.get(outputPath + "/src/main/java/org/openapitools/api/SomeApi.java"))
                .fileContains("Mono<Map<String, DummyRequest>>")
                .fileDoesNotContain("Mono<DummyRequest>");
        JavaFileAssert.assertThat(Paths.get(outputPath + "/src/main/java/org/openapitools/api/SomeApiDelegate.java"))
                .fileContains("Mono<Map<String, DummyRequest>>")
                .fileDoesNotContain("Mono<DummyRequest>");
    }

    @Test
    public void reactiveArrayShouldBeWrappedInFluxWithoutMono() throws IOException {
        Map<String, Object> additionalProperties = new HashMap<>();
        additionalProperties.put(SpringCodegen.DELEGATE_PATTERN, "false");
        additionalProperties.put(SpringCodegen.REACTIVE, "true");
        additionalProperties.put(SpringCodegen.USE_RESPONSE_ENTITY, "false");
        additionalProperties.put(SpringCodegen.USE_SPRING_BOOT3, "true");
        additionalProperties.put(CodegenConstants.APIS, "true");
        Map<String, File> files = generateFromContract("src/test/resources/3_0/petstore.yaml", SPRING_BOOT, additionalProperties);

        JavaFileAssert
                .assertThat(files.get("PetApi.java"))
                .assertMethod("addPet").hasReturnType("Mono<Pet>")
                .toFileAssert()
                .assertMethod("findPetsByStatus").hasReturnType("Flux<Pet>")
                .toFileAssert()
                .assertMethod("deletePet").hasReturnType("Mono<Void>");
    }

    @Test
    public void reactiveArrayShouldBeWrappedInMonoFluxWhenUsingResponseEntity() throws IOException {
        Map<String, Object> additionalProperties = new HashMap<>();
        additionalProperties.put(SpringCodegen.DELEGATE_PATTERN, "false");
        additionalProperties.put(SpringCodegen.REACTIVE, "true");
        additionalProperties.put(SpringCodegen.USE_RESPONSE_ENTITY, "true");
        additionalProperties.put(SpringCodegen.USE_SPRING_BOOT3, "true");
        additionalProperties.put(CodegenConstants.MODEL_TESTS, "false");
        additionalProperties.put(CodegenConstants.MODEL_DOCS, "false");
        additionalProperties.put(CodegenConstants.APIS, "true");
        additionalProperties.put(CodegenConstants.SUPPORTING_FILES, "false");
        Map<String, File> files = generateFromContract("src/test/resources/3_0/petstore.yaml", SPRING_BOOT, additionalProperties);

        JavaFileAssert
                .assertThat(files.get("PetApi.java"))
                .assertMethod("addPet").hasReturnType("Mono<ResponseEntity<Pet>>")
                .toFileAssert()
                .assertMethod("findPetsByStatus").hasReturnType("Mono<ResponseEntity<Flux<Pet>>>")
                .toFileAssert()
                .assertMethod("deletePet").hasReturnType("Mono<ResponseEntity<Void>>");
    }

    @Test
    public void shouldGenerateValidCodeForReactiveControllerWithoutParams_issue14907() throws IOException {
        File output = Files.createTempDirectory("test").toFile().getCanonicalFile();
        output.deleteOnExit();

        final OpenAPI openAPI = TestUtils.parseFlattenSpec("src/test/resources/bugs/issue_14907.yaml");
        final SpringCodegen codegen = new SpringCodegen();
        codegen.setOpenAPI(openAPI);
        codegen.setOutputDir(output.getAbsolutePath());

        codegen.additionalProperties().put(SpringCodegen.REACTIVE, "true");
        codegen.additionalProperties().put(USE_TAGS, "true");
        codegen.additionalProperties().put(SpringCodegen.DATE_LIBRARY, "java8");
        codegen.additionalProperties().put(INTERFACE_ONLY, "true");
        codegen.additionalProperties().put(SKIP_DEFAULT_INTERFACE, "true");
        codegen.additionalProperties().put(IMPLICIT_HEADERS, "true");
        codegen.additionalProperties().put(OPENAPI_NULLABLE, "false");

        ClientOptInput input = new ClientOptInput();
        input.openAPI(openAPI);
        input.config(codegen);

        DefaultGenerator generator = new DefaultGenerator();
        generator.setGenerateMetadata(false); // skip metadata

        Map<String, File> files = generator.opts(input).generate().stream()
                .collect(Collectors.toMap(File::getName, Function.identity()));

        JavaFileAssert.assertThat(files.get("ConsentControllerApi.java"))
                .assertMethod("readAgreements", "ServerWebExchange");
    }

    @Test
    public void shouldGenerateValidCodeWithPaginated_reactive_issue15265() throws IOException {
        File output = Files.createTempDirectory("test").toFile().getCanonicalFile();
        output.deleteOnExit();

        final OpenAPI openAPI = TestUtils.parseFlattenSpec("src/test/resources/bugs/issue_15265.yaml");
        final SpringCodegen codegen = new SpringCodegen();
        codegen.setOpenAPI(openAPI);
        codegen.setOutputDir(output.getAbsolutePath());

        codegen.additionalProperties().put(SpringCodegen.REACTIVE, "true");
        codegen.additionalProperties().put(USE_TAGS, "true");
        codegen.additionalProperties().put(SpringCodegen.DATE_LIBRARY, "java8");
        codegen.additionalProperties().put(INTERFACE_ONLY, "true");
        codegen.additionalProperties().put(SKIP_DEFAULT_INTERFACE, "true");
        codegen.additionalProperties().put(IMPLICIT_HEADERS, "true");
        codegen.additionalProperties().put(OPENAPI_NULLABLE, "false");

        ClientOptInput input = new ClientOptInput();
        input.openAPI(openAPI);
        input.config(codegen);

        DefaultGenerator generator = new DefaultGenerator();
        generator.setGenerateMetadata(false); // skip metadata and ↓ only generate models

        Map<String, File> files = generator.opts(input).generate().stream()
                .collect(Collectors.toMap(File::getName, Function.identity()));

        JavaFileAssert.assertThat(files.get("ConsentControllerApi.java"))
                .assertMethod("paginated", "ServerWebExchange", "Pageable")
                .toFileAssert()
                .assertMethod("paginatedWithParams", "String", "ServerWebExchange", "Pageable");
    }

    @Test
    public void shouldGenerateValidCodeWithPaginated_nonReactive_issue15265() throws IOException {
        File output = Files.createTempDirectory("test").toFile().getCanonicalFile();
        output.deleteOnExit();

        final OpenAPI openAPI = TestUtils.parseFlattenSpec("src/test/resources/bugs/issue_15265.yaml");
        final SpringCodegen codegen = new SpringCodegen();
        codegen.setOpenAPI(openAPI);
        codegen.setOutputDir(output.getAbsolutePath());

        codegen.additionalProperties().put(USE_TAGS, "true");
        codegen.additionalProperties().put(SpringCodegen.DATE_LIBRARY, "java8");
        codegen.additionalProperties().put(INTERFACE_ONLY, "true");
        codegen.additionalProperties().put(SKIP_DEFAULT_INTERFACE, "true");
        codegen.additionalProperties().put(IMPLICIT_HEADERS, "true");
        codegen.additionalProperties().put(OPENAPI_NULLABLE, "false");

        ClientOptInput input = new ClientOptInput();
        input.openAPI(openAPI);
        input.config(codegen);

        DefaultGenerator generator = new DefaultGenerator();
        generator.setGenerateMetadata(false); // skip metadata and ↓ only generate models

        Map<String, File> files = generator.opts(input).generate().stream()
                .collect(Collectors.toMap(File::getName, Function.identity()));

        JavaFileAssert.assertThat(files.get("ConsentControllerApi.java"))
                .assertMethod("paginated", "Pageable")
                .toFileAssert()
                .assertMethod("paginatedWithParams", "String", "Pageable");
    }

    @Test
    public void shouldEscapeReservedKeyWordsForRequestParameters_7506_Regression() throws Exception {
        final SpringCodegen codegen = new SpringCodegen();
        codegen.setLibrary("spring-boot");
        codegen.setDelegatePattern(true);

        final Map<String, File> files = generateFiles(codegen, "src/test/resources/3_0/issue7506.yaml");

        final File multipartArrayApiDelegate = files.get("ExampleApi.java");
        assertFileContains(multipartArrayApiDelegate.toPath(), "@RequestPart(value = \"super\", required = false) MultipartFile _super");
        assertFileContains(multipartArrayApiDelegate.toPath(), "@RequestPart(value = \"package\", required = false) MultipartFile _package");
    }

    @Test
    public void doGeneratePathVariableForSimpleParam() throws IOException {
        File output = Files.createTempDirectory("test").toFile().getCanonicalFile();
        output.deleteOnExit();
        String outputPath = output.getAbsolutePath().replace('\\', '/');

        OpenAPI openAPI = new OpenAPIParser()
                .readLocation("src/test/resources/3_0/issue_6762.yaml", null, new ParseOptions()).getOpenAPI();

        SpringCodegen codegen = new SpringCodegen();
        codegen.setOutputDir(output.getAbsolutePath());
        codegen.additionalProperties().put(CXFServerFeatures.LOAD_TEST_DATA_FROM_FILE, "true");
        codegen.additionalProperties().put(DOCUMENTATION_PROVIDER, "springfox");

        ClientOptInput input = new ClientOptInput();
        input.openAPI(openAPI);
        input.config(codegen);

        DefaultGenerator generator = new DefaultGenerator();
        generator.setGenerateMetadata(false); // skip metadata and ↓ only generate API
        generator.setGeneratorPropertyDefault(CodegenConstants.MODEL_TESTS, "false");
        generator.setGeneratorPropertyDefault(CodegenConstants.MODEL_DOCS, "false");
        generator.setGeneratorPropertyDefault(CodegenConstants.APIS, "true");

        generator.opts(input).generate();

        JavaFileAssert.assertThat(Paths.get(outputPath + "/src/main/java/org/openapitools/api/ZebrasApi.java"))
                .fileContains("allowableValues = \"0, 1\"", "@PathVariable");
        JavaFileAssert.assertThat(Paths.get(outputPath + "/src/main/java/org/openapitools/api/BearsApi.java"))
                .fileContains("allowableValues = \"sleeping, awake\"", "@PathVariable");
        JavaFileAssert.assertThat(Paths.get(outputPath + "/src/main/java/org/openapitools/api/CamelsApi.java"))
                .fileContains("allowableValues = \"sleeping, awake\"", "@PathVariable");
        JavaFileAssert.assertThat(Paths.get(outputPath + "/src/main/java/org/openapitools/api/GiraffesApi.java"))
                .fileContains("allowableValues = \"0, 1\"", "@PathVariable");
    }

    @Test
    public void shouldGenerateDefaultValueForEnumRequestParameter() throws IOException {
        File output = Files.createTempDirectory("test").toFile().getCanonicalFile();
        output.deleteOnExit();
        String outputPath = output.getAbsolutePath().replace('\\', '/');

        final OpenAPI openAPI = TestUtils.parseFlattenSpec("src/test/resources/3_0/spring/issue_10278.yaml");
        final SpringCodegen codegen = new SpringCodegen();
        codegen.setOpenAPI(openAPI);
        codegen.setOutputDir(output.getAbsolutePath());

        codegen.additionalProperties().put(SpringCodegen.DELEGATE_PATTERN, "true");
        codegen.additionalProperties().put(SpringCodegen.REACTIVE, "true");

        ClientOptInput input = new ClientOptInput();
        input.openAPI(openAPI);
        input.config(codegen);

        DefaultGenerator generator = new DefaultGenerator();
        generator.setGenerateMetadata(false); // skip metadata and ↓ only generate API
        generator.setGeneratorPropertyDefault(CodegenConstants.MODEL_TESTS, "false");
        generator.setGeneratorPropertyDefault(CodegenConstants.MODEL_DOCS, "false");
        generator.setGeneratorPropertyDefault(CodegenConstants.APIS, "true");

        generator.opts(input).generate();

        assertFileContains(Paths.get(outputPath + "/src/main/java/org/openapitools/api/GetApi.java"),
                "@RequestParam(value = \"testParameter1\", required = false, defaultValue = \"BAR\")",
                "@RequestParam(value = \"TestParameter2\", required = false, defaultValue = \"BAR\")");

    }

    /**
     * Define documentation providers to test
     */
    private final static String SPRINGFOX = "springfox";
    private final static String SPRINGFOX_DESTINATIONFILE = "SpringFoxConfiguration.java";
    private final static String SPRINGFOX_TEMPLATEFILE = "openapiDocumentationConfig.mustache";
    private final static String SPRINGDOC = "springdoc";
    private final static String SPRINGDOC_DESTINATIONFILE = "SpringDocConfiguration.java";
    private final static String SPRINGDOC_TEMPLATEFILE = "springdocDocumentationConfig.mustache";

    /**
     * test whether OpenAPIDocumentationConfig.java is generated
     * fix issue #10287
     */
    @Test
    public void testConfigFileGeneration_springfox() {
        testConfigFileCommon(SPRINGFOX, SPRINGFOX_DESTINATIONFILE, SPRINGFOX_TEMPLATEFILE);
    }

    /**
     * test whether SpringDocDocumentationConfig.java is generated
     * fix issue #12220
     */
    @Test
    public void testConfigFileGeneration_springdoc() {
        testConfigFileCommon(SPRINGDOC, SPRINGDOC_DESTINATIONFILE, SPRINGDOC_TEMPLATEFILE);
    }

    private void testConfigFileCommon(String documentationProvider, String destinationFile, String templateFileName) {
        final SpringCodegen codegen = new SpringCodegen();
        codegen.additionalProperties().put(DOCUMENTATION_PROVIDER, documentationProvider);
        codegen.additionalProperties().put(SpringCodegen.INTERFACE_ONLY, false);
        codegen.additionalProperties().put(SpringCodegen.SPRING_CLOUD_LIBRARY, "spring-cloud");
        codegen.additionalProperties().put(SpringCodegen.REACTIVE, false);
        codegen.additionalProperties().put(SpringCodegen.API_FIRST, false);

        codegen.processOpts();

        final List<SupportingFile> supList = codegen.supportingFiles();
        String tmpFile;
        String desFile;
        boolean flag = false;
        for (final SupportingFile s : supList) {
            tmpFile = s.getTemplateFile();
            desFile = s.getDestinationFilename();

            if (templateFileName.equals(tmpFile)) {
                flag = true;
                assertEquals(desFile, destinationFile);
            }
        }
        if (!flag) {
            fail(templateFileName + " not generated");
        }
    }

    @Test
    public void shouldAddNotNullOnRequiredAttributes() throws IOException {
        File output = Files.createTempDirectory("test").toFile().getCanonicalFile();
        output.deleteOnExit();
        String outputPath = output.getAbsolutePath().replace('\\', '/');

        final OpenAPI openAPI = TestUtils.parseFlattenSpec("src/test/resources/3_0/spring/issue_5026-b.yaml");
        final SpringCodegen codegen = new SpringCodegen();
        codegen.setOpenAPI(openAPI);
        codegen.setOutputDir(output.getAbsolutePath());

        ClientOptInput input = new ClientOptInput();
        input.openAPI(openAPI);
        input.config(codegen);

        DefaultGenerator generator = new DefaultGenerator();
        generator.setGenerateMetadata(false); // skip metadata and ↓ only generate models
        generator.setGeneratorPropertyDefault(CodegenConstants.MODEL_TESTS, "false");
        generator.setGeneratorPropertyDefault(CodegenConstants.MODEL_DOCS, "false");
        generator.setGeneratorPropertyDefault(CodegenConstants.MODELS, "true");

        generator.opts(input).generate();

        JavaFileAssert.assertThat(Paths.get(outputPath + "/src/main/java/org/openapitools/model/Dummy.java"))
                .fileContains("status", "@NotNull");
    }

    @Test
    public void shouldNotAddNotNullOnReadOnlyAttributes() throws IOException {
        File output = Files.createTempDirectory("test").toFile().getCanonicalFile();
        output.deleteOnExit();
        String outputPath = output.getAbsolutePath().replace('\\', '/');

        final OpenAPI openAPI = TestUtils.parseFlattenSpec("src/test/resources/3_0/spring/issue_5026.yaml");
        final SpringCodegen codegen = new SpringCodegen();
        codegen.setOpenAPI(openAPI);
        codegen.setOutputDir(output.getAbsolutePath());

        ClientOptInput input = new ClientOptInput();
        input.openAPI(openAPI);
        input.config(codegen);

        DefaultGenerator generator = new DefaultGenerator();
        generator.setGenerateMetadata(false); // skip metadata and ↓ only generate models
        generator.setGeneratorPropertyDefault(CodegenConstants.MODELS, "true");
        generator.setGeneratorPropertyDefault(CodegenConstants.MODEL_TESTS, "false");
        generator.setGeneratorPropertyDefault(CodegenConstants.MODEL_DOCS, "false");

        generator.opts(input).generate();

        JavaFileAssert.assertThat(Paths.get(outputPath + "/src/main/java/org/openapitools/model/Dummy.java"))
                .fileContains("status")
                .fileDoesNotContain("@NotNull");
    }

    @Test
    public void testOneOf5381() throws IOException {
        File output = Files.createTempDirectory("test").toFile().getCanonicalFile();
        output.deleteOnExit();
        String outputPath = output.getAbsolutePath().replace('\\', '/');
        OpenAPI openAPI = new OpenAPIParser()
                .readLocation("src/test/resources/3_0/issue_5381.yaml", null, new ParseOptions()).getOpenAPI();

        SpringCodegen codegen = new SpringCodegen();
        codegen.setOutputDir(output.getAbsolutePath());
        codegen.additionalProperties().put(CXFServerFeatures.LOAD_TEST_DATA_FROM_FILE, "true");
        codegen.setUseOneOfInterfaces(true);

        ClientOptInput input = new ClientOptInput();
        input.openAPI(openAPI);
        input.config(codegen);

        DefaultGenerator generator = new DefaultGenerator();
        //       codegen.setHateoas(true);
        generator.setGenerateMetadata(false); // skip metadata and ↓ only generate models
        generator.setGeneratorPropertyDefault(CodegenConstants.MODELS, "true");
        generator.setGeneratorPropertyDefault(CodegenConstants.MODEL_TESTS, "false");
        generator.setGeneratorPropertyDefault(CodegenConstants.MODEL_DOCS, "false");
        generator.setGeneratorPropertyDefault(CodegenConstants.LEGACY_DISCRIMINATOR_BEHAVIOR, "false");

        codegen.setUseOneOfInterfaces(true);
        codegen.setLegacyDiscriminatorBehavior(false);

        generator.opts(input).generate();

        assertFileContains(Paths.get(outputPath + "/src/main/java/org/openapitools/model/Foo.java"), "public class Foo implements FooRefOrValue");
        assertFileContains(Paths.get(outputPath + "/src/main/java/org/openapitools/model/FooRef.java"), "public class FooRef implements FooRefOrValue");
        assertFileContains(Paths.get(outputPath + "/src/main/java/org/openapitools/model/FooRefOrValue.java"), "public interface FooRefOrValue");
    }

    @Test
    public void testOneOfAndAllOf() throws IOException {
        File output = Files.createTempDirectory("test").toFile().getCanonicalFile();
        output.deleteOnExit();
        String outputPath = output.getAbsolutePath().replace('\\', '/');
        OpenAPI openAPI = new OpenAPIParser()
                .readLocation("src/test/resources/3_0/oneof_polymorphism_and_inheritance.yaml", null, new ParseOptions()).getOpenAPI();

        SpringCodegen codegen = new SpringCodegen();
        codegen.setOutputDir(output.getAbsolutePath());
        codegen.additionalProperties().put(CXFServerFeatures.LOAD_TEST_DATA_FROM_FILE, "true");
        codegen.setUseOneOfInterfaces(true);

        ClientOptInput input = new ClientOptInput();
        input.openAPI(openAPI);
        input.config(codegen);

        DefaultGenerator generator = new DefaultGenerator();
        codegen.setHateoas(true);
        generator.setGenerateMetadata(false); // skip metadata and ↓ only generate models
        generator.setGeneratorPropertyDefault(CodegenConstants.MODELS, "true");
        generator.setGeneratorPropertyDefault(CodegenConstants.MODEL_TESTS, "false");
        generator.setGeneratorPropertyDefault(CodegenConstants.MODEL_DOCS, "false");
        generator.setGeneratorPropertyDefault(CodegenConstants.LEGACY_DISCRIMINATOR_BEHAVIOR, "false");

        codegen.setUseOneOfInterfaces(true);
        codegen.setUseDeductionForOneOfInterfaces(true);
        codegen.setLegacyDiscriminatorBehavior(false);

        generator.opts(input).generate();

        // test deduction
        assertFileContains(Paths.get(outputPath + "/src/main/java/org/openapitools/model/Animal.java"), "@JsonTypeInfo(use = JsonTypeInfo.Id.DEDUCTION)", "@JsonSubTypes.Type(value = Dog.class),", "@JsonSubTypes.Type(value = Cat.class)");
        assertFileContains(Paths.get(outputPath + "/src/main/java/org/openapitools/model/Foo.java"), "public class Foo extends Entity implements FooRefOrValue");
        assertFileContains(Paths.get(outputPath + "/src/main/java/org/openapitools/model/FooRef.java"), "public class FooRef extends EntityRef implements FooRefOrValue");
        assertFileContains(Paths.get(outputPath + "/src/main/java/org/openapitools/model/FooRefOrValue.java"), "public interface FooRefOrValue");
        // previous bugs
        JavaFileAssert.assertThat(Paths.get(outputPath + "/src/main/java/org/openapitools/model/BarRef.java"))
                .fileDoesNotContain("atTypesuper.hashCode", "private String atBaseType");
        // imports for inherited properties
        assertFileContains(Paths.get(outputPath + "/src/main/java/org/openapitools/model/PizzaSpeziale.java"), "import java.math.BigDecimal");
    }

    @Test
    public void testDiscriminatorWithMappingIssue14731() throws IOException {
        File output = Files.createTempDirectory("test").toFile().getCanonicalFile();
        output.deleteOnExit();
        String outputPath = output.getAbsolutePath().replace('\\', '/');
        OpenAPI openAPI = new OpenAPIParser()
                .readLocation("src/test/resources/bugs/issue_14731.yaml", null, new ParseOptions()).getOpenAPI();

        SpringCodegen codegen = new SpringCodegen();
        codegen.setOutputDir(output.getAbsolutePath());
        codegen.additionalProperties().put(CXFServerFeatures.LOAD_TEST_DATA_FROM_FILE, "true");
        codegen.setUseOneOfInterfaces(true);

        ClientOptInput input = new ClientOptInput();
        input.openAPI(openAPI);
        input.config(codegen);

        DefaultGenerator generator = new DefaultGenerator();
        codegen.setHateoas(true);
        generator.setGenerateMetadata(false); // skip metadata and ↓ only generate models
        generator.setGeneratorPropertyDefault(CodegenConstants.MODEL_TESTS, "false");
        generator.setGeneratorPropertyDefault(CodegenConstants.MODEL_DOCS, "false");
        generator.setGeneratorPropertyDefault(CodegenConstants.MODELS, "true");
        generator.setGeneratorPropertyDefault(CodegenConstants.LEGACY_DISCRIMINATOR_BEHAVIOR, "false");


        codegen.setUseOneOfInterfaces(true);
        codegen.setLegacyDiscriminatorBehavior(false);
        codegen.setUseSpringBoot3(true);
        codegen.setModelNameSuffix("DTO");

        generator.opts(input).generate();

        assertFileNotContains(Paths.get(outputPath + "/src/main/java/org/openapitools/model/ChildWithMappingADTO.java"), "@JsonTypeName");
        assertFileNotContains(Paths.get(outputPath + "/src/main/java/org/openapitools/model/ChildWithMappingBDTO.java"), "@JsonTypeName");
    }

    @Test
    public void testDiscriminatorWithoutMappingIssue14731() throws IOException {
        File output = Files.createTempDirectory("test").toFile().getCanonicalFile();
        output.deleteOnExit();
        String outputPath = output.getAbsolutePath().replace('\\', '/');
        OpenAPI openAPI = new OpenAPIParser()
                .readLocation("src/test/resources/bugs/issue_14731.yaml", null, new ParseOptions()).getOpenAPI();

        SpringCodegen codegen = new SpringCodegen();
        codegen.setOutputDir(output.getAbsolutePath());
        codegen.additionalProperties().put(CXFServerFeatures.LOAD_TEST_DATA_FROM_FILE, "true");
        codegen.setUseOneOfInterfaces(true);

        ClientOptInput input = new ClientOptInput();
        input.openAPI(openAPI);
        input.config(codegen);

        DefaultGenerator generator = new DefaultGenerator();
        codegen.setHateoas(true);
        generator.setGenerateMetadata(false); // skip metadata and ↓ only generate models
        generator.setGeneratorPropertyDefault(CodegenConstants.MODELS, "true");
        generator.setGeneratorPropertyDefault(CodegenConstants.MODEL_TESTS, "false");
        generator.setGeneratorPropertyDefault(CodegenConstants.MODEL_DOCS, "false");
        generator.setGeneratorPropertyDefault(CodegenConstants.LEGACY_DISCRIMINATOR_BEHAVIOR, "false");


        codegen.setUseOneOfInterfaces(true);
        codegen.setLegacyDiscriminatorBehavior(false);
        codegen.setUseSpringBoot3(true);
        codegen.setModelNameSuffix("DTO");

        generator.opts(input).generate();


        assertFileContains(Paths.get(outputPath + "/src/main/java/org/openapitools/model/ChildWithoutMappingADTO.java"), "@JsonTypeName");
        assertFileContains(Paths.get(outputPath + "/src/main/java/org/openapitools/model/ChildWithoutMappingBDTO.java"), "@JsonTypeName");
    }

    @Test
    void testOneOfWithEnumDiscriminator() throws IOException {
        File output = Files.createTempDirectory("test").toFile().getCanonicalFile();
        output.deleteOnExit();
        String outputPath = output.getAbsolutePath().replace('\\', '/');
        OpenAPI openAPI = new OpenAPIParser()
                .readLocation("src/test/resources/3_0/oneOfDiscriminator.yaml", null, new ParseOptions()).getOpenAPI();

        SpringCodegen codegen = new SpringCodegen();
        codegen.setOutputDir(output.getAbsolutePath());
        codegen.additionalProperties().put(CXFServerFeatures.LOAD_TEST_DATA_FROM_FILE, "true");
        codegen.setUseOneOfInterfaces(true);

        ClientOptInput input = new ClientOptInput();
        input.openAPI(openAPI);
        input.config(codegen);

        DefaultGenerator generator = new DefaultGenerator();
        codegen.setHateoas(true);
        generator.setGenerateMetadata(false); // skip metadata and ↓ only generate models
        generator.setGeneratorPropertyDefault(CodegenConstants.MODEL_TESTS, "false");
        generator.setGeneratorPropertyDefault(CodegenConstants.MODEL_DOCS, "false");
        generator.setGeneratorPropertyDefault(CodegenConstants.MODELS, "true");
        generator.setGeneratorPropertyDefault(CodegenConstants.LEGACY_DISCRIMINATOR_BEHAVIOR, "false");

        codegen.setUseOneOfInterfaces(true);
        codegen.setLegacyDiscriminatorBehavior(false);

        generator.opts(input).generate();

        assertFileContains(
                Paths.get(outputPath + "/src/main/java/org/openapitools/model/FruitOneOfEnumMappingDisc.java"),
                "public FruitTypeEnum getFruitType();"
        );
        assertFileContains(
                Paths.get(outputPath + "/src/main/java/org/openapitools/model/AppleOneOfEnumMappingDisc.java"),
                "private FruitTypeEnum fruitType;",
                "public FruitTypeEnum getFruitType() {"
        );
        assertFileContains(
                Paths.get(outputPath + "/src/main/java/org/openapitools/model/BananaOneOfEnumMappingDisc.java"),
                "private FruitTypeEnum fruitType;",
                "public FruitTypeEnum getFruitType() {"
        );
    }

    @Test
    public void testTypeMappings() {
        final SpringCodegen codegen = new SpringCodegen();
        codegen.processOpts();
        Assert.assertEquals(codegen.typeMapping().get("file"), "org.springframework.core.io.Resource");
    }

    @Test
    public void testImportMappings() {
        final SpringCodegen codegen = new SpringCodegen();
        codegen.processOpts();
        Assert.assertEquals(codegen.importMapping().get("org.springframework.core.io.Resource"), "org.springframework.core.io.Resource");
        Assert.assertEquals(codegen.importMapping().get("DateTimeFormat"), "org.springframework.format.annotation.DateTimeFormat");
        Assert.assertEquals(codegen.importMapping().get("ApiIgnore"), "springfox.documentation.annotations.ApiIgnore");
        Assert.assertEquals(codegen.importMapping().get("ParameterObject"), "org.springdoc.api.annotations.ParameterObject");
    }

    @Test(dataProvider = "issue11464TestCases")
    public void shouldGenerateOneTagAttributeForMultipleTags_Regression11464(String documentProvider, Consumer<String> assertFunction) throws IOException {
        File output = Files.createTempDirectory("test").toFile().getCanonicalFile();
        output.deleteOnExit();
        String outputPath = output.getAbsolutePath().replace('\\', '/');

        OpenAPI openAPI = new OpenAPIParser()
                .readLocation("src/test/resources/bugs/issue_11464.yaml", null, new ParseOptions()).getOpenAPI();

        SpringCodegen codegen = new SpringCodegen();
        codegen.setOutputDir(output.getAbsolutePath());
        codegen.additionalProperties().put(DOCUMENTATION_PROVIDER, documentProvider);
        ClientOptInput input = new ClientOptInput();
        input.openAPI(openAPI);
        input.config(codegen);

        DefaultGenerator generator = new DefaultGenerator();
        generator.setGenerateMetadata(false); // skip metadata and ↓ only generate API
        generator.setGeneratorPropertyDefault(CodegenConstants.MODEL_TESTS, "false");
        generator.setGeneratorPropertyDefault(CodegenConstants.MODEL_DOCS, "false");
        generator.setGeneratorPropertyDefault(CodegenConstants.APIS, "true");

        generator.opts(input).generate();

        assertFunction.accept(outputPath);
    }

    @DataProvider
    public Object[][] issue11464TestCases() {
        return new Object[][]{
                {DocumentationProviderFeatures.DocumentationProvider.SPRINGDOC.name(), (Consumer<String>) outputPath -> {
                    assertFileContains(Paths.get(outputPath + "/src/main/java/org/openapitools/api/NoneApi.java"),
                            "@Operation( operationId = \"getNone\", summary = \"No Tag\", responses = {");
                    assertFileContains(Paths.get(outputPath + "/src/main/java/org/openapitools/api/SingleApi.java"),
                            "@Operation( operationId = \"getSingleTag\", summary = \"Single Tag\", tags = { \"tag1\" }, responses = {");
                    assertFileContains(Paths.get(outputPath + "/src/main/java/org/openapitools/api/MultipleApi.java"),
                            "@Operation( operationId = \"getMultipleTags\", summary = \"Multiple Tags\", tags = { \"tag1\", \"tag2\" }, responses = {");
                }},
                {DocumentationProviderFeatures.DocumentationProvider.SPRINGFOX.name(), (Consumer<String>) outputPath -> {
                    assertFileContains(Paths.get(outputPath + "/src/main/java/org/openapitools/api/NoneApi.java"),
                            "@ApiOperation( value = \"No Tag\", nickname = \"getNone\", notes = \"\", response = ");
                    assertFileContains(Paths.get(outputPath + "/src/main/java/org/openapitools/api/SingleApi.java"),
                            "@ApiOperation( tags = { \"tag1\" }, value = \"Single Tag\", nickname = \"getSingleTag\", notes = \"\", response = ");
                    assertFileContains(Paths.get(outputPath + "/src/main/java/org/openapitools/api/MultipleApi.java"),
                            "@ApiOperation( tags = { \"tag1\", \"tag2\" }, value = \"Multiple Tags\", nickname = \"getMultipleTags\", notes = \"\", response = ");
                }},
        };
    }

    @Test
    public void apiFirstShouldNotGenerateApiOrModel() {
        final SpringCodegen codegen = new SpringCodegen();
        codegen.additionalProperties().put(SpringCodegen.API_FIRST, true);
        codegen.processOpts();
        Assert.assertTrue(codegen.modelTemplateFiles().isEmpty());
        Assert.assertTrue(codegen.apiTemplateFiles().isEmpty());
    }

    @Test
    public void testIssue11323() throws IOException {
        File output = Files.createTempDirectory("test").toFile().getCanonicalFile();
        output.deleteOnExit();
        String outputPath = output.getAbsolutePath().replace('\\', '/');

        OpenAPI openAPI = new OpenAPIParser()
                .readLocation("src/test/resources/3_0/spring/issue_11323.yml", null, new ParseOptions()).getOpenAPI();

        SpringCodegen codegen = new SpringCodegen();
        codegen.setOutputDir(output.getAbsolutePath());
        //codegen.additionalProperties().put(CXFServerFeatures.LOAD_TEST_DATA_FROM_FILE, "true");

        ClientOptInput input = new ClientOptInput();
        input.openAPI(openAPI);
        input.config(codegen);

        DefaultGenerator generator = new DefaultGenerator();
        generator.setGenerateMetadata(false); // skip metadata and ↓ only generate models
        generator.setGeneratorPropertyDefault(CodegenConstants.MODEL_TESTS, "false");
        generator.setGeneratorPropertyDefault(CodegenConstants.MODEL_DOCS, "false");
        generator.setGeneratorPropertyDefault(CodegenConstants.MODELS, "true");
        generator.opts(input).generate();

        assertFileContains(Paths.get(outputPath + "/src/main/java/org/openapitools/model/Address.java"),
                "@JsonValue", "import com.fasterxml.jackson.annotation.JsonValue;");
    }

    @Test
    public void shouldPurAdditionalModelTypesOverAllModels() throws IOException {
        File output = Files.createTempDirectory("test").toFile().getCanonicalFile();
        output.deleteOnExit();
        String outputPath = output.getAbsolutePath().replace('\\', '/');

        OpenAPI openAPI = new OpenAPIParser()
                .readLocation("src/test/resources/3_0/petstore.yaml", null, new ParseOptions()).getOpenAPI();

        SpringCodegen codegen = new SpringCodegen();
        codegen.setOutputDir(output.getAbsolutePath());
        codegen.additionalProperties().put(SpringCodegen.ADDITIONAL_MODEL_TYPE_ANNOTATIONS, "@path.Annotation(param1 = \"test1\", param2 = 3);@path.Annotation2;@custom.Annotation");

        ClientOptInput input = new ClientOptInput();
        input.openAPI(openAPI);
        input.config(codegen);

        DefaultGenerator generator = new DefaultGenerator();
        generator.setGenerateMetadata(false); // skip metadata and ↓ only generate models
        generator.setGeneratorPropertyDefault(CodegenConstants.MODEL_TESTS, "false");
        generator.setGeneratorPropertyDefault(CodegenConstants.MODEL_DOCS, "false");
        generator.setGeneratorPropertyDefault(CodegenConstants.MODELS, "true");
        generator.opts(input).generate();

        File[] generatedModels = new File(outputPath + "/src/main/java/org/openapitools/model").listFiles();
        assertThat(generatedModels).isNotEmpty();

        for (File modelPath : generatedModels) {
            JavaFileAssert.assertThat(modelPath)
                    .assertTypeAnnotations()
                    .containsWithName("custom.Annotation")
                    .containsWithName("path.Annotation2")
                    .containsWithNameAndAttributes("path.Annotation", ImmutableMap.of("param1", "\"test1\"", "param2", "3"));
        }
    }

    @Test
    public void shouldGenerateExternalDocs() throws IOException {
        File output = Files.createTempDirectory("test").toFile().getCanonicalFile();
        output.deleteOnExit();

        OpenAPI openAPI = new OpenAPIParser()
                .readLocation("src/test/resources/3_0/petstore.yaml", null, new ParseOptions()).getOpenAPI();
        SpringCodegen codegen = new SpringCodegen();
        codegen.setLibrary(SPRING_BOOT);
        codegen.setOutputDir(output.getAbsolutePath());
        codegen.additionalProperties().put(SpringCodegen.USE_TAGS, "true");
        codegen.additionalProperties().put(BeanValidationFeatures.USE_BEANVALIDATION, "true");

        ClientOptInput input = new ClientOptInput()
                .openAPI(openAPI)
                .config(codegen);

        DefaultGenerator generator = new DefaultGenerator();
        generator.setGenerateMetadata(false); // skip metadata and ↓ only generate API
        generator.setGeneratorPropertyDefault(CodegenConstants.MODEL_TESTS, "false");
        generator.setGeneratorPropertyDefault(CodegenConstants.MODEL_DOCS, "false");
        generator.setGeneratorPropertyDefault(CodegenConstants.APIS, "true");

        Map<String, File> files = generator.opts(input).generate().stream()
                .collect(Collectors.toMap(File::getName, Function.identity()));

        JavaFileAssert.assertThat(files.get("PetApi.java"))
                .hasImports("io.swagger.v3.oas.annotations.ExternalDocumentation")
                .assertMethod("updatePet")
                .assertMethodAnnotations()
                .containsWithName("Operation")
                .containsWithNameAndAttributes("Operation",
                        ImmutableMap.of(
                                "operationId", "\"updatePet\"",
                                //"security", "{ @SecurityRequirement(name = \"petstore_auth\", scopes = { \"write:pets\", \"read:pets\" }) }",
                                "externalDocs", "@ExternalDocumentation(description = \"API documentation for the updatePet operation\", url = \"http://petstore.swagger.io/v2/doc/updatePet\")"
                        )
                );
    }

    @Test
    public void testHandleDefaultValue_issue8535() throws Exception {
        Map<String, Object> additionalProperties = new HashMap<>();
        additionalProperties.put(CXFServerFeatures.LOAD_TEST_DATA_FROM_FILE, "true");
        Map<String, File> files = generateFromContract("src/test/resources/3_0/issue_8535.yaml", SPRING_BOOT, additionalProperties);

        JavaFileAssert.assertThat(files.get("TestHeadersApi.java"))
                .assertMethod("headersTest")
                .assertParameter("headerNumber").hasType("BigDecimal")
                .assertParameterAnnotations()
                .containsWithNameAndAttributes("RequestHeader", ImmutableMap.of("defaultValue", "\"11.2\""))
                .toParameter().toMethod()
                .assertParameter("headerString").hasType("String")
                .assertParameterAnnotations()
                .containsWithNameAndAttributes("RequestHeader", ImmutableMap.of("defaultValue", "\"qwerty\""))
                .toParameter().toMethod()
                .assertParameter("headerStringWrapped").hasType("String")
                .assertParameterAnnotations()
                .containsWithNameAndAttributes("RequestHeader", ImmutableMap.of("defaultValue", "\"qwerty\""))
                .toParameter().toMethod()
                .assertParameter("headerStringQuotes").hasType("String")
                .assertParameterAnnotations()
                .containsWithNameAndAttributes("RequestHeader", ImmutableMap.of("defaultValue", "\"qwerty\\\"with quotes\\\" test\""))
                .toParameter().toMethod()
                .assertParameter("headerStringQuotesWrapped").hasType("String")
                .assertParameterAnnotations()
                .containsWithNameAndAttributes("RequestHeader", ImmutableMap.of("defaultValue", "\"qwerty\\\"with quotes\\\" test\""))
                .toParameter().toMethod()
                .assertParameter("headerBoolean").hasType("Boolean")
                .assertParameterAnnotations()
                .containsWithNameAndAttributes("RequestHeader", ImmutableMap.of("defaultValue", "\"true\""));

        JavaFileAssert.assertThat(files.get("TestQueryParamsApi.java"))
                .assertMethod("queryParamsTest")
                .assertParameter("queryNumber").hasType("BigDecimal")
                .assertParameterAnnotations()
                .containsWithNameAndAttributes("RequestParam", ImmutableMap.of("defaultValue", "\"11.2\""))
                .toParameter().toMethod()
                .assertParameter("queryString").hasType("String")
                .assertParameterAnnotations()
                .containsWithNameAndAttributes("RequestParam", ImmutableMap.of("defaultValue", "\"qwerty\""))
                .toParameter().toMethod()
                .assertParameter("queryStringWrapped").hasType("String")
                .assertParameterAnnotations()
                .containsWithNameAndAttributes("RequestParam", ImmutableMap.of("defaultValue", "\"qwerty\""))
                .toParameter().toMethod()
                .assertParameter("queryStringQuotes").hasType("String")
                .assertParameterAnnotations()
                .containsWithNameAndAttributes("RequestParam", ImmutableMap.of("defaultValue", "\"qwerty\\\"with quotes\\\" test\""))
                .toParameter().toMethod()
                .assertParameter("queryStringQuotesWrapped").hasType("String")
                .assertParameterAnnotations()
                .containsWithNameAndAttributes("RequestParam", ImmutableMap.of("defaultValue", "\"qwerty\\\"with quotes\\\" test\""))
                .toParameter().toMethod()
                .assertParameter("queryBoolean").hasType("Boolean")
                .assertParameterAnnotations()
                .containsWithNameAndAttributes("RequestParam", ImmutableMap.of("defaultValue", "\"true\""));
    }

    @Test
    public void testExtraAnnotations() throws IOException {
        File output = Files.createTempDirectory("test").toFile().getCanonicalFile();
        output.deleteOnExit();
        String outputPath = output.getAbsolutePath().replace('\\', '/');

        OpenAPI openAPI = new OpenAPIParser()
                .readLocation("src/test/resources/3_0/issue_11772.yml", null, new ParseOptions()).getOpenAPI();

        SpringCodegen codegen = new SpringCodegen();
        codegen.setOutputDir(output.getAbsolutePath());
        codegen.additionalProperties().put(CXFServerFeatures.LOAD_TEST_DATA_FROM_FILE, "true");

        ClientOptInput input = new ClientOptInput();
        input.openAPI(openAPI);
        input.config(codegen);

        DefaultGenerator generator = new DefaultGenerator();
        generator.setGenerateMetadata(false); // skip metadata and ↓ only generate models
        generator.setGeneratorPropertyDefault(CodegenConstants.MODEL_TESTS, "false");
        generator.setGeneratorPropertyDefault(CodegenConstants.MODEL_DOCS, "false");
        generator.setGeneratorPropertyDefault(CodegenConstants.MODELS, "true");
        generator.opts(input).generate();

        TestUtils.assertExtraAnnotationFiles(outputPath + "/src/main/java/org/openapitools/model");

    }

    @Test
    public void testResponseWithArray_issue11897() throws Exception {
        Map<String, Object> additionalProperties = new HashMap<>();
        additionalProperties.put(SpringCodegen.USE_TAGS, "true");
        additionalProperties.put(SpringCodegen.INTERFACE_ONLY, "true");
        additionalProperties.put(SpringCodegen.SKIP_DEFAULT_INTERFACE, "true");
        additionalProperties.put(SpringCodegen.PERFORM_BEANVALIDATION, "true");
        additionalProperties.put(SpringCodegen.SPRING_CONTROLLER, "true");
        additionalProperties.put(CodegenConstants.SERIALIZATION_LIBRARY, "jackson");
        Map<String, File> files = generateFromContract("src/test/resources/bugs/issue_11897.yaml", SPRING_BOOT, additionalProperties);

        JavaFileAssert.assertThat(files.get("MetadataApi.java"))
                .assertMethod("getWithArrayOfObjects").hasReturnType("ResponseEntity<List<TestResponse>>")
                .toFileAssert()
                .assertMethod("getWithArrayOfString").hasReturnType("ResponseEntity<List<String>>")
                .toFileAssert()
                .assertMethod("getWithSetOfObjects").hasReturnType("ResponseEntity<Set<TestResponse>>")
                .toFileAssert()
                .assertMethod("getWithSetOfStrings").hasReturnType("ResponseEntity<Set<String>>")
                .toFileAssert()
                .assertMethod("getWithMapOfObjects").hasReturnType("ResponseEntity<Map<String, TestResponse>>")
                .toFileAssert()
                .assertMethod("getWithMapOfStrings").hasReturnType("ResponseEntity<Map<String, String>>");
    }

    @Test
    public void shouldGenerateMethodsWithoutUsingResponseEntityAndWithoutDelegation_issue11537() throws IOException {
        Map<String, Object> additionalProperties = new HashMap<>();
        additionalProperties.put(SpringCodegen.USE_TAGS, "true");
        additionalProperties.put(SpringCodegen.INTERFACE_ONLY, "true");
        additionalProperties.put(SpringCodegen.SKIP_DEFAULT_INTERFACE, "true");
        additionalProperties.put(SpringCodegen.PERFORM_BEANVALIDATION, "true");
        additionalProperties.put(SpringCodegen.SPRING_CONTROLLER, "true");
        additionalProperties.put(CodegenConstants.SERIALIZATION_LIBRARY, "jackson");
        additionalProperties.put(USE_RESPONSE_ENTITY, "false");
        Map<String, File> files = generateFromContract("src/test/resources/bugs/issue_11537.yaml", SPRING_BOOT, additionalProperties);

        JavaFileAssert.assertThat(files.get("MetadataApi.java"))
                .assertMethod("getSomething")
                .hasReturnType("List<String>")
                .assertMethodAnnotations()
                .containsWithNameAndAttributes(
                        "ResponseStatus",
                        ImmutableMap.of("value", "HttpStatus.OK")
                )
                .toMethod()
                .toFileAssert()
                .assertMethod("putSomething")
                .hasReturnType("String")
                .assertMethodAnnotations()
                .containsWithNameAndAttributes(
                        "ResponseStatus",
                        ImmutableMap.of("value", "HttpStatus.CREATED")
                );
    }

    @Test
    public void shouldGenerateMethodsWithoutUsingResponseEntityAndDelegation_issue11537() throws IOException {
        Map<String, Object> additionalProperties = new HashMap<>();
        additionalProperties.put(SpringCodegen.USE_TAGS, "true");
        additionalProperties.put(SpringCodegen.SKIP_DEFAULT_INTERFACE, "true");
        additionalProperties.put(SpringCodegen.PERFORM_BEANVALIDATION, "true");
        additionalProperties.put(SpringCodegen.SPRING_CONTROLLER, "true");
        additionalProperties.put(CodegenConstants.SERIALIZATION_LIBRARY, "jackson");
        additionalProperties.put(USE_RESPONSE_ENTITY, "false");
        additionalProperties.put(DELEGATE_PATTERN, "true");
        Map<String, File> files = generateFromContract("src/test/resources/bugs/issue_11537.yaml", SPRING_BOOT, additionalProperties);

        JavaFileAssert.assertThat(files.get("MetadataApiDelegate.java"))
                .assertMethod("getSomething").hasReturnType("List<String>")
                .toFileAssert()
                .assertMethod("putSomething").hasReturnType("String");

        JavaFileAssert.assertThat(files.get("MetadataApi.java"))
                .assertMethod("getSomething")
                .hasReturnType("List<String>")
                .assertMethodAnnotations()
                .containsWithNameAndAttributes(
                        "ResponseStatus",
                        ImmutableMap.of("value", "HttpStatus.OK")
                )
                .toMethod()
                .toFileAssert()
                .assertMethod("putSomething")
                .hasReturnType("String")
                .assertMethodAnnotations()
                .containsWithNameAndAttributes(
                        "ResponseStatus",
                        ImmutableMap.of("value", "HttpStatus.CREATED")
                );
    }

    @Test
    public void testResponseWithArray_issue12524() throws Exception {
        GlobalSettings.setProperty("skipFormModel", "true");

        try {
            Map<String, Object> additionalProperties = new HashMap<>();
            additionalProperties.put(DOCUMENTATION_PROVIDER, "none");
            additionalProperties.put(ANNOTATION_LIBRARY, "none");
            additionalProperties.put(RETURN_SUCCESS_CODE, "true");
            Map<String, File> files = generateFromContract("src/test/resources/bugs/issue_12524.json", SPRING_BOOT, additionalProperties);

            JavaFileAssert.assertThat(files.get("API01ListOfStuff.java"))
                    .hasImports("com.fasterxml.jackson.annotation.JsonTypeName");
        } finally {
            GlobalSettings.reset();
        }
    }

    @Test
    public void paramObjectImportForDifferentSpringBootVersions_issue14077() throws Exception {
        Map<String, Object> additionalProperties = new HashMap<>();
        additionalProperties.put(SpringCodegen.USE_TAGS, "true");
        additionalProperties.put(DOCUMENTATION_PROVIDER, "springdoc");
        additionalProperties.put(SpringCodegen.INTERFACE_ONLY, "true");
        additionalProperties.put(SpringCodegen.SKIP_DEFAULT_INTERFACE, "true");
        Map<String, File> files = generateFromContract("src/test/resources/2_0/petstore-with-spring-pageable.yaml", SPRING_BOOT, additionalProperties);

        JavaFileAssert.assertThat(files.get("PetApi.java"))
                .hasImports("org.springdoc.api.annotations.ParameterObject")
                .assertMethod("findPetsByStatus")
                .assertParameter("pageable").hasType("Pageable")
                .assertParameterAnnotations()
                .containsWithName("ParameterObject");


        // different import for SB3
        additionalProperties.put(USE_SPRING_BOOT3, "true");
        files = generateFromContract("src/test/resources/2_0/petstore-with-spring-pageable.yaml", SPRING_BOOT, additionalProperties);

        JavaFileAssert.assertThat(files.get("PetApi.java"))
                .hasImports("org.springdoc.core.annotations.ParameterObject", "org.springframework.data.domain.Pageable")
                .assertMethod("findPetsByStatus")
                .assertParameter("pageable").hasType("Pageable")
                .assertParameterAnnotations()
                .containsWithName("ParameterObject");
    }

    @Test
    public void paramPageableIsNotSpringPaginated_issue13052() throws Exception {
        Map<String, Object> additionalProperties = new HashMap<>();
        additionalProperties.put(SpringCodegen.USE_TAGS, "true");
        additionalProperties.put(DOCUMENTATION_PROVIDER, "springdoc");
        additionalProperties.put(SpringCodegen.INTERFACE_ONLY, "true");
        additionalProperties.put(SpringCodegen.SKIP_DEFAULT_INTERFACE, "true");
        additionalProperties.put(USE_SPRING_BOOT3, "true");

        Map<String, File> files = generateFromContract("src/test/resources/bugs/issue_13052.yaml", SPRING_BOOT, additionalProperties);

        JavaFileAssert.assertThat(files.get("PetApi.java"))
                .hasImports("org.openapitools.model.Pageable")
                .hasNoImports("org.springframework.data.domain.Pageable", "org.springdoc.core.annotations.ParameterObject")
                .assertMethod("findPageable")
                .assertParameter("pageable").hasType("Pageable");
    }

    @DataProvider(name = "sealedScenarios")
    public static Object[][] sealedScenarios() {
        return new Object[][]{
                {"oneof_polymorphism_and_inheritance.yaml", Map.of(
                        "Foo.java", "public final class Foo extends Entity implements FooRefOrValue",
                        "FooRef.java", "public final class FooRef extends EntityRef implements FooRefOrValue",
                        "FooRefOrValue.java", "public sealed interface FooRefOrValue permits Foo, FooRef ",
                        "Entity.java", "public sealed class Entity extends RepresentationModel<Entity> permits Bar, BarCreate, Foo, Pasta, Pizza {")},
                {"oneOf_additionalProperties.yaml", Map.of(
                        "SchemaA.java", "public final class SchemaA extends RepresentationModel<SchemaA>  implements PostRequest {",
                        "PostRequest.java", "public sealed interface PostRequest permits SchemaA {")},
                {"oneOf_array.yaml", Map.of(
                        "MyExampleGet200Response.java", "public sealed interface MyExampleGet200Response")},
                {"oneOf_duplicateArray.yaml", Map.of(
                        "Example.java", "public interface Example  {")},
                {"oneOf_nonPrimitive.yaml", Map.of(
                        "Example.java", "public interface Example  {")},
                {"oneOf_primitive.yaml", Map.of(
                        "Child.java", "public final class Child extends RepresentationModel<Child>  implements Example {",
                        "Example.java", "public sealed interface Example permits Child {")},
                {"oneOf_primitiveAndArray.yaml", Map.of(
                        "Example.java", "public interface Example  {")},
                {"oneOf_reuseRef.yaml", Map.of(
                        "Fruit.java", "public sealed interface Fruit permits Apple, Banana {",
                        "Banana.java", "public final class Banana extends RepresentationModel<Banana>  implements Fruit {",
                        "Apple.java", "public final class Apple extends RepresentationModel<Apple>  implements Fruit {")},
                {"oneOf_twoPrimitives.yaml", Map.of(
                        "MyExamplePostRequest.java", "public interface MyExamplePostRequest {")},
                {"oneOfArrayMapImport.yaml", Map.of(
                        "Fruit.java", "public interface Fruit  {",
                        "Grape.java", "public final class Grape extends RepresentationModel<Grape>  {",
                        "Apple.java", "public final class Apple extends RepresentationModel<Apple>  {")},
                {"oneOfDiscriminator.yaml", Map.of(
                        "FruitAllOfDisc.java", "public sealed interface FruitAllOfDisc permits AppleAllOfDisc, BananaAllOfDisc {",
                        "AppleAllOfDisc.java", "public final class AppleAllOfDisc extends RepresentationModel<AppleAllOfDisc>  implements FruitAllOfDisc {",
                        "BananaAllOfDisc.java", "public final class BananaAllOfDisc extends RepresentationModel<BananaAllOfDisc>  implements FruitAllOfDisc {",
                        "FruitReqDisc.java", "public sealed interface FruitReqDisc permits AppleReqDisc, BananaReqDisc {",
                        "AppleReqDisc.java", "public final class AppleReqDisc extends RepresentationModel<AppleReqDisc>  implements FruitReqDisc {",
                        "BananaReqDisc.java", "public final class BananaReqDisc extends RepresentationModel<BananaReqDisc>  implements FruitReqDisc {")}
        };
    }

    @Test(dataProvider = "sealedScenarios", description = "sealed scenarios")
    public void sealedScenarios(String apiFile, Map<String, String> definitions) {
        Path output = newTempFolder();
        String outputPath = output.toString().replace('\\', '/');
        OpenAPI openAPI = new OpenAPIParser()
                .readLocation("src/test/resources/3_0/" + apiFile, null, new ParseOptions()).getOpenAPI();

        SpringCodegen codegen = new SpringCodegen();
        codegen.setOutputDir(outputPath);
        codegen.additionalProperties().put(CXFServerFeatures.LOAD_TEST_DATA_FROM_FILE, "true");
        codegen.setUseOneOfInterfaces(true);
        codegen.setUseSealed(true);

        ClientOptInput input = new ClientOptInput();
        input.openAPI(openAPI);
        input.config(codegen);

        DefaultGenerator generator = new DefaultGenerator();
        codegen.setHateoas(true);
        generator.setGenerateMetadata(false); // skip metadata and ↓ only generate models
        generator.setGeneratorPropertyDefault(CodegenConstants.MODELS, "true");
        generator.setGeneratorPropertyDefault(CodegenConstants.MODEL_TESTS, "false");
        generator.setGeneratorPropertyDefault(CodegenConstants.MODEL_DOCS, "false");
        generator.setGeneratorPropertyDefault(CodegenConstants.LEGACY_DISCRIMINATOR_BEHAVIOR, "false");

        codegen.setLegacyDiscriminatorBehavior(false);

        generator.opts(input).generate();

        definitions.forEach((file, check) ->
                assertFileContains(Paths.get(outputPath + "/src/main/java/org/openapitools/model/" + file), check));
    }

    @Test
    public void shouldSetDefaultValueForMultipleArrayItems() throws IOException {
        Map<String, Object> additionalProperties = new HashMap<>();
        additionalProperties.put(SpringCodegen.USE_TAGS, "true");
        additionalProperties.put(SpringCodegen.INTERFACE_ONLY, "true");
        additionalProperties.put(SpringCodegen.SKIP_DEFAULT_INTERFACE, "true");
        additionalProperties.put(SpringCodegen.PERFORM_BEANVALIDATION, "true");
        additionalProperties.put(SpringCodegen.SPRING_CONTROLLER, "true");
        additionalProperties.put(CodegenConstants.SERIALIZATION_LIBRARY, "jackson");

        Map<String, File> files = generateFromContract("src/test/resources/bugs/issue_11957.yaml", SPRING_BOOT, additionalProperties);

        JavaFileAssert.assertThat(files.get("SearchApi.java"))
                .assertMethod("defaultList")
                .assertParameter("orderBy")
                .assertParameterAnnotations()
                .containsWithNameAndAttributes("RequestParam", ImmutableMap.of("defaultValue", "\"updatedAt:DESC,createdAt:DESC\""))
                .toParameter().toMethod().toFileAssert()
                .assertMethod("defaultSet")
                .assertParameter("orderBy")
                .assertParameterAnnotations()
                .containsWithNameAndAttributes("RequestParam", ImmutableMap.of("defaultValue", "\"updatedAt:DESC,createdAt:DESC\""))
                .toParameter().toMethod().toFileAssert()
                .assertMethod("emptyDefaultList")
                .assertParameter("orderBy")
                .assertParameterAnnotations()
                .containsWithNameAndAttributes("RequestParam", ImmutableMap.of("defaultValue", "\"\""))
                .toParameter().toMethod().toFileAssert()
                .assertMethod("emptyDefaultSet")
                .assertParameter("orderBy")
                .assertParameterAnnotations()
                .containsWithNameAndAttributes("RequestParam", ImmutableMap.of("defaultValue", "\"\""));
    }

    @Test
    public void testPutItemsMethodContainsKeyInSuperClassMethodCall_issue12494() throws IOException {
        Map<String, File> files = generateFromContract("src/test/resources/bugs/issue_12494.yaml", null);

        JavaFileAssert.assertThat(files.get("ChildClass.java"))
                .assertMethod("putSomeMapItem")
                .bodyContainsLines("super.putSomeMapItem(key, someMapItem);");
    }

    @Test
    public void shouldHandleCustomResponseType_issue11731() throws IOException {
        Map<String, File> files = generateFromContract("src/test/resources/bugs/issue_11731.yaml", SPRING_BOOT);

        JavaFileAssert.assertThat(files.get("CustomersApi.java"))
                .assertMethod("getAllUsingGET1")
                .bodyContainsLines("if (mediaType.isCompatibleWith(MediaType.valueOf(\"application/hal+json\"))) {");
    }

    @Test
    public void shouldHandleContentTypeWithSecondWildcardSubtype_issue12457() throws IOException {
        Map<String, Object> additionalProperties = new HashMap<>();
        additionalProperties.put(SpringCodegen.USE_TAGS, "true");
        Map<String, File> files = generateFromContract("src/test/resources/bugs/issue_12457.yaml", SPRING_BOOT, additionalProperties);

        JavaFileAssert.assertThat(files.get("UsersApi.java"))
                .assertMethod("wildcardSubTypeForContentType")
                .assertMethodAnnotations()
                .containsWithNameAndAttributes("RequestMapping", ImmutableMap.of(
                        "produces", "{ \"application/json\", \"application/*\" }",
                        "consumes", "{ \"application/octet-stream\", \"application/*\" }"
                ));
    }

    @Test
    public void shouldGenerateDiscriminatorFromAllOfWhenUsingLegacyDiscriminatorBehaviour_issue12692() throws IOException {
        Map<String, Object> additionalProperties = new HashMap<>();
        additionalProperties.put(CodegenConstants.LEGACY_DISCRIMINATOR_BEHAVIOR, "true");
        Map<String, File> output = generateFromContract("src/test/resources/bugs/issue_12692.yml", SPRING_BOOT, additionalProperties);

        String jsonTypeInfo = "@JsonTypeInfo(use = JsonTypeInfo.Id.NAME, include = JsonTypeInfo.As.PROPERTY, property = \"type\", visible = true)";
        String jsonSubType = "@JsonSubTypes({\n" +
                "  @JsonSubTypes.Type(value = Cat.class, name = \"cat\")" +
                "})";
        assertFileContains(output.get("Pet.java").toPath(), jsonTypeInfo, jsonSubType);
    }

    @Test
    public void shouldGenerateBeanValidationOnHeaderParams() throws IOException {
        File output = Files.createTempDirectory("test").toFile().getCanonicalFile();
        output.deleteOnExit();

        OpenAPI openAPI = new OpenAPIParser()
                .readLocation("src/test/resources/bugs/issue_7125.json", null, new ParseOptions()).getOpenAPI();
        SpringCodegen codegen = new SpringCodegen();
        codegen.setLibrary(SPRING_BOOT);
        codegen.setOutputDir(output.getAbsolutePath());
        codegen.additionalProperties().put(INTERFACE_ONLY, "true");
        codegen.additionalProperties().put(SpringCodegen.USE_TAGS, "true");
        codegen.additionalProperties().put(BeanValidationFeatures.USE_BEANVALIDATION, "true");

        ClientOptInput input = new ClientOptInput()
                .openAPI(openAPI)
                .config(codegen);

        DefaultGenerator generator = new DefaultGenerator();
        generator.setGeneratorPropertyDefault(CodegenConstants.APIS, "true");
        generator.setGenerateMetadata(false);

        Map<String, File> files = generator.opts(input).generate().stream()
                .collect(Collectors.toMap(File::getName, Function.identity()));

        JavaFileAssert.assertThat(files.get("SomeMethodApi.java"))
                .assertMethod("methodWithValidation")
                .assertParameter("headerOne")
                .assertParameterAnnotations()
                .containsWithName("RequestHeader")
                .containsWithName("NotNull")
                .containsWithNameAndAttributes("Size", ImmutableMap.of(
                        "min", "1",
                        "max", "10"
                ))
                .containsWithNameAndAttributes("Pattern", ImmutableMap.of("regexp", "\"\\\\d+\""))
                .toParameter()
                .toMethod()
                .assertParameter("headerTwo")
                .assertParameterAnnotations()
                .containsWithName("RequestHeader")
                .containsWithName("NotNull")
                .containsWithNameAndAttributes("Min", ImmutableMap.of("value", "500"))
                .containsWithNameAndAttributes("Max", ImmutableMap.of("value", "10000"));
    }

    @Test
    public void requiredFieldShouldIncludeNotNullAnnotation_issue13365() throws IOException {

        SpringCodegen codegen = new SpringCodegen();
        codegen.setLibrary(SPRING_BOOT);
        codegen.additionalProperties().put(SpringCodegen.INTERFACE_ONLY, "true");
        codegen.additionalProperties().put(SpringCodegen.USE_BEANVALIDATION, "false");
        codegen.additionalProperties().put(SpringCodegen.PERFORM_BEANVALIDATION, "false");
        codegen.additionalProperties().put(SpringCodegen.OPENAPI_NULLABLE, "false");
        codegen.additionalProperties().put(SpringCodegen.UNHANDLED_EXCEPTION_HANDLING, "false");
        codegen.additionalProperties().put(CodegenConstants.SORT_MODEL_PROPERTIES_BY_REQUIRED_FLAG, "false");
        codegen.additionalProperties().put(CodegenConstants.SORT_PARAMS_BY_REQUIRED_FLAG, "false");
        codegen.additionalProperties().put(CodegenConstants.SERIALIZATION_LIBRARY, "jackson");
        codegen.additionalProperties().put(SpringCodegen.USE_TAGS, "true");

        Map<String, File> files = generateFiles(codegen, "src/test/resources/bugs/issue_13365.yml");

        //Assert that NotNull annotation exists alone with no other BeanValidation annotations
        JavaFileAssert javaFileAssert = JavaFileAssert.assertThat(files.get("Person.java"));
        javaFileAssert.assertMethod("getName").assertMethodAnnotations()
                .containsWithName("NotNull").anyMatch(annotation ->
                        !annotation.getNameAsString().equals("Valid") ||
                                !annotation.getNameAsString().equals("Pattern") ||
                                !annotation.getNameAsString().equals("Email") ||
                                !annotation.getNameAsString().equals("Size"));
        javaFileAssert.hasImports("javax.validation.constraints.NotNull");
    }

    @Test
    public void requiredFieldShouldIncludeNotNullAnnotationJakarta_issue13365_issue13885() throws IOException {

        SpringCodegen codegen = new SpringCodegen();
        codegen.setLibrary(SPRING_BOOT);
        codegen.additionalProperties().put(SpringCodegen.INTERFACE_ONLY, "true");
        codegen.additionalProperties().put(SpringCodegen.USE_BEANVALIDATION, "false");
        codegen.additionalProperties().put(SpringCodegen.PERFORM_BEANVALIDATION, "false");
        codegen.additionalProperties().put(SpringCodegen.USE_SPRING_BOOT3, "true");
        codegen.additionalProperties().put(SpringCodegen.OPENAPI_NULLABLE, "false");
        codegen.additionalProperties().put(SpringCodegen.UNHANDLED_EXCEPTION_HANDLING, "false");
        codegen.additionalProperties().put(CodegenConstants.SORT_MODEL_PROPERTIES_BY_REQUIRED_FLAG, "false");
        codegen.additionalProperties().put(CodegenConstants.SORT_PARAMS_BY_REQUIRED_FLAG, "false");
        codegen.additionalProperties().put(CodegenConstants.SERIALIZATION_LIBRARY, "jackson");
        codegen.additionalProperties().put(SpringCodegen.USE_TAGS, "true");

        Map<String, File> files = generateFiles(codegen, "src/test/resources/bugs/issue_13365.yml");

        //Assert that NotNull annotation exists alone with no other BeanValidation annotations
        JavaFileAssert javaFileAssert = JavaFileAssert.assertThat(files.get("Person.java"));
        javaFileAssert.assertMethod("getName").assertMethodAnnotations()
                .containsWithName("NotNull").anyMatch(annotation ->
                        !annotation.getNameAsString().equals("Valid") ||
                                !annotation.getNameAsString().equals("Pattern") ||
                                !annotation.getNameAsString().equals("Email") ||
                                !annotation.getNameAsString().equals("Size"));
        javaFileAssert.hasImports("jakarta.validation.constraints.NotNull");
    }

    @Test
    public void nonRequiredFieldShouldNotIncludeNotNullAnnotation_issue13365() throws IOException {

        SpringCodegen codegen = new SpringCodegen();
        codegen.setLibrary(SPRING_BOOT);
        codegen.additionalProperties().put(SpringCodegen.INTERFACE_ONLY, "true");
        codegen.additionalProperties().put(SpringCodegen.USE_BEANVALIDATION, "true");
        codegen.additionalProperties().put(SpringCodegen.PERFORM_BEANVALIDATION, "true");
        codegen.additionalProperties().put(SpringCodegen.OPENAPI_NULLABLE, "false");
        codegen.additionalProperties().put(SpringCodegen.UNHANDLED_EXCEPTION_HANDLING, "false");
        codegen.additionalProperties().put(CodegenConstants.SORT_MODEL_PROPERTIES_BY_REQUIRED_FLAG, "false");
        codegen.additionalProperties().put(CodegenConstants.SORT_PARAMS_BY_REQUIRED_FLAG, "false");
        codegen.additionalProperties().put(CodegenConstants.SERIALIZATION_LIBRARY, "jackson");
        codegen.additionalProperties().put(SpringCodegen.USE_TAGS, "true");

        Map<String, File> files = generateFiles(codegen, "src/test/resources/bugs/issue_13365.yml");

        JavaFileAssert javaFileAssert = JavaFileAssert.assertThat(files.get("Alien.java"));
        javaFileAssert.assertMethod("getName")
                .assertMethodAnnotations().anyMatch(annotation -> !annotation.getNameAsString().equals("NotNull"));
        javaFileAssert.hasNoImports("javax.validation.constraints.NotNull");
    }

    @Test
    public void requiredFieldShouldIncludeNotNullAnnotationWithBeanValidationTrue_issue14252() throws IOException {

        SpringCodegen codegen = new SpringCodegen();
        codegen.setLibrary(SPRING_BOOT);
        codegen.additionalProperties().put(CodegenConstants.SERIALIZE_BIG_DECIMAL_AS_STRING, "true");

        Map<String, File> files = generateFiles(codegen, "src/test/resources/bugs/issue_14252.yaml");

        JavaFileAssert.assertThat(files.get("MyResponse.java"))
                .hasImports("com.fasterxml.jackson.annotation.JsonFormat")
                .assertMethod("getMyPropTypeNumber")
                .assertMethodAnnotations()
                .containsWithNameAndAttributes("JsonFormat", ImmutableMap.of(
                        "shape", "JsonFormat.Shape.STRING"
                ));
    }

    @Test
    public void requiredFieldShouldIncludeNotNullAnnotationWithBeanValidationTrue_issue13365() throws IOException {

        SpringCodegen codegen = new SpringCodegen();
        codegen.setLibrary(SPRING_BOOT);
        codegen.additionalProperties().put(SpringCodegen.INTERFACE_ONLY, "true");
        codegen.additionalProperties().put(SpringCodegen.USE_BEANVALIDATION, "true");
        codegen.additionalProperties().put(SpringCodegen.PERFORM_BEANVALIDATION, "false");
        codegen.additionalProperties().put(SpringCodegen.OPENAPI_NULLABLE, "false");
        codegen.additionalProperties().put(SpringCodegen.UNHANDLED_EXCEPTION_HANDLING, "false");
        codegen.additionalProperties().put(CodegenConstants.SORT_MODEL_PROPERTIES_BY_REQUIRED_FLAG, "false");
        codegen.additionalProperties().put(CodegenConstants.SORT_PARAMS_BY_REQUIRED_FLAG, "false");
        codegen.additionalProperties().put(CodegenConstants.SERIALIZATION_LIBRARY, "jackson");
        codegen.additionalProperties().put(SpringCodegen.USE_TAGS, "true");

        Map<String, File> files = generateFiles(codegen, "src/test/resources/bugs/issue_13365.yml");

        JavaFileAssert javaFileAssert = JavaFileAssert.assertThat(files.get("Person.java"));
        javaFileAssert.assertMethod("getName").assertMethodAnnotations()
                .containsWithName("NotNull").containsWithName("Size").containsWithName("javax.validation.constraints.Email");
        javaFileAssert
                .hasNoImports("javax.validation.constraints.NotNull")
                .hasImports("javax.validation.constraints");
    }

    @Test
    public void shouldUseEqualsNullableForArrayWhenSetInConfig_issue13385() throws IOException {
        File output = Files.createTempDirectory("test").toFile().getCanonicalFile();
        output.deleteOnExit();

        OpenAPI openAPI = new OpenAPIParser()
                .readLocation("src/test/resources/bugs/issue_13385.yml", null, new ParseOptions()).getOpenAPI();
        SpringCodegen codegen = new SpringCodegen();
        codegen.setLibrary(SPRING_BOOT);
        codegen.setOutputDir(output.getAbsolutePath());
        codegen.additionalProperties().put(SpringCodegen.INTERFACE_ONLY, "true");
        codegen.additionalProperties().put(SpringCodegen.USE_BEANVALIDATION, "true");
        codegen.additionalProperties().put(SpringCodegen.PERFORM_BEANVALIDATION, "true");
        codegen.additionalProperties().put(CodegenConstants.MODEL_PACKAGE, "xyz.model");
        codegen.additionalProperties().put(CodegenConstants.API_PACKAGE, "xyz.controller");

        ClientOptInput input = new ClientOptInput()
                .openAPI(openAPI)
                .config(codegen);

        DefaultGenerator generator = new DefaultGenerator();
        generator.setGenerateMetadata(false); // skip metadata and ↓ only generate models
        generator.setGeneratorPropertyDefault(CodegenConstants.MODEL_TESTS, "false");
        generator.setGeneratorPropertyDefault(CodegenConstants.MODEL_DOCS, "false");
        generator.setGeneratorPropertyDefault(CodegenConstants.MODELS, "true");

        Map<String, File> files = generator.opts(input).generate().stream()
                .collect(Collectors.toMap(File::getName, Function.identity()));

        JavaFileAssert.assertThat(files.get("TestObject.java"))
                .assertMethod("equals")
                .bodyContainsLines("return equalsNullable(this.picture, testObject.picture);");

    }

    @Test
    public void shouldNotUseEqualsNullableForArrayWhenNotSetInConfig_issue13385() throws IOException {
        File output = Files.createTempDirectory("test").toFile().getCanonicalFile();
        output.deleteOnExit();

        OpenAPI openAPI = new OpenAPIParser()
                .readLocation("src/test/resources/bugs/issue_13385_2.yml", null, new ParseOptions()).getOpenAPI();
        SpringCodegen codegen = new SpringCodegen();
        codegen.setLibrary(SPRING_BOOT);
        codegen.setOutputDir(output.getAbsolutePath());
        codegen.additionalProperties().put(SpringCodegen.INTERFACE_ONLY, "true");
        codegen.additionalProperties().put(SpringCodegen.USE_BEANVALIDATION, "true");
        codegen.additionalProperties().put(SpringCodegen.PERFORM_BEANVALIDATION, "true");
        codegen.additionalProperties().put(CodegenConstants.MODEL_PACKAGE, "xyz.model");
        codegen.additionalProperties().put(CodegenConstants.API_PACKAGE, "xyz.controller");

        ClientOptInput input = new ClientOptInput()
                .openAPI(openAPI)
                .config(codegen);

        DefaultGenerator generator = new DefaultGenerator();
        generator.setGenerateMetadata(false); // skip metadata and ↓ only generate models
        generator.setGeneratorPropertyDefault(CodegenConstants.MODELS, "true");
        Map<String, File> files = generator.opts(input).generate().stream()
                .collect(Collectors.toMap(File::getName, Function.identity()));

        JavaFileAssert.assertThat(files.get("TestObject.java"))
                .assertMethod("equals")
                .bodyContainsLines("return Arrays.equals(this.picture, testObject.picture);");
    }

    @Test
    public void useBeanValidationGenerateAnnotationsForRequestBody_issue13932() throws IOException {
        File output = Files.createTempDirectory("test").toFile().getCanonicalFile();
        output.deleteOnExit();

        OpenAPI openAPI = new OpenAPIParser()
                .readLocation("src/test/resources/bugs/issue_13932.yml", null, new ParseOptions()).getOpenAPI();
        SpringCodegen codegen = new SpringCodegen();
        codegen.setLibrary(SPRING_BOOT);
        codegen.setOutputDir(output.getAbsolutePath());
        codegen.additionalProperties().put(SpringCodegen.INTERFACE_ONLY, "true");
        codegen.additionalProperties().put(SpringCodegen.USE_BEANVALIDATION, "true");
        codegen.additionalProperties().put(CodegenConstants.MODEL_PACKAGE, "xyz.model");
        codegen.additionalProperties().put(CodegenConstants.API_PACKAGE, "xyz.controller");

        ClientOptInput input = new ClientOptInput()
                .openAPI(openAPI)
                .config(codegen);

        DefaultGenerator generator = new DefaultGenerator();
        generator.setGenerateMetadata(false);
        Map<String, File> files = generator.opts(input).generate().stream()
                .collect(Collectors.toMap(File::getName, Function.identity()));

        JavaFileAssert.assertThat(files.get("AddApi.java"))
                .assertMethod("addPost")
                .assertParameter("body")
                .assertParameterAnnotations()
                .containsWithNameAndAttributes("Min", ImmutableMap.of("value", "2"));
    }

    @Test
    public void useBeanValidationGenerateAnnotationsForFormsRequestBody() throws IOException {
        File output = Files.createTempDirectory("test").toFile().getCanonicalFile();
        output.deleteOnExit();

        OpenAPI openAPI = new OpenAPIParser()
                .readLocation("src/test/resources/3_0/spring/form-requestbody-params-with-constraints.yaml", null, new ParseOptions()).getOpenAPI();
        SpringCodegen codegen = new SpringCodegen();
        codegen.setLibrary(SPRING_BOOT);
        codegen.setOutputDir(output.getAbsolutePath());
        codegen.additionalProperties().put(SpringCodegen.INTERFACE_ONLY, "true");
        codegen.additionalProperties().put(SpringCodegen.USE_BEANVALIDATION, "true");
        codegen.additionalProperties().put(CodegenConstants.MODEL_PACKAGE, "xyz.model");
        codegen.additionalProperties().put(CodegenConstants.API_PACKAGE, "xyz.controller");

        ClientOptInput input = new ClientOptInput()
                .openAPI(openAPI)
                .config(codegen);

        DefaultGenerator generator = new DefaultGenerator();
        generator.setGenerateMetadata(false);
        Map<String, File> files = generator.opts(input).generate().stream()
                .collect(Collectors.toMap(File::getName, Function.identity()));

        JavaFileAssert.assertThat(files.get("AddApi.java"))
                .assertMethod("addPost")
                .assertParameter("name")
                .assertParameterAnnotations()
                .containsWithNameAndAttributes("Pattern", ImmutableMap.of("regexp", "\"^[[:print:]]+$\""))
                .toParameter()
                .toMethod()
                .assertParameter("quantity")
                .assertParameterAnnotations()
                .containsWithNameAndAttributes("Min", ImmutableMap.of("value", "1"));
    }

    @Test
    public void shouldHandleSeparatelyInterfaceAndModelAdditionalAnnotations() throws IOException {
        File output = Files.createTempDirectory("test").toFile().getCanonicalFile();
        output.deleteOnExit();

        OpenAPI openAPI = new OpenAPIParser()
                .readLocation("src/test/resources/bugs/issue_13917.yaml", null, new ParseOptions()).getOpenAPI();
        SpringCodegen codegen = new SpringCodegen();
        codegen.setLibrary(SPRING_BOOT);
        codegen.setOutputDir(output.getAbsolutePath());
        codegen.additionalProperties().put(SpringCodegen.INTERFACE_ONLY, "true");
        codegen.additionalProperties().put(SpringCodegen.USE_BEANVALIDATION, "true");
        codegen.additionalProperties().put(SpringCodegen.PERFORM_BEANVALIDATION, "true");
        codegen.additionalProperties().put(CodegenConstants.MODEL_PACKAGE, "xyz.model");
        codegen.additionalProperties().put(CodegenConstants.API_PACKAGE, "xyz.controller");
        codegen.additionalProperties().put(AbstractJavaCodegen.ADDITIONAL_MODEL_TYPE_ANNOTATIONS, "@marker.Class1;@marker.Class2;@marker.Common");
        codegen.additionalProperties().put(AbstractJavaCodegen.ADDITIONAL_ONE_OF_TYPE_ANNOTATIONS, "@marker.Interface1;@marker.Common");

        ClientOptInput input = new ClientOptInput()
                .openAPI(openAPI)
                .config(codegen);

        DefaultGenerator generator = new DefaultGenerator();
        generator.setGenerateMetadata(false); // skip metadata and ↓ only generate models
        generator.setGeneratorPropertyDefault(CodegenConstants.MODELS, "true");
        Map<String, File> files = generator.opts(input).generate().stream()
                .collect(Collectors.toMap(File::getName, Function.identity()));

        JavaFileAssert.assertThat(files.get("PatchRequestInner.java"))
                .isInterface()
                .assertTypeAnnotations()
                .containsWithName("marker.Interface1")
                .containsWithName("marker.Common");

        JavaFileAssert.assertThat(files.get("JSONPatchRequestRemove.java"))
                .isNormalClass()
                .assertTypeAnnotations()
                .containsWithName("marker.Class1")
                .containsWithName("marker.Class2")
                .containsWithName("marker.Common");
    }

    @Test
    public void contractWithoutEnumDoesNotContainEnumConverter() throws IOException {
        Map<String, File> output = generateFromContract("src/test/resources/3_0/generic.yaml", SPRING_BOOT);

        assertThat(output).doesNotContainKey("EnumConverterConfiguration.java");
    }

    @Test
    public void contractWithEnumContainsEnumConverter() throws IOException {
        Map<String, File> output = generateFromContract("src/test/resources/3_0/enum.yaml", SPRING_BOOT);

        JavaFileAssert.assertThat(output.get("EnumConverterConfiguration.java"))
                .assertMethod("typeConverter");
    }

    @Test
    public void contractWithResolvedInnerEnumContainsEnumConverter() throws IOException {
        File output = Files.createTempDirectory("test").toFile();
        output.deleteOnExit();

        final CodegenConfigurator configurator = new CodegenConfigurator()
                .setGeneratorName("spring")
                .setInputSpec("src/test/resources/3_0/inner_enum.yaml")
                .addInlineSchemaOption("RESOLVE_INLINE_ENUMS", "true")
                .setOutputDir(output.getAbsolutePath().replace("\\", "/"));

        final ClientOptInput clientOptInput = configurator.toClientOptInput();
        DefaultGenerator generator = new DefaultGenerator();
        generator.setGenerateMetadata(false);

        Map<String, File> files = generator.opts(clientOptInput).generate().stream()
                .collect(Collectors.toMap(File::getName, Function.identity()));

        JavaFileAssert.assertThat(files.get("EnumConverterConfiguration.java"))
                .assertMethod("ponyTypeConverter");
    }

    @Test
    public void shouldUseTheSameTagNameForTheInterfaceAndTheMethod_issue11570() throws IOException {
        final Map<String, File> output = generateFromContract(
                "src/test/resources/bugs/issue_11570.yml", SPRING_BOOT, Map.of(INTERFACE_ONLY, "true")
        );

        final String expectedTagName = "\"personTagWithExclamation!\"";
        final String expectedTagDescription = "\"the personTagWithExclamation! API\"";

        final String interfaceTag = "@Tag(name = " + expectedTagName + ", description = " + expectedTagDescription + ")";
        final String methodTag = "tags = { " + expectedTagName + " }";
        assertFileContains(output.get("PersonApi.java").toPath(), interfaceTag, methodTag);
    }

    @Test
    public void shouldGenerateConstructorWithOnlyRequiredParameters() throws IOException {
        final Map<String, File> output = generateFromContract(
                "src/test/resources/3_0/spring/issue_9789.yml",
                SPRING_BOOT,
                Map.of(GENERATE_CONSTRUCTOR_WITH_ALL_ARGS, "false")
        );

        JavaFileAssert.assertThat(output.get("ObjectWithNoRequiredParameter.java")).hasNoConstructor("String");

        JavaFileAssert.assertThat(output.get("ObjectWithRequiredParameter.java")).assertConstructor();
        JavaFileAssert.assertThat(output.get("ObjectWithRequiredParameter.java")).assertConstructor("String", "String")
                .hasParameter("param2").toConstructor()
                .hasParameter("param3");

        JavaFileAssert.assertThat(output.get("ObjectWithInheritedRequiredParameter.java")).assertConstructor();
        JavaFileAssert.assertThat(output.get("ObjectWithInheritedRequiredParameter.java")).assertConstructor("Integer", "String", "String")
                .hasParameter("param2").toConstructor()
                .hasParameter("param3").toConstructor()
                .hasParameter("param6").toConstructor()
                .bodyContainsLines("super(param2, param3)", "this.param6 = param6");
    }

    private Map<String, File> generateFromContract(String url, String library) throws IOException {
        return generateFromContract(url, library, new HashMap<>());
    }

    private Map<String, File> generateFromContract(String url, String library, Map<String, Object> additionalProperties) throws IOException {
        return generateFromContract(url, library, additionalProperties, codegen -> {
        });
    }

    /**
     * Generate the contract with additional configuration.
     * <p>
     * use CodegenConfigurator instead of CodegenConfig for easier configuration like in JavaClientCodeGenTest
     */
    private Map<String, File> generateFromContract(String url, String library, Map<String, Object> additionalProperties,
                                                   Consumer<CodegenConfigurator> consumer) throws IOException {

        File output = Files.createTempDirectory("test").toFile().getCanonicalFile();
        output.deleteOnExit();

        final CodegenConfigurator configurator = new CodegenConfigurator()
                .setGeneratorName("spring")
                .setAdditionalProperties(additionalProperties)
                .setValidateSpec(false)
                .setInputSpec(url)
                .setOutputDir(output.getAbsolutePath());
        if (null != library) {
            configurator.setLibrary(library);
        }
        consumer.accept(configurator);

        ClientOptInput input = configurator.toClientOptInput();
        DefaultGenerator generator = new DefaultGenerator();
        generator.setGenerateMetadata(false);

        return generator.opts(input).generate().stream()
                .collect(Collectors.toMap(File::getName, Function.identity()));
    }

    @Test
    public void testMappingSubtypesIssue13150() throws IOException {
        File output = Files.createTempDirectory("test").toFile().getCanonicalFile();
        output.deleteOnExit();
        String outputPath = output.getAbsolutePath().replace('\\', '/');
        OpenAPI openAPI = new OpenAPIParser()
                .readLocation("src/test/resources/bugs/issue_13150.yaml", null, new ParseOptions()).getOpenAPI();

        SpringCodegen codegen = new SpringCodegen();
        codegen.setOutputDir(output.getAbsolutePath());
        codegen.additionalProperties().put(CXFServerFeatures.LOAD_TEST_DATA_FROM_FILE, "true");
        codegen.setUseOneOfInterfaces(true);
        codegen.setHateoas(true);
        codegen.setUseOneOfInterfaces(true);
        codegen.setLegacyDiscriminatorBehavior(false);

        ClientOptInput input = new ClientOptInput();
        input.openAPI(openAPI);
        input.config(codegen);

        DefaultGenerator generator = new DefaultGenerator();
        generator.setGenerateMetadata(false);
        generator.setGeneratorPropertyDefault(CodegenConstants.MODEL_TESTS, "false");
        generator.setGeneratorPropertyDefault(CodegenConstants.MODEL_DOCS, "false");
        generator.setGeneratorPropertyDefault(CodegenConstants.MODELS, "true");
        generator.setGeneratorPropertyDefault(CodegenConstants.LEGACY_DISCRIMINATOR_BEHAVIOR, "false");

        generator.opts(input).generate();

        String jsonSubType = "@JsonSubTypes({\n" +
                "  @JsonSubTypes.Type(value = Foo.class, name = \"foo\")\n" +
                "})";
        assertFileContains(Paths.get(outputPath + "/src/main/java/org/openapitools/model/Parent.java"), jsonSubType);
    }

    @Test
    public void shouldGenerateJsonPropertyAnnotationLocatedInGetters_issue5705() throws IOException {
        File output = Files.createTempDirectory("test").toFile().getCanonicalFile();
        output.deleteOnExit();

        OpenAPI openAPI = new OpenAPIParser()
                .readLocation("src/test/resources/3_0/spring/petstore-with-fake-endpoints-models-for-testing.yaml", null, new ParseOptions()).getOpenAPI();
        SpringCodegen codegen = new SpringCodegen();
        codegen.setLibrary(SPRING_BOOT);
        codegen.setWithXml(true);
        codegen.setOutputDir(output.getAbsolutePath());

        ClientOptInput input = new ClientOptInput()
                .openAPI(openAPI)
                .config(codegen);

        DefaultGenerator generator = new DefaultGenerator();
        generator.setGenerateMetadata(false); // skip metadata and ↓ only generate models
        generator.setGeneratorPropertyDefault(CodegenConstants.MODELS, "true");
        Map<String, File> files = generator.opts(input).generate().stream()
                .collect(Collectors.toMap(File::getName, Function.identity()));

        JavaFileAssert.assertThat(files.get("ResponseObjectWithDifferentFieldNames.java"))
                .assertProperty("normalPropertyName")
                .assertPropertyAnnotations()
                .doesNotContainWithName("JsonProperty")
                .doesNotContainWithName("JacksonXmlProperty")
                .toProperty().toType()
                .assertProperty("UPPER_CASE_PROPERTY_SNAKE")
                .assertPropertyAnnotations()
                .doesNotContainWithName("JsonProperty")
                .doesNotContainWithName("JacksonXmlProperty")
                .toProperty().toType()
                .assertProperty("lowerCasePropertyDashes")
                .assertPropertyAnnotations()
                .doesNotContainWithName("JsonProperty")
                .doesNotContainWithName("JacksonXmlProperty")
                .toProperty().toType()
                .assertProperty("propertyNameWithSpaces")
                .assertPropertyAnnotations()
                .doesNotContainWithName("JsonProperty")
                .doesNotContainWithName("JacksonXmlProperty")
                .toProperty().toType()
                .assertMethod("getNormalPropertyName")
                .assertMethodAnnotations()
                .containsWithNameAndAttributes("JsonProperty", ImmutableMap.of("value", "\"normalPropertyName\""))
                .containsWithNameAndAttributes("JacksonXmlProperty", ImmutableMap.of("localName", "\"normalPropertyName\""))
                .toMethod().toFileAssert()
                .assertMethod("getUPPERCASEPROPERTYSNAKE")
                .assertMethodAnnotations()
                .containsWithNameAndAttributes("JsonProperty", ImmutableMap.of("value", "\"UPPER_CASE_PROPERTY_SNAKE\""))
                .containsWithNameAndAttributes("JacksonXmlProperty", ImmutableMap.of("localName", "\"UPPER_CASE_PROPERTY_SNAKE\""))
                .toMethod().toFileAssert()
                .assertMethod("getLowerCasePropertyDashes")
                .assertMethodAnnotations()
                .containsWithNameAndAttributes("JsonProperty", ImmutableMap.of("value", "\"lower-case-property-dashes\""))
                .containsWithNameAndAttributes("JacksonXmlProperty", ImmutableMap.of("localName", "\"lower-case-property-dashes\""))
                .toMethod().toFileAssert()
                .assertMethod("getPropertyNameWithSpaces")
                .assertMethodAnnotations()
                .containsWithNameAndAttributes("JsonProperty", ImmutableMap.of("value", "\"property name with spaces\""))
                .containsWithNameAndAttributes("JacksonXmlProperty", ImmutableMap.of("localName", "\"property name with spaces\""));
    }

    @Test
    public void testReturnTypeVoidWithResponseEntity_issue12341() throws IOException {
        File output = Files.createTempDirectory("test").toFile().getCanonicalFile();
        output.deleteOnExit();

        final OpenAPI openAPI = TestUtils.parseFlattenSpec("src/test/resources/2_0/issue12341.yaml");
        final SpringCodegen codegen = new SpringCodegen();
        codegen.setOpenAPI(openAPI);
        codegen.setOutputDir(output.getAbsolutePath());

        codegen.additionalProperties().put(SpringCodegen.DATE_LIBRARY, "java8-localdatetime");
        codegen.additionalProperties().put(INTERFACE_ONLY, "true");
        codegen.additionalProperties().put(USE_RESPONSE_ENTITY, "true");
        codegen.additionalProperties().put(DELEGATE_PATTERN, "true");

        ClientOptInput input = new ClientOptInput();
        input.openAPI(openAPI);
        input.config(codegen);

        DefaultGenerator generator = new DefaultGenerator();
        generator.setGenerateMetadata(false); // skip metadata generation
        generator.setGeneratorPropertyDefault(CodegenConstants.APIS, "true");

        Map<String, File> files = generator.opts(input).generate().stream()
                .collect(Collectors.toMap(File::getName, Function.identity()));

        JavaFileAssert javaFileAssert = JavaFileAssert.assertThat(files.get("TestApi.java"));
        javaFileAssert
                .assertMethod("_postToTest", "ObjTest")
                .hasReturnType("ResponseEntity<ObjTest>")
                .bodyContainsLines("return postToTest(objToTest);");
        javaFileAssert
                .assertMethod("postToTest", "ObjTest")
                .hasReturnType("ResponseEntity<ObjTest>")
                .bodyContainsLines("return new ResponseEntity<>(HttpStatus.NOT_IMPLEMENTED);");
        javaFileAssert
                .assertMethod("_putToTest", "ObjTest")
                .hasReturnType("ResponseEntity<Void>")
                .bodyContainsLines("return putToTest(objToTest);");
        javaFileAssert
                .assertMethod("putToTest", "ObjTest")
                .hasReturnType("ResponseEntity<Void>")
                .bodyContainsLines("return new ResponseEntity<>(HttpStatus.NOT_IMPLEMENTED);");
    }

    @Test
    public void testReturnTypeVoidWithoutResponseEntityWithDelegate_issue12341() throws IOException {
        File output = Files.createTempDirectory("test").toFile().getCanonicalFile();
        output.deleteOnExit();

        final OpenAPI openAPI = TestUtils.parseFlattenSpec("src/test/resources/2_0/issue12341.yaml");
        final SpringCodegen codegen = new SpringCodegen();
        codegen.setOpenAPI(openAPI);
        codegen.setOutputDir(output.getAbsolutePath());

        codegen.additionalProperties().put(SpringCodegen.DATE_LIBRARY, "java8-localdatetime");
        codegen.additionalProperties().put(INTERFACE_ONLY, "true");
        codegen.additionalProperties().put(USE_RESPONSE_ENTITY, "false");
        codegen.additionalProperties().put(DELEGATE_PATTERN, "true");

        ClientOptInput input = new ClientOptInput();
        input.openAPI(openAPI);
        input.config(codegen);

        DefaultGenerator generator = new DefaultGenerator();
        generator.setGenerateMetadata(false); // skip metadata generation
        generator.setGeneratorPropertyDefault(CodegenConstants.APIS, "true");

        Map<String, File> files = generator.opts(input).generate().stream()
                .collect(Collectors.toMap(File::getName, Function.identity()));

        JavaFileAssert javaFileAssert = JavaFileAssert.assertThat(files.get("TestApi.java"));
        javaFileAssert
                .assertMethod("_postToTest", "ObjTest")
                .hasReturnType("ObjTest")
                .bodyContainsLines("return postToTest(objToTest);");
        javaFileAssert
                .assertMethod("postToTest", "ObjTest")
                .hasReturnType("ObjTest")
                .bodyContainsLines("throw new IllegalArgumentException(\"Not implemented\");");
        javaFileAssert
                .assertMethod("_putToTest", "ObjTest")
                .hasReturnType("void")
                .bodyContainsLines("putToTest(objToTest);")
                .bodyNotContainsLines("return putToTest(objToTest);");
        javaFileAssert
                .assertMethod("putToTest", "ObjTest")
                .hasReturnType("void")
                .bodyContainsLines("throw new IllegalArgumentException(\"Not implemented\");");
    }

    @Test
    public void testReturnTypeVoidWithoutResponseEntityWithoutDelegateWithAsync_issue12341() throws IOException {
        File output = Files.createTempDirectory("test").toFile().getCanonicalFile();
        output.deleteOnExit();

        final OpenAPI openAPI = TestUtils.parseFlattenSpec("src/test/resources/2_0/issue12341.yaml");
        final SpringCodegen codegen = new SpringCodegen();
        codegen.setOpenAPI(openAPI);
        codegen.setOutputDir(output.getAbsolutePath());

        codegen.additionalProperties().put(SpringCodegen.DATE_LIBRARY, "java8-localdatetime");
        codegen.additionalProperties().put(INTERFACE_ONLY, "true");
        codegen.additionalProperties().put(USE_RESPONSE_ENTITY, "false");
        codegen.additionalProperties().put(DELEGATE_PATTERN, "false");
        codegen.additionalProperties().put(ASYNC, "true");

        ClientOptInput input = new ClientOptInput();
        input.openAPI(openAPI);
        input.config(codegen);

        DefaultGenerator generator = new DefaultGenerator();
        generator.setGenerateMetadata(false); // skip metadata generation
        generator.setGeneratorPropertyDefault(CodegenConstants.APIS, "true");

        Map<String, File> files = generator.opts(input).generate().stream()
                .collect(Collectors.toMap(File::getName, Function.identity()));

        JavaFileAssert javaFileAssert = JavaFileAssert.assertThat(files.get("TestApi.java"));
        javaFileAssert
                .assertMethod("postToTest", "ObjTest")
                .hasReturnType("CompletableFuture<ObjTest>")
                .bodyContainsLines("return CompletableFuture.supplyAsync(()-> {")
                .bodyContainsLines("throw new IllegalArgumentException(\"Not implemented\");");
        javaFileAssert
                .assertMethod("putToTest", "ObjTest")
                .hasReturnType("CompletableFuture<Void>")
                .bodyContainsLines("throw new IllegalArgumentException(\"Not implemented\");");
    }

    @Test
    public void testReturnTypeVoidWithoutResponseEntityWithoutDelegateWithoutAsync_issue12341() throws IOException {
        File output = Files.createTempDirectory("test").toFile().getCanonicalFile();
        output.deleteOnExit();

        final OpenAPI openAPI = TestUtils.parseFlattenSpec("src/test/resources/2_0/issue12341.yaml");
        final SpringCodegen codegen = new SpringCodegen();
        codegen.setOpenAPI(openAPI);
        codegen.setOutputDir(output.getAbsolutePath());

        codegen.additionalProperties().put(SpringCodegen.DATE_LIBRARY, "java8-localdatetime");
        codegen.additionalProperties().put(INTERFACE_ONLY, "true");
        codegen.additionalProperties().put(USE_RESPONSE_ENTITY, "false");
        codegen.additionalProperties().put(DELEGATE_PATTERN, "false");
        codegen.additionalProperties().put(ASYNC, "false");

        ClientOptInput input = new ClientOptInput();
        input.openAPI(openAPI);
        input.config(codegen);

        DefaultGenerator generator = new DefaultGenerator();
        generator.setGenerateMetadata(false); // skip metadata generation
        generator.setGeneratorPropertyDefault(CodegenConstants.APIS, "true");

        Map<String, File> files = generator.opts(input).generate().stream()
                .collect(Collectors.toMap(File::getName, Function.identity()));

        JavaFileAssert javaFileAssert = JavaFileAssert.assertThat(files.get("TestApi.java"));
        javaFileAssert
                .assertMethod("postToTest", "ObjTest")
                .hasReturnType("ObjTest")
                .bodyContainsLines("throw new IllegalArgumentException(\"Not implemented\");");
        javaFileAssert
                .assertMethod("putToTest", "ObjTest")
                .hasReturnType("void")
                .bodyContainsLines("throw new IllegalArgumentException(\"Not implemented\");");
    }

    @Test
    public void testHasRestControllerDoesNotHaveController_issue15264() throws IOException {
        File output = Files.createTempDirectory("test").toFile().getCanonicalFile();
        output.deleteOnExit();

        final OpenAPI openAPI = TestUtils.parseFlattenSpec("src/test/resources/2_0/issue15264.yaml");
        final SpringCodegen codegen = new SpringCodegen();
        codegen.setOpenAPI(openAPI);
        codegen.setOutputDir(output.getAbsolutePath());

        codegen.additionalProperties().put(SpringCodegen.DATE_LIBRARY, "java8-localdatetime");
        codegen.additionalProperties().put(INTERFACE_ONLY, "true");
        codegen.additionalProperties().put(USE_RESPONSE_ENTITY, "false");
        codegen.additionalProperties().put(DELEGATE_PATTERN, "true");
        codegen.additionalProperties().put(REQUEST_MAPPING_OPTION, "api_interface");
        codegen.additionalProperties().put(SPRING_CONTROLLER, "true");

        ClientOptInput input = new ClientOptInput();
        input.openAPI(openAPI);
        input.config(codegen);

        DefaultGenerator generator = new DefaultGenerator();
        generator.setGenerateMetadata(false); // skip metadata generation
        generator.setGeneratorPropertyDefault(CodegenConstants.APIS, "true");

        Map<String, File> files = generator.opts(input).generate().stream()
                .collect(Collectors.toMap(File::getName, Function.identity()));

        JavaFileAssert javaFileAssert = JavaFileAssert.assertThat(files.get("TestApi.java"));
        javaFileAssert
                .isInterface()
                .hasImports("org.springframework.web.bind.annotation.RestController")
                .hasNoImports("org.springframework.stereotype.Controller")
                .assertTypeAnnotations()
                .containsWithName("RestController")
                .doesNotContainWithName("Controller");
    }

    @Test
    public void testDoesNotHasRestControllerHaveController_issue15264() throws IOException {
        File output = Files.createTempDirectory("test").toFile().getCanonicalFile();
        output.deleteOnExit();

        final OpenAPI openAPI = TestUtils.parseFlattenSpec("src/test/resources/2_0/issue15264.yaml");
        final SpringCodegen codegen = new SpringCodegen();
        codegen.setOpenAPI(openAPI);
        codegen.setOutputDir(output.getAbsolutePath());

        codegen.additionalProperties().put(SpringCodegen.DATE_LIBRARY, "java8-localdatetime");
        codegen.additionalProperties().put(INTERFACE_ONLY, "true");
        codegen.additionalProperties().put(USE_RESPONSE_ENTITY, "true");
        codegen.additionalProperties().put(DELEGATE_PATTERN, "true");
        codegen.additionalProperties().put(REQUEST_MAPPING_OPTION, "api_interface");
        codegen.additionalProperties().put(SPRING_CONTROLLER, "true");

        ClientOptInput input = new ClientOptInput();
        input.openAPI(openAPI);
        input.config(codegen);

        DefaultGenerator generator = new DefaultGenerator();
        generator.setGenerateMetadata(false); // skip metadata generation
        generator.setGeneratorPropertyDefault(CodegenConstants.APIS, "true");

        Map<String, File> files = generator.opts(input).generate().stream()
                .collect(Collectors.toMap(File::getName, Function.identity()));

        JavaFileAssert javaFileAssert = JavaFileAssert.assertThat(files.get("TestApi.java"));
        javaFileAssert
                .isInterface()
                .hasImports("org.springframework.stereotype.Controller")
                .hasNoImports("org.springframework.web.bind.annotation.RestController")
                .assertTypeAnnotations()
                .containsWithName("Controller")
                .doesNotContainWithName("RestController");
    }

    @Test
    public void testXPatternMessage_issue5857() throws IOException {
        File output = Files.createTempDirectory("test").toFile().getCanonicalFile();
        output.deleteOnExit();

        final OpenAPI openAPI = TestUtils.parseFlattenSpec("src/test/resources/2_0/issue5857.yaml");
        final SpringCodegen codegen = new SpringCodegen();
        codegen.setOpenAPI(openAPI);
        codegen.setOutputDir(output.getAbsolutePath());

        codegen.additionalProperties().put(SpringCodegen.DATE_LIBRARY, "java8-localdatetime");
        codegen.additionalProperties().put(INTERFACE_ONLY, "true");
        codegen.additionalProperties().put(USE_RESPONSE_ENTITY, "false");
        codegen.additionalProperties().put(DELEGATE_PATTERN, "true");

        ClientOptInput input = new ClientOptInput();
        input.openAPI(openAPI);
        input.config(codegen);

        DefaultGenerator generator = new DefaultGenerator();
        generator.setGenerateMetadata(false); // skip metadata generation
        generator.setGeneratorPropertyDefault(CodegenConstants.MODELS, "true");

        Map<String, File> files = generator.opts(input).generate().stream()
                .collect(Collectors.toMap(File::getName, Function.identity()));

        JavaFileAssert javaFileAssert = JavaFileAssert.assertThat(files.get("ObjTest.java"));
        javaFileAssert
                .assertMethod("getField2")
                .assertMethodAnnotations()
                .containsWithNameAndAttributes("Pattern", ImmutableMap.of(
                        "regexp", "\"\\\\w\"",
                        "message", "\"Only letters, numbers and underscore\""
                ));
        javaFileAssert
                .assertMethod("getField3")
                .assertMethodAnnotations()
                .containsWithNameAndAttributes("Pattern", ImmutableMap.of(
                        "regexp", "\"\\\\w\""
                ));
    }

    @Test
    public void testXPatternMessage_issue18959() throws IOException {
        File output = Files.createTempDirectory("test").toFile().getCanonicalFile();
        output.deleteOnExit();

        final OpenAPI openAPI = TestUtils.parseFlattenSpec("src/test/resources/3_0/issue_18959.yaml");
        final SpringCodegen codegen = new SpringCodegen();
        codegen.setOpenAPI(openAPI);
        codegen.setOutputDir(output.getAbsolutePath());

        codegen.additionalProperties().put(SpringCodegen.DATE_LIBRARY, "java8-localdatetime");
        codegen.additionalProperties().put(INTERFACE_ONLY, "true");
        codegen.additionalProperties().put(USE_RESPONSE_ENTITY, "false");
        codegen.additionalProperties().put(DELEGATE_PATTERN, "true");
        codegen.additionalProperties().put(USE_BEANVALIDATION, "true");
        codegen.additionalProperties().put(PERFORM_BEANVALIDATION, "true");
        codegen.additionalProperties().put(REQUEST_MAPPING_OPTION, "api_interface");

        ClientOptInput input = new ClientOptInput();
        input.openAPI(openAPI);
        input.config(codegen);

        DefaultGenerator generator = new DefaultGenerator();
        generator.setGenerateMetadata(false); // skip metadata generation

        Map<String, File> files = generator.opts(input).generate().stream()
                .collect(Collectors.toMap(File::getName, Function.identity()));

        JavaFileAssert javaFileAssert = JavaFileAssert.assertThat(files.get("TestApi.java"));
        javaFileAssert
                .assertMethod("_postToTest")
                .assertParameter("groupObj")
                .assertParameterAnnotations()
                .containsWithNameAndAttributes("Pattern", ImmutableMap.of(
                        "regexp", "\"[a-zA-Z]\"",
                        "message", "\"Only letters\""
                ))
                .toParameter()
                .toMethod()
                .assertParameter("token")
                .assertParameterAnnotations()
                .containsWithNameAndAttributes("Pattern", ImmutableMap.of(
                        "regexp", "\"[0-9a-fA-F]\"",
                        "message", "\"Only numbers and letters a-f\""
                ))
                .toParameter()
                .toMethod()
                .assertParameter("clientId")
                .assertParameterAnnotations()
                .containsWithNameAndAttributes("Pattern", ImmutableMap.of(
                        "regexp", "\"\\\\d\"",
                        "message", "\"Only numbers\""
                ));
    }

    @Test
    public void testEnumCaseInsensitive_issue8084() throws IOException {
        File output = Files.createTempDirectory("test").toFile().getCanonicalFile();
        output.deleteOnExit();

        final OpenAPI openAPI = TestUtils.parseFlattenSpec("src/test/resources/2_0/issue8084.yaml");
        final SpringCodegen codegen = new SpringCodegen();
        codegen.setOpenAPI(openAPI);
        codegen.setOutputDir(output.getAbsolutePath());

        codegen.additionalProperties().put(SpringCodegen.DATE_LIBRARY, "java8-localdatetime");
        codegen.additionalProperties().put(INTERFACE_ONLY, "true");
        codegen.additionalProperties().put(USE_RESPONSE_ENTITY, "false");
        codegen.additionalProperties().put(DELEGATE_PATTERN, "true");
        codegen.additionalProperties().put(USE_ENUM_CASE_INSENSITIVE, "true");

        ClientOptInput input = new ClientOptInput();
        input.openAPI(openAPI);
        input.config(codegen);

        DefaultGenerator generator = new DefaultGenerator();
        generator.setGenerateMetadata(false); // skip metadata generation
        generator.setGeneratorPropertyDefault(CodegenConstants.MODELS, "true");

        Map<String, File> files = generator.opts(input).generate().stream()
                .collect(Collectors.toMap(File::getName, Function.identity()));

        JavaFileAssert javaFileAssert = JavaFileAssert.assertThat(files.get("EnumTest.java"));
        javaFileAssert
                .assertMethod("fromValue")
                .bodyContainsLines("if (b.value.equalsIgnoreCase(value)) {");
    }

    @Test
    public void testEnumCaseSensitive_issue8084() throws IOException {
        File output = Files.createTempDirectory("test").toFile().getCanonicalFile();
        output.deleteOnExit();

        final OpenAPI openAPI = TestUtils.parseFlattenSpec("src/test/resources/2_0/issue8084.yaml");
        final SpringCodegen codegen = new SpringCodegen();
        codegen.setOpenAPI(openAPI);
        codegen.setOutputDir(output.getAbsolutePath());

        codegen.additionalProperties().put(SpringCodegen.DATE_LIBRARY, "java8-localdatetime");
        codegen.additionalProperties().put(INTERFACE_ONLY, "true");
        codegen.additionalProperties().put(USE_RESPONSE_ENTITY, "false");
        codegen.additionalProperties().put(DELEGATE_PATTERN, "true");
        codegen.additionalProperties().put(USE_ENUM_CASE_INSENSITIVE, "false");

        ClientOptInput input = new ClientOptInput();
        input.openAPI(openAPI);
        input.config(codegen);

        DefaultGenerator generator = new DefaultGenerator();
        generator.setGenerateMetadata(false); // skip metadata generation
        generator.setGeneratorPropertyDefault(CodegenConstants.MODELS, "true");

        Map<String, File> files = generator.opts(input).generate().stream()
                .collect(Collectors.toMap(File::getName, Function.identity()));

        JavaFileAssert javaFileAssert = JavaFileAssert.assertThat(files.get("EnumTest.java"));
        javaFileAssert
                .assertMethod("fromValue")
                .bodyContainsLines("if (b.value.equals(value)) {");
    }

    @Test
    public void testHasOperationParameterExtraAnnotation_issue18224() throws IOException {
        File output = Files.createTempDirectory("test").toFile().getCanonicalFile();
        output.deleteOnExit();

        final OpenAPI openAPI = TestUtils.parseFlattenSpec("src/test/resources/3_0/issue_18224.yaml");
        final SpringCodegen codegen = new SpringCodegen();
        codegen.setOpenAPI(openAPI);
        codegen.setOutputDir(output.getAbsolutePath());

        codegen.additionalProperties().put(SpringCodegen.DATE_LIBRARY, "java8-localdatetime");
        codegen.additionalProperties().put(INTERFACE_ONLY, "true");
        codegen.additionalProperties().put(USE_RESPONSE_ENTITY, "false");
        codegen.additionalProperties().put(DELEGATE_PATTERN, "true");
        codegen.additionalProperties().put(REQUEST_MAPPING_OPTION, "api_interface");
        codegen.additionalProperties().put(SPRING_CONTROLLER, "true");

        ClientOptInput input = new ClientOptInput();
        input.openAPI(openAPI);
        input.config(codegen);

        DefaultGenerator generator = new DefaultGenerator();
        generator.setGenerateMetadata(false); // skip metadata generation
        generator.setGeneratorPropertyDefault(CodegenConstants.APIS, "true");

        Map<String, File> files = generator.opts(input).generate().stream()
                .collect(Collectors.toMap(File::getName, Function.identity()));

        JavaFileAssert javaFileAssert = JavaFileAssert.assertThat(files.get("TestApi.java"));
        javaFileAssert
                .assertMethod("_postToTest")
                .assertParameter("groupObj")
                .assertParameterAnnotations()
                .containsWithName("com.test.MyAnnotationInPath")
                .toParameter()
                .toMethod()
                .assertParameter("token")
                .assertParameterAnnotations()
                .containsWithName("com.test.MyAnnotationInQuery")
                .toParameter()
                .toMethod()
                .assertParameter("clientId")
                .assertParameterAnnotations()
                .containsWithName("com.test.MyAnnotationInHeader");
    }

    @Test
    public void testModelHasParameterExtraAnnotations_issue19953() {
        Path output = TestUtils.newTempFolder();

        final OpenAPI openAPI = TestUtils.parseFlattenSpec("src/test/resources/3_0/issue_18224.yaml");
        final SpringCodegen codegen = new SpringCodegen();
        codegen.setOpenAPI(openAPI);
        codegen.setOutputDir(output.toString());

        codegen.additionalProperties().put(SpringCodegen.DATE_LIBRARY, "java8-localdatetime");
        codegen.additionalProperties().put(INTERFACE_ONLY, "true");
        codegen.additionalProperties().put(USE_RESPONSE_ENTITY, "false");
        codegen.additionalProperties().put(DELEGATE_PATTERN, "true");
        codegen.additionalProperties().put(REQUEST_MAPPING_OPTION, "api_interface");
        codegen.additionalProperties().put(SPRING_CONTROLLER, "true");

        ClientOptInput input = new ClientOptInput();
        input.openAPI(openAPI);
        input.config(codegen);

        DefaultGenerator generator = new DefaultGenerator();
        generator.setGenerateMetadata(false); // skip metadata generation
        generator.setGeneratorPropertyDefault(CodegenConstants.MODELS, "true");

        Map<String, File> files = generator.opts(input).generate().stream()
                .collect(Collectors.toMap(File::getName, Function.identity()));

        JavaFileAssert javaFileAssert = JavaFileAssert.assertThat(files.get("ObjTest.java"));
        javaFileAssert.assertProperty("field3")
                .assertPropertyAnnotations()
                .containsWithName("com.test.MyAnnotation")
                .containsWithName("com.test.MyAnnotation2");
    }

    @Test
    public void testHasOperationExtraAnnotation_issue15822() throws IOException {
        File output = Files.createTempDirectory("test").toFile().getCanonicalFile();
        output.deleteOnExit();

        final OpenAPI openAPI = TestUtils.parseFlattenSpec("src/test/resources/2_0/issue15822.yaml");
        final SpringCodegen codegen = new SpringCodegen();
        codegen.setOpenAPI(openAPI);
        codegen.setOutputDir(output.getAbsolutePath());

        codegen.additionalProperties().put(SpringCodegen.DATE_LIBRARY, "java8-localdatetime");
        codegen.additionalProperties().put(INTERFACE_ONLY, "true");
        codegen.additionalProperties().put(USE_RESPONSE_ENTITY, "false");
        codegen.additionalProperties().put(DELEGATE_PATTERN, "true");
        codegen.additionalProperties().put(REQUEST_MAPPING_OPTION, "api_interface");
        codegen.additionalProperties().put(SPRING_CONTROLLER, "true");

        ClientOptInput input = new ClientOptInput();
        input.openAPI(openAPI);
        input.config(codegen);

        DefaultGenerator generator = new DefaultGenerator();
        generator.setGenerateMetadata(false); // skip metadata generation
        generator.setGeneratorPropertyDefault(CodegenConstants.APIS, "true");

        Map<String, File> files = generator.opts(input).generate().stream()
                .collect(Collectors.toMap(File::getName, Function.identity()));

        JavaFileAssert javaFileAssert = JavaFileAssert.assertThat(files.get("TestApi.java"));
        javaFileAssert
                .assertMethod("_postToTest")
                .assertMethodAnnotations()
                .containsWithName("javax.annotation.security.RolesAllowed");
    }

    @Test
    public void testHasOperationExtraAnnotation_issue12219() throws IOException {
        File output = Files.createTempDirectory("test").toFile().getCanonicalFile();
        output.deleteOnExit();

        final OpenAPI openAPI = TestUtils.parseFlattenSpec("src/test/resources/2_0/issue12219.yaml");
        final SpringCodegen codegen = new SpringCodegen();
        codegen.setOpenAPI(openAPI);
        codegen.setOutputDir(output.getAbsolutePath());

        codegen.additionalProperties().put(SpringCodegen.DATE_LIBRARY, "java8-localdatetime");
        codegen.additionalProperties().put(INTERFACE_ONLY, "true");
        codegen.additionalProperties().put(USE_RESPONSE_ENTITY, "false");
        codegen.additionalProperties().put(DELEGATE_PATTERN, "true");
        codegen.additionalProperties().put(REQUEST_MAPPING_OPTION, "api_interface");
        codegen.additionalProperties().put(SPRING_CONTROLLER, "true");

        ClientOptInput input = new ClientOptInput();
        input.openAPI(openAPI);
        input.config(codegen);

        DefaultGenerator generator = new DefaultGenerator();
        generator.setGenerateMetadata(false); // skip metadata generation
        generator.setGeneratorPropertyDefault(CodegenConstants.APIS, "true");

        Map<String, File> files = generator.opts(input).generate().stream()
                .collect(Collectors.toMap(File::getName, Function.identity()));

        JavaFileAssert javaFileAssert = JavaFileAssert.assertThat(files.get("TestApi.java"));
        javaFileAssert
                .assertMethod("_postToTest")
                .assertMethodAnnotations()
                .containsWithName("javax.annotation.security.RolesAllowed")
                .containsWithName("org.springframework.security.access.annotation.Secured")
                .containsWithName("org.springframework.security.access.prepost.PreAuthorize");
    }

    @Test
    public void testHasOperationExtraAnnotation_issue12219_array() throws IOException {
        File output = Files.createTempDirectory("test").toFile().getCanonicalFile();
        output.deleteOnExit();

        final OpenAPI openAPI = TestUtils.parseFlattenSpec("src/test/resources/2_0/issue12219_array.yaml");
        final SpringCodegen codegen = new SpringCodegen();
        codegen.setOpenAPI(openAPI);
        codegen.setOutputDir(output.getAbsolutePath());

        codegen.additionalProperties().put(SpringCodegen.DATE_LIBRARY, "java8-localdatetime");
        codegen.additionalProperties().put(INTERFACE_ONLY, "true");
        codegen.additionalProperties().put(USE_RESPONSE_ENTITY, "false");
        codegen.additionalProperties().put(DELEGATE_PATTERN, "true");
        codegen.additionalProperties().put(REQUEST_MAPPING_OPTION, "api_interface");
        codegen.additionalProperties().put(SPRING_CONTROLLER, "true");

        ClientOptInput input = new ClientOptInput();
        input.openAPI(openAPI);
        input.config(codegen);

        DefaultGenerator generator = new DefaultGenerator();
        generator.setGenerateMetadata(false); // skip metadata generation
        generator.setGeneratorPropertyDefault(CodegenConstants.APIS, "true");

        Map<String, File> files = generator.opts(input).generate().stream()
                .collect(Collectors.toMap(File::getName, Function.identity()));

        JavaFileAssert javaFileAssert = JavaFileAssert.assertThat(files.get("TestApi.java"));
        javaFileAssert
                .assertMethod("_postToTest")
                .assertMethodAnnotations()
                .containsWithName("javax.annotation.security.RolesAllowed")
                .containsWithName("org.springframework.security.access.annotation.Secured")
                .containsWithName("org.springframework.security.access.prepost.PreAuthorize");
    }

    @Test
    public void doCallFluentParentSettersFromChildModel() throws IOException {
        File output = Files.createTempDirectory("test").toFile().getCanonicalFile();
        output.deleteOnExit();
        String outputPath = output.getAbsolutePath().replace('\\', '/');

        OpenAPI openAPI = new OpenAPIParser()
                .readLocation("src/test/resources/3_0/issue_16496.yaml", null, new ParseOptions()).getOpenAPI();

        SpringCodegen codegen = new SpringCodegen();
        codegen.setOutputDir(output.getAbsolutePath());
        codegen.setOpenApiNullable(true);
        codegen.additionalProperties().put(CXFServerFeatures.LOAD_TEST_DATA_FROM_FILE, "true");

        ClientOptInput input = new ClientOptInput();
        input.openAPI(openAPI);
        input.config(codegen);

        DefaultGenerator generator = new DefaultGenerator();

        generator.setGeneratorPropertyDefault(CodegenConstants.MODEL_TESTS, "false");
        generator.setGeneratorPropertyDefault(CodegenConstants.MODEL_DOCS, "false");
        generator.setGeneratorPropertyDefault(CodegenConstants.MODELS, "true");
        generator.setGenerateMetadata(false); // skip metadata generation
        generator.opts(input).generate();


        JavaFileAssert.assertThat(Paths.get(outputPath + "/src/main/java/org/openapitools/model/Animal.java"))
                // Fluent method assertions
                .assertMethod("alias")
                .hasReturnType("Animal")
                .bodyContainsLines("this.alias = JsonNullable.of(alias);", "return this;")
                .assertParameter("alias")
                .hasType("String")
                .toMethod()
                .toFileAssert()

                // Setter method assertions
                .assertMethod("setAlias")
                .hasReturnType("void")
                .assertParameter("alias")
                .hasType("JsonNullable<String>");

        JavaFileAssert.assertThat(Paths.get(outputPath + "/src/main/java/org/openapitools/model/Zebra.java"))
                // Fluent method assertions
                .assertMethod("alias")
                .hasReturnType("Zebra")
                .bodyContainsLines("super.alias(alias);", "return this;")
                .assertParameter("alias")
                .hasType("String")
                .toMethod()
                .toFileAssert()

                // No overridden setter on child object
                .hasNoMethod("setAlias");
    }

    @Test
    public void testModelsWithNoneOptionalAndJsonNullable() throws IOException {
        File output = Files.createTempDirectory("test").toFile().getCanonicalFile();
        output.deleteOnExit();
        String outputPath = output.getAbsolutePath().replace('\\', '/');

        OpenAPI openAPI = new OpenAPIParser()
                .readLocation("src/test/resources/3_0/issue_14765.yaml", null, new ParseOptions()).getOpenAPI();

        SpringCodegen codegen = new SpringCodegen();
        codegen.setOutputDir(output.getAbsolutePath());
        codegen.setOpenApiNullable(true);
        codegen.setUseOptional(false);
        codegen.setUseSpringBoot3(true);

        ClientOptInput input = new ClientOptInput();
        input.openAPI(openAPI);
        input.config(codegen);

        DefaultGenerator generator = new DefaultGenerator();

        generator.setGeneratorPropertyDefault(CodegenConstants.MODELS, "true");
        generator.setGeneratorPropertyDefault(CodegenConstants.MODEL_TESTS, "false");
        generator.setGeneratorPropertyDefault(CodegenConstants.MODEL_DOCS, "false");
        generator.opts(input).generate();


        JavaFileAssert javaFileAssert = JavaFileAssert.assertThat(Paths.get(outputPath + "/src/main/java/org/openapitools/model/Animal.java"))
                .hasImports("jakarta.validation.Valid")
                .hasImports("jakarta.validation.constraints")

                .assertProperty("name")
                .withType("String")
                .toType()
                .assertProperty("age")
                .withType("JsonNullable<Integer>")
                .toType()
                .assertProperty("alias")
                .withType("JsonNullable<String>")
                .toType()
                .assertProperty("color")
                .withType("String")
                .toType()
                .assertProperty("names")
                .withType("List<String>")
                .toType()
                .assertProperty("colors")
                .withType("JsonNullable<List<String>>")
                .toType()
                .assertProperty("stringPattern")
                .withType("String")
                .toType()
                .assertProperty("stringMaxMinLength")
                .withType("String")
                .toType()
                .assertProperty("stringMinLength")
                .withType("String")
                .toType()
                .assertProperty("stringMaxLength")
                .withType("String")
                .toType()
                .assertProperty("stringEmail")
                .withType("String")
                .toType()
                .assertProperty("intMinMax")
                .withType("Integer")
                .toType()
                .assertProperty("intMin")
                .withType("Integer")
                .toType()
                .assertProperty("intMax")
                .withType("Integer")
                .toType()
                .assertProperty("numberMinMax")
                .withType("BigDecimal")
                .toType()
                .assertProperty("numberMin")
                .withType("BigDecimal")
                .toType()
                .assertProperty("numberMax")
                .withType("BigDecimal")
                .toType()
                .assertProperty("stringDefault")
                .withType("String")
                .toType()
                .fileContains("stringDefault = \"ABC\"")
                .assertProperty("zebra")
                .withType("Zebra")
                .toType()

                .assertProperty("stringPatternNullable")
                .withType("JsonNullable<@Pattern(regexp = \"[a-z]\") String>")
                .toType()
                .assertProperty("stringMaxMinLengthNullable")
                .withType("JsonNullable<@Size(min = 1, max = 10) String>")
                .toType()
                .assertProperty("stringMinLengthNullable")
                .withType("JsonNullable<@Size(min = 1) String>")
                .toType()
                .assertProperty("stringMaxLengthNullable")
                .withType("JsonNullable<@Size(max = 1) String>")
                .toType()
                .assertProperty("intMinMaxNullable")
                .withType("JsonNullable<@Min(value = 1) @Max(value = 10) Integer>")
                .toType()
                .assertProperty("intMinNullable")
                .withType("JsonNullable<@Min(value = 1) Integer>")
                .toType()
                .assertProperty("intMaxNullable")
                .withType("JsonNullable<@Max(value = 10) Integer>")
                .toType()
                .assertProperty("numberMinMaxNullable")
                .withType("JsonNullable<@DecimalMin(value = \"1\") @DecimalMax(value = \"10\") BigDecimal>")
                .toType()
                .assertProperty("numberMinNullable")
                .withType("JsonNullable<@DecimalMin(value = \"1\") BigDecimal>")
                .toType()
                .assertProperty("numberMaxNullable")
                .withType("JsonNullable<@DecimalMax(value = \"10\") BigDecimal>")
                .toType()
                .assertProperty("stringDefaultNullable")
                .withType("JsonNullable<@Size(max = 1) String>")
                .toType()
                .fileContains("stringDefaultNullable = JsonNullable.<String>undefined();")

                .assertMethod("name")
                .hasReturnType("Animal")
                .bodyContainsLines("this.name = name;", "return this;")
                .assertParameter("name")
                .hasType("String")
                .toMethod()
                .toFileAssert()
                // Setter method assertions
                .assertMethod("setName")
                .hasReturnType("void")
                .assertParameter("name")
                .hasType("String")
                .toMethod()
                .toFileAssert()
                // Getter method assertions
                .assertMethod("getName")
                .hasReturnType("String")
                .doesNotHaveParameters()
                .toFileAssert()

                .assertMethod("colors")
                .hasReturnType("Animal")
                .bodyContainsLines("this.colors = JsonNullable.of(colors);", "return this;")
                .assertParameter("colors")
                .hasType("List<String>")
                .toMethod()
                .toFileAssert()
                // Setter method assertions
                .assertMethod("setColors")
                .hasReturnType("void")
                .assertParameter("colors")
                .hasType("JsonNullable<List<String>>")
                .toMethod()
                .toFileAssert()
                // Getter method assertions
                .assertMethod("getColors")
                .hasReturnType("JsonNullable<List<String>>")
                .doesNotHaveParameters()
                .toFileAssert()

                .assertMethod("names")
                .hasReturnType("Animal")
                .bodyContainsLines("this.names = names;", "return this;")
                .assertParameter("names")
                .hasType("List<String>")
                .toMethod()
                .toFileAssert()
                // Setter method assertions
                .assertMethod("setNames")
                .hasReturnType("void")
                .assertParameter("names")
                .hasType("List<String>")
                .toMethod()
                .toFileAssert()
                // Getter method assertions
                .assertMethod("getNames")
                .hasReturnType("List<String>")
                .doesNotHaveParameters()
                .toFileAssert();

        assertJsonNullableMethod(javaFileAssert, Integer.class, "age", "JsonNullable<Integer>");
        assertJsonNullableMethod(javaFileAssert, String.class, "alias", "JsonNullable<String>");
        assertMethod(javaFileAssert, String.class, "color");

        assertMethod(javaFileAssert, String.class, "stringPattern");
        assertMethod(javaFileAssert, String.class, "stringMaxMinLength");
        assertMethod(javaFileAssert, String.class, "stringMinLength");
        assertMethod(javaFileAssert, String.class, "stringMaxLength");
        assertMethod(javaFileAssert, String.class, "stringEmail");
        assertMethod(javaFileAssert, Integer.class, "intMinMax");
        assertMethod(javaFileAssert, Integer.class, "intMin");
        assertMethod(javaFileAssert, Integer.class, "intMax");
        assertMethod(javaFileAssert, BigDecimal.class, "numberMinMax");
        assertMethod(javaFileAssert, BigDecimal.class, "numberMin");
        assertMethod(javaFileAssert, BigDecimal.class, "numberMax");
        assertMethod(javaFileAssert, "Zebra", "zebra");

        assertJsonNullableMethod(javaFileAssert, String.class, "stringPatternNullable", "JsonNullable<@Pattern(regexp = \"[a-z]\") String>");
        assertJsonNullableMethod(javaFileAssert, String.class, "stringMaxMinLengthNullable", "JsonNullable<@Size(min = 1, max = 10) String>");
        assertJsonNullableMethod(javaFileAssert, String.class, "stringMinLengthNullable", "JsonNullable<@Size(min = 1) String>");
        assertJsonNullableMethod(javaFileAssert, String.class, "stringMaxLengthNullable", "JsonNullable<@Size(max = 1) String>");
        assertJsonNullableMethod(javaFileAssert, String.class, "stringEmailNullable", "JsonNullable<@jakarta.validation.constraints.Email String>");
        assertJsonNullableMethod(javaFileAssert, Integer.class, "intMinMaxNullable", "JsonNullable<@Min(value = 1) @Max(value = 10) Integer>");
        assertJsonNullableMethod(javaFileAssert, Integer.class, "intMinNullable", "JsonNullable<@Min(value = 1) Integer>");
        assertJsonNullableMethod(javaFileAssert, Integer.class, "intMaxNullable", "JsonNullable<@Max(value = 10) Integer>");
        assertJsonNullableMethod(javaFileAssert, BigDecimal.class, "numberMinMaxNullable", "JsonNullable<@DecimalMin(value = \"1\") @DecimalMax(value = \"10\") BigDecimal>");
        assertJsonNullableMethod(javaFileAssert, BigDecimal.class, "numberMinNullable", "JsonNullable<@DecimalMin(value = \"1\") BigDecimal>");
        assertJsonNullableMethod(javaFileAssert, BigDecimal.class, "numberMaxNullable", "JsonNullable<@DecimalMax(value = \"10\") BigDecimal>");

    }

    @Test
    public void testModelsWithOptionalAndJsonNullable() throws IOException {
        File output = Files.createTempDirectory("test").toFile().getCanonicalFile();
        output.deleteOnExit();
        String outputPath = output.getAbsolutePath().replace('\\', '/');

        OpenAPI openAPI = new OpenAPIParser()
                .readLocation("src/test/resources/3_0/issue_14765.yaml", null, new ParseOptions()).getOpenAPI();

        SpringCodegen codegen = new SpringCodegen();
        codegen.setOutputDir(output.getAbsolutePath());
        codegen.setOpenApiNullable(true);
        codegen.setUseOptional(true);
        codegen.setUseSpringBoot3(true);

        ClientOptInput input = new ClientOptInput();
        input.openAPI(openAPI);
        input.config(codegen);

        DefaultGenerator generator = new DefaultGenerator();
        generator.setGenerateMetadata(false);
        generator.setGeneratorPropertyDefault(CodegenConstants.MODELS, "true");
        generator.setGeneratorPropertyDefault(CodegenConstants.MODEL_TESTS, "false");
        generator.setGeneratorPropertyDefault(CodegenConstants.MODEL_DOCS, "false");
        generator.opts(input).generate();


        JavaFileAssert javaFileAssert = JavaFileAssert.assertThat(Paths.get(outputPath + "/src/main/java/org/openapitools/model/Animal.java"))
                .hasImports("jakarta.validation.Valid")
                .hasImports("jakarta.validation.constraints")

                .assertProperty("name")
                .withType("String")
                .toType()
                .assertProperty("age")
                .withType("JsonNullable<Integer>")
                .toType()
                .assertProperty("alias")
                .withType("JsonNullable<String>")
                .toType()
                .assertProperty("color")
                .withType("Optional<String>")
                .toType()
                .assertProperty("names")
                .withType("List<String>")
                .toType()
                .assertProperty("colors")
                .withType("JsonNullable<List<String>>")
                .toType()
                .assertProperty("stringPattern")
                .withType("Optional<@Pattern(regexp = \"[a-z]\") String>")
                .toType()
                .assertProperty("stringMaxMinLength")
                .withType("Optional<@Size(min = 1, max = 10) String>")
                .toType()
                .assertProperty("stringMinLength")
                .withType("Optional<@Size(min = 1) String>")
                .toType()
                .assertProperty("stringMaxLength")
                .withType("Optional<@Size(max = 1) String>")
                .toType()
                .assertProperty("stringEmail")
                .withType("Optional<@jakarta.validation.constraints.Email String>")
                .toType()
                .assertProperty("intMinMax")
                .withType("Optional<@Min(value = 1) @Max(value = 10) Integer>")
                .toType()
                .assertProperty("intMin")
                .withType("Optional<@Min(value = 1) Integer>")
                .toType()
                .assertProperty("intMax")
                .withType("Optional<@Max(value = 10) Integer>")
                .toType()
                .assertProperty("numberMinMax")
                .withType("Optional<@DecimalMin(value = \"1\") @DecimalMax(value = \"10\") BigDecimal>")
                .toType()
                .assertProperty("numberMin")
                .withType("Optional<@DecimalMin(value = \"1\") BigDecimal>")
                .toType()
                .assertProperty("numberMax")
                .withType("Optional<@DecimalMax(value = \"10\") BigDecimal>")
                .toType()
                .assertProperty("stringDefault")
                .withType("Optional<@Size(max = 1) String>")
                .toType()
                .fileContains("stringDefault = Optional.of(\"ABC\")")
                .assertProperty("zebra")
                .withType("Optional<Zebra>")
                .toType()

                .assertProperty("stringPatternNullable")
                .withType("JsonNullable<@Pattern(regexp = \"[a-z]\") String>")
                .toType()
                .assertProperty("stringMaxMinLengthNullable")
                .withType("JsonNullable<@Size(min = 1, max = 10) String>")
                .toType()
                .assertProperty("stringMinLengthNullable")
                .withType("JsonNullable<@Size(min = 1) String>")
                .toType()
                .assertProperty("stringMaxLengthNullable")
                .withType("JsonNullable<@Size(max = 1) String>")
                .toType()
                .assertProperty("intMinMaxNullable")
                .withType("JsonNullable<@Min(value = 1) @Max(value = 10) Integer>")
                .toType()
                .assertProperty("intMinNullable")
                .withType("JsonNullable<@Min(value = 1) Integer>")
                .toType()
                .assertProperty("intMaxNullable")
                .withType("JsonNullable<@Max(value = 10) Integer>")
                .toType()
                .assertProperty("numberMinMaxNullable")
                .withType("JsonNullable<@DecimalMin(value = \"1\") @DecimalMax(value = \"10\") BigDecimal>")
                .toType()
                .assertProperty("numberMinNullable")
                .withType("JsonNullable<@DecimalMin(value = \"1\") BigDecimal>")
                .toType()
                .assertProperty("numberMaxNullable")
                .withType("JsonNullable<@DecimalMax(value = \"10\") BigDecimal>")
                .toType()
                .assertProperty("stringDefaultNullable")
                .withType("JsonNullable<@Size(max = 1) String>")
                .toType()
                .fileContains("stringDefaultNullable = JsonNullable.<String>undefined();")

                .assertMethod("name")
                .hasReturnType("Animal")
                .bodyContainsLines("this.name = name;", "return this;")
                .assertParameter("name")
                .hasType("String")
                .toMethod()
                .toFileAssert()
                // Setter method assertions
                .assertMethod("setName")
                .hasReturnType("void")
                .assertParameter("name")
                .hasType("String")
                .toMethod()
                .toFileAssert()
                // Getter method assertions
                .assertMethod("getName")
                .hasReturnType("String")
                .doesNotHaveParameters()
                .toFileAssert()

                .assertMethod("colors")
                .hasReturnType("Animal")
                .bodyContainsLines("this.colors = JsonNullable.of(colors);", "return this;")
                .assertParameter("colors")
                .hasType("List<String>")
                .toMethod()
                .toFileAssert()
                // Setter method assertions
                .assertMethod("setColors")
                .hasReturnType("void")
                .assertParameter("colors")
                .hasType("JsonNullable<List<String>>")
                .toMethod()
                .toFileAssert()
                // Getter method assertions
                .assertMethod("getColors")
                .hasReturnType("JsonNullable<List<String>>")
                .doesNotHaveParameters()
                .toFileAssert()

                .assertMethod("names")
                .hasReturnType("Animal")
                .bodyContainsLines("this.names = names;", "return this;")
                .assertParameter("names")
                .hasType("List<String>")
                .toMethod()
                .toFileAssert()
                // Setter method assertions
                .assertMethod("setNames")
                .hasReturnType("void")
                .assertParameter("names")
                .hasType("List<String>")
                .toMethod()
                .toFileAssert()
                // Getter method assertions
                .assertMethod("getNames")
                .hasReturnType("List<String>")
                .doesNotHaveParameters()
                .toFileAssert();

        assertJsonNullableMethod(javaFileAssert, String.class, "alias", "JsonNullable<String>");
        assertJsonNullableMethod(javaFileAssert, Integer.class, "age", "JsonNullable<Integer>");
        assertOptionalMethod(javaFileAssert, String.class, "color", "Optional<String>");

        assertOptionalMethod(javaFileAssert, String.class, "stringPattern", "Optional<@Pattern(regexp = \"[a-z]\") String>");
        assertOptionalMethod(javaFileAssert, String.class, "stringMaxMinLength", "Optional<@Size(min = 1, max = 10) String>");
        assertOptionalMethod(javaFileAssert, String.class, "stringMinLength", "Optional<@Size(min = 1) String>");
        assertOptionalMethod(javaFileAssert, String.class, "stringMaxLength", "Optional<@Size(max = 1) String>");
        assertOptionalMethod(javaFileAssert, String.class, "stringEmail", "Optional<@jakarta.validation.constraints.Email String>");
        assertOptionalMethod(javaFileAssert, Integer.class, "intMinMax", "Optional<@Min(value = 1) @Max(value = 10) Integer>");
        assertOptionalMethod(javaFileAssert, Integer.class, "intMin", "Optional<@Min(value = 1) Integer>");
        assertOptionalMethod(javaFileAssert, Integer.class, "intMax", "Optional<@Max(value = 10) Integer>");
        assertOptionalMethod(javaFileAssert, BigDecimal.class, "numberMinMax", "Optional<@DecimalMin(value = \"1\") @DecimalMax(value = \"10\") BigDecimal>");
        assertOptionalMethod(javaFileAssert, BigDecimal.class, "numberMin", "Optional<@DecimalMin(value = \"1\") BigDecimal>");
        assertOptionalMethod(javaFileAssert, BigDecimal.class, "numberMax", "Optional<@DecimalMax(value = \"10\") BigDecimal>");
        assertOptionalMethod(javaFileAssert, "Zebra", "zebra", "Optional<Zebra>");

        assertJsonNullableMethod(javaFileAssert, String.class, "stringPatternNullable", "JsonNullable<@Pattern(regexp = \"[a-z]\") String>");
        assertJsonNullableMethod(javaFileAssert, String.class, "stringMaxMinLengthNullable", "JsonNullable<@Size(min = 1, max = 10) String>");
        assertJsonNullableMethod(javaFileAssert, String.class, "stringMinLengthNullable", "JsonNullable<@Size(min = 1) String>");
        assertJsonNullableMethod(javaFileAssert, String.class, "stringMaxLengthNullable", "JsonNullable<@Size(max = 1) String>");
        assertJsonNullableMethod(javaFileAssert, String.class, "stringEmailNullable", "JsonNullable<@jakarta.validation.constraints.Email String>");
        assertJsonNullableMethod(javaFileAssert, Integer.class, "intMinMaxNullable", "JsonNullable<@Min(value = 1) @Max(value = 10) Integer>");
        assertJsonNullableMethod(javaFileAssert, Integer.class, "intMinNullable", "JsonNullable<@Min(value = 1) Integer>");
        assertJsonNullableMethod(javaFileAssert, Integer.class, "intMaxNullable", "JsonNullable<@Max(value = 10) Integer>");
        assertJsonNullableMethod(javaFileAssert, BigDecimal.class, "numberMinMaxNullable", "JsonNullable<@DecimalMin(value = \"1\") @DecimalMax(value = \"10\") BigDecimal>");
        assertJsonNullableMethod(javaFileAssert, BigDecimal.class, "numberMinNullable", "JsonNullable<@DecimalMin(value = \"1\") BigDecimal>");
        assertJsonNullableMethod(javaFileAssert, BigDecimal.class, "numberMaxNullable", "JsonNullable<@DecimalMax(value = \"10\") BigDecimal>");

    }

    @Test
    public void testModelsWithOptionalAndNoneJsonNullable() throws IOException {
        File output = Files.createTempDirectory("test").toFile().getCanonicalFile();
        output.deleteOnExit();
        String outputPath = output.getAbsolutePath().replace('\\', '/');

        OpenAPI openAPI = new OpenAPIParser()
                .readLocation("src/test/resources/3_0/issue_14765.yaml", null, new ParseOptions()).getOpenAPI();

        SpringCodegen codegen = new SpringCodegen();
        codegen.setOutputDir(output.getAbsolutePath());
        codegen.setOpenApiNullable(false);
        codegen.setUseOptional(true);
        codegen.setUseSpringBoot3(true);

        ClientOptInput input = new ClientOptInput();
        input.openAPI(openAPI);
        input.config(codegen);

        DefaultGenerator generator = new DefaultGenerator();
        generator.setGenerateMetadata(false);
        generator.setGeneratorPropertyDefault(CodegenConstants.MODELS, "true");
        generator.setGeneratorPropertyDefault(CodegenConstants.MODEL_TESTS, "false");
        generator.setGeneratorPropertyDefault(CodegenConstants.MODEL_DOCS, "false");
        generator.opts(input).generate();


        JavaFileAssert javaFileAssert = JavaFileAssert.assertThat(Paths.get(outputPath + "/src/main/java/org/openapitools/model/Animal.java"))
                .hasImports("jakarta.validation.Valid")
                .hasImports("jakarta.validation.constraints")

                .assertProperty("name")
                .withType("String")
                .toType()
                .assertProperty("age")
                .withType("Integer")
                .toType()
                .assertProperty("alias")
                .withType("String")
                .toType()
                .assertProperty("color")
                .withType("String")
                .toType()
                .assertProperty("names")
                .withType("List<String>")
                .toType()
                .assertProperty("colors")
                .withType("List<String>")
                .toType()
                .assertProperty("stringPattern")
                .withType("String")
                .toType()
                .assertProperty("stringMaxMinLength")
                .withType("String")
                .toType()
                .assertProperty("stringMinLength")
                .withType("String")
                .toType()
                .assertProperty("stringMaxLength")
                .withType("String")
                .toType()
                .assertProperty("stringEmail")
                .withType("String")
                .toType()
                .assertProperty("intMinMax")
                .withType("Integer")
                .toType()
                .assertProperty("intMin")
                .withType("Integer")
                .toType()
                .assertProperty("intMax")
                .withType("Integer")
                .toType()
                .assertProperty("numberMinMax")
                .withType("BigDecimal")
                .toType()
                .assertProperty("numberMin")
                .withType("BigDecimal")
                .toType()
                .assertProperty("numberMax")
                .withType("BigDecimal")
                .toType()
                .assertProperty("stringDefault")
                .withType("String")
                .toType()
                .fileContains("stringDefault = \"ABC\"")
                .assertProperty("zebra")
                .withType("Zebra")
                .toType()

                .assertProperty("stringPatternNullable")
                .withType("String")
                .toType()
                .assertProperty("stringMaxMinLengthNullable")
                .withType("String")
                .toType()
                .assertProperty("stringMinLengthNullable")
                .withType("String")
                .toType()
                .assertProperty("stringMaxLengthNullable")
                .withType("String")
                .toType()
                .assertProperty("intMinMaxNullable")
                .withType("Integer")
                .toType()
                .assertProperty("intMinNullable")
                .withType("Integer")
                .toType()
                .assertProperty("intMaxNullable")
                .withType("Integer")
                .toType()
                .assertProperty("numberMinMaxNullable")
                .withType("BigDecimal")
                .toType()
                .assertProperty("numberMinNullable")
                .withType("BigDecimal")
                .toType()
                .assertProperty("numberMaxNullable")
                .withType("BigDecimal")
                .toType()
                .assertProperty("stringDefaultNullable")
                .withType("String")
                .toType()
                .fileContains("stringDefaultNullable = null;")

                .assertMethod("name")
                .hasReturnType("Animal")
                .bodyContainsLines("this.name = name;", "return this;")
                .assertParameter("name")
                .hasType("String")
                .toMethod()
                .toFileAssert()
                // Setter method assertions
                .assertMethod("setName")
                .hasReturnType("void")
                .assertParameter("name")
                .hasType("String")
                .toMethod()
                .toFileAssert()
                // Getter method assertions
                .assertMethod("getName")
                .hasReturnType("String")
                .doesNotHaveParameters()
                .toFileAssert()

                .assertMethod("age")
                .hasReturnType("Animal")
                .bodyContainsLines("this.age = age;", "return this;")
                .assertParameter("age")
                .hasType("Integer")
                .toMethod()
                .toFileAssert()
                // Setter method assertions
                .assertMethod("setAge")
                .hasReturnType("void")
                .assertParameter("age")
                .hasType("Integer")
                .toMethod()
                .toFileAssert()
                // Getter method assertions
                .assertMethod("getAge")
                .hasReturnType("Integer")
                .doesNotHaveParameters()
                .toFileAssert()

                .assertMethod("colors")
                .hasReturnType("Animal")
                .bodyContainsLines("this.colors = colors;", "return this;")
                .assertParameter("colors")
                .hasType("List<String>")
                .toMethod()
                .toFileAssert()
                // Setter method assertions
                .assertMethod("setColors")
                .hasReturnType("void")
                .assertParameter("colors")
                .hasType("List<String>")
                .toMethod()
                .toFileAssert()
                // Getter method assertions
                .assertMethod("getColors")
                .hasReturnType("List<String>")
                .doesNotHaveParameters()
                .toFileAssert()

                .assertMethod("names")
                .hasReturnType("Animal")
                .bodyContainsLines("this.names = names;", "return this;")
                .assertParameter("names")
                .hasType("List<String>")
                .toMethod()
                .toFileAssert()
                // Setter method assertions
                .assertMethod("setNames")
                .hasReturnType("void")
                .assertParameter("names")
                .hasType("List<String>")
                .toMethod()
                .toFileAssert()
                // Getter method assertions
                .assertMethod("getNames")
                .hasReturnType("List<String>")
                .doesNotHaveParameters()
                .toFileAssert();

        assertMethod(javaFileAssert, String.class, "alias");
        assertMethod(javaFileAssert, String.class, "color");

        assertMethod(javaFileAssert, String.class, "stringPattern");
        assertMethod(javaFileAssert, String.class, "stringMaxMinLength");
        assertMethod(javaFileAssert, String.class, "stringMinLength");
        assertMethod(javaFileAssert, String.class, "stringMaxLength");
        assertMethod(javaFileAssert, String.class, "stringEmail");
        assertMethod(javaFileAssert, Integer.class, "intMinMax");
        assertMethod(javaFileAssert, Integer.class, "intMin");
        assertMethod(javaFileAssert, Integer.class, "intMax");
        assertMethod(javaFileAssert, BigDecimal.class, "numberMinMax");
        assertMethod(javaFileAssert, BigDecimal.class, "numberMin");
        assertMethod(javaFileAssert, BigDecimal.class, "numberMax");
        assertMethod(javaFileAssert, "Zebra", "zebra");

        assertMethod(javaFileAssert, String.class, "stringPatternNullable");
        assertMethod(javaFileAssert, String.class, "stringMaxMinLengthNullable");
        assertMethod(javaFileAssert, String.class, "stringMinLengthNullable");
        assertMethod(javaFileAssert, String.class, "stringMaxLengthNullable");
        assertMethod(javaFileAssert, String.class, "stringEmailNullable");
        assertMethod(javaFileAssert, Integer.class, "intMinMaxNullable");
        assertMethod(javaFileAssert, Integer.class, "intMinNullable");
        assertMethod(javaFileAssert, Integer.class, "intMaxNullable");
        assertMethod(javaFileAssert, BigDecimal.class, "numberMinMaxNullable");
        assertMethod(javaFileAssert, BigDecimal.class, "numberMinNullable");
        assertMethod(javaFileAssert, BigDecimal.class, "numberMaxNullable");

    }

    @Test
    public void testModelsWithNoneOptionalAndNoneOpenApiNullable() throws IOException {
        File output = Files.createTempDirectory("test").toFile().getCanonicalFile();
        output.deleteOnExit();
        String outputPath = output.getAbsolutePath().replace('\\', '/');

        OpenAPI openAPI = new OpenAPIParser()
                .readLocation("src/test/resources/3_0/issue_14765.yaml", null, new ParseOptions()).getOpenAPI();

        SpringCodegen codegen = new SpringCodegen();
        codegen.setOutputDir(output.getAbsolutePath());
        codegen.setOpenApiNullable(false);
        codegen.setUseOptional(false);
        codegen.setUseSpringBoot3(true);

        ClientOptInput input = new ClientOptInput();
        input.openAPI(openAPI);
        input.config(codegen);

        DefaultGenerator generator = new DefaultGenerator();
        generator.setGenerateMetadata(false);
        generator.setGeneratorPropertyDefault(CodegenConstants.MODEL_TESTS, "false");
        generator.setGeneratorPropertyDefault(CodegenConstants.MODEL_DOCS, "false");
        generator.setGeneratorPropertyDefault(CodegenConstants.MODELS, "true");
        generator.opts(input).generate();


        JavaFileAssert javaFileAssert = JavaFileAssert.assertThat(Paths.get(outputPath + "/src/main/java/org/openapitools/model/Animal.java"))
                .hasImports("jakarta.validation.Valid")
                .hasImports("jakarta.validation.constraints")

                .assertProperty("name")
                .withType("String")
                .toType()
                .assertProperty("age")
                .withType("Integer")
                .toType()
                .assertProperty("alias")
                .withType("String")
                .toType()
                .assertProperty("color")
                .withType("String")
                .toType()
                .assertProperty("names")
                .withType("List<String>")
                .toType()
                .assertProperty("colors")
                .withType("List<String>")
                .toType()
                .assertProperty("stringPattern")
                .withType("String")
                .toType()
                .assertProperty("stringMaxMinLength")
                .withType("String")
                .toType()
                .assertProperty("stringMinLength")
                .withType("String")
                .toType()
                .assertProperty("stringMaxLength")
                .withType("String")
                .toType()
                .assertProperty("stringEmail")
                .withType("String")
                .toType()
                .assertProperty("intMinMax")
                .withType("Integer")
                .toType()
                .assertProperty("intMin")
                .withType("Integer")
                .toType()
                .assertProperty("intMax")
                .withType("Integer")
                .toType()
                .assertProperty("numberMinMax")
                .withType("BigDecimal")
                .toType()
                .assertProperty("numberMin")
                .withType("BigDecimal")
                .toType()
                .assertProperty("numberMax")
                .withType("BigDecimal")
                .toType()
                .assertProperty("stringDefault")
                .withType("String")
                .toType()
                .fileContains("stringDefault = \"ABC\"")
                .assertProperty("zebra")
                .withType("Zebra")
                .toType()

                .assertProperty("stringPatternNullable")
                .withType("String")
                .toType()
                .assertProperty("stringMaxMinLengthNullable")
                .withType("String")
                .toType()
                .assertProperty("stringMinLengthNullable")
                .withType("String")
                .toType()
                .assertProperty("stringMaxLengthNullable")
                .withType("String")
                .toType()
                .assertProperty("intMinMaxNullable")
                .withType("Integer")
                .toType()
                .assertProperty("intMinNullable")
                .withType("Integer")
                .toType()
                .assertProperty("intMaxNullable")
                .withType("Integer")
                .toType()
                .assertProperty("numberMinMaxNullable")
                .withType("BigDecimal")
                .toType()
                .assertProperty("numberMinNullable")
                .withType("BigDecimal")
                .toType()
                .assertProperty("numberMaxNullable")
                .withType("BigDecimal")
                .toType()
                .assertProperty("stringDefaultNullable")
                .withType("String")
                .toType()
                .fileContains("stringDefaultNullable = null;")

                .assertMethod("name")
                .hasReturnType("Animal")
                .bodyContainsLines("this.name = name;", "return this;")
                .assertParameter("name")
                .hasType("String")
                .toMethod()
                .toFileAssert()
                // Setter method assertions
                .assertMethod("setName")
                .hasReturnType("void")
                .assertParameter("name")
                .hasType("String")
                .toMethod()
                .toFileAssert()
                // Getter method assertions
                .assertMethod("getName")
                .hasReturnType("String")
                .doesNotHaveParameters()
                .toFileAssert()

                .assertMethod("age")
                .hasReturnType("Animal")
                .bodyContainsLines("this.age = age;", "return this;")
                .assertParameter("age")
                .hasType("Integer")
                .toMethod()
                .toFileAssert()
                // Setter method assertions
                .assertMethod("setAge")
                .hasReturnType("void")
                .assertParameter("age")
                .hasType("Integer")
                .toMethod()
                .toFileAssert()
                // Getter method assertions
                .assertMethod("getAge")
                .hasReturnType("Integer")
                .doesNotHaveParameters()
                .toFileAssert()

                .assertMethod("colors")
                .hasReturnType("Animal")
                .bodyContainsLines("this.colors = colors;", "return this;")
                .assertParameter("colors")
                .hasType("List<String>")
                .toMethod()
                .toFileAssert()
                // Setter method assertions
                .assertMethod("setColors")
                .hasReturnType("void")
                .assertParameter("colors")
                .hasType("List<String>")
                .toMethod()
                .toFileAssert()
                // Getter method assertions
                .assertMethod("getColors")
                .hasReturnType("List<String>")
                .doesNotHaveParameters()
                .toFileAssert()

                .assertMethod("names")
                .hasReturnType("Animal")
                .bodyContainsLines("this.names = names;", "return this;")
                .assertParameter("names")
                .hasType("List<String>")
                .toMethod()
                .toFileAssert()
                // Setter method assertions
                .assertMethod("setNames")
                .hasReturnType("void")
                .assertParameter("names")
                .hasType("List<String>")
                .toMethod()
                .toFileAssert()
                // Getter method assertions
                .assertMethod("getNames")
                .hasReturnType("List<String>")
                .doesNotHaveParameters()
                .toFileAssert();

        assertMethod(javaFileAssert, String.class, "alias");
        assertMethod(javaFileAssert, String.class, "color");

        assertMethod(javaFileAssert, String.class, "stringPattern");
        assertMethod(javaFileAssert, String.class, "stringMaxMinLength");
        assertMethod(javaFileAssert, String.class, "stringMinLength");
        assertMethod(javaFileAssert, String.class, "stringMaxLength");
        assertMethod(javaFileAssert, String.class, "stringEmail");
        assertMethod(javaFileAssert, Integer.class, "intMinMax");
        assertMethod(javaFileAssert, Integer.class, "intMin");
        assertMethod(javaFileAssert, Integer.class, "intMax");
        assertMethod(javaFileAssert, BigDecimal.class, "numberMinMax");
        assertMethod(javaFileAssert, BigDecimal.class, "numberMin");
        assertMethod(javaFileAssert, BigDecimal.class, "numberMax");
        assertMethod(javaFileAssert, "Zebra", "zebra");

        assertMethod(javaFileAssert, String.class, "stringPatternNullable");
        assertMethod(javaFileAssert, String.class, "stringMaxMinLengthNullable");
        assertMethod(javaFileAssert, String.class, "stringMinLengthNullable");
        assertMethod(javaFileAssert, String.class, "stringMaxLengthNullable");
        assertMethod(javaFileAssert, String.class, "stringEmailNullable");
        assertMethod(javaFileAssert, Integer.class, "intMinMaxNullable");
        assertMethod(javaFileAssert, Integer.class, "intMinNullable");
        assertMethod(javaFileAssert, Integer.class, "intMaxNullable");
        assertMethod(javaFileAssert, BigDecimal.class, "numberMinMaxNullable");
        assertMethod(javaFileAssert, BigDecimal.class, "numberMinNullable");
        assertMethod(javaFileAssert, BigDecimal.class, "numberMaxNullable");

    }

    private void assertOptionalMethod(JavaFileAssert javaFileAssert, Class<?> type, String expectedName, String getterReturnType) {
        assertOptionalMethod(javaFileAssert, type.getSimpleName(), expectedName, getterReturnType);
    }

    private void assertOptionalMethod(JavaFileAssert javaFileAssert, String type, String expectedName, String getterReturnType) {
        assertWrapperMethod(javaFileAssert, "Optional", type, expectedName, getterReturnType);
    }

    private void assertJsonNullableMethod(JavaFileAssert javaFileAssert, Class<?> type, String expectedName, String getterReturnType) {
        assertJsonNullableMethod(javaFileAssert, type.getSimpleName(), expectedName, getterReturnType);
    }

    private void assertJsonNullableMethod(JavaFileAssert javaFileAssert, String type, String expectedName, String getterReturnType) {
        assertWrapperMethod(javaFileAssert, "JsonNullable", type, expectedName, getterReturnType);
    }

    private void assertWrapperMethod(JavaFileAssert javaFileAssert, String wrapperType, String type, String expectedName, String getterReturnType) {
        String methodName = StringUtils.capitalize(expectedName);
        var of = wrapperType.equals("Optional") ? "ofNullable" : "of";
        javaFileAssert.assertMethod(expectedName)
                .hasReturnType("Animal")
                .bodyContainsLines("this." + expectedName + " = " + wrapperType + "." + of + "(" + expectedName + ");", "return this;")
                .assertParameter(expectedName)
                .hasType(type)
                .toMethod()
                .toFileAssert()
                // Setter method assertions
                .assertMethod("set" + methodName)
                .hasReturnType("void")
                .assertParameter(expectedName)
                .hasType(wrapperType + "<" + type + ">")
                .toMethod()
                .toFileAssert()
                // Getter method assertions
                .assertMethod("get" + methodName)
                .hasReturnType(getterReturnType)
                .doesNotHaveParameters()
                .toFileAssert();
    }

    private void assertMethod(JavaFileAssert javaFileAssert, String type, String expectedName) {
        String methodName = StringUtils.capitalize(expectedName);
        javaFileAssert.assertMethod(expectedName)
                .hasReturnType("Animal")
                .bodyContainsLines("this." + expectedName + " = " + expectedName + ";", "return this;")
                .assertParameter(expectedName)
                .hasType(type)
                .toMethod()
                .toFileAssert()
                // Setter method assertions
                .assertMethod("set" + methodName)
                .hasReturnType("void")
                .assertParameter(expectedName)
                .hasType(type)
                .toMethod()
                .toFileAssert()
                // Getter method assertions
                .assertMethod("get" + methodName)
                .hasReturnType(type)
                .doesNotHaveParameters()
                .toFileAssert();
    }

    private void assertMethod(JavaFileAssert javaFileAssert, Class<?> type, String expectedName) {
        assertMethod(javaFileAssert, type.getSimpleName(), expectedName);
    }


    @Test
    public void multiLineOperationDescription() throws IOException {
        Map<String, Object> additionalProperties = new HashMap<>();
        additionalProperties.put(SpringCodegen.USE_TAGS, "true");
        additionalProperties.put(INTERFACE_ONLY, "true");
        additionalProperties.put(DOCUMENTATION_PROVIDER, DocumentationProvider.SPRINGDOC.name());

        Map<String, File> files = generateFromContract("src/test/resources/3_0/spring/issue12474-multiline-description.yaml", SPRING_BOOT, additionalProperties);

        String expectedDescription = "# Multi-line descriptions  This is an example of a multi-line description.  It: - has multiple lines - uses Markdown (CommonMark) for rich text representation";
        JavaFileAssert.assertThat(files.get("PingTagApi.java"))
                .fileContains(expectedDescription);
    }

    @Test
    public void multiLineTagDescription() throws IOException {
        Map<String, Object> additionalProperties = new HashMap<>();
        additionalProperties.put(SpringCodegen.USE_TAGS, "true");
        additionalProperties.put(INTERFACE_ONLY, "true");
        additionalProperties.put(DOCUMENTATION_PROVIDER, DocumentationProvider.SPRINGDOC.name());

        Map<String, File> files = generateFromContract("src/test/resources/3_0/spring/issue12474-multiline-description.yaml", SPRING_BOOT, additionalProperties);

        JavaFileAssert.assertThat(files.get("PingTagApi.java"))
                .fileContains("This is a multine tag : * tag item 1 * tag item 2 ");
    }

    @Test
    public void testSSEOperationSupport() throws Exception {

        File output = Files.createTempDirectory("test").toFile().getCanonicalFile();
        output.deleteOnExit();

        final OpenAPI openAPI = TestUtils.parseFlattenSpec("src/test/resources/3_0/sse.yaml");
        final SpringCodegen codegen = new SpringCodegen();
        codegen.setOpenAPI(openAPI);
        codegen.setOutputDir(output.getAbsolutePath());

        codegen.additionalProperties().put(SSE, "true");
        codegen.additionalProperties().put(REACTIVE, "true");
        codegen.additionalProperties().put(INTERFACE_ONLY, "false");
        codegen.additionalProperties().put(DELEGATE_PATTERN, "true");

        ClientOptInput input = new ClientOptInput();
        input.openAPI(openAPI);
        input.config(codegen);

        DefaultGenerator generator = new DefaultGenerator();
        generator.setGeneratorPropertyDefault(CodegenConstants.APIS, "true");
        generator.setGenerateMetadata(false);

        Map<String, File> files = generator.opts(input).generate().stream()
                .collect(Collectors.toMap(File::getName, Function.identity()));

        MapAssert.assertThatMap(files).isNotEmpty();
        File api = files.get("PathApi.java");
        File delegate = files.get("PathApiDelegate.java");

        JavaFileAssert.assertThat(api)
                .assertMethod("sseVariant1", "ServerWebExchange")
                .isNotNull()
                .hasReturnType("Flux<String>")
                .toFileAssert()
                .assertMethod("sseVariant2", "ServerWebExchange")
                .isNotNull()
                .hasReturnType("Flux<EventType>")
                .toFileAssert()
                .assertMethod("nonSSE", "ServerWebExchange")
                .isNotNull()
                .hasReturnType("Mono<ResponseEntity<String>>");

        JavaFileAssert.assertThat(delegate)
                .assertMethod("sseVariant1", "ServerWebExchange")
                .isNotNull()
                .hasReturnType("Flux<String>")
                .bodyContainsLines("return Flux.empty();")
                .toFileAssert()
                .assertMethod("sseVariant2", "ServerWebExchange")
                .isNotNull()
                .hasReturnType("Flux<EventType>")
                .bodyContainsLines("return Flux.empty();")
                .toFileAssert()
                .assertMethod("nonSSE", "ServerWebExchange")
                .isNotNull()
                .hasReturnType("Mono<ResponseEntity<String>>")
                .bodyContainsLines("return result.then(Mono.empty());")
        ;

    }

    @Test
    public void givenMultipartForm_whenGenerateReactiveServer_thenParameterAreCreatedAsRequestPart() throws IOException {
        File output = Files.createTempDirectory("test").toFile().getCanonicalFile();
        output.deleteOnExit();
        String outputPath = output.getAbsolutePath().replace('\\', '/');

        final OpenAPI openAPI = TestUtils.parseFlattenSpec("src/test/resources/3_0/spring/petstore-with-tags.yaml");
        final SpringCodegen codegen = new SpringCodegen();
        codegen.setOpenAPI(openAPI);
        codegen.setOutputDir(output.getAbsolutePath());
        codegen.additionalProperties().put(INTERFACE_ONLY, "true");
        codegen.additionalProperties().put(SpringCodegen.REACTIVE, "true");

        ClientOptInput input = new ClientOptInput();
        input.openAPI(openAPI);
        input.config(codegen);

        DefaultGenerator generator = new DefaultGenerator();
        generator.setGenerateMetadata(false);
        generator.setGeneratorPropertyDefault(CodegenConstants.MODEL_TESTS, "false");
        generator.setGeneratorPropertyDefault(CodegenConstants.MODEL_DOCS, "false");
        generator.setGeneratorPropertyDefault(CodegenConstants.APIS, "true");

        generator.opts(input).generate();

        assertFileContains(Paths.get(outputPath + "/src/main/java/org/openapitools/api/PetApi.java"),
                "@Valid @RequestPart(value = \"additionalMetadata\", required = false) String additionalMetadata");
    }

    @Test
    public void givenMultipartForm_whenGenerateBlockedServer_thenParameterAreCreatedAsRequestPart() throws IOException {
        File output = Files.createTempDirectory("test").toFile().getCanonicalFile();
        output.deleteOnExit();
        String outputPath = output.getAbsolutePath().replace('\\', '/');

        final OpenAPI openAPI = TestUtils.parseFlattenSpec("src/test/resources/3_0/spring/petstore-with-tags.yaml");
        final SpringCodegen codegen = new SpringCodegen();
        codegen.additionalProperties().put(INTERFACE_ONLY, "true");
        codegen.setOpenAPI(openAPI);
        codegen.setOutputDir(output.getAbsolutePath());

        ClientOptInput input = new ClientOptInput();
        input.openAPI(openAPI);
        input.config(codegen);

        DefaultGenerator generator = new DefaultGenerator();
        generator.setGenerateMetadata(false);
        generator.setGeneratorPropertyDefault(CodegenConstants.MODEL_TESTS, "false");
        generator.setGeneratorPropertyDefault(CodegenConstants.MODEL_DOCS, "false");
        generator.setGeneratorPropertyDefault(CodegenConstants.APIS, "true");

        generator.opts(input).generate();

        assertFileContains(Paths.get(outputPath + "/src/main/java/org/openapitools/api/PetApi.java"),
                "@Valid @RequestParam(value = \"additionalMetadata\", required = false) String additionalMetadata");
    }

    @Test
    public void testAllArgsConstructor_16797() throws IOException {
        final Map<String, File> output = generateFromContract("src/test/resources/3_0/spring/issue_16797.yaml", SPRING_BOOT,
                Map.of(GENERATE_CONSTRUCTOR_WITH_ALL_ARGS, Boolean.TRUE, INTERFACE_ONLY, "true"),
                codegen -> codegen.addOpenapiNormalizer("REFACTOR_ALLOF_WITH_PROPERTIES_ONLY", "false"));
        JavaFileAssert.assertThat(output.get("Object4.java"))
                .assertConstructor("String", "Type1", "String", "String", "Boolean")
                .hasParameter("responseType").toConstructor()
                .hasParameter("requestId").toConstructor()
                .hasParameter("success").toConstructor()
                .hasParameter("pageInfo")
        ;

    }

    @Test
    public void testAllArgsConstructor_16797_REFACTOR_ALLOF_WITH_PROPERTIES_ONLY() throws IOException {
        final Map<String, File> output = generateFromContract("src/test/resources/3_0/spring/issue_16797.yaml", SPRING_BOOT,
                Map.of(GENERATE_CONSTRUCTOR_WITH_ALL_ARGS, Boolean.TRUE, INTERFACE_ONLY, "true"),
                codegen -> codegen.addOpenapiNormalizer("REFACTOR_ALLOF_WITH_PROPERTIES_ONLY", "true"));
        JavaFileAssert.assertThat(output.get("Object4.java"))
                .assertConstructor("String", "Type1", "String", "String", "Boolean")
                .hasParameter("responseType").toConstructor()
                .hasParameter("requestId").toConstructor()
                .hasParameter("success").toConstructor()
                .hasParameter("pageInfo")
        ;
    }

    @Test
    public void testMultiInheritanceParentRequiredParams_issue16797() throws IOException {
        final Map<String, File> output = generateFromContract(
                "src/test/resources/3_0/spring/issue_16797.yaml", SPRING_BOOT, Map.of(INTERFACE_ONLY, "true")
        );
        // constructor should as
        //       public Object4(Type1 pageInfo, String responseType, String requestId, Boolean success) {
        //            super(responseType, requestId, success, pageInfo);
        //        }
        JavaFileAssert.assertThat(output.get("Object4.java"))
                .assertConstructor("String", "String", "Boolean", "Type1")
                .hasParameter("responseType").toConstructor()
                .hasParameter("requestId").toConstructor()
                .hasParameter("success").toConstructor()
                .hasParameter("pageInfo").toConstructor()
        ;
    }

    @Test
    public void testMultiInheritanceParentRequiredParams_issue15796() throws IOException {
        final Map<String, File> output = generateFromContract(
                "src/test/resources/3_0/spring/issue_15796.yaml", SPRING_BOOT, Map.of(INTERFACE_ONLY, "true")
        );
        // constructor should as this
        //public Poodle(String race, String type) {
        //    super(race, type);
        //}
        JavaFileAssert.assertThat(output.get("Poodle.java"))
                .assertConstructor("String", "String")
                .hasParameter("type").toConstructor()
                .hasParameter("race").toConstructor()
        ;
    }

    @Test
    public void testAllArgsConstructor_defaultOrder_15796() throws IOException {
        final Map<String, File> output = generateFromContract("src/test/resources/3_0/spring/issue_15796.yaml", SPRING_BOOT,
                Map.of(GENERATE_CONSTRUCTOR_WITH_ALL_ARGS, Boolean.TRUE, INTERFACE_ONLY, "true"),
                config -> config.addOpenapiNormalizer("REFACTOR_ALLOF_WITH_PROPERTIES_ONLY", " true"));
        // constructors should as this
        //public Poodle(String race, String type) {
        //    super(race, type);
        //}
        // and
        //public Poodle(String hairType, Integer tails, String race, String name, String type) {
        //  super(tails, race, name, type);
        //  this.hairType = hairType;
        //}
        JavaFileAssert.assertThat(output.get("Poodle.java"))
                .assertConstructor("String", "String")
                .hasParameter("type").toConstructor()
                .hasParameter("race").toConstructor()
                .toFileAssert()
                .assertConstructor("String", "Integer", "String", "String", "String")
                .hasParameter("tails").toConstructor()
                .hasParameter("race").toConstructor()
                .hasParameter("name").toConstructor()
                .hasParameter("type").toConstructor()
                .hasParameter("hairType").toConstructor()
        ;
    }

    @Test
    public void generateAllArgsConstructor() throws IOException {
        Map<String, File> files = generateFromContract("src/test/resources/3_0/java/all_args_constructor.yaml", null,
                Map.of(AbstractJavaCodegen.GENERATE_CONSTRUCTOR_WITH_ALL_ARGS, Boolean.TRUE, INTERFACE_ONLY, "true"),
                codegenConfig -> codegenConfig.addOpenapiNormalizer("REFACTOR_ALLOF_WITH_PROPERTIES_ONLY", " true"));
        JavaFileAssert.assertThat(files.get("Pet.java"))
                .assertConstructor("String")
                .hasParameter("type").toConstructor()
                .toFileAssert()
                .assertConstructor("LocalDate", "String", "String")
                .hasParameter("dateOfBirth").toConstructor()
                .hasParameter("name").toConstructor()
                .hasParameter("type").toConstructor();
        JavaFileAssert.assertThat(files.get("Cat.java"))
                .assertConstructor("Integer", "String", "LocalDate", "String", "String");

        // test required constructor
        JavaFileAssert.assertThat(files.get("Page.java"))
                .assertConstructor("Integer")
                .toFileAssert()
                .fileContains("Constructor with only required parameters and all parameters");

        JavaFileAssert.assertThat(files.get("PageOfPets.java"))
                .assertConstructor("Integer", "List<Pet>")
                .hasParameter("count").toConstructor()
                .hasParameter("_list").toConstructor()
                .toFileAssert()
                .assertConstructor("Integer")
                .hasParameter("count").toConstructor();
    }

    @Test
    public void allOfDuplicatedProperties() throws IOException {
        Map<String, File> output = generateFromContract(
                "src/test/resources/3_0/allOfDuplicatedProperties.yaml",
                SPRING_BOOT,
                Map.of(GENERATE_CONSTRUCTOR_WITH_ALL_ARGS, true, INTERFACE_ONLY, "true")
        );

        JavaFileAssert.assertThat(output.get("ModelC.java"))
                .assertConstructor("String", "Integer", "Integer", "String", "String");
    }

    @Test
    public void testLombokAnnotations() throws IOException {
        final Map<String, Object> additionalProperties = new HashMap<>();
        additionalProperties.put(AbstractJavaCodegen.ADDITIONAL_MODEL_TYPE_ANNOTATIONS, "@lombok.Data;@lombok.NoArgsConstructor;@lombok.AllArgsConstructor");
        additionalProperties.put(INTERFACE_ONLY, "true");
        Map<String, File> output = generateFromContract("src/test/resources/3_0/petstore.yaml", SPRING_BOOT, additionalProperties);
        JavaFileAssert.assertThat(output.get("Pet.java"))
                .hasNoConstructor()
                .hasNoMethod("toString")
                .hasNoMethod("hashCode")
                .hasNoMethod("equals")
                .hasNoMethod("getId")
                .hasNoMethod("setId")
                .hasNoMethod("getName")
                .hasNoMethod("setName")
        ;
        additionalProperties.put(AbstractJavaCodegen.ADDITIONAL_MODEL_TYPE_ANNOTATIONS, "@lombok.ToString");
        output = generateFromContract("src/test/resources/3_0/petstore.yaml", SPRING_BOOT, additionalProperties);
        JavaFileAssert.assertThat(output.get("Pet.java"))
                .assertConstructor().toFileAssert()
                .hasNoMethod("toString")
                .assertMethod("hashCode")
                .toFileAssert()
                .assertMethod("equals")
                .toFileAssert()
                .assertMethod("getId")
                .toFileAssert()
                .assertMethod("setId")
                .toFileAssert()
                .assertMethod("getName")
                .toFileAssert()
                .assertMethod("setName")
        ;
        additionalProperties.put(AbstractJavaCodegen.ADDITIONAL_MODEL_TYPE_ANNOTATIONS, "@lombok.Getter;@lombok.Setter");
        output = generateFromContract("src/test/resources/3_0/petstore.yaml", SPRING_BOOT, additionalProperties);
        JavaFileAssert.assertThat(output.get("Pet.java"))
                .assertConstructor().toFileAssert()
                .assertMethod("toString")
                .toFileAssert()
                .assertMethod("hashCode")
                .toFileAssert()
                .assertMethod("equals")
        ;
    }

    @Test
    void testBuilderJavaSpring_noOptional() throws IOException {
        Map<String, File> files = generateFromContract(
                "src/test/resources/3_0/java/builder.yaml",
                SPRING_BOOT,
                Map.of(
                        GENERATE_BUILDERS, true,
                        SpringCodegen.OPENAPI_NULLABLE, false,
                        SpringCodegen.USE_OPTIONAL, false,
                        INTERFACE_ONLY, "true"
                )
        );

        JavaFileAssert.assertThat(files.get("Pet.java"))
                .fileContains("toBuilder()",
                        "builder()",
                        "public static class Builder {");
        JavaFileAssert.assertThat(files.get("Snake.java"))
                .fileContains("toBuilder()",
                        "builder()",
                        "public static class Builder extends Reptile.Builder {",
                        "return builder.copyOf(this);");
        JavaFileAssert.assertThat(files.get("SimpleObject.java"))
                .fileContains("public SimpleObject.Builder additionalProperties(Map<String, Integer> additionalProperties) {",
                        "SimpleObject.Builder nullableObject(String nullableObject) {",
                        "SimpleObject.Builder nb(BigDecimal nb) {")
                .fileDoesNotContain("SimpleObject.Builder nullableObject(JsonNullable<String> nullableObject) {");
    }

    @Test
    void testBuilderJavaSpring_useOptional() throws IOException {
        Map<String, File> files = generateFromContract(
                "src/test/resources/3_0/java/builder.yaml",
                SPRING_BOOT,
                Map.of(
                        GENERATE_BUILDERS, true,
                        SpringCodegen.OPENAPI_NULLABLE, true,
                        SpringCodegen.USE_OPTIONAL, true,
                        INTERFACE_ONLY, "true"
                )
        );

        JavaFileAssert.assertThat(files.get("Pet.java"))
                .fileContains("toBuilder()",
                        "builder()",
                        "public static class Builder {");
        JavaFileAssert.assertThat(files.get("Snake.java"))
                .fileContains("toBuilder()",
                        "builder()",
                        "public static class Builder extends Reptile.Builder {",
                        "return builder.copyOf(this);");
        JavaFileAssert.assertThat(files.get("SimpleObject.java"))
                .fileContains("public SimpleObject.Builder additionalProperties(Map<String, Integer> additionalProperties) {",
                        "SimpleObject.Builder nullableObject(String nullableObject) {",
                        "SimpleObject.Builder nullableObject(JsonNullable<String> nullableObject) {",
                        "SimpleObject.Builder nb(BigDecimal nb) {");
    }

    @Test
    public void optionalListShouldBeEmpty() throws IOException {
        File output = Files.createTempDirectory("test").toFile().getCanonicalFile();
        output.deleteOnExit();

        OpenAPI openAPI = new OpenAPIParser()
                .readLocation("src/test/resources/3_1/petstore.yaml", null, new ParseOptions()).getOpenAPI();
        SpringCodegen codegen = new SpringCodegen();
        codegen.setLibrary(SPRING_CLOUD_LIBRARY);
        codegen.setOutputDir(output.getAbsolutePath());
        codegen.additionalProperties().put(INTERFACE_ONLY, "true");
        codegen.additionalProperties().put(CodegenConstants.MODEL_PACKAGE, "xyz.model");
        codegen.additionalProperties().put(CodegenConstants.API_NAME_SUFFIX, "Controller");
        codegen.additionalProperties().put(CodegenConstants.API_PACKAGE, "xyz.controller");
        codegen.additionalProperties().put(CodegenConstants.MODEL_NAME_SUFFIX, "Dto");


        ClientOptInput input = new ClientOptInput()
                .openAPI(openAPI)
                .config(codegen);

        DefaultGenerator generator = new DefaultGenerator();
        generator.setGenerateMetadata(false); // skip metadata and ↓ only generate models
        generator.setGeneratorPropertyDefault(CodegenConstants.MODELS, "true");

        Map<String, File> files = generator.opts(input).generate().stream()
                .collect(Collectors.toMap(File::getName, Function.identity()));

        JavaFileAssert.assertThat(files.get("PetDto.java"))
                .fileContains("private List<@Valid TagDto> tags = new ArrayList<>();")
                .fileContains("private List<String> photoUrls = new ArrayList<>();");

    }

    @Test
    public void testCollectionTypesWithDefaults_issue_18102() throws IOException {
        File output = Files.createTempDirectory("test").toFile().getCanonicalFile();
        output.deleteOnExit();

        OpenAPI openAPI = new OpenAPIParser()
                .readLocation("src/test/resources/3_1/java/issue_18102.yaml", null, new ParseOptions()).getOpenAPI();
        SpringCodegen codegen = new SpringCodegen();
        codegen.setLibrary(SPRING_CLOUD_LIBRARY);
        codegen.setOutputDir(output.getAbsolutePath());
        codegen.additionalProperties().put(CodegenConstants.MODEL_PACKAGE, "xyz.model");
        codegen.additionalProperties().put(CodegenConstants.API_NAME_SUFFIX, "Controller");
        codegen.additionalProperties().put(CodegenConstants.API_PACKAGE, "xyz.controller");
        codegen.additionalProperties().put(CodegenConstants.MODEL_NAME_SUFFIX, "Dto");
        codegen.setContainerDefaultToNull(true);


        ClientOptInput input = new ClientOptInput()
                .openAPI(openAPI)
                .config(codegen);

        DefaultGenerator generator = new DefaultGenerator();
        generator.setGenerateMetadata(false); // skip metadata and ↓ only generate models
        generator.setGeneratorPropertyDefault(CodegenConstants.MODELS, "true");

        Map<String, File> files = generator.opts(input).generate().stream()
                .collect(Collectors.toMap(File::getName, Function.identity()));

        JavaFileAssert.assertThat(files.get("PetDto.java"))
                .fileContains("private @Nullable List<@Valid TagDto> tags")
                .fileContains("private List<@Valid TagDto> tagsDefaultList = new ArrayList<>()")
                .fileContains("private @Nullable Set<@Valid TagDto> tagsUnique")
                .fileContains("private Set<@Valid TagDto> tagsDefaultSet = new LinkedHashSet<>();")
                .fileContains("private @Nullable List<String> stringList")
                .fileContains("private List<String> stringDefaultList = new ArrayList<>(Arrays.asList(\"A\", \"B\"));")
                .fileContains("private List<String> stringEmptyDefaultList = new ArrayList<>();")
                .fileContains("@Nullable Set<String> stringSet")
                .fileContains("private Set<String> stringDefaultSet = new LinkedHashSet<>(Arrays.asList(\"A\", \"B\"));")
                .fileContains("private Set<String> stringEmptyDefaultSet = new LinkedHashSet<>();")
                .fileDoesNotContain("private List<@Valid TagDto> tags = new ArrayList<>()")
                .fileDoesNotContain("private Set<@Valid TagDto> tagsUnique = new LinkedHashSet<>()")
                .fileDoesNotContain("private List<String> stringList = new ArrayList<>()")
                .fileDoesNotContain("private Set<String> stringSet = new LinkedHashSet<>()");
    }

    @Test
    public void shouldGenerateOptionalParameterTypesWhenUsingOptionalAndDelegate_issue17768() throws IOException {
        Map<String, Object> additionalProperties = new HashMap<>();
        additionalProperties.put(SpringCodegen.USE_TAGS, "true");
        additionalProperties.put(SpringCodegen.SKIP_DEFAULT_INTERFACE, "true");
        additionalProperties.put(SpringCodegen.PERFORM_BEANVALIDATION, "true");
        additionalProperties.put(SpringCodegen.SPRING_CONTROLLER, "true");
        additionalProperties.put(CodegenConstants.SERIALIZATION_LIBRARY, "jackson");
        additionalProperties.put(SpringCodegen.USE_OPTIONAL, "true");
        additionalProperties.put(DELEGATE_PATTERN, "true");
        Map<String, File> files = generateFromContract("src/test/resources/bugs/issue_17768.yaml", SPRING_BOOT, additionalProperties);
        JavaFileAssert.assertThat(files.get("TestApiDelegate.java"))
                .assertMethod("updatePost")
                .assertParameter("updateRequest")
                .hasType("Optional<UpdateRequest>")
                .toMethod()
                .toFileAssert();
        JavaFileAssert.assertThat(files.get("TestApi.java"))
                .assertMethod("updatePost")
                .assertParameter("updateRequest")
                .hasType("Optional<UpdateRequest>")
                .toMethod()
                .toFileAssert();
    }

    @Test
    public void testEnumUnknownDefaultCaseDeserializationTrue_issue13241() throws IOException {

        SpringCodegen codegen = new SpringCodegen();
        codegen.setLibrary(SPRING_BOOT);
        codegen.additionalProperties().put(CodegenConstants.ENUM_UNKNOWN_DEFAULT_CASE, "true");

        Map<String, File> files = generateFiles(codegen, "src/test/resources/bugs/issue_13241.yaml");

        JavaFileAssert.assertThat(files.get("Color.java"))
                .assertMethod("fromValue").bodyContainsLines("return UNKNOWN_DEFAULT_OPEN_API");
    }

    @Test
    public void testEnumUnknownDefaultCaseDeserializationNotSet_issue13241() throws IOException {

        SpringCodegen codegen = new SpringCodegen();
        codegen.setLibrary(SPRING_BOOT);
        Map<String, File> files = generateFiles(codegen, "src/test/resources/bugs/issue_13241.yaml");

        JavaFileAssert.assertThat(files.get("Color.java"))
                .assertMethod("fromValue").bodyContainsLines("throw new IllegalArgumentException(\"Unexpected value '\" + value + \"'\");");
    }

    /**
     * General XML annotations test (both JAXB and Jackson)
     * <br>
     * Includes regression tests for:
     * - <a href="https://github.com/OpenAPITools/openapi-generator/issues/2417">Correct Jackson annotation when `wrapped: false`</a>
     */
    @Test
    void shouldGenerateCorrectXmlAnnotations() {
        // Arrange
        final CodegenConfigurator config = new CodegenConfigurator()
                .addAdditionalProperty(CodegenConstants.WITH_XML, true)
                .addGlobalProperty(CodegenConstants.MODELS, "Pet")
                .setGeneratorName("spring")
                .setInputSpec("src/test/resources/3_0/java/xml-annotations-test.yaml")
                .setLibrary(SPRING_BOOT)
                .setOutputDir(newTempFolder().toString());

        // Act
        final List<File> files = new DefaultGenerator().opts(config.toClientOptInput()).generate();

        // Assert
        JavaFileAssert.assertThat(files.get(0))
                .assertTypeAnnotations()
                .containsWithNameAndAttributes("JacksonXmlRootElement", Map.of("localName", "\"Pet\"", "namespace", "\"urn:jacksonxml\""))
                .containsWithNameAndAttributes("XmlRootElement", Map.of("name", "\"Pet\"", "namespace", "\"urn:jacksonxml\""))
                .containsWithNameAndAttributes("XmlAccessorType", Map.of("value", "XmlAccessType.FIELD"))
                .toType()

                // ↓ test custom-name on wrapper element (https://swagger.io/docs/specification/data-models/representing-xml/#:~:text=Use%20xml/name%20to%20give%20different%20names)
                .assertMethod("getTags")
                .doesNotHaveAnnotation("XmlAttribute")
                .hasAnnotation("XmlElement", Map.of("name", "\"Tag\""))
                .hasAnnotation("XmlElementWrapper", Map.of("name", "\"TagList\""))
                .hasAnnotation("JacksonXmlProperty", Map.of("localName", "\"Tag\""))
                .hasAnnotation("JacksonXmlElementWrapper", Map.of("localName", "\"TagList\"", "useWrapping", "true"))
                .toFileAssert()

                // ↓ custom internal xml-array element name, non-wrapped (1st example in https://spec.openapis.org/oas/v3.0.0#xml-arrays)
                .assertMethod("getFriends")
                .doesNotHaveAnnotation("XmlAttribute")
                .doesNotHaveAnnotation("XmlElementWrapper")
                .hasAnnotation("XmlElement", Map.of("name", "\"friend-pet\""))
                .hasAnnotation("JacksonXmlProperty", Map.of("localName", "\"friend-pet\""))
                .hasAnnotation("JacksonXmlElementWrapper", Map.of("useWrapping", "false"))
                .toFileAssert()

                // ↓ test custom element name (https://swagger.io/docs/specification/data-models/representing-xml/#:~:text=Change%20Element%20Names)
                .assertMethod("getStatus")
                .doesNotHaveAnnotation("XmlAttribute")
                .doesNotHaveAnnotation("XmlElementWrapper")
                .hasAnnotation("XmlElement", Map.of("name", "\"PetStatus\""))
                .doesNotHaveAnnotation("JacksonXmlElementWrapper")
                .hasAnnotation("JacksonXmlProperty", Map.of("localName", "\"PetStatus\""))
                .toFileAssert()

                // ↓ test same-name wrapping element (https://swagger.io/docs/specification/data-models/representing-xml/#:~:text=Wrapping%20Arrays)
                //   maps to 3rd example in https://spec.openapis.org/oas/v3.0.0#xml-arrays
                .assertMethod("getPhotoUrls")
                .doesNotHaveAnnotation("XmlAttribute")
                .hasAnnotation("XmlElement", Map.of("name", "\"photoUrls\""))
                .hasAnnotation("XmlElementWrapper", Map.of("name", "\"photoUrls\""))
                .hasAnnotation("JacksonXmlProperty", Map.of("localName", "\"photoUrls\""))
                .hasAnnotation("JacksonXmlElementWrapper", Map.of("localName", "\"photoUrls\"", "useWrapping", "true"))
                .toFileAssert()

                // ↓ test attribute generation (https://swagger.io/docs/specification/data-models/representing-xml/#:~:text=Convert%20Property%20to%20an%20Attribute)
                .assertMethod("getName")
                .doesNotHaveAnnotation("XmlElement")
                .doesNotHaveAnnotation("XmlElementWrapper")
                .hasAnnotation("XmlAttribute", Map.of("name", "\"name\""))
                .doesNotHaveAnnotation("JacksonXmlElementWrapper")
                .hasAnnotation("JacksonXmlProperty", Map.of("isAttribute", "true", "localName", "\"name\""))
                .toFileAssert()

                // ↓ test XML namespace and prefix (https://swagger.io/docs/specification/data-models/representing-xml/#:~:text=Prefixes%20and%20Namespaces)
                .assertMethod("getId")
                .doesNotHaveAnnotation("XmlAttribute")
                .doesNotHaveAnnotation("XmlElementWrapper")
                .hasAnnotation("XmlElement", Map.of("name", "\"id\"", "namespace", "\"http://example.com/schema\""))
                .doesNotHaveAnnotation("JacksonXmlElementWrapper")
                .hasAnnotation("JacksonXmlProperty", Map.of("localName", "\"id\"", "namespace", "\"http://example.com/schema\""))
                .toFileAssert()

                // ↓ external xml-array element name only (last example in https://spec.openapis.org/oas/v3.0.0#xml-arrays)
                .assertMethod("getFoods")
                .doesNotHaveAnnotation("XmlAttribute")
                .hasAnnotation("XmlElement", Map.of("name", "\"yummy-yummy\""))
                .hasAnnotation("XmlElementWrapper", Map.of("name", "\"yummy-yummy\""))
                .hasAnnotation("JacksonXmlProperty", Map.of("localName", "\"yummy-yummy\""))
                .hasAnnotation("JacksonXmlElementWrapper", Map.of("localName", "\"yummy-yummy\""))
                .toFileAssert()

                // ↓ internal xml-array element name (4th example in https://spec.openapis.org/oas/v3.0.0#xml-arrays)
                .assertMethod("getColors")
                .doesNotHaveAnnotation("XmlAttribute")
                .hasAnnotation("XmlElement", Map.of("name", "\"color\""))
                .hasAnnotation("XmlElementWrapper", Map.of("name", "\"colors\""))
                .hasAnnotation("JacksonXmlProperty", Map.of("localName", "\"color\""))
                .hasAnnotation("JacksonXmlElementWrapper", Map.of("localName", "\"colors\""))
                .toFileAssert()

                // ↓ ignored external xml-array element name, non-wrapped (2nd example in https://spec.openapis.org/oas/v3.0.0#xml-arrays)
                .assertMethod("getCategories")
                .doesNotHaveAnnotation("XmlAttribute")
                .doesNotHaveAnnotation("XmlElementWrapper")
                .hasAnnotation("XmlElement", Map.of("name", "\"Category\""))
                .hasAnnotation("JacksonXmlProperty", Map.of("localName", "\"Category\""))
                // ↓ specific regression test for #2417: (useWrapping=false) needs to be present
                .hasAnnotation("JacksonXmlElementWrapper", Map.of("useWrapping", "false"))
                .toFileAssert()

                // ↓ test custom-name on wrapper AND children (https://swagger.io/docs/specification/data-models/representing-xml/#:~:text=Use%20xml/name%20to%20give%20different%20names)
                //   maps to 5th example in https://spec.openapis.org/oas/v3.0.0#xml-arrays
                .assertMethod("getActivities")
                .doesNotHaveAnnotation("XmlAttribute")
                .hasAnnotation("XmlElement", Map.of("name", "\"item\""))
                .hasAnnotation("XmlElementWrapper", Map.of("name", "\"activities-array\""))
                .hasAnnotation("JacksonXmlProperty", Map.of("localName", "\"item\""))
                .hasAnnotation("JacksonXmlElementWrapper", Map.of("localName", "\"activities-array\""));
    }

    /**
     * Regression test for <a href="https://github.com/OpenAPITools/openapi-generator/issues/12804">#12804</a>
     */
    @Test
    public void shouldGenerateSingleDeprecatedAnnotation() {
        final var tempDir = TestUtils.newTempFolder();
        final CodegenConfigurator configurator = new CodegenConfigurator()
                .addAdditionalProperty(GENERATE_BUILDERS, true)
                .addGlobalProperty(CodegenConstants.MODELS, "Pet")
                .setInputSpec("src/test/resources/3_0/petstore.yaml")
                .setGeneratorName("spring")
                .setOutputDir(tempDir.toString());

        new DefaultGenerator().opts(configurator.toClientOptInput()).generate();

        JavaFileAssert.assertThat(tempDir.resolve("src/main/java/org/openapitools/model/Pet.java"))
                .assertInnerClass("Builder")
                .assertMethod("status").hasAnnotation("Deprecated")
                .toInnerClassAssert()
                .assertMethod("build")
                .doesNotHaveAnnotation("Deprecated");
    }

    @Test
    public void shouldAnnotateNonRequiredFieldsAsNullable() throws IOException {
        SpringCodegen codegen = new SpringCodegen();
        codegen.setLibrary(SPRING_BOOT);
        codegen.setGenerateConstructorWithAllArgs(true);

        Map<String, File> files = generateFiles(codegen, "src/test/resources/3_0/nullable-annotation.yaml");
        var file = files.get("Item.java");

        JavaFileAssert.assertThat(file)
                .assertProperty("mandatoryName")
                .doesNotHaveAnnotation("Nullable");
        JavaFileAssert.assertThat(file)
                .assertProperty("optionalDescription")
                .hasAnnotation("Nullable");
        JavaFileAssert.assertThat(file)
                .assertProperty("optionalOneWithDefault")
                .doesNotHaveAnnotation("Nullable");
        JavaFileAssert.assertThat(file)
                .assertProperty("nullableStr")
                .doesNotHaveAnnotation("Nullable");
        JavaFileAssert.assertThat(file)
                .assertProperty("mandatoryContainer")
                .doesNotHaveAnnotation("Nullable");
        JavaFileAssert.assertThat(file)
                .assertProperty("optionalContainer")
                .doesNotHaveAnnotation("Nullable");
        JavaFileAssert.assertThat(file)
                .assertProperty("optionalContainerWithDefault")
                .doesNotHaveAnnotation("Nullable");
        JavaFileAssert.assertThat(file)
                .assertProperty("nullableContainer")
                .doesNotHaveAnnotation("Nullable");
        JavaFileAssert.assertThat(file)
                .fileContains(
                        "public Item(" +
                                "String mandatoryName," +
                                " @Nullable String optionalDescription," +
                                " String optionalOneWithDefault," +
                                " String nullableStr," +
                                " List<String> mandatoryContainer," +
                                " List<String> optionalContainer," +
                                " List<String> optionalContainerWithDefault," +
                                " List<String> nullableContainer)"
                );
    }

    @Test
    public void shouldAnnotateNonRequiredFieldsAsNullableWhenSetContainerDefaultToNull() throws IOException {
        SpringCodegen codegen = new SpringCodegen();
        codegen.setLibrary(SPRING_BOOT);
        codegen.setGenerateConstructorWithAllArgs(true);
        codegen.setContainerDefaultToNull(true);

        Map<String, File> files = generateFiles(codegen, "src/test/resources/3_0/nullable-annotation.yaml");
        var file = files.get("Item.java");

        JavaFileAssert.assertThat(file)
                .assertProperty("mandatoryContainer")
                .doesNotHaveAnnotation("Nullable");
        JavaFileAssert.assertThat(file)
                .assertProperty("optionalContainer")
                .hasAnnotation("Nullable");
        JavaFileAssert.assertThat(file)
                .assertProperty("optionalContainerWithDefault")
                .doesNotHaveAnnotation("Nullable");
        JavaFileAssert.assertThat(file)
                .assertProperty("nullableContainer")
                .doesNotHaveAnnotation("Nullable");
        JavaFileAssert.assertThat(file)
                .fileContains(
                        ", List<String> mandatoryContainer," +
                                " @Nullable List<String> optionalContainer," +
                                " List<String> optionalContainerWithDefault," +
                                " List<String> nullableContainer)"
                );
    }

    @Test
    public void shouldNotAnnotateNonRequiredFieldsAsNullableWhileUseOptional() throws IOException {
        SpringCodegen codegen = new SpringCodegen();
        codegen.setLibrary(SPRING_BOOT);
        codegen.setGenerateConstructorWithAllArgs(true);
        codegen.setUseOptional(true);

        Map<String, File> files = generateFiles(codegen, "src/test/resources/3_0/nullable-annotation.yaml");
        var file = files.get("Item.java");

        JavaFileAssert.assertThat(file)
                .assertProperty("mandatoryName")
                .doesNotHaveAnnotation("Nullable");
        JavaFileAssert.assertThat(file)
                .assertProperty("optionalDescription")
                .doesNotHaveAnnotation("Nullable");
        JavaFileAssert.assertThat(file)
                .assertProperty("optionalOneWithDefault")
                .doesNotHaveAnnotation("Nullable");
        JavaFileAssert.assertThat(file)
                .assertProperty("nullableStr")
                .doesNotHaveAnnotation("Nullable");
        JavaFileAssert.assertThat(file)
                .fileContains(
                        "public Item(String mandatoryName, String optionalDescription," +
                                " String optionalOneWithDefault, String nullableStr"
                );
    }

    @Test
    public void shouldAnnotateNonRequiredFieldsAsNullableWhileNotUsingOpenApiNullableAndContainerDefaultToNullSet() throws IOException {
        SpringCodegen codegen = new SpringCodegen();
        codegen.setLibrary(SPRING_BOOT);
        codegen.setGenerateConstructorWithAllArgs(true);
        codegen.setOpenApiNullable(false);
        codegen.setContainerDefaultToNull(true);

        Map<String, File> files = generateFiles(codegen, "src/test/resources/3_0/nullable-annotation.yaml");
        var file = files.get("Item.java");

        JavaFileAssert.assertThat(file)
                .assertProperty("mandatoryName")
                .doesNotHaveAnnotation("Nullable");
        JavaFileAssert.assertThat(file)
                .assertProperty("optionalDescription")
                .hasAnnotation("Nullable");
        JavaFileAssert.assertThat(file)
                .assertProperty("optionalOneWithDefault")
                .doesNotHaveAnnotation("Nullable");
        JavaFileAssert.assertThat(file)
                .assertProperty("nullableStr")
                .hasAnnotation("Nullable");
        JavaFileAssert.assertThat(file)
                .assertProperty("mandatoryContainer")
                .doesNotHaveAnnotation("Nullable");
        JavaFileAssert.assertThat(file)
                .assertProperty("optionalContainer")
                .hasAnnotation("Nullable");
        JavaFileAssert.assertThat(file)
                .assertProperty("optionalContainerWithDefault")
                .doesNotHaveAnnotation("Nullable");
        JavaFileAssert.assertThat(file)
                .assertProperty("nullableContainer")
                .hasAnnotation("Nullable");

        JavaFileAssert.assertThat(file)
                .fileContains(
                        " List<String> mandatoryContainer," +
                                " @Nullable List<String> optionalContainer," +
                                " List<String> optionalContainerWithDefault," +
                                " @Nullable List<String> nullableContainer)"
                );
    }

    @Test
    public void shouldNotAcceptNullValues() throws IOException {
        SpringCodegen codegen = new SpringCodegen();
        codegen.setLibrary(SPRING_BOOT);
        codegen.setUseSpringBoot3(true);
        codegen.setUseOptional(true);
        codegen.setOptionalAcceptNullable(false);

        Map<String, File> files = generateFiles(codegen, "src/test/resources/3_0/petstore.yaml");
        var file = files.get("Category.java");

        JavaFileAssert.assertThat(file)
                .fileContains(
                        "this.name = Optional.of(name);"
                );
        JavaFileAssert.assertThat(file)
                .fileDoesNotContain(
                        "this.name = Optional.ofNullable(name);"
                );
    }

    @Test
    public void shouldAcceptNullValues() throws IOException {
        SpringCodegen codegen = new SpringCodegen();
        codegen.setLibrary(SPRING_BOOT);
        codegen.setUseSpringBoot3(true);
        codegen.setUseOptional(true);
        //codegen.setOptionalAcceptNullable(true); // default to true

        Map<String, File> files = generateFiles(codegen, "src/test/resources/3_0/petstore.yaml");
        var file = files.get("Category.java");

        JavaFileAssert.assertThat(file)
                .fileContains(
                        "this.name = Optional.ofNullable(name);"
                );
        JavaFileAssert.assertThat(file)
                .fileDoesNotContain(
                        "this.name = Optional.of(name);"
                );
    }

    @Test
    public void testEnumWithImplements() {
        final Path output = newTempFolder();
        final OpenAPI openAPI = TestUtils.parseFlattenSpec("src/test/resources/3_0/enum-implements.yaml");
        SpringCodegen codegen = new SpringCodegen();
        codegen.setOutputDir(output.toString());

        Map<String, File> files = new DefaultGenerator().opts(new ClientOptInput().openAPI(openAPI).config(codegen))
                .generate().stream().collect(Collectors.toMap(File::getName, Function.identity()));

        JavaFileAssert.assertThat(files.get("Type.java")).fileContains("Type implements java.io.Serializable {");
    }

    @Test
    public void givenMultipartForm_whenGenerateUsingOptional_thenParameterAreCreatedAsOptional() throws IOException {
        File output = Files.createTempDirectory("test").toFile().getCanonicalFile();
        output.deleteOnExit();
        String outputPath = output.getAbsolutePath().replace('\\', '/');

        final OpenAPI openAPI = TestUtils.parseFlattenSpec("src/test/resources/3_0/spring/issue_9530.yaml");
        final SpringCodegen codegen = new SpringCodegen();
        codegen.additionalProperties().put(INTERFACE_ONLY, "true");
        codegen.additionalProperties().put(SpringCodegen.USE_OPTIONAL, "true");
        codegen.setOpenAPI(openAPI);
        codegen.setOutputDir(output.getAbsolutePath());

        ClientOptInput input = new ClientOptInput();
        input.openAPI(openAPI);
        input.config(codegen);


        DefaultGenerator generator = new DefaultGenerator();
        generator.setGenerateMetadata(false);
        generator.setGeneratorPropertyDefault(CodegenConstants.MODEL_TESTS, "false");
        generator.setGeneratorPropertyDefault(CodegenConstants.MODEL_DOCS, "false");
        generator.setGeneratorPropertyDefault(CodegenConstants.APIS, "true");

        generator.opts(input).generate();

        assertFileContains(Paths.get(outputPath + "/src/main/java/org/openapitools/api/PetApi.java"),
                "@Valid @RequestParam(value = \"additionalMetadata\", required = false) Optional<String> additionalMetadata",
                "@Valid @RequestParam(value = \"length\", required = true) Integer length");
    }

    @Test
    public void shouldEnableBuiltInValidationOptionWhenSetToTrue() throws IOException {
        final SpringCodegen codegen = new SpringCodegen();
        codegen.setUseSpringBoot3(true);
        codegen.setUseOptional(true);
        codegen.additionalProperties().put(SpringCodegen.USE_BEANVALIDATION, true);
        codegen.additionalProperties().put(SpringCodegen.USE_SPRING_BUILT_IN_VALIDATION, true);

        Map<String, File> files = generateFiles(codegen, "src/test/resources/3_0/petstore.yaml");
        var file = files.get("UserApi.java");

        JavaFileAssert.assertThat(file)
                .hasNoImports("org.springframework.validation.annotation.Validated")
                .assertTypeAnnotations()
                .doesNotContainWithName("Validated");
    }

    @Test
    public void shouldDisableBuiltInValidationOptionWhenSetToFalse() throws IOException {
        final SpringCodegen codegen = new SpringCodegen();
        codegen.setUseSpringBoot3(true);
        codegen.setUseOptional(true);
        codegen.additionalProperties().put(SpringCodegen.USE_BEANVALIDATION, true);
        codegen.additionalProperties().put(SpringCodegen.USE_SPRING_BUILT_IN_VALIDATION, false);

        Map<String, File> files = generateFiles(codegen, "src/test/resources/3_0/petstore.yaml");
        var file = files.get("UserApi.java");

        JavaFileAssert.assertThat(file)
                .hasImports("org.springframework.validation.annotation.Validated")
                .assertTypeAnnotations()
                .containsWithName("Validated");
    }

    @Test
    public void shouldDisableBuiltInValidationOptionByDefault() throws IOException {
        final SpringCodegen codegen = new SpringCodegen();
        codegen.setUseSpringBoot3(true);
        codegen.setUseOptional(true);
        codegen.additionalProperties().put(SpringCodegen.USE_BEANVALIDATION, true);

        Map<String, File> files = generateFiles(codegen, "src/test/resources/3_0/petstore.yaml");
        var file = files.get("UserApi.java");

        JavaFileAssert.assertThat(file)
                .hasImports("org.springframework.validation.annotation.Validated")
                .assertTypeAnnotations()
                .containsWithName("Validated");
    }

    @Test
    public void testExampleAnnotationGeneration_issue17610() throws IOException {
        final Map<String, File> generatedCodeFiles = generateFromContract("src/test/resources/3_0/spring/api-response-examples_issue17610.yaml", SPRING_BOOT);

        JavaFileAssert.assertThat(generatedCodeFiles.get("DogsApi.java"))
                .assertMethod("createDog")
                .assertMethodAnnotations()
                .recursivelyContainsWithName("ExampleObject");
    }

    @Test
    public void testExampleAnnotationGeneration_issue17610_2() throws IOException {
        final Map<String, File> generatedCodeFiles = generateFromContract("src/test/resources/3_0/spring/petstore_with_api_response_examples.yaml", SPRING_BOOT);

        JavaFileAssert.assertThat(generatedCodeFiles.get("PetApi.java"))
                .assertMethod("addPet")
                .assertMethodAnnotations()
                .recursivelyContainsWithName("ExampleObject")
                .toMethod().toFileAssert()
                .assertMethod("findPetsByStatus")
                .assertMethodAnnotations()
                .recursivelyContainsWithName("ExampleObject");
    }

    @Test
    public void testEnumFieldShouldBeFinal_issue21018() throws IOException {
        SpringCodegen codegen = new SpringCodegen();
        codegen.setLibrary(SPRING_BOOT);
        Map<String, File> files = generateFiles(codegen, "src/test/resources/bugs/issue_21018.yaml");

        JavaFileAssert.assertThat(files.get("SomeEnum.java"))
                .fileContains("private final String value;");

        JavaFileAssert.assertThat(files.get("SomeObject.java"))
                .fileContains("private final String value");
    }

    @Test
    public void testCollectionTypesWithDefaults_issue_collection() throws IOException {
        File output = Files.createTempDirectory("test").toFile().getCanonicalFile();
        output.deleteOnExit();

        OpenAPI openAPI = new OpenAPIParser()
                .readLocation("src/test/resources/3_0/java/issue_collection.yaml", null, new ParseOptions()).getOpenAPI();
        SpringCodegen codegen = new SpringCodegen();
        codegen.setLibrary(SPRING_CLOUD_LIBRARY);
        codegen.setOutputDir(output.getAbsolutePath());
        codegen.additionalProperties().put(CodegenConstants.MODEL_PACKAGE, "xyz.model");
        codegen.additionalProperties().put(CodegenConstants.API_NAME_SUFFIX, "Controller");
        codegen.additionalProperties().put(CodegenConstants.API_PACKAGE, "xyz.controller");
        codegen.additionalProperties().put(CodegenConstants.MODEL_NAME_SUFFIX, "Dto");
        codegen.additionalProperties().put("defaultToEmptyContainer", "array");

        ClientOptInput input = new ClientOptInput()
                .openAPI(openAPI)
                .config(codegen);

        DefaultGenerator generator = new DefaultGenerator();
        Map<String, File> files = generator.opts(input).generate().stream()
                .collect(Collectors.toMap(File::getName, Function.identity()));

        JavaFileAssert.assertThat(files.get("PetDto.java"))
                .fileContains("private @Nullable List<@Valid TagDto> tags;")
                .fileContains("private List<@Valid TagDto> tagsRequiredList = new ArrayList<>();")
                .fileContains("private @Nullable List<String> stringList;")
                .fileContains("private List<String> stringRequiredList = new ArrayList<>();");
    }

    @Test
    public void testDefaultForRequiredNonNullableMap() throws IOException {
        File output = Files.createTempDirectory("test").toFile().getCanonicalFile();
        output.deleteOnExit();

        OpenAPI openAPI = new OpenAPIParser()
                .readLocation("src/test/resources/3_0/java/issue_21890.yaml", null, new ParseOptions()).getOpenAPI();
        SpringCodegen codegen = new SpringCodegen();
        codegen.setLibrary(SPRING_BOOT);
        codegen.setOutputDir(output.getAbsolutePath());
        codegen.additionalProperties().put("defaultToEmptyContainer", "map");

        ClientOptInput input = new ClientOptInput()
                .openAPI(openAPI)
                .config(codegen);

        DefaultGenerator generator = new DefaultGenerator();
        Map<String, File> files = generator.opts(input).generate().stream()
                .collect(Collectors.toMap(File::getName, Function.identity()));

        JavaFileAssert.assertThat(files.get("Pet.java"))
                .fileContains("private Map<String, String> requiredNonNullableMap = new HashMap<>();");
    }

    @Test
    public void testGenericReturnTypeWhenUsingResponseEntity_issue1096() throws IOException {
        Map<String, Object> additionalProperties = new HashMap<>();
        additionalProperties.put(SpringCodegen.USE_RESPONSE_ENTITY, "true");
        additionalProperties.put(SpringCodegen.GENERATE_GENERIC_RESPONSE_ENTITY, "true");
        additionalProperties.put(SpringCodegen.USE_SPRING_BOOT3, "true");
        additionalProperties.put(CodegenConstants.MODEL_TESTS, "false");
        additionalProperties.put(CodegenConstants.MODEL_DOCS, "false");
        additionalProperties.put(CodegenConstants.APIS, "true");
        additionalProperties.put(CodegenConstants.SUPPORTING_FILES, "false");

        Map<String, File> files = generateFromContract("src/test/resources/3_0/petstore.yaml", SPRING_BOOT, additionalProperties);

        JavaFileAssert.assertThat(files.get("PetApi.java"))
                .assertMethod("getPetById").hasReturnType("ResponseEntity<?>")
                .toFileAssert()
                .assertMethod("findPetsByStatus").hasReturnType("ResponseEntity<?>");
    }

    @Test
    public void testGenericReturnTypeWhenNotUsingResponseEntity_issue1096() throws IOException {
        Map<String, Object> additionalProperties = new HashMap<>();
        additionalProperties.put(SpringCodegen.USE_RESPONSE_ENTITY, "false");
        additionalProperties.put(SpringCodegen.GENERATE_GENERIC_RESPONSE_ENTITY, "true");
        additionalProperties.put(SpringCodegen.USE_SPRING_BOOT3, "true");
        additionalProperties.put(CodegenConstants.MODEL_TESTS, "false");
        additionalProperties.put(CodegenConstants.MODEL_DOCS, "false");
        additionalProperties.put(CodegenConstants.APIS, "true");
        additionalProperties.put(CodegenConstants.SUPPORTING_FILES, "false");

        Map<String, File> files = generateFromContract("src/test/resources/3_0/petstore.yaml", SPRING_BOOT, additionalProperties);

        JavaFileAssert.assertThat(files.get("PetApi.java"))
                .assertMethod("getPetById").hasReturnType("Pet")
                .toFileAssert()
                .assertMethod("findPetsByStatus").hasReturnType("List<Pet>");
    }

    @Test
    public void testHasRestControllerDoesNotHaveController_issue21156() throws IOException {
        File output = Files.createTempDirectory("test").toFile().getCanonicalFile();
        output.deleteOnExit();

        final OpenAPI openAPI = TestUtils.parseFlattenSpec("src/test/resources/3_1/issue_21156.yaml");
        final SpringCodegen codegen = new SpringCodegen();
        codegen.setOpenAPI(openAPI);
        codegen.setOutputDir(output.getAbsolutePath());
        codegen.setLibrary("spring-boot");

        codegen.additionalProperties().put(INTERFACE_ONLY, "false");
        codegen.additionalProperties().put(DELEGATE_PATTERN, "true");
        codegen.additionalProperties().put(SPRING_CONTROLLER, "true");
        codegen.additionalProperties().put(RETURN_SUCCESS_CODE, "true");

        ClientOptInput input = new ClientOptInput();
        input.openAPI(openAPI);
        input.config(codegen);

        DefaultGenerator generator = new DefaultGenerator();
        generator.setGenerateMetadata(false); // skip metadata generation
        generator.setGeneratorPropertyDefault(CodegenConstants.APIS, "true");

        Map<String, File> files = generator.opts(input).generate().stream()
                .collect(Collectors.toMap(File::getName, Function.identity()));

        JavaFileAssert javaFileAssert = JavaFileAssert.assertThat(files.get("TestApiDelegate.java"));
        javaFileAssert
                .hasImports("java.util.concurrent.atomic.AtomicInteger");
    }

    @Test
    public void testOneOfInterfaceWithAnnotation() throws IOException {
        final Map<String, File> files = generateFromContract("src/test/resources/3_0/java/oneOf-with-annotations.yaml", SPRING_BOOT);
        JavaFileAssert.assertThat(files.get("Fruit.java"))
                .isInterface()
                .assertTypeAnnotations().containsWithName("SuppressWarnings");
    }

    @Test
    public void testApiVersion() throws IOException {
        final Map<String, File> files = generateFromContract("src/test/resources/3_0/spring/apiVersion.yaml", SPRING_BOOT,
                Map.of(SpringCodegen.SPRING_API_VERSION, "v1",
                        USE_TAGS, true));
        JavaFileAssert.assertThat(files.get("TestApi.java"))
                .assertMethod("getVersions")
                .assertMethodAnnotations()
                .containsWithNameAndAttributes("RequestMapping", Map.of("version", "\"v1\""))
                .toMethod().toFileAssert()

                .assertMethod("getOverrides")
                .assertMethodAnnotations()
                .containsWithNameAndAttributes("RequestMapping", Map.of("version", "\"2+\""))
                .toMethod().toFileAssert()

                .assertMethod("getNones")
                .assertMethodAnnotations()
                .containsWithNameAndDoesNotContainAttributes("RequestMapping", List.of("version"));
    }

    @Test
    public void testXSizeMessage_length() throws IOException {
        final Map<String, File> files = generateFromContract("src/test/resources/3_0/error-message-for-size-max-min.yaml", SPRING_BOOT);
        JavaFileAssert.assertThat(files.get("TestApi.java"))
                .assertMethod("lengthTest")
                .assertParameter("word")
                .assertParameterAnnotations()
                .containsWithNameAndAttributes("Size", ImmutableMap.of(
                        "max", "10",
                        "message", "\"Must be max 10 characters\""
                ))
                .toParameter()
                .toMethod()
                .assertParameter("token")
                .assertParameterAnnotations()
                .containsWithNameAndAttributes("Size", ImmutableMap.of(
                        "min", "1",
                        "message", "\"Must not be empty\""
                ))
                .toParameter()
                .toMethod()
                .assertParameter("clientId")
                .assertParameterAnnotations()
                .containsWithNameAndAttributes("Size", ImmutableMap.of(
                        "min", "3",
                        "max", "5",
                        "message", "\"Must be between 3 and 5 characters\""
                ));
        JavaFileAssert.assertThat(files.get("LengthTest.java"))
                .assertMethod("getField1")
                .assertMethodAnnotations()
                .containsWithNameAndAttributes("Size", ImmutableMap.of(
                        "max", "10",
                        "message", "\"Must be max 10 characters\""
                ))
                .toMethod()
                .toFileAssert()
                .assertMethod("getField2")
                .assertMethodAnnotations()
                .containsWithNameAndAttributes("Size", ImmutableMap.of(
                        "min", "1",
                        "message", "\"Must not be empty\""
                ))
                .toMethod()
                .toFileAssert()
                .assertMethod("getField3")
                .assertMethodAnnotations()
                .containsWithNameAndAttributes("Size", ImmutableMap.of(
                        "min", "3",
                        "max", "5",
                        "message", "\"Must be between 3 and 5 characters\""
                ))
                .toMethod()
                .toFileAssert()
                .assertMethod("getField4")
                .assertMethodAnnotations()
                .containsWithNameAndDoesNotContainAttributes("Size", List.of("message"))
                .toMethod()
                .toFileAssert()
                .assertMethod("getField5")
                .assertMethodAnnotations()
                .containsWithNameAndDoesNotContainAttributes("Size", List.of("message"))
                .toMethod()
                .toFileAssert()
                .assertMethod("getField6")
                .assertMethodAnnotations()
                .containsWithNameAndDoesNotContainAttributes("Size", List.of("message"));
    }

    @Test
    public void testXSizeMessage_size() throws IOException {
        final Map<String, File> files = generateFromContract("src/test/resources/3_0/error-message-for-size-max-min.yaml", SPRING_BOOT);
        JavaFileAssert.assertThat(files.get("TestApi.java"))
                .assertMethod("sizeTest")
                .assertParameter("values")
                .assertParameterAnnotations()
                .containsWithNameAndAttributes("Size", ImmutableMap.of(
                        "max", "10",
                        "message", "\"Must be max 10 elements\""
                ))
                .toParameter()
                .toMethod()
                .assertParameter("tokens")
                .assertParameterAnnotations()
                .containsWithNameAndAttributes("Size", ImmutableMap.of(
                        "min", "1",
                        "message", "\"Must not be empty\""
                ))
                .toParameter()
                .toMethod()
                .assertParameter("clientIds")
                .assertParameterAnnotations()
                .containsWithNameAndAttributes("Size", ImmutableMap.of(
                        "min", "3",
                        "max", "5",
                        "message", "\"Must be between 3 and 5 elements\""
                ));
        JavaFileAssert.assertThat(files.get("SizeTest.java"))
                .assertMethod("getField1")
                .assertMethodAnnotations()
                .containsWithNameAndAttributes("Size", ImmutableMap.of(
                        "max", "10",
                        "message", "\"Must be max 10 elements\""
                ))
                .toMethod()
                .toFileAssert()
                .assertMethod("getField2")
                .assertMethodAnnotations()
                .containsWithNameAndAttributes("Size", ImmutableMap.of(
                        "min", "1",
                        "message", "\"Must not be empty\""
                ))
                .toMethod()
                .toFileAssert()
                .assertMethod("getField3")
                .assertMethodAnnotations()
                .containsWithNameAndAttributes("Size", ImmutableMap.of(
                        "min", "3",
                        "max", "5",
                        "message", "\"Must be between 3 and 5 elements\""
                ))
                .toMethod()
                .toFileAssert()
                .assertMethod("getField4")
                .assertMethodAnnotations()
                .containsWithNameAndDoesNotContainAttributes("Size", List.of("message"))
                .toMethod()
                .toFileAssert()
                .assertMethod("getField5")
                .assertMethodAnnotations()
                .containsWithNameAndDoesNotContainAttributes("Size", List.of("message"))
                .toMethod()
                .toFileAssert()
                .assertMethod("getField6")
                .assertMethodAnnotations()
                .containsWithNameAndDoesNotContainAttributes("Size", List.of("message"));
    }

    @Test
    public void testXMinimumMessageAndXMaximumMessage_decimal() throws IOException {
        final Map<String, File> files = generateFromContract("src/test/resources/3_0/error-message-for-size-max-min.yaml", SPRING_BOOT);
        JavaFileAssert.assertThat(files.get("TestApi.java"))
                .assertMethod("minmaxNumberTest")
                .assertParameter("number")
                .assertParameterAnnotations()
                .containsWithNameAndAttributes("DecimalMin", ImmutableMap.of(
                        "value", "\"0.1\"",
                        "message", "\"Must be positive\""
                ))
                .containsWithNameAndAttributes("DecimalMax", ImmutableMap.of(
                        "value", "\"99.9\"",
                        "message", "\"Must be less than 100\""
                ))
                .toParameter()
                .toMethod()
                .assertParameter("token")
                .assertParameterAnnotations()
                .containsWithNameAndAttributes("DecimalMin", ImmutableMap.of(
                        "value", "\"0.1\"",
                        "message", "\"Must be positive\""
                ))
                .containsWithNameAndAttributes("DecimalMax", ImmutableMap.of(
                        "value", "\"99.9\"",
                        "message", "\"Must be less than 100\""
                ))
                .toParameter()
                .toMethod()
                .assertParameter("clientNumber")
                .assertParameterAnnotations()
                .containsWithNameAndAttributes("DecimalMin", ImmutableMap.of(
                        "value", "\"0.1\"",
                        "message", "\"Must be positive\""
                ))
                .containsWithNameAndAttributes("DecimalMax", ImmutableMap.of(
                        "value", "\"99.9\"",
                        "message", "\"Must be less than 100\""
                ));
        JavaFileAssert.assertThat(files.get("NumberTest.java"))
                .assertMethod("getField1")
                .assertMethodAnnotations()
                .containsWithNameAndAttributes("DecimalMin", ImmutableMap.of(
                        "value", "\"0.1\"",
                        "message", "\"Must be positive\""
                ))
                .containsWithNameAndAttributes("DecimalMax", ImmutableMap.of(
                        "value", "\"99.9\"",
                        "message", "\"Must be less than 100\""
                ))
                .toMethod()
                .toFileAssert()
                .assertMethod("getField2")
                .assertMethodAnnotations()
                .containsWithNameAndDoesNotContainAttributes("DecimalMin", List.of("message"))
                .containsWithNameAndDoesNotContainAttributes("DecimalMax", List.of("message"));
    }

    @Test
    public void testXMinimumMessageAndXMaximumMessage_integer() throws IOException {
        final Map<String, File> files = generateFromContract("src/test/resources/3_0/error-message-for-size-max-min.yaml", SPRING_BOOT);
        JavaFileAssert.assertThat(files.get("TestApi.java"))
                .assertMethod("minmaxIntegerTest")
                .assertParameter("number")
                .assertParameterAnnotations()
                .containsWithNameAndAttributes("Min", ImmutableMap.of(
                        "value", "1",
                        "message", "\"Must be positive\""
                ))
                .containsWithNameAndAttributes("Max", ImmutableMap.of(
                        "value", "99",
                        "message", "\"Must be less than 100\""
                ))
                .toParameter()
                .toMethod()
                .assertParameter("token")
                .assertParameterAnnotations()
                .containsWithNameAndAttributes("Min", ImmutableMap.of(
                        "value", "1",
                        "message", "\"Must be positive\""
                ))
                .containsWithNameAndAttributes("Max", ImmutableMap.of(
                        "value", "99",
                        "message", "\"Must be less than 100\""
                ))
                .toParameter()
                .toMethod()
                .assertParameter("clientNumber")
                .assertParameterAnnotations()
                .containsWithNameAndAttributes("Min", ImmutableMap.of(
                        "value", "1",
                        "message", "\"Must be positive\""
                ))
                .containsWithNameAndAttributes("Max", ImmutableMap.of(
                        "value", "99",
                        "message", "\"Must be less than 100\""
                ));
        JavaFileAssert.assertThat(files.get("IntegerTest.java"))
                .assertMethod("getField1")
                .assertMethodAnnotations()
                .containsWithNameAndAttributes("Min", ImmutableMap.of(
                        "value", "1",
                        "message", "\"Must be positive\""
                ))
                .containsWithNameAndAttributes("Max", ImmutableMap.of(
                        "value", "99",
                        "message", "\"Must be less than 100\""
                ))
                .toMethod()
                .toFileAssert()
                .assertMethod("getField2")
                .assertMethodAnnotations()
                .containsWithNameAndDoesNotContainAttributes("Min", List.of("message"))
                .containsWithNameAndDoesNotContainAttributes("Max", List.of("message"));
    }

    @Test
    public void testXMinimumMessageAndXMaximumMessage_long() throws IOException {
        final Map<String, File> files = generateFromContract("src/test/resources/3_0/error-message-for-size-max-min.yaml", SPRING_BOOT);
        JavaFileAssert.assertThat(files.get("TestApi.java"))
                .assertMethod("minmaxLongTest")
                .assertParameter("number")
                .assertParameterAnnotations()
                .containsWithNameAndAttributes("Min", ImmutableMap.of(
                        "value",  "1L",
                        "message", "\"Must be positive\""
                ))
                .containsWithNameAndAttributes("Max", ImmutableMap.of(
                        "value",  "99L",
                        "message", "\"Must be less than 100\""
                ))
                .toParameter()
                .toMethod()
                .assertParameter("token")
                .assertParameterAnnotations()
                .containsWithNameAndAttributes("Min", ImmutableMap.of(
                        "value",  "1L",
                        "message", "\"Must be positive\""
                ))
                .containsWithNameAndAttributes("Max", ImmutableMap.of(
                        "value",  "99L",
                        "message", "\"Must be less than 100\""
                ))
                .toParameter()
                .toMethod()
                .assertParameter("clientNumber")
                .assertParameterAnnotations()
                .containsWithNameAndAttributes("Min", ImmutableMap.of(
                        "value",  "1L",
                        "message", "\"Must be positive\""
                ))
                .containsWithNameAndAttributes("Max", ImmutableMap.of(
                        "value",  "99L",
                        "message", "\"Must be less than 100\""
                ));
        JavaFileAssert.assertThat(files.get("LongTest.java"))
                .assertMethod("getField1")
                .assertMethodAnnotations()
                .containsWithNameAndAttributes("Min", ImmutableMap.of(
                        "value",  "1L",
                        "message", "\"Must be positive\""
                ))
                .containsWithNameAndAttributes("Max", ImmutableMap.of(
                        "value",  "99L",
                        "message", "\"Must be less than 100\""
                ))
                .toMethod()
                .toFileAssert()
                .assertMethod("getField2")
                .assertMethodAnnotations()
                .containsWithNameAndDoesNotContainAttributes("Min", List.of("message"))
                .containsWithNameAndDoesNotContainAttributes("Max", List.of("message"));
    }

    @Test
    public void annotationLibraryDoesNotCauseImportConflictsInSpring() throws IOException {
        Map<String, Object> properties = new HashMap<>();
        properties.put("documentationProvider", "source");
        properties.put("annotationLibrary", "none");

        File output = Files.createTempDirectory("test").toFile();
        output.deleteOnExit();

        final OpenAPI openAPI = TestUtils.parseFlattenSpec("src/test/resources/3_0/java/native/issue21991.yaml");

        SpringCodegen codegen = new SpringCodegen();
        codegen.setLibrary(SPRING_BOOT);
        codegen.setOpenAPI(openAPI);
        codegen.setOutputDir(output.getAbsolutePath());
        codegen.additionalProperties().putAll(properties);

        ClientOptInput input = new ClientOptInput()
            .openAPI(openAPI)
            .config(codegen);

        DefaultGenerator generator = new DefaultGenerator();

        Map<String, File> files = generator.opts(input).generate().stream()
            .collect(Collectors.toMap(File::getName, Function.identity()));

        File apiFile = files.get("Schema.java");
        assertNotNull(apiFile);

        JavaFileAssert.assertThat(apiFile).fileDoesNotContain(
            "import io.swagger.v3.oas.annotations.media.Schema;"
        );
    }

    @Test
    public void annotationLibraryDoesNotCauseImportConflictsInSpringWithAnnotationLibrary() throws IOException {
        Map<String, Object> properties = new HashMap<>();
        properties.put("documentationProvider", "source");
        properties.put("annotationLibrary", "swagger2");

        File output = Files.createTempDirectory("test").toFile();
        output.deleteOnExit();

        final OpenAPI openAPI = TestUtils.parseFlattenSpec("src/test/resources/3_0/java/native/issue21991.yaml");

        SpringCodegen codegen = new SpringCodegen();
        codegen.setOpenAPI(openAPI);
        codegen.setLibrary(SPRING_BOOT);
        codegen.setOutputDir(output.getAbsolutePath());
        codegen.additionalProperties().putAll(properties);

        ClientOptInput input = new ClientOptInput()
            .openAPI(openAPI)
            .config(codegen);

        DefaultGenerator generator = new DefaultGenerator();

        Map<String, File> files = generator.opts(input).generate().stream()
            .collect(Collectors.toMap(File::getName, Function.identity()));

        File apiFile = files.get("Schema.java");
        assertNotNull(apiFile);

        JavaFileAssert.assertThat(apiFile).fileContains(
            "import io.swagger.v3.oas.annotations.media.Schema;"
        );
    }

    @Test(enabled = false)
    // TODO Test case reproduces issue #11696. Enable when the issue is fixed.
    public void testIssue11696() throws IOException {
        File output = Files.createTempDirectory("test").toFile().getCanonicalFile();
        output.deleteOnExit();
        String outputPath = output.getAbsolutePath().replace('\\', '/');

        OpenAPI openAPI = new OpenAPIParser()
              .readLocation("src/test/resources/3_0/spring/issue_11696.yml", null, new ParseOptions()).getOpenAPI();

        SpringCodegen codegen = new SpringCodegen();
        codegen.setOutputDir(output.getAbsolutePath());

        ClientOptInput input = new ClientOptInput();
        input.openAPI(openAPI);
        input.config(codegen);

        DefaultGenerator generator = new DefaultGenerator();

        generator.setGeneratorPropertyDefault(CodegenConstants.MODELS, "true");
        generator.setGeneratorPropertyDefault(CodegenConstants.MODEL_TESTS, "false");
        generator.setGeneratorPropertyDefault(CodegenConstants.MODEL_DOCS, "false");
        generator.setGeneratorPropertyDefault(CodegenConstants.APIS, "false");
        generator.setGeneratorPropertyDefault(CodegenConstants.SUPPORTING_FILES, "false");
        generator.opts(input).generate();

        assertFileNotContains(Paths.get(outputPath + "/src/main/java/org/openapitools/model/MyType.java"),
              "putCategoryItem");
    }
}<|MERGE_RESOLUTION|>--- conflicted
+++ resolved
@@ -1312,12 +1312,9 @@
 
         SpringCodegen codegen = new SpringCodegen();
         codegen.setOutputDir(output.getAbsolutePath());
-<<<<<<< HEAD
         codegen.setUseBeanValidation(useBeanValidation);
         codegen.setPerformBeanValidation(performBeanValidation);
         codegen.setUseSpringBoot3(useJakarta);
-=======
->>>>>>> ef0c9baa
 
         ClientOptInput input = new ClientOptInput();
         input.openAPI(openAPI);
@@ -1992,7 +1989,6 @@
 
         SpringCodegen codegen = new SpringCodegen();
         codegen.setOutputDir(output.getAbsolutePath());
-        //codegen.additionalProperties().put(CXFServerFeatures.LOAD_TEST_DATA_FROM_FILE, "true");
 
         ClientOptInput input = new ClientOptInput();
         input.openAPI(openAPI);
