--- conflicted
+++ resolved
@@ -654,7 +654,7 @@
                "List<MultipartFile> files",
                "MultipartFile file");
     }
-    
+
     @Test
     public void testRequestMappingAnnotation() throws IOException {
         final SpringCodegen codegen = new SpringCodegen();
@@ -1474,7 +1474,32 @@
             ));
     }
 
-<<<<<<< HEAD
+    @Test
+    public void shouldGenerateDiscriminatorFromAllOfWhenUsingLegacyDiscriminatorBehaviour_issue12692() throws IOException {
+        File output = Files.createTempDirectory("test").toFile().getCanonicalFile();
+        output.deleteOnExit();
+
+        OpenAPI openAPI = new OpenAPIParser()
+                .readLocation("src/test/resources/bugs/issue_12692.yml", null, new ParseOptions()).getOpenAPI();
+        SpringCodegen codegen = new SpringCodegen();
+        codegen.setLibrary(SPRING_BOOT);
+        codegen.setOutputDir(output.getAbsolutePath());
+        codegen.additionalProperties().put(CodegenConstants.LEGACY_DISCRIMINATOR_BEHAVIOR, "true");
+
+        ClientOptInput input = new ClientOptInput()
+                .openAPI(openAPI)
+                .config(codegen);
+
+        DefaultGenerator generator = new DefaultGenerator();
+        generator.opts(input).generate();
+
+        String jsonTypeInfo = "@JsonTypeInfo(use = JsonTypeInfo.Id.NAME, include = JsonTypeInfo.As.PROPERTY, property = \"type\", visible = true)";
+        String jsonSubType = "@JsonSubTypes({\n" +
+                             "  @JsonSubTypes.Type(value = Cat.class, name = \"cat\")" +
+                             "})";
+        assertFileContains(Paths.get(output.getAbsolutePath() + "/src/main/java/org/openapitools/model/Pet.java"), jsonTypeInfo, jsonSubType);
+    }
+
 	@Test
 	public void shouldGenerateBeanValidationForHeaderParams_issue12726() throws IOException {
 		File output = Files.createTempDirectory("test").toFile().getCanonicalFile();
@@ -1532,31 +1557,4 @@
 					  );
 
 	}
-=======
-    @Test
-    public void shouldGenerateDiscriminatorFromAllOfWhenUsingLegacyDiscriminatorBehaviour_issue12692() throws IOException {
-        File output = Files.createTempDirectory("test").toFile().getCanonicalFile();
-        output.deleteOnExit();
-
-        OpenAPI openAPI = new OpenAPIParser()
-                .readLocation("src/test/resources/bugs/issue_12692.yml", null, new ParseOptions()).getOpenAPI();
-        SpringCodegen codegen = new SpringCodegen();
-        codegen.setLibrary(SPRING_BOOT);
-        codegen.setOutputDir(output.getAbsolutePath());
-        codegen.additionalProperties().put(CodegenConstants.LEGACY_DISCRIMINATOR_BEHAVIOR, "true");
-
-        ClientOptInput input = new ClientOptInput()
-                .openAPI(openAPI)
-                .config(codegen);
-
-        DefaultGenerator generator = new DefaultGenerator();
-        generator.opts(input).generate();
-
-        String jsonTypeInfo = "@JsonTypeInfo(use = JsonTypeInfo.Id.NAME, include = JsonTypeInfo.As.PROPERTY, property = \"type\", visible = true)";
-        String jsonSubType = "@JsonSubTypes({\n" +
-                             "  @JsonSubTypes.Type(value = Cat.class, name = \"cat\")" +
-                             "})";
-        assertFileContains(Paths.get(output.getAbsolutePath() + "/src/main/java/org/openapitools/model/Pet.java"), jsonTypeInfo, jsonSubType);
-    }
->>>>>>> 079f81f0
 }