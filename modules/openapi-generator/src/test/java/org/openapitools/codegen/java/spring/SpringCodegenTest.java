--- conflicted
+++ resolved
@@ -736,7 +736,45 @@
             "@RequestParam(value = \"TestParameter2\", required = false, defaultValue = \"BAR\")");
     }
 
-<<<<<<< HEAD
+    @Test
+    public void oneOf_5381() throws IOException {
+        File output = Files.createTempDirectory("test").toFile().getCanonicalFile();
+        output.deleteOnExit();
+        String outputPath = output.getAbsolutePath().replace('\\', '/');
+        OpenAPI openAPI = new OpenAPIParser()
+            .readLocation("src/test/resources/3_0/issue_5381.yaml", null, new ParseOptions()).getOpenAPI();
+
+        SpringCodegen codegen = new SpringCodegen();
+        codegen.setOutputDir(output.getAbsolutePath());
+        codegen.additionalProperties().put(CXFServerFeatures.LOAD_TEST_DATA_FROM_FILE, "true");
+        codegen.setUseOneOfInterfaces(true);
+
+        ClientOptInput input = new ClientOptInput();
+        input.openAPI(openAPI);
+        input.config(codegen);
+
+        DefaultGenerator generator = new DefaultGenerator();
+        codegen.setHateoas(true);
+        generator.setGeneratorPropertyDefault(CodegenConstants.MODELS, "true");
+        //generator.setGeneratorPropertyDefault(CodegenConstants.USE_ONEOF_DISCRIMINATOR_LOOKUP, "true");
+        generator.setGeneratorPropertyDefault(CodegenConstants.LEGACY_DISCRIMINATOR_BEHAVIOR, "false");
+
+        codegen.setUseOneOfInterfaces(true);
+        codegen.setJava8(true);
+        codegen.setLegacyDiscriminatorBehavior(false);
+
+        generator.setGeneratorPropertyDefault(CodegenConstants.MODEL_TESTS, "false");
+        generator.setGeneratorPropertyDefault(CodegenConstants.MODEL_DOCS, "false");
+        generator.setGeneratorPropertyDefault(CodegenConstants.APIS, "true");
+        generator.setGeneratorPropertyDefault(CodegenConstants.SUPPORTING_FILES, "false");
+
+        generator.opts(input).generate();
+
+        assertFileContains(Paths.get(outputPath + "/src/main/java/org/openapitools/model/Foo.java"), "public class Foo implements FooRefOrValue");
+        assertFileContains(Paths.get(outputPath + "/src/main/java/org/openapitools/model/FooRef.java"), "public class FooRef implements FooRefOrValue");
+        assertFileContains(Paths.get(outputPath + "/src/main/java/org/openapitools/model/FooRefOrValue.java"), "public interface FooRefOrValue");
+    }
+
     @DataProvider(name = "specifications")
     public static Object[][] specificationsProviderMethod() {
         return new Object[][] {
@@ -759,48 +797,21 @@
         final CodegenConfig codegen = new SpringCodegen();
         codegen.setOpenAPI(openAPI);
         codegen.setOutputDir(output.getAbsolutePath());
-=======
-    @Test
-    public void oneOf_5381() throws IOException {
-        File output = Files.createTempDirectory("test").toFile().getCanonicalFile();
-        output.deleteOnExit();
-        String outputPath = output.getAbsolutePath().replace('\\', '/');
-        OpenAPI openAPI = new OpenAPIParser()
-            .readLocation("src/test/resources/3_0/issue_5381.yaml", null, new ParseOptions()).getOpenAPI();
-
-        SpringCodegen codegen = new SpringCodegen();
-        codegen.setOutputDir(output.getAbsolutePath());
-        codegen.additionalProperties().put(CXFServerFeatures.LOAD_TEST_DATA_FROM_FILE, "true");
-        codegen.setUseOneOfInterfaces(true);
->>>>>>> 4808e878
-
-        ClientOptInput input = new ClientOptInput();
-        input.openAPI(openAPI);
-        input.config(codegen);
-
-        DefaultGenerator generator = new DefaultGenerator();
-<<<<<<< HEAD
+
+        ClientOptInput input = new ClientOptInput();
+        input.openAPI(openAPI);
+        input.config(codegen);
+
+        DefaultGenerator generator = new DefaultGenerator();
 
         generator.setGeneratorPropertyDefault(CodegenConstants.MODELS, "true");
-=======
-        codegen.setHateoas(true);
-        generator.setGeneratorPropertyDefault(CodegenConstants.MODELS, "true");
-        //generator.setGeneratorPropertyDefault(CodegenConstants.USE_ONEOF_DISCRIMINATOR_LOOKUP, "true");
-        generator.setGeneratorPropertyDefault(CodegenConstants.LEGACY_DISCRIMINATOR_BEHAVIOR, "false");
-
-        codegen.setUseOneOfInterfaces(true);
-        codegen.setJava8(true);
-        codegen.setLegacyDiscriminatorBehavior(false);
-
->>>>>>> 4808e878
-        generator.setGeneratorPropertyDefault(CodegenConstants.MODEL_TESTS, "false");
-        generator.setGeneratorPropertyDefault(CodegenConstants.MODEL_DOCS, "false");
-        generator.setGeneratorPropertyDefault(CodegenConstants.APIS, "true");
-        generator.setGeneratorPropertyDefault(CodegenConstants.SUPPORTING_FILES, "false");
-
-        generator.opts(input).generate();
-
-<<<<<<< HEAD
+        generator.setGeneratorPropertyDefault(CodegenConstants.MODEL_TESTS, "false");
+        generator.setGeneratorPropertyDefault(CodegenConstants.MODEL_DOCS, "false");
+        generator.setGeneratorPropertyDefault(CodegenConstants.APIS, "true");
+        generator.setGeneratorPropertyDefault(CodegenConstants.SUPPORTING_FILES, "false");
+
+        generator.opts(input).generate();
+
         final String responseCode = "200";
         final String extension = "x-one-of-name";
         final Operation operation = openAPI.getPaths().get("/addFruits").getPost();
@@ -856,10 +867,5 @@
                 assertFileContains(Paths.get(oneOfPath), String.format(Locale.ROOT, jacksonSubTypeFormat, modelName, modelName));
             });
         });
-=======
-        assertFileContains(Paths.get(outputPath + "/src/main/java/org/openapitools/model/Foo.java"), "public class Foo implements FooRefOrValue");
-        assertFileContains(Paths.get(outputPath + "/src/main/java/org/openapitools/model/FooRef.java"), "public class FooRef implements FooRefOrValue");
-        assertFileContains(Paths.get(outputPath + "/src/main/java/org/openapitools/model/FooRefOrValue.java"), "public interface FooRefOrValue");
->>>>>>> 4808e878
     }
 }