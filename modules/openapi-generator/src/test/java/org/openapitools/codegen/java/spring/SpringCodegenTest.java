/*
 * Copyright 2018 OpenAPI-Generator Contributors (https://openapi-generator.tech)
 * Copyright 2018 SmartBear Software
 *
 * Licensed under the Apache License, Version 2.0 (the "License");
 * you may not use this file except in compliance with the License.
 * You may obtain a copy of the License at
 *
 *     https://www.apache.org/licenses/LICENSE-2.0
 *
 * Unless required by applicable law or agreed to in writing, software
 * distributed under the License is distributed on an "AS IS" BASIS,
 * WITHOUT WARRANTIES OR CONDITIONS OF ANY KIND, either express or implied.
 * See the License for the specific language governing permissions and
 * limitations under the License.
 */

package org.openapitools.codegen.java.spring;

import com.google.common.collect.ImmutableMap;
import io.swagger.parser.OpenAPIParser;
import io.swagger.v3.oas.models.OpenAPI;
import io.swagger.v3.oas.models.Operation;
import io.swagger.v3.oas.models.info.Info;
import io.swagger.v3.oas.models.media.Schema;
import io.swagger.v3.oas.models.servers.Server;
import io.swagger.v3.parser.core.models.ParseOptions;
import org.openapitools.codegen.*;
import org.openapitools.codegen.config.GlobalSettings;
import org.openapitools.codegen.java.assertions.JavaFileAssert;
import org.openapitools.codegen.languages.AbstractJavaCodegen;
import org.openapitools.codegen.languages.SpringCodegen;
import org.openapitools.codegen.languages.features.BeanValidationFeatures;
import org.openapitools.codegen.languages.features.CXFServerFeatures;
import org.openapitools.codegen.languages.features.DocumentationProviderFeatures;
import org.testng.Assert;
import org.testng.annotations.DataProvider;
import org.testng.annotations.Ignore;
import org.testng.annotations.Test;

import java.io.File;
import java.io.IOException;
import java.nio.file.Files;
import java.nio.file.Paths;
import java.util.HashMap;
import java.util.List;
import java.util.Map;
import java.util.function.Consumer;
import java.util.function.Function;
import java.util.stream.Collectors;

import static java.util.stream.Collectors.groupingBy;
import static org.assertj.core.api.Assertions.assertThat;
import static org.openapitools.codegen.TestUtils.assertFileContains;
import static org.openapitools.codegen.TestUtils.assertFileNotContains;
import static org.openapitools.codegen.languages.SpringCodegen.*;
import static org.openapitools.codegen.languages.features.DocumentationProviderFeatures.ANNOTATION_LIBRARY;
import static org.openapitools.codegen.languages.features.DocumentationProviderFeatures.DOCUMENTATION_PROVIDER;
import static org.testng.Assert.assertEquals;
import static org.testng.Assert.fail;

public class SpringCodegenTest {

    @Test
    public void clientOptsUnicity() {
        SpringCodegen codegen = new SpringCodegen();
        codegen.cliOptions()
                .stream()
                .collect(groupingBy(CliOption::getOpt))
                .forEach((k, v) -> assertEquals(v.size(), 1, k + " is described multiple times"));
    }

    @Test
    public void doAnnotateDatesOnModelParameters() throws IOException {
        File output = Files.createTempDirectory("test").toFile().getCanonicalFile();
        output.deleteOnExit();
        String outputPath = output.getAbsolutePath().replace('\\', '/');

        OpenAPI openAPI = new OpenAPIParser()
                .readLocation("src/test/resources/3_0/issue_5436.yml", null, new ParseOptions()).getOpenAPI();

        SpringCodegen codegen = new SpringCodegen();
        codegen.setOutputDir(output.getAbsolutePath());
        codegen.additionalProperties().put(CXFServerFeatures.LOAD_TEST_DATA_FROM_FILE, "true");

        ClientOptInput input = new ClientOptInput();
        input.openAPI(openAPI);
        input.config(codegen);

        DefaultGenerator generator = new DefaultGenerator();

        generator.setGeneratorPropertyDefault(CodegenConstants.MODELS, "true");
        generator.setGeneratorPropertyDefault(CodegenConstants.MODEL_TESTS, "false");
        generator.setGeneratorPropertyDefault(CodegenConstants.MODEL_DOCS, "false");
        generator.setGeneratorPropertyDefault(CodegenConstants.APIS, "true");
        generator.setGeneratorPropertyDefault(CodegenConstants.SUPPORTING_FILES, "false");
        generator.opts(input).generate();

        JavaFileAssert.assertThat(Paths.get(outputPath + "/src/main/java/org/openapitools/api/ZebrasApi.java"))
                .assertTypeAnnotations()
                .hasSize(3)
                .containsWithName("Validated")
                .containsWithName("Generated")
                .containsWithNameAndAttributes("Generated", ImmutableMap.of(
                        "value", "\"org.openapitools.codegen.languages.SpringCodegen\""
                ))
                .containsWithNameAndAttributes("Tag", ImmutableMap.of(
                        "name", "\"zebras\""
                ))
                .toType()
                .assertMethod("getZebras")
                .hasReturnType("ResponseEntity<Void>")
                .assertMethodAnnotations()
                .hasSize(2)
                .containsWithNameAndAttributes("Operation", ImmutableMap.of("operationId", "\"getZebras\""))
                .containsWithNameAndAttributes("RequestMapping", ImmutableMap.of(
                        "method", "RequestMethod.GET",
                        "value", "\"/zebras\""
                ))
                .toMethod()
                .hasParameter("limit").withType("BigDecimal")
                .assertParameterAnnotations()
                .containsWithName("Valid")
                .containsWithNameAndAttributes("Parameter", ImmutableMap.of("name", "\"limit\""))
                .containsWithNameAndAttributes("RequestParam", ImmutableMap.of("required", "false", "value", "\"limit\""))
                .toParameter()
                .toMethod()
                .hasParameter("animalParams").withType("AnimalParams")
                .toMethod()
                .commentContainsLines("GET /zebras", "@param limit  (optional)")
                .bodyContainsLines("return new ResponseEntity<>(HttpStatus.NOT_IMPLEMENTED)");

        JavaFileAssert.assertThat(Paths.get(outputPath + "/src/main/java/org/openapitools/model/AnimalParams.java"))
                .hasImports("org.springframework.format.annotation.DateTimeFormat")
                .hasProperty("born").withType("LocalDate")
                .assertPropertyAnnotations()
                .containsWithNameAndAttributes("DateTimeFormat", ImmutableMap.of("iso", "DateTimeFormat.ISO.DATE"))
                .toProperty()
                .toType()
                .hasProperty("lastSeen").withType("OffsetDateTime")
                .assertPropertyAnnotations()
                .containsWithNameAndAttributes("DateTimeFormat", ImmutableMap.of("iso", "DateTimeFormat.ISO.DATE_TIME"))
                .toProperty().toType()
                .assertMethod("born", "LocalDate")
                .bodyContainsLines("this.born = born")
                .doesNotHaveComment();
    }

    @Test
    public void doGenerateCookieParams() throws IOException {
        File output = Files.createTempDirectory("test").toFile().getCanonicalFile();
        output.deleteOnExit();
        String outputPath = output.getAbsolutePath().replace('\\', '/');

        OpenAPI openAPI = new OpenAPIParser()
                .readLocation("src/test/resources/3_0/issue_5386.yaml", null, new ParseOptions()).getOpenAPI();

        SpringCodegen codegen = new SpringCodegen();
        codegen.setOutputDir(output.getAbsolutePath());
        codegen.additionalProperties().put(CXFServerFeatures.LOAD_TEST_DATA_FROM_FILE, "true");

        ClientOptInput input = new ClientOptInput();
        input.openAPI(openAPI);
        input.config(codegen);

        DefaultGenerator generator = new DefaultGenerator();

        generator.setGeneratorPropertyDefault(CodegenConstants.MODELS, "false");
        generator.setGeneratorPropertyDefault(CodegenConstants.MODEL_TESTS, "false");
        generator.setGeneratorPropertyDefault(CodegenConstants.MODEL_DOCS, "false");
        generator.setGeneratorPropertyDefault(CodegenConstants.APIS, "true");
        generator.setGeneratorPropertyDefault(CodegenConstants.SUPPORTING_FILES, "false");
        generator.opts(input).generate();

        JavaFileAssert.assertThat(Paths.get(outputPath + "/src/main/java/org/openapitools/api/ElephantsApi.java"))
                .assertMethod("getElephants", "String", "BigDecimal")
                .hasParameter("userToken")
                .assertParameterAnnotations()
                .containsWithNameAndAttributes("CookieValue", ImmutableMap.of("name", "\"userToken\""));

        JavaFileAssert.assertThat(Paths.get(outputPath + "/src/main/java/org/openapitools/api/ZebrasApi.java"))
                .assertMethod("getZebras", "String")
                .hasParameter("userToken")
                .assertParameterAnnotations()
                .containsWithNameAndAttributes("CookieValue", ImmutableMap.of("name", "\"userToken\""));

        JavaFileAssert.assertThat(Paths.get(outputPath + "/src/main/java/org/openapitools/api/BirdsApi.java"))
                .assertMethod("getBirds", "BigDecimal")
                .doesNotHaveParameter("userToken")
                .noneOfParameterHasAnnotation("CookieValue");
    }

    @Test
    public void doGenerateRequestParamForSimpleParam() throws IOException {
        File output = Files.createTempDirectory("test").toFile().getCanonicalFile();
        output.deleteOnExit();
        String outputPath = output.getAbsolutePath().replace('\\', '/');

        OpenAPI openAPI = new OpenAPIParser()
                .readLocation("src/test/resources/3_0/issue_3248.yaml", null, new ParseOptions()).getOpenAPI();

        SpringCodegen codegen = new SpringCodegen();
        codegen.setOutputDir(output.getAbsolutePath());
        codegen.additionalProperties().put(CXFServerFeatures.LOAD_TEST_DATA_FROM_FILE, "true");

        ClientOptInput input = new ClientOptInput();
        input.openAPI(openAPI);
        input.config(codegen);

        DefaultGenerator generator = new DefaultGenerator();

        generator.setGeneratorPropertyDefault(CodegenConstants.MODELS, "false");
        generator.setGeneratorPropertyDefault(CodegenConstants.MODEL_TESTS, "false");
        generator.setGeneratorPropertyDefault(CodegenConstants.MODEL_DOCS, "false");
        generator.setGeneratorPropertyDefault(CodegenConstants.APIS, "true");
        generator.setGeneratorPropertyDefault(CodegenConstants.SUPPORTING_FILES, "false");

        generator.opts(input).generate();

        assertFileContains(Paths.get(outputPath + "/src/main/java/org/openapitools/api/MonkeysApi.java"), "@RequestParam");
        assertFileContains(Paths.get(outputPath + "/src/main/java/org/openapitools/api/ElephantsApi.java"), "@RequestParam");
        assertFileContains(Paths.get(outputPath + "/src/main/java/org/openapitools/api/ZebrasApi.java"), "@RequestParam");
        assertFileContains(Paths.get(outputPath + "/src/main/java/org/openapitools/api/BearsApi.java"), "@RequestParam");
        assertFileContains(Paths.get(outputPath + "/src/main/java/org/openapitools/api/CamelsApi.java"), "@RequestParam");
        assertFileContains(Paths.get(outputPath + "/src/main/java/org/openapitools/api/PandasApi.java"), "@RequestParam");
        assertFileContains(Paths.get(outputPath + "/src/main/java/org/openapitools/api/CrocodilesApi.java"), "@RequestParam");
        assertFileContains(Paths.get(outputPath + "/src/main/java/org/openapitools/api/PolarBearsApi.java"), "@RequestParam");
    }

    @Test
    public void doNotGenerateRequestParamForObjectQueryParam() throws IOException {
        File output = Files.createTempDirectory("test").toFile().getCanonicalFile();
        output.deleteOnExit();
        String outputPath = output.getAbsolutePath().replace('\\', '/');

        OpenAPI openAPI = new OpenAPIParser()
                .readLocation("src/test/resources/3_0/objectQueryParam.yaml", null, new ParseOptions()).getOpenAPI();

        SpringCodegen codegen = new SpringCodegen();
        codegen.setOutputDir(output.getAbsolutePath());
        codegen.additionalProperties().put(CXFServerFeatures.LOAD_TEST_DATA_FROM_FILE, "true");

        ClientOptInput input = new ClientOptInput();
        input.openAPI(openAPI);
        input.config(codegen);

        DefaultGenerator generator = new DefaultGenerator();

        generator.setGeneratorPropertyDefault(CodegenConstants.MODELS, "false");
        generator.setGeneratorPropertyDefault(CodegenConstants.MODEL_TESTS, "false");
        generator.setGeneratorPropertyDefault(CodegenConstants.MODEL_DOCS, "false");
        generator.setGeneratorPropertyDefault(CodegenConstants.APIS, "true");
        generator.setGeneratorPropertyDefault(CodegenConstants.SUPPORTING_FILES, "false");

        generator.opts(input).generate();

        assertFileNotContains(Paths.get(outputPath + "/src/main/java/org/openapitools/api/PonyApi.java"), "@RequestParam");
    }

    @Test
    public void generateFormatForDateAndDateTimeQueryParam() throws IOException {
        File output = Files.createTempDirectory("test").toFile().getCanonicalFile();
        output.deleteOnExit();
        String outputPath = output.getAbsolutePath().replace('\\', '/');

        OpenAPI openAPI = new OpenAPIParser()
                .readLocation("src/test/resources/3_0/issue_2053.yaml", null, new ParseOptions()).getOpenAPI();

        SpringCodegen codegen = new SpringCodegen();
        codegen.setOutputDir(output.getAbsolutePath());
        codegen.additionalProperties().put(CXFServerFeatures.LOAD_TEST_DATA_FROM_FILE, "true");

        ClientOptInput input = new ClientOptInput();
        input.openAPI(openAPI);
        input.config(codegen);

        DefaultGenerator generator = new DefaultGenerator();
        generator.setGeneratorPropertyDefault(CodegenConstants.MODELS, "false");
        generator.setGeneratorPropertyDefault(CodegenConstants.MODEL_TESTS, "false");
        generator.setGeneratorPropertyDefault(CodegenConstants.MODEL_DOCS, "false");
        generator.setGeneratorPropertyDefault(CodegenConstants.APIS, "true");
        generator.setGeneratorPropertyDefault(CodegenConstants.SUPPORTING_FILES, "false");
        generator.opts(input).generate();

        JavaFileAssert.assertThat(Paths.get(outputPath + "/src/main/java/org/openapitools/api/ElephantsApi.java"))
                .hasImports("org.springframework.format.annotation.DateTimeFormat")
                .assertMethod("getElephants", "LocalDate")
                .hasParameter("startDate")
                .assertParameterAnnotations()
                .containsWithNameAndAttributes("DateTimeFormat", ImmutableMap.of("iso", "DateTimeFormat.ISO.DATE"));

        JavaFileAssert.assertThat(Paths.get(outputPath + "/src/main/java/org/openapitools/api/ZebrasApi.java"))
                .hasImports("org.springframework.format.annotation.DateTimeFormat")
                .assertMethod("getZebras", "OffsetDateTime")
                .hasParameter("startDateTime")
                .assertParameterAnnotations()
                .containsWithNameAndAttributes("DateTimeFormat", ImmutableMap.of("iso", "DateTimeFormat.ISO.DATE_TIME"));
    }

    @Test
    public void interfaceDefaultImplDisableWithResponseWrapper() {
        final SpringCodegen codegen = new SpringCodegen();
        codegen.additionalProperties().put(RESPONSE_WRAPPER, "aWrapper");
        codegen.processOpts();

        // jdk8 tag has been removed
        Assert.assertEquals(codegen.additionalProperties().get("jdk8"), null);
    }

    @Test(expectedExceptions = IllegalArgumentException.class)
    public void reactiveRequiredSpringBoot() {
        final SpringCodegen codegen = new SpringCodegen();
        codegen.additionalProperties().put(SpringCodegen.REACTIVE, true);
        codegen.additionalProperties().put(CodegenConstants.LIBRARY, "spring-cloud");
        codegen.processOpts();
    }

    @Test
    public void shouldGenerateRequestParamForRefParams_3248_Regression() throws IOException {
        File output = Files.createTempDirectory("test").toFile().getCanonicalFile();
        output.deleteOnExit();
        String outputPath = output.getAbsolutePath().replace('\\', '/');

        OpenAPI openAPI = new OpenAPIParser()
                .readLocation("src/test/resources/3_0/3248-regression.yaml", null, new ParseOptions()).getOpenAPI();

        SpringCodegen codegen = new SpringCodegen();
        codegen.setOutputDir(output.getAbsolutePath());
        codegen.additionalProperties().put(CXFServerFeatures.LOAD_TEST_DATA_FROM_FILE, "true");

        ClientOptInput input = new ClientOptInput();
        input.openAPI(openAPI);
        input.config(codegen);

        DefaultGenerator generator = new DefaultGenerator();

        generator.setGeneratorPropertyDefault(CodegenConstants.MODELS, "false");
        generator.setGeneratorPropertyDefault(CodegenConstants.MODEL_TESTS, "false");
        generator.setGeneratorPropertyDefault(CodegenConstants.MODEL_DOCS, "false");
        generator.setGeneratorPropertyDefault(CodegenConstants.APIS, "true");
        generator.setGeneratorPropertyDefault(CodegenConstants.SUPPORTING_FILES, "false");

        generator.opts(input).generate();

        JavaFileAssert.assertThat(Paths.get(outputPath + "/src/main/java/org/openapitools/api/ExampleApi.java"))
                .assertMethod("exampleApiGet", "String", "Format")
                .hasParameter("query")
                .assertParameterAnnotations()
                .containsWithNameAndAttributes("RequestParam", ImmutableMap.of("value", "\"query\""))
                .toParameter().toMethod()
                .hasParameter("format")
                .assertParameterAnnotations()
                .containsWithNameAndAttributes("RequestParam", ImmutableMap.of("value", "\"format\""));
    }

    @Test
    public void shouldGenerateRequestParamForRefParams_3248_RegressionDates() throws IOException {
        File output = Files.createTempDirectory("test").toFile().getCanonicalFile();
        output.deleteOnExit();
        String outputPath = output.getAbsolutePath().replace('\\', '/');

        OpenAPI openAPI = new OpenAPIParser()
                .readLocation("src/test/resources/3_0/3248-regression-dates.yaml", null, new ParseOptions()).getOpenAPI();

        SpringCodegen codegen = new SpringCodegen();
        codegen.setOutputDir(output.getAbsolutePath());
        codegen.additionalProperties().put(CXFServerFeatures.LOAD_TEST_DATA_FROM_FILE, "true");

        ClientOptInput input = new ClientOptInput();
        input.openAPI(openAPI);
        input.config(codegen);

        DefaultGenerator generator = new DefaultGenerator();

        generator.setGeneratorPropertyDefault(CodegenConstants.MODELS, "false");
        generator.setGeneratorPropertyDefault(CodegenConstants.MODEL_TESTS, "false");
        generator.setGeneratorPropertyDefault(CodegenConstants.MODEL_DOCS, "false");
        generator.setGeneratorPropertyDefault(CodegenConstants.APIS, "true");
        generator.setGeneratorPropertyDefault(CodegenConstants.SUPPORTING_FILES, "false");

        generator.opts(input).generate();

        JavaFileAssert.assertThat(Paths.get(outputPath + "/src/main/java/org/openapitools/api/ExampleApi.java"))
                .assertMethod("exampleApiGet", "OffsetDateTime")
                .hasParameter("start")
                .assertParameterAnnotations()
                .containsWithNameAndAttributes("RequestParam", ImmutableMap.of("value", "\"start\""))
                .containsWithNameAndAttributes("DateTimeFormat", ImmutableMap.of("iso", "DateTimeFormat.ISO.DATE_TIME"));
    }

    @Test
    public void springcloudWithAsyncAndJava8HasResponseWrapperCompletableFuture() {
        final SpringCodegen codegen = new SpringCodegen();
        codegen.additionalProperties().put(SpringCodegen.ASYNC, true);
        codegen.additionalProperties().put(CodegenConstants.LIBRARY, "spring-cloud");
        codegen.processOpts();

        Assert.assertEquals(codegen.additionalProperties().get("jdk8-default-interface"), false);
        Assert.assertEquals(codegen.additionalProperties().get(RESPONSE_WRAPPER), "CompletableFuture");
    }

    @Test
    public void springcloudWithJava8DisableJdk8() {
        final SpringCodegen codegen = new SpringCodegen();
        codegen.additionalProperties().put(CodegenConstants.LIBRARY, "spring-cloud");
        codegen.processOpts();

        Assert.assertEquals(codegen.additionalProperties().get("jdk8-default-interface"), false);
    }

    @Test
    public void testAdditionalPropertiesPutForConfigValues() throws Exception {
        final SpringCodegen codegen = new SpringCodegen();
        codegen.additionalProperties().put(CodegenConstants.HIDE_GENERATION_TIMESTAMP, "true");
        codegen.additionalProperties().put(CodegenConstants.MODEL_PACKAGE, "xyz.yyyyy.mmmmm.model");
        codegen.additionalProperties().put(CodegenConstants.API_PACKAGE, "xyz.yyyyy.aaaaa.api");
        codegen.additionalProperties().put(CodegenConstants.INVOKER_PACKAGE, "xyz.yyyyy.iiii.invoker");
        codegen.additionalProperties().put(SpringCodegen.BASE_PACKAGE, "xyz.yyyyy.bbbb.base");
        codegen.additionalProperties().put(SpringCodegen.CONFIG_PACKAGE, "xyz.yyyyy.cccc.config");
        codegen.additionalProperties().put(SpringCodegen.SERVER_PORT, "8088");
        codegen.processOpts();

        OpenAPI openAPI = new OpenAPI();
        openAPI.addServersItem(new Server().url("https://api.abcde.xy:8082/v2"));
        openAPI.setInfo(new Info());
        openAPI.getInfo().setTitle("Some test API");
        codegen.preprocessOpenAPI(openAPI);

        Assert.assertEquals(codegen.additionalProperties().get(CodegenConstants.HIDE_GENERATION_TIMESTAMP), Boolean.TRUE);
        Assert.assertEquals(codegen.isHideGenerationTimestamp(), true);
        Assert.assertEquals(codegen.modelPackage(), "xyz.yyyyy.mmmmm.model");
        Assert.assertEquals(codegen.additionalProperties().get(CodegenConstants.MODEL_PACKAGE), "xyz.yyyyy.mmmmm.model");
        Assert.assertEquals(codegen.apiPackage(), "xyz.yyyyy.aaaaa.api");
        Assert.assertEquals(codegen.additionalProperties().get(CodegenConstants.API_PACKAGE), "xyz.yyyyy.aaaaa.api");
        Assert.assertEquals(codegen.getInvokerPackage(), "xyz.yyyyy.iiii.invoker");
        Assert.assertEquals(codegen.additionalProperties().get(CodegenConstants.INVOKER_PACKAGE), "xyz.yyyyy.iiii.invoker");
        Assert.assertEquals(codegen.getBasePackage(), "xyz.yyyyy.bbbb.base");
        Assert.assertEquals(codegen.additionalProperties().get(SpringCodegen.BASE_PACKAGE), "xyz.yyyyy.bbbb.base");
        Assert.assertEquals(codegen.getConfigPackage(), "xyz.yyyyy.cccc.config");
        Assert.assertEquals(codegen.additionalProperties().get(SpringCodegen.CONFIG_PACKAGE), "xyz.yyyyy.cccc.config");
        Assert.assertEquals(codegen.additionalProperties().get(SpringCodegen.TITLE), "someTest");
        Assert.assertEquals(codegen.additionalProperties().get(SpringCodegen.SERVER_PORT), "8088");
    }

    @Test
    public void testDefaultValuesFixed() {
        // we had an issue where int64, float, and double values were having single character string suffixes
        // included in their defaultValues
        // This test verifies that those characters are no longer present
        final OpenAPI openAPI = TestUtils.parseFlattenSpec("src/test/resources/2_0/issue1226.yaml");
        final SpringCodegen codegen = new SpringCodegen();
        codegen.setOpenAPI(openAPI);

        String int64Val = "9223372036854775807l";
        String floatVal = "3.14159f";
        String doubleVal = "3.14159d";

        // make sure that the model properties include character suffixes
        String modelName = "NumberHolder";
        Schema nhSchema = openAPI.getComponents().getSchemas().get(modelName);
        CodegenModel cm = codegen.fromModel(modelName, nhSchema);
        CodegenProperty int64Prop = cm.vars.get(0);
        CodegenProperty floatProp = cm.vars.get(1);
        CodegenProperty doubleProp = cm.vars.get(2);
        Assert.assertEquals(int64Prop.defaultValue, int64Val);
        Assert.assertEquals(floatProp.defaultValue, floatVal);
        Assert.assertEquals(doubleProp.defaultValue, doubleVal);

        int64Val = "9223372036854775807";
        floatVal = "3.14159";
        doubleVal = "3.14159";

        // make sure that the operation parameters omit character suffixes
        String route = "/numericqueryparams";
        Operation op = openAPI.getPaths().get(route).getGet();
        CodegenOperation co = codegen.fromOperation(route, "GET", op, null);
        CodegenParameter int64Param = co.queryParams.get(0);
        CodegenParameter floatParam = co.queryParams.get(1);
        CodegenParameter doubleParam = co.queryParams.get(2);
        Assert.assertEquals(int64Param.defaultValue, int64Val);
        Assert.assertEquals(floatParam.defaultValue, floatVal);
        Assert.assertEquals(doubleParam.defaultValue, doubleVal);
    }

    @Test
    public void testDoGenerateRequestBodyRequiredAttribute_3134_Regression() throws Exception {
        File output = Files.createTempDirectory("test").toFile().getCanonicalFile();
        output.deleteOnExit();
        String outputPath = output.getAbsolutePath().replace('\\', '/');

        OpenAPI openAPI = new OpenAPIParser()
                .readLocation("src/test/resources/3_0/3134-regression.yaml", null, new ParseOptions()).getOpenAPI();

        SpringCodegen codegen = new SpringCodegen();
        codegen.setOutputDir(output.getAbsolutePath());
        codegen.additionalProperties().put(CXFServerFeatures.LOAD_TEST_DATA_FROM_FILE, "true");

        ClientOptInput input = new ClientOptInput();
        input.openAPI(openAPI);
        input.config(codegen);

        DefaultGenerator generator = new DefaultGenerator();

        generator.setGeneratorPropertyDefault(CodegenConstants.MODELS, "false");
        generator.setGeneratorPropertyDefault(CodegenConstants.MODEL_TESTS, "false");
        generator.setGeneratorPropertyDefault(CodegenConstants.MODEL_DOCS, "false");
        generator.setGeneratorPropertyDefault(CodegenConstants.APIS, "true");
        generator.setGeneratorPropertyDefault(CodegenConstants.SUPPORTING_FILES, "false");

        generator.opts(input).generate();

        JavaFileAssert.assertThat(Paths.get(outputPath + "/src/main/java/org/openapitools/api/ExampleApi.java"))
                .assertMethod("exampleApiPost", "ExampleApiPostRequest")
                .hasParameter("exampleApiPostRequest")
                .assertParameterAnnotations()
                .containsWithNameAndAttributes("RequestBody", ImmutableMap.of("required", "false"));

        assertFileContains(Paths.get(outputPath + "/src/main/java/org/openapitools/api/ExampleApi.java"),
                "@RequestBody(required = false");
    }

    @Test
    public void testInitialConfigValues() throws Exception {
        final SpringCodegen codegen = new SpringCodegen();
        codegen.processOpts();

        OpenAPI openAPI = new OpenAPI();
        openAPI.addServersItem(new Server().url("https://api.abcde.xy:8082/v2"));
        openAPI.setInfo(new Info());
        codegen.preprocessOpenAPI(openAPI);

        Assert.assertEquals(codegen.additionalProperties().get(CodegenConstants.HIDE_GENERATION_TIMESTAMP), Boolean.FALSE);
        Assert.assertEquals(codegen.isHideGenerationTimestamp(), false);
        Assert.assertEquals(codegen.modelPackage(), "org.openapitools.model");
        Assert.assertEquals(codegen.additionalProperties().get(CodegenConstants.MODEL_PACKAGE), "org.openapitools.model");
        Assert.assertEquals(codegen.apiPackage(), "org.openapitools.api");
        Assert.assertEquals(codegen.additionalProperties().get(CodegenConstants.API_PACKAGE), "org.openapitools.api");
        Assert.assertEquals(codegen.getInvokerPackage(), "org.openapitools.api");
        Assert.assertEquals(codegen.additionalProperties().get(CodegenConstants.INVOKER_PACKAGE), "org.openapitools.api");
        Assert.assertEquals(codegen.getBasePackage(), "org.openapitools");
        Assert.assertEquals(codegen.additionalProperties().get(SpringCodegen.BASE_PACKAGE), "org.openapitools");
        Assert.assertEquals(codegen.getConfigPackage(), "org.openapitools.configuration");
        Assert.assertEquals(codegen.additionalProperties().get(SpringCodegen.CONFIG_PACKAGE), "org.openapitools.configuration");
        Assert.assertEquals(codegen.additionalProperties().get(SpringCodegen.SERVER_PORT), "8082");
        Assert.assertEquals(codegen.additionalProperties().get(SpringCodegen.UNHANDLED_EXCEPTION_HANDLING), false);
        Assert.assertEquals(codegen.additionalProperties().get(SpringCodegen.USE_RESPONSE_ENTITY), true);
    }

    @Test
    public void testMultipartBoot() throws IOException {
        final SpringCodegen codegen = new SpringCodegen();
        codegen.setLibrary("spring-boot");
        codegen.setDelegatePattern(true);
        codegen.additionalProperties().put(DOCUMENTATION_PROVIDER, "springfox");

        final Map<String, File> files = generateFiles(codegen, "src/test/resources/3_0/form-multipart-binary-array.yaml");

        // Check that the delegate handles the array
        JavaFileAssert.assertThat(files.get("MultipartArrayApiDelegate.java"))
                .assertMethod("multipartArray", "List<MultipartFile>")
                .hasParameter("files").withType("List<MultipartFile>");

        // Check that the api handles the array
        JavaFileAssert.assertThat(files.get("MultipartArrayApi.java"))
                .assertMethod("multipartArray", "List<MultipartFile>")
                .hasParameter("files").withType("List<MultipartFile>")
                .assertParameterAnnotations()
                .containsWithNameAndAttributes("ApiParam", ImmutableMap.of("value", "\"Many files\""))
                .containsWithNameAndAttributes("RequestPart", ImmutableMap.of("value", "\"files\"", "required", "false"));

        // UPDATE: the following test has been ignored due to https://github.com/OpenAPITools/openapi-generator/pull/11081/
        // We will contact the contributor of the following test to see if the fix will break their use cases and
        // how we can fix it accordingly.
        //// Check that the delegate handles the single file
        // final File multipartSingleApiDelegate = files.get("MultipartSingleApiDelegate.java");
        // assertFileContains(multipartSingleApiDelegate.toPath(), "MultipartFile file");

        // Check that the api handles the single file
        JavaFileAssert.assertThat(files.get("MultipartSingleApi.java"))
                .assertMethod("multipartSingle", "MultipartFile")
                .hasParameter("file").withType("MultipartFile")
                .assertParameterAnnotations()
                .containsWithNameAndAttributes("ApiParam", ImmutableMap.of("value", "\"One file\""))
                .containsWithNameAndAttributes("RequestPart", ImmutableMap.of("value", "\"file\"", "required", "false"));

        // Check that api validates mixed multipart request
        JavaFileAssert.assertThat(files.get("MultipartMixedApi.java"))
                .assertMethod("multipartMixed", "MultipartMixedStatus", "MultipartFile", "MultipartMixedRequestMarker", "List<MultipartMixedStatus>")
                .hasParameter("status").withType("MultipartMixedStatus")
                .assertParameterAnnotations()
                .containsWithName("Valid")
                .containsWithNameAndAttributes("ApiParam", ImmutableMap.of("value", "\"\""))
                .containsWithNameAndAttributes("RequestParam", ImmutableMap.of("value", "\"status\"", "required", "true"))
                .toParameter().toMethod()
                .hasParameter("file").withType("MultipartFile")
                .assertParameterAnnotations()
                .containsWithNameAndAttributes("RequestPart", ImmutableMap.of("value", "\"file\"", "required", "true"))
                .toParameter().toMethod()
                .hasParameter("marker").withType("MultipartMixedRequestMarker")
                .assertParameterAnnotations()
                .containsWithNameAndAttributes("RequestPart", ImmutableMap.of("value", "\"marker\"", "required", "false"))
                .toParameter().toMethod()
                .hasParameter("statusArray").withType("List<MultipartMixedStatus>")
                .assertParameterAnnotations()
                .containsWithNameAndAttributes("RequestPart", ImmutableMap.of("value", "\"statusArray\"", "required", "false"));
    }

    @Test
    public void shouldAddParameterWithInHeaderWhenImplicitHeadersIsTrue_issue14418() throws IOException {
        File output = Files.createTempDirectory("test").toFile().getCanonicalFile();
        output.deleteOnExit();

        OpenAPI openAPI = new OpenAPIParser()
            .readLocation("src/test/resources/bugs/issue_14418.yaml", null, new ParseOptions()).getOpenAPI();
        SpringCodegen codegen = new SpringCodegen();
        codegen.setLibrary(SPRING_BOOT);
        codegen.setOutputDir(output.getAbsolutePath());
        codegen.additionalProperties().put(SpringCodegen.INTERFACE_ONLY, "true");
        codegen.additionalProperties().put(SpringCodegen.USE_BEANVALIDATION, "true");
        codegen.additionalProperties().put(SpringCodegen.PERFORM_BEANVALIDATION, "true");
        codegen.additionalProperties().put(CodegenConstants.MODEL_PACKAGE, "xyz.model");
        codegen.additionalProperties().put(CodegenConstants.API_PACKAGE, "xyz.controller");
        codegen.additionalProperties().put(SpringCodegen.IMPLICIT_HEADERS, "true");

        ClientOptInput input = new ClientOptInput()
            .openAPI(openAPI)
            .config(codegen);

        DefaultGenerator generator = new DefaultGenerator();
        Map<String, File> files = generator.opts(input).generate().stream()
            .collect(Collectors.toMap(File::getName, Function.identity()));

        JavaFileAssert.assertThat(files.get("TestApi.java"))
            .isInterface()
            .hasImports("io.swagger.v3.oas.annotations.enums.ParameterIn")
            .assertMethod("test")
            .assertMethodAnnotations()
            .containsWithNameAndAttributes("Parameters", ImmutableMap.of(
                "value", "{ @Parameter(name = \"testHeader\", description = \"Test header\", required = true, in = ParameterIn.HEADER) }"
                // in = ParameterIn.HEADER is missing?!
            ));
    }

    @Test
    public void shouldAddValidAnnotationIntoCollectionWhenBeanValidationIsEnabled_issue14723() throws IOException {
        File output = Files.createTempDirectory("test").toFile().getCanonicalFile();
        output.deleteOnExit();

        OpenAPI openAPI = new OpenAPIParser()
              .readLocation("src/test/resources/bugs/issue_14723.yaml", null, new ParseOptions()).getOpenAPI();
        SpringCodegen codegen = new SpringCodegen();
        codegen.setLibrary(SPRING_CLOUD_LIBRARY);
        codegen.setOutputDir(output.getAbsolutePath());
        codegen.additionalProperties().put(SpringCodegen.USE_BEANVALIDATION, "true");
        codegen.additionalProperties().put(SpringCodegen.PERFORM_BEANVALIDATION, "true");
        codegen.additionalProperties().put(CodegenConstants.MODEL_PACKAGE, "xyz.model");
        codegen.additionalProperties().put(CodegenConstants.API_PACKAGE, "xyz.controller");

        ClientOptInput input = new ClientOptInput()
              .openAPI(openAPI)
              .config(codegen);

        DefaultGenerator generator = new DefaultGenerator();
        Map<String, File> files = generator.opts(input).generate().stream()
              .collect(Collectors.toMap(File::getName, Function.identity()));

        JavaFileAssert.assertThat(files.get("ResponseTest.java"))
              .isNormalClass()
              .hasImports("javax.validation.Valid")
              .hasProperty("details")
              .withType( "Map<String, Object>" )
              .toType()
              .hasProperty("response")
              .withType( "JsonNullable<Set<ResponseTest2>>" )
              .toType()
              .hasProperty("nullableDtos")
              .withType( "JsonNullable<Set<@Valid ResponseTest2>>" )
              .toType()
              .hasProperty("dtos")
              .withType( "Set<@Valid ResponseTest2>" )
              .toType()
              .hasProperty("listNullableDtos")
              .withType( "JsonNullable<List<@Valid ResponseTest2>>" )
              .toType()
              .hasProperty("listDtos")
              .withType( "List<@Valid ResponseTest2>" )
              .toType()
              .hasProperty("nullableStrings")
              .withType( "JsonNullable<Set<String>>" )
              .toType()
              .hasProperty("strings")
              .withType( "Set<String>" )
              .toType()
              .hasProperty("nullableInts")
              .withType( "JsonNullable<Set<Integer>>" )
              .toType()
              .hasProperty("ints")
              .withType( "Set<Integer>" );
    }

    // Helper function, intended to reduce boilerplate
    private Map<String, File> generateFiles(SpringCodegen codegen, String filePath) throws IOException {
        final File output = Files.createTempDirectory("test").toFile().getCanonicalFile();
        output.deleteOnExit();
        final String outputPath = output.getAbsolutePath().replace('\\', '/');

        codegen.setOutputDir(output.getAbsolutePath());
        codegen.additionalProperties().put(CXFServerFeatures.LOAD_TEST_DATA_FROM_FILE, "true");

        final ClientOptInput input = new ClientOptInput();
        final OpenAPI openAPI = new OpenAPIParser().readLocation(filePath, null, new ParseOptions()).getOpenAPI();
        input.openAPI(openAPI);
        input.config(codegen);

        final DefaultGenerator generator = new DefaultGenerator();
        List<File> files = generator.opts(input).generate();

        return files.stream().collect(Collectors.toMap(e -> e.getName().replace(outputPath, ""), i -> i));
    }

    /*
     * UPDATE: the following test has been ignored due to https://github.com/OpenAPITools/openapi-generator/pull/11081/
     * We will contact the contributor of the following test to see if the fix will break their use cases and
     * how we can fix it accordingly.
     */
    @Test
    @Ignore
    public void testMultipartCloud() throws IOException {
        final SpringCodegen codegen = new SpringCodegen();
        codegen.setLibrary("spring-cloud");
        codegen.setDelegatePattern(true);

        final Map<String, File> files = generateFiles(codegen, "src/test/resources/3_0/form-multipart-binary-array.yaml");

        // Check that the delegate handles the array and the file
        final File multipartApiDelegate = files.get("MultipartApiDelegate.java");
        assertFileContains(multipartApiDelegate.toPath(),
                "List<MultipartFile> files",
                "MultipartFile file");

        // Check that the api handles the array and the file
        final File multipartApi = files.get("MultipartApi.java");
        assertFileContains(multipartApi.toPath(),
                "List<MultipartFile> files",
                "MultipartFile file");
    }

    @Test
    public void testRequestMappingAnnotation() throws IOException {
        final SpringCodegen codegen = new SpringCodegen();
        codegen.setLibrary("spring-boot");
        codegen.additionalProperties().put(REQUEST_MAPPING_OPTION, SpringCodegen.RequestMappingMode.api_interface);

        final Map<String, File> files = generateFiles(codegen, "src/test/resources/2_0/petstore.yaml");

        // Check that the @RequestMapping annotation is generated in the Api file
        final File petApiFile = files.get("PetApi.java");
        assertFileContains(petApiFile.toPath(), "@RequestMapping(\"${openapi.openAPIPetstore.base-path:/v2}\")");

        // Check that the @RequestMapping annotation is not generated in the Controller file
        final File petApiControllerFile = files.get("PetApiController.java");
        assertFileNotContains(petApiControllerFile.toPath(), "@RequestMapping(\"${openapi.openAPIPetstore.base-path:/v2}\")");
    }

   @Test
   public void testNoRequestMappingAnnotation_spring_cloud_default() throws IOException {
      final SpringCodegen codegen = new SpringCodegen();
      codegen.setLibrary( "spring-cloud" );

      final Map<String, File> files = generateFiles( codegen, "src/test/resources/2_0/petstore.yaml" );

      // Check that the @RequestMapping annotation is not generated in the Api file
      final File petApiFile = files.get( "PetApi.java" );
      JavaFileAssert.assertThat( petApiFile ).assertTypeAnnotations().hasSize( 3 ).containsWithName( "Validated" )
            .containsWithName( "Generated" ).containsWithName( "Tag" );

   }

    @Test
    public void testNoRequestMappingAnnotation() throws IOException {
        final SpringCodegen codegen = new SpringCodegen();
        codegen.setLibrary( "spring-cloud" );
        codegen.additionalProperties().put(INTERFACE_ONLY, "true");
        codegen.additionalProperties().put(REQUEST_MAPPING_OPTION, SpringCodegen.RequestMappingMode.none);

        final Map<String, File> files = generateFiles( codegen, "src/test/resources/2_0/petstore.yaml" );

        // Check that the @RequestMapping annotation is not generated in the Api file
        final File petApiFile = files.get( "PetApi.java" );
        JavaFileAssert.assertThat( petApiFile ).assertTypeAnnotations().hasSize( 3 ).containsWithName( "Validated" )
            .containsWithName( "Generated" ).containsWithName( "Tag" );
    }

    @Test
    public void testSettersForConfigValues() throws Exception {
        final SpringCodegen codegen = new SpringCodegen();
        codegen.setHideGenerationTimestamp(true);
        codegen.setModelPackage("xx.yyyyyyyy.model");
        codegen.setApiPackage("xx.yyyyyyyy.api");
        codegen.setInvokerPackage("xx.yyyyyyyy.invoker");
        codegen.setBasePackage("xx.yyyyyyyy.base");
        codegen.setConfigPackage("xx.yyyyyyyy.config");
        codegen.setUnhandledException(true);
        codegen.processOpts();

        Assert.assertEquals(codegen.additionalProperties().get(CodegenConstants.HIDE_GENERATION_TIMESTAMP), Boolean.TRUE);
        Assert.assertEquals(codegen.isHideGenerationTimestamp(), true);
        Assert.assertEquals(codegen.modelPackage(), "xx.yyyyyyyy.model");
        Assert.assertEquals(codegen.additionalProperties().get(CodegenConstants.MODEL_PACKAGE), "xx.yyyyyyyy.model");
        Assert.assertEquals(codegen.apiPackage(), "xx.yyyyyyyy.api");
        Assert.assertEquals(codegen.additionalProperties().get(CodegenConstants.API_PACKAGE), "xx.yyyyyyyy.api");
        Assert.assertEquals(codegen.getInvokerPackage(), "xx.yyyyyyyy.invoker");
        Assert.assertEquals(codegen.additionalProperties().get(CodegenConstants.INVOKER_PACKAGE), "xx.yyyyyyyy.invoker");
        Assert.assertEquals(codegen.getBasePackage(), "xx.yyyyyyyy.base");
        Assert.assertEquals(codegen.additionalProperties().get(SpringCodegen.BASE_PACKAGE), "xx.yyyyyyyy.base");
        Assert.assertEquals(codegen.getConfigPackage(), "xx.yyyyyyyy.config");
        Assert.assertEquals(codegen.additionalProperties().get(SpringCodegen.CONFIG_PACKAGE), "xx.yyyyyyyy.config");
        Assert.assertEquals(codegen.isUnhandledException(), true);
        Assert.assertEquals(codegen.additionalProperties().get(SpringCodegen.UNHANDLED_EXCEPTION_HANDLING), true);
    }

    @Test
    public void useBeanValidationTruePerformBeanValidationFalseJava8TrueForFormatEmail() throws IOException {
        beanValidationForFormatEmail(true, false, true, "@javax.validation.constraints.Email", "@org.hibernate.validator.constraints.Email");
    }

    @Test
    public void useBeanValidationTruePerformBeanValidationTrueJava8FalseForFormatEmail() throws IOException {
        beanValidationForFormatEmail(true, true, false, "@javax.validation.constraints.Email", "@org.hibernate.validator.constraints.Email");
    }

    @Test
    public void useBeanValidationTruePerformBeanValidationFalseJava8TrueJakartaeeTrueForFormatEmail() throws IOException {
        beanValidationForFormatEmail(true, false, true, true,"@jakarta.validation.constraints.Email", "@javax.validation.constraints.Email");
    }

    // note: java8 option/mustache tag has been removed and default to true
    private void beanValidationForFormatEmail(boolean useBeanValidation, boolean performBeanValidation, boolean java8, String contains, String notContains) throws IOException {
        this.beanValidationForFormatEmail(useBeanValidation, performBeanValidation, java8, false, contains, notContains);
    }

    private void beanValidationForFormatEmail(boolean useBeanValidation, boolean performBeanValidation, boolean java8, boolean useJakarta, String contains, String notContains) throws IOException {
        File output = Files.createTempDirectory("test").toFile().getCanonicalFile();
        output.deleteOnExit();
        String outputPath = output.getAbsolutePath().replace('\\', '/');

        OpenAPI openAPI = new OpenAPIParser()
                .readLocation("src/test/resources/3_0/issue_4876_format_email.yaml", null, new ParseOptions()).getOpenAPI();

        SpringCodegen codegen = new SpringCodegen();
        codegen.setOutputDir(output.getAbsolutePath());
        codegen.setUseBeanValidation(useBeanValidation);
        codegen.setPerformBeanValidation(performBeanValidation);
        codegen.setUseSpringBoot3(useJakarta);

        ClientOptInput input = new ClientOptInput();
        input.openAPI(openAPI);
        input.config(codegen);

        DefaultGenerator generator = new DefaultGenerator();

        generator.setGeneratorPropertyDefault(CodegenConstants.MODELS, "true");
        generator.setGeneratorPropertyDefault(CodegenConstants.MODEL_TESTS, "false");
        generator.setGeneratorPropertyDefault(CodegenConstants.MODEL_DOCS, "false");
        generator.setGeneratorPropertyDefault(CodegenConstants.APIS, "false");
        generator.setGeneratorPropertyDefault(CodegenConstants.SUPPORTING_FILES, "false");

        Map<String, File> files = generator.opts(input).generate().stream()
                .collect(Collectors.toMap(File::getName, Function.identity()));

        JavaFileAssert javaFileAssert = JavaFileAssert.assertThat(files.get("PersonWithEmail.java"));
        if (useBeanValidation) javaFileAssert.hasImports((useJakarta? "jakarta" : "javax") + ".validation.constraints");
        if (performBeanValidation) javaFileAssert.hasImports("org.hibernate.validator.constraints");
        assertFileContains(Paths.get(outputPath + "/src/main/java/org/openapitools/model/PersonWithEmail.java"), contains);
        assertFileNotContains(Paths.get(outputPath + "/src/main/java/org/openapitools/model/PersonWithEmail.java"), notContains);
    }

    @Test
    public void useBeanValidationTruePerformBeanValidationTrueJava8TrueForFormatEmail() throws IOException {
        beanValidationForFormatEmail(true, true, true, "@javax.validation.constraints.Email", "@org.hibernate.validator.constraints.Email");
    }

    @Test
    public void reactiveMapTypeRequestMonoTest() throws IOException {
        File output = Files.createTempDirectory("test").toFile().getCanonicalFile();
        output.deleteOnExit();
        String outputPath = output.getAbsolutePath().replace('\\', '/');

        final OpenAPI openAPI = TestUtils.parseFlattenSpec("src/test/resources/3_0/spring/issue_8045.yaml");
        final SpringCodegen codegen = new SpringCodegen();
        codegen.setOpenAPI(openAPI);
        codegen.setOutputDir(output.getAbsolutePath());

        codegen.additionalProperties().put(SpringCodegen.DELEGATE_PATTERN, "true");
        codegen.additionalProperties().put(SpringCodegen.REACTIVE, "true");

        ClientOptInput input = new ClientOptInput();
        input.openAPI(openAPI);
        input.config(codegen);

        DefaultGenerator generator = new DefaultGenerator();

        generator.setGeneratorPropertyDefault(CodegenConstants.MODELS, "false");
        generator.setGeneratorPropertyDefault(CodegenConstants.MODEL_TESTS, "false");
        generator.setGeneratorPropertyDefault(CodegenConstants.MODEL_DOCS, "false");
        generator.setGeneratorPropertyDefault(CodegenConstants.APIS, "true");
        generator.setGeneratorPropertyDefault(CodegenConstants.SUPPORTING_FILES, "false");

        generator.opts(input).generate();

        assertFileContains(Paths.get(outputPath + "/src/main/java/org/openapitools/api/SomeApi.java"), "Mono<Map<String, DummyRequest>>");
        assertFileContains(Paths.get(outputPath + "/src/main/java/org/openapitools/api/SomeApiDelegate.java"), "Mono<Map<String, DummyRequest>>");
        assertFileNotContains(Paths.get(outputPath + "/src/main/java/org/openapitools/api/SomeApi.java"), "Mono<DummyRequest>");
        assertFileNotContains(Paths.get(outputPath + "/src/main/java/org/openapitools/api/SomeApiDelegate.java"), "Mono<DummyRequest>");
    }

    @Test
    public void shouldGenerateValidCodeForReactiveControllerWithoutParams_issue14907() throws IOException {
        File output = Files.createTempDirectory("test").toFile().getCanonicalFile();
        output.deleteOnExit();

        final OpenAPI openAPI = TestUtils.parseFlattenSpec("src/test/resources/bugs/issue_14907.yaml");
        final SpringCodegen codegen = new SpringCodegen();
        codegen.setOpenAPI(openAPI);
        codegen.setOutputDir(output.getAbsolutePath());

        codegen.additionalProperties().put(SpringCodegen.REACTIVE, "true");
        codegen.additionalProperties().put(USE_TAGS, "true");
        codegen.additionalProperties().put(SpringCodegen.DATE_LIBRARY, "java8");
        codegen.additionalProperties().put(INTERFACE_ONLY, "true");
        codegen.additionalProperties().put(SKIP_DEFAULT_INTERFACE, "true");
        codegen.additionalProperties().put(IMPLICIT_HEADERS, "true");
        codegen.additionalProperties().put(OPENAPI_NULLABLE, "false");

        ClientOptInput input = new ClientOptInput();
        input.openAPI(openAPI);
        input.config(codegen);

        DefaultGenerator generator = new DefaultGenerator();

        Map<String, File> files = generator.opts(input).generate().stream()
            .collect(Collectors.toMap(File::getName, Function.identity()));

        JavaFileAssert.assertThat(files.get("ConsentControllerApi.java"))
            .assertMethod("readAgreements", "ServerWebExchange");
    }

    @Test
    public void shouldGenerateValidCodeWithPaginated_reactive_issue15265() throws IOException {
        File output = Files.createTempDirectory("test").toFile().getCanonicalFile();
        output.deleteOnExit();

        final OpenAPI openAPI = TestUtils.parseFlattenSpec("src/test/resources/bugs/issue_15265.yaml");
        final SpringCodegen codegen = new SpringCodegen();
        codegen.setOpenAPI(openAPI);
        codegen.setOutputDir(output.getAbsolutePath());

        codegen.additionalProperties().put(SpringCodegen.REACTIVE, "true");
        codegen.additionalProperties().put(USE_TAGS, "true");
        codegen.additionalProperties().put(SpringCodegen.DATE_LIBRARY, "java8");
        codegen.additionalProperties().put(INTERFACE_ONLY, "true");
        codegen.additionalProperties().put(SKIP_DEFAULT_INTERFACE, "true");
        codegen.additionalProperties().put(IMPLICIT_HEADERS, "true");
        codegen.additionalProperties().put(OPENAPI_NULLABLE, "false");

        ClientOptInput input = new ClientOptInput();
        input.openAPI(openAPI);
        input.config(codegen);

        DefaultGenerator generator = new DefaultGenerator();

        Map<String, File> files = generator.opts(input).generate().stream()
            .collect(Collectors.toMap(File::getName, Function.identity()));

        JavaFileAssert.assertThat(files.get("ConsentControllerApi.java"))
            .assertMethod("paginated", "ServerWebExchange", "Pageable")
            .toFileAssert()
            .assertMethod("paginatedWithParams", "String", "ServerWebExchange", "Pageable");
    }

    @Test
    public void shouldGenerateValidCodeWithPaginated_nonReactive_issue15265() throws IOException {
        File output = Files.createTempDirectory("test").toFile().getCanonicalFile();
        output.deleteOnExit();

        final OpenAPI openAPI = TestUtils.parseFlattenSpec("src/test/resources/bugs/issue_15265.yaml");
        final SpringCodegen codegen = new SpringCodegen();
        codegen.setOpenAPI(openAPI);
        codegen.setOutputDir(output.getAbsolutePath());

        codegen.additionalProperties().put(USE_TAGS, "true");
        codegen.additionalProperties().put(SpringCodegen.DATE_LIBRARY, "java8");
        codegen.additionalProperties().put(INTERFACE_ONLY, "true");
        codegen.additionalProperties().put(SKIP_DEFAULT_INTERFACE, "true");
        codegen.additionalProperties().put(IMPLICIT_HEADERS, "true");
        codegen.additionalProperties().put(OPENAPI_NULLABLE, "false");

        ClientOptInput input = new ClientOptInput();
        input.openAPI(openAPI);
        input.config(codegen);

        DefaultGenerator generator = new DefaultGenerator();

        Map<String, File> files = generator.opts(input).generate().stream()
            .collect(Collectors.toMap(File::getName, Function.identity()));

        JavaFileAssert.assertThat(files.get("ConsentControllerApi.java"))
            .assertMethod("paginated", "Pageable")
            .toFileAssert()
            .assertMethod("paginatedWithParams", "String", "Pageable");
    }

    @Test
    public void shouldEscapeReservedKeyWordsForRequestParameters_7506_Regression() throws Exception {
        final SpringCodegen codegen = new SpringCodegen();
        codegen.setLibrary("spring-boot");
        codegen.setDelegatePattern(true);

        final Map<String, File> files = generateFiles(codegen, "src/test/resources/3_0/issue7506.yaml");

        final File multipartArrayApiDelegate = files.get("ExampleApi.java");
        assertFileContains(multipartArrayApiDelegate.toPath(), "@RequestPart(value = \"super\", required = false) MultipartFile _super");
        assertFileContains(multipartArrayApiDelegate.toPath(), "@RequestPart(value = \"package\", required = false) MultipartFile _package");
    }

    @Test
    public void doGeneratePathVariableForSimpleParam() throws IOException {
        File output = Files.createTempDirectory("test").toFile().getCanonicalFile();
        output.deleteOnExit();
        String outputPath = output.getAbsolutePath().replace('\\', '/');

        OpenAPI openAPI = new OpenAPIParser()
                .readLocation("src/test/resources/3_0/issue_6762.yaml", null, new ParseOptions()).getOpenAPI();

        SpringCodegen codegen = new SpringCodegen();
        codegen.setOutputDir(output.getAbsolutePath());
        codegen.additionalProperties().put(CXFServerFeatures.LOAD_TEST_DATA_FROM_FILE, "true");
        codegen.additionalProperties().put(DOCUMENTATION_PROVIDER, "springfox");

        ClientOptInput input = new ClientOptInput();
        input.openAPI(openAPI);
        input.config(codegen);

        DefaultGenerator generator = new DefaultGenerator();

        generator.setGeneratorPropertyDefault(CodegenConstants.MODELS, "false");
        generator.setGeneratorPropertyDefault(CodegenConstants.MODEL_TESTS, "false");
        generator.setGeneratorPropertyDefault(CodegenConstants.MODEL_DOCS, "false");
        generator.setGeneratorPropertyDefault(CodegenConstants.APIS, "true");
        generator.setGeneratorPropertyDefault(CodegenConstants.SUPPORTING_FILES, "false");

        generator.opts(input).generate();

        assertFileContains(Paths.get(outputPath + "/src/main/java/org/openapitools/api/ZebrasApi.java"), "allowableValues = \"0, 1\"");
        assertFileContains(Paths.get(outputPath + "/src/main/java/org/openapitools/api/ZebrasApi.java"), "@PathVariable");
        assertFileContains(Paths.get(outputPath + "/src/main/java/org/openapitools/api/BearsApi.java"), "allowableValues = \"sleeping, awake\"");
        assertFileContains(Paths.get(outputPath + "/src/main/java/org/openapitools/api/BearsApi.java"), "@PathVariable");
        assertFileContains(Paths.get(outputPath + "/src/main/java/org/openapitools/api/CamelsApi.java"), "allowableValues = \"sleeping, awake\"");
        assertFileContains(Paths.get(outputPath + "/src/main/java/org/openapitools/api/CamelsApi.java"), "@PathVariable");
        assertFileContains(Paths.get(outputPath + "/src/main/java/org/openapitools/api/GiraffesApi.java"), "allowableValues = \"0, 1\"");
        assertFileContains(Paths.get(outputPath + "/src/main/java/org/openapitools/api/GiraffesApi.java"), "@PathVariable");
    }

    @Test
    public void shouldGenerateDefaultValueForEnumRequestParameter() throws IOException {
        File output = Files.createTempDirectory("test").toFile().getCanonicalFile();
        output.deleteOnExit();
        String outputPath = output.getAbsolutePath().replace('\\', '/');

        final OpenAPI openAPI = TestUtils.parseFlattenSpec("src/test/resources/3_0/spring/issue_10278.yaml");
        final SpringCodegen codegen = new SpringCodegen();
        codegen.setOpenAPI(openAPI);
        codegen.setOutputDir(output.getAbsolutePath());

        codegen.additionalProperties().put(SpringCodegen.DELEGATE_PATTERN, "true");
        codegen.additionalProperties().put(SpringCodegen.REACTIVE, "true");

        ClientOptInput input = new ClientOptInput();
        input.openAPI(openAPI);
        input.config(codegen);

        DefaultGenerator generator = new DefaultGenerator();

        generator.setGeneratorPropertyDefault(CodegenConstants.MODELS, "false");
        generator.setGeneratorPropertyDefault(CodegenConstants.MODEL_TESTS, "false");
        generator.setGeneratorPropertyDefault(CodegenConstants.MODEL_DOCS, "false");
        generator.setGeneratorPropertyDefault(CodegenConstants.APIS, "true");
        generator.setGeneratorPropertyDefault(CodegenConstants.SUPPORTING_FILES, "false");

        generator.opts(input).generate();

        assertFileContains(Paths.get(outputPath + "/src/main/java/org/openapitools/api/GetApi.java"),
                "@RequestParam(value = \"testParameter1\", required = false, defaultValue = \"BAR\")",
                "@RequestParam(value = \"TestParameter2\", required = false, defaultValue = \"BAR\")");

    }

    /**
     * Define documentation providers to test
     */
    private final static String SPRINGFOX = "springfox";
    private final static String SPRINGFOX_DESTINATIONFILE = "SpringFoxConfiguration.java";
    private final static String SPRINGFOX_TEMPLATEFILE = "openapiDocumentationConfig.mustache";
    private final static String SPRINGDOC = "springdoc";
    private final static String SPRINGDOC_DESTINATIONFILE = "SpringDocConfiguration.java";
    private final static String SPRINGDOC_TEMPLATEFILE = "springdocDocumentationConfig.mustache";

    /**
     * test whether OpenAPIDocumentationConfig.java is generated
     * fix issue #10287
     */
    @Test
    public void testConfigFileGeneration_springfox() {
        testConfigFileCommon(SPRINGFOX, SPRINGFOX_DESTINATIONFILE, SPRINGFOX_TEMPLATEFILE);
    }

    /**
     * test whether SpringDocDocumentationConfig.java is generated
     * fix issue #12220
     */
    @Test
    public void testConfigFileGeneration_springdoc() {
        testConfigFileCommon(SPRINGDOC, SPRINGDOC_DESTINATIONFILE, SPRINGDOC_TEMPLATEFILE);
    }

    private void testConfigFileCommon(String documentationProvider, String destinationFile, String templateFileName) {
        final SpringCodegen codegen = new SpringCodegen();
        codegen.additionalProperties().put(DOCUMENTATION_PROVIDER, documentationProvider);
        codegen.additionalProperties().put(SpringCodegen.INTERFACE_ONLY, false);
        codegen.additionalProperties().put(SpringCodegen.SPRING_CLOUD_LIBRARY, "spring-cloud");
        codegen.additionalProperties().put(SpringCodegen.REACTIVE, false);
        codegen.additionalProperties().put(SpringCodegen.API_FIRST, false);

        codegen.processOpts();

        final List<SupportingFile> supList = codegen.supportingFiles();
        String tmpFile;
        String desFile;
        boolean flag = false;
        for (final SupportingFile s : supList) {
            tmpFile = s.getTemplateFile();
            desFile = s.getDestinationFilename();

            if (templateFileName.equals(tmpFile)) {
                flag = true;
                assertEquals(desFile, destinationFile);
            }
        }
        if (!flag) {
            fail(templateFileName + " not generated");
        }
    }

    @Test
    public void shouldAddNotNullOnRequiredAttributes() throws IOException {
        File output = Files.createTempDirectory("test").toFile().getCanonicalFile();
        output.deleteOnExit();
        String outputPath = output.getAbsolutePath().replace('\\', '/');

        final OpenAPI openAPI = TestUtils.parseFlattenSpec("src/test/resources/3_0/spring/issue_5026-b.yaml");
        final SpringCodegen codegen = new SpringCodegen();
        codegen.setOpenAPI(openAPI);
        codegen.setOutputDir(output.getAbsolutePath());

        ClientOptInput input = new ClientOptInput();
        input.openAPI(openAPI);
        input.config(codegen);

        DefaultGenerator generator = new DefaultGenerator();

        generator.setGeneratorPropertyDefault(CodegenConstants.MODELS, "true");
        generator.setGeneratorPropertyDefault(CodegenConstants.MODEL_TESTS, "false");
        generator.setGeneratorPropertyDefault(CodegenConstants.MODEL_DOCS, "false");
        generator.setGeneratorPropertyDefault(CodegenConstants.APIS, "false");
        generator.setGeneratorPropertyDefault(CodegenConstants.SUPPORTING_FILES, "false");

        generator.opts(input).generate();

        assertFileContains(Paths.get(outputPath + "/src/main/java/org/openapitools/model/Dummy.java"), "status");
        assertFileContains(Paths.get(outputPath + "/src/main/java/org/openapitools/model/Dummy.java"), "@NotNull");
        Files.readAllLines(Paths.get(outputPath + "/src/main/java/org/openapitools/model/Dummy.java")).forEach(System.out::println);

    }

    @Test
    public void shouldNotAddNotNullOnReadOnlyAttributes() throws IOException {
        File output = Files.createTempDirectory("test").toFile().getCanonicalFile();
        output.deleteOnExit();
        String outputPath = output.getAbsolutePath().replace('\\', '/');

        final OpenAPI openAPI = TestUtils.parseFlattenSpec("src/test/resources/3_0/spring/issue_5026.yaml");
        final SpringCodegen codegen = new SpringCodegen();
        codegen.setOpenAPI(openAPI);
        codegen.setOutputDir(output.getAbsolutePath());

        ClientOptInput input = new ClientOptInput();
        input.openAPI(openAPI);
        input.config(codegen);

        DefaultGenerator generator = new DefaultGenerator();

        generator.setGeneratorPropertyDefault(CodegenConstants.MODELS, "true");
        generator.setGeneratorPropertyDefault(CodegenConstants.MODEL_TESTS, "false");
        generator.setGeneratorPropertyDefault(CodegenConstants.MODEL_DOCS, "false");
        generator.setGeneratorPropertyDefault(CodegenConstants.APIS, "false");
        generator.setGeneratorPropertyDefault(CodegenConstants.SUPPORTING_FILES, "false");

        generator.opts(input).generate();

        assertFileContains(Paths.get(outputPath + "/src/main/java/org/openapitools/model/Dummy.java"), "status");
        assertFileNotContains(Paths.get(outputPath + "/src/main/java/org/openapitools/model/Dummy.java"), "@NotNull");
        Files.readAllLines(Paths.get(outputPath + "/src/main/java/org/openapitools/model/Dummy.java")).forEach(System.out::println);

    }

    @Test
    public void testOneOf5381() throws IOException {
        File output = Files.createTempDirectory("test").toFile().getCanonicalFile();
        output.deleteOnExit();
        String outputPath = output.getAbsolutePath().replace('\\', '/');
        OpenAPI openAPI = new OpenAPIParser()
                .readLocation("src/test/resources/3_0/issue_5381.yaml", null, new ParseOptions()).getOpenAPI();

        SpringCodegen codegen = new SpringCodegen();
        codegen.setOutputDir(output.getAbsolutePath());
        codegen.additionalProperties().put(CXFServerFeatures.LOAD_TEST_DATA_FROM_FILE, "true");
        codegen.setUseOneOfInterfaces(true);

        ClientOptInput input = new ClientOptInput();
        input.openAPI(openAPI);
        input.config(codegen);

        DefaultGenerator generator = new DefaultGenerator();
        codegen.setHateoas(true);
        generator.setGeneratorPropertyDefault(CodegenConstants.MODELS, "true");
        //generator.setGeneratorPropertyDefault(CodegenConstants.USE_ONEOF_DISCRIMINATOR_LOOKUP, "true");
        generator.setGeneratorPropertyDefault(CodegenConstants.LEGACY_DISCRIMINATOR_BEHAVIOR, "false");

        codegen.setUseOneOfInterfaces(true);
        codegen.setLegacyDiscriminatorBehavior(false);

        generator.setGeneratorPropertyDefault(CodegenConstants.MODEL_TESTS, "false");
        generator.setGeneratorPropertyDefault(CodegenConstants.MODEL_DOCS, "false");
        generator.setGeneratorPropertyDefault(CodegenConstants.APIS, "true");
        generator.setGeneratorPropertyDefault(CodegenConstants.SUPPORTING_FILES, "false");

        generator.opts(input).generate();

        assertFileContains(Paths.get(outputPath + "/src/main/java/org/openapitools/model/Foo.java"), "public class Foo implements FooRefOrValue");
        assertFileContains(Paths.get(outputPath + "/src/main/java/org/openapitools/model/FooRef.java"), "public class FooRef implements FooRefOrValue");
        assertFileContains(Paths.get(outputPath + "/src/main/java/org/openapitools/model/FooRefOrValue.java"), "public interface FooRefOrValue");
    }

    @Test
    public void testOneOfAndAllOf() throws IOException {
        File output = Files.createTempDirectory("test").toFile().getCanonicalFile();
        output.deleteOnExit();
        String outputPath = output.getAbsolutePath().replace('\\', '/');
        OpenAPI openAPI = new OpenAPIParser()
                .readLocation("src/test/resources/3_0/oneof_polymorphism_and_inheritance.yaml", null, new ParseOptions()).getOpenAPI();

        SpringCodegen codegen = new SpringCodegen();
        codegen.setOutputDir(output.getAbsolutePath());
        codegen.additionalProperties().put(CXFServerFeatures.LOAD_TEST_DATA_FROM_FILE, "true");
        codegen.setUseOneOfInterfaces(true);

        ClientOptInput input = new ClientOptInput();
        input.openAPI(openAPI);
        input.config(codegen);

        DefaultGenerator generator = new DefaultGenerator();
        codegen.setHateoas(true);
        generator.setGeneratorPropertyDefault(CodegenConstants.MODELS, "true");
        //generator.setGeneratorPropertyDefault(CodegenConstants.USE_ONEOF_DISCRIMINATOR_LOOKUP, "true");
        generator.setGeneratorPropertyDefault(CodegenConstants.LEGACY_DISCRIMINATOR_BEHAVIOR, "false");

        codegen.setUseOneOfInterfaces(true);
        codegen.setLegacyDiscriminatorBehavior(false);

        generator.setGeneratorPropertyDefault(CodegenConstants.MODEL_TESTS, "false");
        generator.setGeneratorPropertyDefault(CodegenConstants.MODEL_DOCS, "false");
        generator.setGeneratorPropertyDefault(CodegenConstants.APIS, "true");
        generator.setGeneratorPropertyDefault(CodegenConstants.SUPPORTING_FILES, "false");

        generator.opts(input).generate();

        assertFileContains(Paths.get(outputPath + "/src/main/java/org/openapitools/model/Foo.java"), "public class Foo extends Entity implements FooRefOrValue");
        assertFileContains(Paths.get(outputPath + "/src/main/java/org/openapitools/model/FooRef.java"), "public class FooRef extends EntityRef implements FooRefOrValue");
        assertFileContains(Paths.get(outputPath + "/src/main/java/org/openapitools/model/FooRefOrValue.java"), "public interface FooRefOrValue");
        // previous bugs
        assertFileNotContains(Paths.get(outputPath + "/src/main/java/org/openapitools/model/BarRef.java"), "atTypesuper.hashCode");
        assertFileNotContains(Paths.get(outputPath + "/src/main/java/org/openapitools/model/BarRef.java"), "private String atBaseType");
        // imports for inherited properties
        assertFileContains(Paths.get(outputPath + "/src/main/java/org/openapitools/model/PizzaSpeziale.java"), "import java.math.BigDecimal");
    }

    @Test
    public void testDiscriminatorWithMappingIssue14731() throws IOException {
        File output = Files.createTempDirectory("test").toFile().getCanonicalFile();
        output.deleteOnExit();
        String outputPath = output.getAbsolutePath().replace('\\', '/');
        OpenAPI openAPI = new OpenAPIParser()
            .readLocation("src/test/resources/bugs/issue_14731.yaml", null, new ParseOptions()).getOpenAPI();

        SpringCodegen codegen = new SpringCodegen();
        codegen.setOutputDir(output.getAbsolutePath());
        codegen.additionalProperties().put(CXFServerFeatures.LOAD_TEST_DATA_FROM_FILE, "true");
        codegen.setUseOneOfInterfaces(true);

        ClientOptInput input = new ClientOptInput();
        input.openAPI(openAPI);
        input.config(codegen);

        DefaultGenerator generator = new DefaultGenerator();
        codegen.setHateoas(true);
        generator.setGeneratorPropertyDefault(CodegenConstants.MODELS, "true");
        generator.setGeneratorPropertyDefault(CodegenConstants.LEGACY_DISCRIMINATOR_BEHAVIOR, "false");


        codegen.setUseOneOfInterfaces(true);
        codegen.setLegacyDiscriminatorBehavior(false);
        codegen.setUseSpringBoot3(true);
        codegen.setModelNameSuffix("DTO");

        generator.setGeneratorPropertyDefault(CodegenConstants.MODEL_TESTS, "false");
        generator.setGeneratorPropertyDefault(CodegenConstants.MODEL_DOCS, "false");
        generator.setGeneratorPropertyDefault(CodegenConstants.APIS, "true");
        generator.setGeneratorPropertyDefault(CodegenConstants.SUPPORTING_FILES, "false");

        generator.opts(input).generate();

        assertFileNotContains(Paths.get(outputPath + "/src/main/java/org/openapitools/model/ChildWithMappingADTO.java"), "@JsonTypeName");
        assertFileNotContains(Paths.get(outputPath + "/src/main/java/org/openapitools/model/ChildWithMappingBDTO.java"), "@JsonTypeName");
    }

    @Test
    public void testDiscriminatorWithoutMappingIssue14731() throws IOException {
        File output = Files.createTempDirectory("test").toFile().getCanonicalFile();
        output.deleteOnExit();
        String outputPath = output.getAbsolutePath().replace('\\', '/');
        OpenAPI openAPI = new OpenAPIParser()
            .readLocation("src/test/resources/bugs/issue_14731.yaml", null, new ParseOptions()).getOpenAPI();

        SpringCodegen codegen = new SpringCodegen();
        codegen.setOutputDir(output.getAbsolutePath());
        codegen.additionalProperties().put(CXFServerFeatures.LOAD_TEST_DATA_FROM_FILE, "true");
        codegen.setUseOneOfInterfaces(true);

        ClientOptInput input = new ClientOptInput();
        input.openAPI(openAPI);
        input.config(codegen);

        DefaultGenerator generator = new DefaultGenerator();
        codegen.setHateoas(true);
        generator.setGeneratorPropertyDefault(CodegenConstants.MODELS, "true");
        generator.setGeneratorPropertyDefault(CodegenConstants.LEGACY_DISCRIMINATOR_BEHAVIOR, "false");


        codegen.setUseOneOfInterfaces(true);
        codegen.setLegacyDiscriminatorBehavior(false);
        codegen.setUseSpringBoot3(true);
        codegen.setModelNameSuffix("DTO");

        generator.setGeneratorPropertyDefault(CodegenConstants.MODEL_TESTS, "false");
        generator.setGeneratorPropertyDefault(CodegenConstants.MODEL_DOCS, "false");
        generator.setGeneratorPropertyDefault(CodegenConstants.APIS, "true");
        generator.setGeneratorPropertyDefault(CodegenConstants.SUPPORTING_FILES, "false");

        generator.opts(input).generate();


        assertFileContains(Paths.get(outputPath + "/src/main/java/org/openapitools/model/ChildWithoutMappingADTO.java"), "@JsonTypeName");
        assertFileContains(Paths.get(outputPath + "/src/main/java/org/openapitools/model/ChildWithoutMappingBDTO.java"), "@JsonTypeName");
    }

    @Test
    public void testTypeMappings() {
        final SpringCodegen codegen = new SpringCodegen();
        codegen.processOpts();
        Assert.assertEquals(codegen.typeMapping().get("file"), "org.springframework.core.io.Resource");
    }

    @Test
    public void testImportMappings() {
        final SpringCodegen codegen = new SpringCodegen();
        codegen.processOpts();
        Assert.assertEquals(codegen.importMapping().get("org.springframework.core.io.Resource"), "org.springframework.core.io.Resource");
        Assert.assertEquals(codegen.importMapping().get("Pageable"), "org.springframework.data.domain.Pageable");
        Assert.assertEquals(codegen.importMapping().get("DateTimeFormat"), "org.springframework.format.annotation.DateTimeFormat");
        Assert.assertEquals(codegen.importMapping().get("ApiIgnore"), "springfox.documentation.annotations.ApiIgnore");
        Assert.assertEquals(codegen.importMapping().get("ParameterObject"), "org.springdoc.api.annotations.ParameterObject");
    }

    @Test(dataProvider = "issue11464TestCases")
    public void shouldGenerateOneTagAttributeForMultipleTags_Regression11464(String documentProvider, Consumer<String> assertFunction) throws IOException {
        File output = Files.createTempDirectory("test").toFile().getCanonicalFile();
        output.deleteOnExit();
        String outputPath = output.getAbsolutePath().replace('\\', '/');

        OpenAPI openAPI = new OpenAPIParser()
                .readLocation("src/test/resources/bugs/issue_11464.yaml", null, new ParseOptions()).getOpenAPI();

        SpringCodegen codegen = new SpringCodegen();
        codegen.setOutputDir(output.getAbsolutePath());
        codegen.additionalProperties().put(DOCUMENTATION_PROVIDER, documentProvider);
        ClientOptInput input = new ClientOptInput();
        input.openAPI(openAPI);
        input.config(codegen);

        DefaultGenerator generator = new DefaultGenerator();

        generator.setGeneratorPropertyDefault(CodegenConstants.MODELS, "false");
        generator.setGeneratorPropertyDefault(CodegenConstants.MODEL_TESTS, "false");
        generator.setGeneratorPropertyDefault(CodegenConstants.MODEL_DOCS, "false");
        generator.setGeneratorPropertyDefault(CodegenConstants.APIS, "true");
        generator.setGeneratorPropertyDefault(CodegenConstants.SUPPORTING_FILES, "false");

        generator.opts(input).generate();

        assertFunction.accept(outputPath);
    }

    @DataProvider
    public Object[][] issue11464TestCases() {
        return new Object[][]{
                {DocumentationProviderFeatures.DocumentationProvider.SPRINGDOC.name(), (Consumer<String>) outputPath -> {
                    assertFileContains(Paths.get(outputPath + "/src/main/java/org/openapitools/api/NoneApi.java"),
                            "@Operation( operationId = \"getNone\", summary = \"No Tag\", responses = {");
                    assertFileContains(Paths.get(outputPath + "/src/main/java/org/openapitools/api/SingleApi.java"),
                            "@Operation( operationId = \"getSingleTag\", summary = \"Single Tag\", tags = { \"tag1\" }, responses = {");
                    assertFileContains(Paths.get(outputPath + "/src/main/java/org/openapitools/api/MultipleApi.java"),
                            "@Operation( operationId = \"getMultipleTags\", summary = \"Multiple Tags\", tags = { \"tag1\", \"tag2\" }, responses = {");
                }},
                {DocumentationProviderFeatures.DocumentationProvider.SPRINGFOX.name(), (Consumer<String>) outputPath -> {
                    assertFileContains(Paths.get(outputPath + "/src/main/java/org/openapitools/api/NoneApi.java"),
                            "@ApiOperation( value = \"No Tag\", nickname = \"getNone\", notes = \"\", response = ");
                    assertFileContains(Paths.get(outputPath + "/src/main/java/org/openapitools/api/SingleApi.java"),
                            "@ApiOperation( tags = { \"tag1\" }, value = \"Single Tag\", nickname = \"getSingleTag\", notes = \"\", response = ");
                    assertFileContains(Paths.get(outputPath + "/src/main/java/org/openapitools/api/MultipleApi.java"),
                            "@ApiOperation( tags = { \"tag1\", \"tag2\" }, value = \"Multiple Tags\", nickname = \"getMultipleTags\", notes = \"\", response = ");
                }},
        };
    }

    @Test
    public void apiFirstShouldNotGenerateApiOrModel() {
        final SpringCodegen codegen = new SpringCodegen();
        codegen.additionalProperties().put(SpringCodegen.API_FIRST, true);
        codegen.processOpts();
        Assert.assertTrue(codegen.modelTemplateFiles().isEmpty());
        Assert.assertTrue(codegen.apiTemplateFiles().isEmpty());
    }

    @Test
    public void testIssue11323() throws IOException {
        File output = Files.createTempDirectory("test").toFile().getCanonicalFile();
        output.deleteOnExit();
        String outputPath = output.getAbsolutePath().replace('\\', '/');

        OpenAPI openAPI = new OpenAPIParser()
                .readLocation("src/test/resources/3_0/spring/issue_11323.yml", null, new ParseOptions()).getOpenAPI();

        SpringCodegen codegen = new SpringCodegen();
        codegen.setOutputDir(output.getAbsolutePath());
        //codegen.additionalProperties().put(CXFServerFeatures.LOAD_TEST_DATA_FROM_FILE, "true");

        ClientOptInput input = new ClientOptInput();
        input.openAPI(openAPI);
        input.config(codegen);

        DefaultGenerator generator = new DefaultGenerator();

        generator.setGeneratorPropertyDefault(CodegenConstants.MODELS, "true");
        generator.setGeneratorPropertyDefault(CodegenConstants.MODEL_TESTS, "false");
        generator.setGeneratorPropertyDefault(CodegenConstants.MODEL_DOCS, "false");
        generator.setGeneratorPropertyDefault(CodegenConstants.APIS, "false");
        generator.setGeneratorPropertyDefault(CodegenConstants.SUPPORTING_FILES, "false");
        generator.opts(input).generate();

        assertFileContains(Paths.get(outputPath + "/src/main/java/org/openapitools/model/Address.java"),
                "@JsonValue", "import com.fasterxml.jackson.annotation.JsonValue;");
    }

    @Test
    public void shouldPurAdditionalModelTypesOverAllModels() throws IOException {
        File output = Files.createTempDirectory("test").toFile().getCanonicalFile();
        output.deleteOnExit();
        String outputPath = output.getAbsolutePath().replace('\\', '/');

        OpenAPI openAPI = new OpenAPIParser()
                .readLocation("src/test/resources/3_0/petstore.yaml", null, new ParseOptions()).getOpenAPI();

        SpringCodegen codegen = new SpringCodegen();
        codegen.setOutputDir(output.getAbsolutePath());
        codegen.additionalProperties().put(SpringCodegen.ADDITIONAL_MODEL_TYPE_ANNOTATIONS, "@path.Annotation(param1 = \"test1\", param2 = 3);@path.Annotation2;@custom.Annotation");

        ClientOptInput input = new ClientOptInput();
        input.openAPI(openAPI);
        input.config(codegen);

        DefaultGenerator generator = new DefaultGenerator();

        generator.setGeneratorPropertyDefault(CodegenConstants.MODELS, "true");
        generator.setGeneratorPropertyDefault(CodegenConstants.MODEL_TESTS, "false");
        generator.setGeneratorPropertyDefault(CodegenConstants.MODEL_DOCS, "false");
        generator.setGeneratorPropertyDefault(CodegenConstants.APIS, "false");
        generator.setGeneratorPropertyDefault(CodegenConstants.SUPPORTING_FILES, "false");
        generator.opts(input).generate();

        File[] generatedModels = new File(outputPath + "/src/main/java/org/openapitools/model").listFiles();
        assertThat(generatedModels).isNotEmpty();

        for (File modelPath : generatedModels) {
            JavaFileAssert.assertThat(modelPath)
                    .assertTypeAnnotations()
                    .containsWithName("custom.Annotation")
                    .containsWithName("path.Annotation2")
                    .containsWithNameAndAttributes("path.Annotation", ImmutableMap.of("param1", "\"test1\"", "param2", "3"));
        }
    }

    @Test
    public void shouldGenerateExternalDocs() throws IOException {
        File output = Files.createTempDirectory("test").toFile().getCanonicalFile();
        output.deleteOnExit();

        OpenAPI openAPI = new OpenAPIParser()
            .readLocation("src/test/resources/3_0/petstore.yaml", null, new ParseOptions()).getOpenAPI();
        SpringCodegen codegen = new SpringCodegen();
        codegen.setLibrary(SPRING_BOOT);
        codegen.setOutputDir(output.getAbsolutePath());
        codegen.additionalProperties().put(SpringCodegen.USE_TAGS, "true");
        codegen.additionalProperties().put(BeanValidationFeatures.USE_BEANVALIDATION, "true");

        ClientOptInput input = new ClientOptInput()
            .openAPI(openAPI)
            .config(codegen);

        DefaultGenerator generator = new DefaultGenerator();
        generator.setGeneratorPropertyDefault(CodegenConstants.MODELS, "false");
        generator.setGeneratorPropertyDefault(CodegenConstants.MODEL_TESTS, "false");
        generator.setGeneratorPropertyDefault(CodegenConstants.MODEL_DOCS, "false");
        generator.setGeneratorPropertyDefault(CodegenConstants.APIS, "true");
        generator.setGeneratorPropertyDefault(CodegenConstants.SUPPORTING_FILES, "false");

        Map<String, File> files = generator.opts(input).generate().stream()
            .collect(Collectors.toMap(File::getName, Function.identity()));

        JavaFileAssert.assertThat(files.get("PetApi.java"))
            .hasImports("io.swagger.v3.oas.annotations.ExternalDocumentation")
            .assertMethod("updatePet")
            .assertMethodAnnotations()
            .containsWithName("Operation")
            .containsWithNameAndAttributes("Operation",
                ImmutableMap.of(
                    "operationId", "\"updatePet\"",
                    //"security", "{ @SecurityRequirement(name = \"petstore_auth\", scopes = { \"write:pets\", \"read:pets\" }) }",
                    "externalDocs", "@ExternalDocumentation(description = \"API documentation for the updatePet operation\", url = \"http://petstore.swagger.io/v2/doc/updatePet\")"
                )
                );
    }

    @Test
    public void testHandleDefaultValue_issue8535() throws Exception {
        Map<String, Object> additionalProperties = new HashMap<>();
        additionalProperties.put(CXFServerFeatures.LOAD_TEST_DATA_FROM_FILE, "true");
        Map<String, File> files = generateFromContract("src/test/resources/3_0/issue_8535.yaml", SPRING_BOOT, additionalProperties);

        JavaFileAssert.assertThat(files.get("TestHeadersApi.java"))
                .assertMethod("headersTest")
                .hasParameter("headerNumber").withType("BigDecimal")
                .assertParameterAnnotations()
                .containsWithNameAndAttributes("RequestHeader", ImmutableMap.of("defaultValue", "\"11.2\""))
                .toParameter().toMethod()
                .hasParameter("headerString").withType("String")
                .assertParameterAnnotations()
                .containsWithNameAndAttributes("RequestHeader", ImmutableMap.of("defaultValue", "\"qwerty\""))
                .toParameter().toMethod()
                .hasParameter("headerStringWrapped").withType("String")
                .assertParameterAnnotations()
                .containsWithNameAndAttributes("RequestHeader", ImmutableMap.of("defaultValue", "\"qwerty\""))
                .toParameter().toMethod()
                .hasParameter("headerStringQuotes").withType("String")
                .assertParameterAnnotations()
                .containsWithNameAndAttributes("RequestHeader", ImmutableMap.of("defaultValue", "\"qwerty\\\"with quotes\\\" test\""))
                .toParameter().toMethod()
                .hasParameter("headerStringQuotesWrapped").withType("String")
                .assertParameterAnnotations()
                .containsWithNameAndAttributes("RequestHeader", ImmutableMap.of("defaultValue", "\"qwerty\\\"with quotes\\\" test\""))
                .toParameter().toMethod()
                .hasParameter("headerBoolean").withType("Boolean")
                .assertParameterAnnotations()
                .containsWithNameAndAttributes("RequestHeader", ImmutableMap.of("defaultValue", "\"true\""));

        JavaFileAssert.assertThat(files.get("TestQueryParamsApi.java"))
                .assertMethod("queryParamsTest")
                .hasParameter("queryNumber").withType("BigDecimal")
                .assertParameterAnnotations()
                .containsWithNameAndAttributes("RequestParam", ImmutableMap.of("defaultValue", "\"11.2\""))
                .toParameter().toMethod()
                .hasParameter("queryString").withType("String")
                .assertParameterAnnotations()
                .containsWithNameAndAttributes("RequestParam", ImmutableMap.of("defaultValue", "\"qwerty\""))
                .toParameter().toMethod()
                .hasParameter("queryStringWrapped").withType("String")
                .assertParameterAnnotations()
                .containsWithNameAndAttributes("RequestParam", ImmutableMap.of("defaultValue", "\"qwerty\""))
                .toParameter().toMethod()
                .hasParameter("queryStringQuotes").withType("String")
                .assertParameterAnnotations()
                .containsWithNameAndAttributes("RequestParam", ImmutableMap.of("defaultValue", "\"qwerty\\\"with quotes\\\" test\""))
                .toParameter().toMethod()
                .hasParameter("queryStringQuotesWrapped").withType("String")
                .assertParameterAnnotations()
                .containsWithNameAndAttributes("RequestParam", ImmutableMap.of("defaultValue", "\"qwerty\\\"with quotes\\\" test\""))
                .toParameter().toMethod()
                .hasParameter("queryBoolean").withType("Boolean")
                .assertParameterAnnotations()
                .containsWithNameAndAttributes("RequestParam", ImmutableMap.of("defaultValue", "\"true\""));
    }

    @Test
    public void testExtraAnnotations() throws IOException {
        File output = Files.createTempDirectory("test").toFile().getCanonicalFile();
        output.deleteOnExit();
        String outputPath = output.getAbsolutePath().replace('\\', '/');

        OpenAPI openAPI = new OpenAPIParser()
                .readLocation("src/test/resources/3_0/issue_11772.yml", null, new ParseOptions()).getOpenAPI();

        SpringCodegen codegen = new SpringCodegen();
        codegen.setOutputDir(output.getAbsolutePath());
        codegen.additionalProperties().put(CXFServerFeatures.LOAD_TEST_DATA_FROM_FILE, "true");

        ClientOptInput input = new ClientOptInput();
        input.openAPI(openAPI);
        input.config(codegen);

        DefaultGenerator generator = new DefaultGenerator();

        generator.setGeneratorPropertyDefault(CodegenConstants.MODELS, "true");
        generator.setGeneratorPropertyDefault(CodegenConstants.MODEL_TESTS, "false");
        generator.setGeneratorPropertyDefault(CodegenConstants.MODEL_DOCS, "false");
        generator.setGeneratorPropertyDefault(CodegenConstants.APIS, "false");
        generator.setGeneratorPropertyDefault(CodegenConstants.SUPPORTING_FILES, "false");
        generator.opts(input).generate();

        TestUtils.assertExtraAnnotationFiles(outputPath + "/src/main/java/org/openapitools/model");

    }

    @Test
    public void testResponseWithArray_issue11897() throws Exception {
        Map<String, Object> additionalProperties = new HashMap<>();
        additionalProperties.put(SpringCodegen.USE_TAGS, "true");
        additionalProperties.put(SpringCodegen.INTERFACE_ONLY, "true");
        additionalProperties.put(SpringCodegen.SKIP_DEFAULT_INTERFACE, "true");
        additionalProperties.put(SpringCodegen.PERFORM_BEANVALIDATION, "true");
        additionalProperties.put(SpringCodegen.SPRING_CONTROLLER, "true");
        additionalProperties.put(CodegenConstants.SERIALIZATION_LIBRARY, "jackson");
        Map<String, File> files = generateFromContract("src/test/resources/bugs/issue_11897.yaml", SPRING_BOOT, additionalProperties);

        JavaFileAssert.assertThat(files.get("MetadataApi.java"))
                .assertMethod("getWithArrayOfObjects").hasReturnType("ResponseEntity<List<TestResponse>>")
                .toFileAssert()
                .assertMethod("getWithArrayOfString").hasReturnType("ResponseEntity<List<String>>")
                .toFileAssert()
                .assertMethod("getWithSetOfObjects").hasReturnType("ResponseEntity<Set<TestResponse>>")
                .toFileAssert()
                .assertMethod("getWithSetOfStrings").hasReturnType("ResponseEntity<Set<String>>")
                .toFileAssert()
                .assertMethod("getWithMapOfObjects").hasReturnType("ResponseEntity<Map<String, TestResponse>>")
                .toFileAssert()
                .assertMethod("getWithMapOfStrings").hasReturnType("ResponseEntity<Map<String, String>>");
    }

    @Test
    public void shouldGenerateMethodsWithoutUsingResponseEntityAndWithoutDelegation_issue11537() throws IOException {
        Map<String, Object> additionalProperties = new HashMap<>();
        additionalProperties.put(SpringCodegen.USE_TAGS, "true");
        additionalProperties.put(SpringCodegen.INTERFACE_ONLY, "true");
        additionalProperties.put(SpringCodegen.SKIP_DEFAULT_INTERFACE, "true");
        additionalProperties.put(SpringCodegen.PERFORM_BEANVALIDATION, "true");
        additionalProperties.put(SpringCodegen.SPRING_CONTROLLER, "true");
        additionalProperties.put(CodegenConstants.SERIALIZATION_LIBRARY, "jackson");
        additionalProperties.put(USE_RESPONSE_ENTITY, "false");
        Map<String, File> files = generateFromContract("src/test/resources/bugs/issue_11537.yaml", SPRING_BOOT, additionalProperties);

        JavaFileAssert.assertThat(files.get("MetadataApi.java"))
                .assertMethod("getSomething")
                .hasReturnType("List<String>")
                .assertMethodAnnotations()
                .containsWithNameAndAttributes(
                        "ResponseStatus",
                        ImmutableMap.of("value", "HttpStatus.OK")
                )
                .toMethod()
                .toFileAssert()
                .assertMethod("putSomething")
                .hasReturnType("String")
                .assertMethodAnnotations()
                .containsWithNameAndAttributes(
                        "ResponseStatus",
                        ImmutableMap.of("value", "HttpStatus.CREATED")
                );
    }

    @Test
    public void shouldGenerateMethodsWithoutUsingResponseEntityAndDelegation_issue11537() throws IOException {
        Map<String, Object> additionalProperties = new HashMap<>();
        additionalProperties.put(SpringCodegen.USE_TAGS, "true");
        additionalProperties.put(SpringCodegen.SKIP_DEFAULT_INTERFACE, "true");
        additionalProperties.put(SpringCodegen.PERFORM_BEANVALIDATION, "true");
        additionalProperties.put(SpringCodegen.SPRING_CONTROLLER, "true");
        additionalProperties.put(CodegenConstants.SERIALIZATION_LIBRARY, "jackson");
        additionalProperties.put(USE_RESPONSE_ENTITY, "false");
        additionalProperties.put(DELEGATE_PATTERN, "true");
        Map<String, File> files = generateFromContract("src/test/resources/bugs/issue_11537.yaml", SPRING_BOOT, additionalProperties);

        JavaFileAssert.assertThat(files.get("MetadataApiDelegate.java"))
                .assertMethod("getSomething").hasReturnType("List<String>")
                .toFileAssert()
                .assertMethod("putSomething").hasReturnType("String");

        JavaFileAssert.assertThat(files.get("MetadataApi.java"))
                .assertMethod("getSomething")
                .hasReturnType("List<String>")
                .assertMethodAnnotations()
                .containsWithNameAndAttributes(
                        "ResponseStatus",
                        ImmutableMap.of("value", "HttpStatus.OK")
                )
                .toMethod()
                .toFileAssert()
                .assertMethod("putSomething")
                .hasReturnType("String")
                .assertMethodAnnotations()
                .containsWithNameAndAttributes(
                        "ResponseStatus",
                        ImmutableMap.of("value", "HttpStatus.CREATED")
                );
    }

    @Test
    public void testResponseWithArray_issue12524() throws Exception {
        GlobalSettings.setProperty("skipFormModel", "true");

        try {
            Map<String, Object> additionalProperties = new HashMap<>();
            additionalProperties.put(DOCUMENTATION_PROVIDER, "none");
            additionalProperties.put(ANNOTATION_LIBRARY, "none");
            additionalProperties.put(RETURN_SUCCESS_CODE, "true");
            Map<String, File> files = generateFromContract("src/test/resources/bugs/issue_12524.json", SPRING_BOOT, additionalProperties);

            JavaFileAssert.assertThat(files.get("API01ListOfStuff.java"))
                .hasImports("com.fasterxml.jackson.annotation.JsonTypeName");
        } finally {
            GlobalSettings.reset();
        }
    }

    @Test
    public void paramObjectImportForDifferentSpringBootVersions_issue14077() throws Exception {
        Map<String, Object> additionalProperties = new HashMap<>();
        additionalProperties.put(SpringCodegen.USE_TAGS, "true");
        additionalProperties.put(DOCUMENTATION_PROVIDER, "springdoc");
        additionalProperties.put(SpringCodegen.INTERFACE_ONLY, "true");
        additionalProperties.put(SpringCodegen.SKIP_DEFAULT_INTERFACE, "true");
        Map<String, File> files = generateFromContract("src/test/resources/2_0/petstore-with-spring-pageable.yaml", SPRING_BOOT, additionalProperties);

        JavaFileAssert.assertThat(files.get("PetApi.java"))
            .hasImports("org.springdoc.api.annotations.ParameterObject")
            .assertMethod("findPetsByStatus")
            .hasParameter("pageable").withType("Pageable")
            .assertParameterAnnotations()
            .containsWithName("ParameterObject");


        // different import for SB3
        additionalProperties.put(USE_SPRING_BOOT3, "true");
        files = generateFromContract("src/test/resources/2_0/petstore-with-spring-pageable.yaml", SPRING_BOOT, additionalProperties);

        JavaFileAssert.assertThat(files.get("PetApi.java"))
            .hasImports("org.springdoc.core.annotations.ParameterObject")
            .assertMethod("findPetsByStatus")
            .hasParameter("pageable").withType("Pageable")
            .assertParameterAnnotations()
            .containsWithName("ParameterObject");
    }

    @Test
    public void shouldSetDefaultValueForMultipleArrayItems() throws IOException {
        Map<String, Object> additionalProperties = new HashMap<>();
        additionalProperties.put(SpringCodegen.USE_TAGS, "true");
        additionalProperties.put(SpringCodegen.INTERFACE_ONLY, "true");
        additionalProperties.put(SpringCodegen.SKIP_DEFAULT_INTERFACE, "true");
        additionalProperties.put(SpringCodegen.PERFORM_BEANVALIDATION, "true");
        additionalProperties.put(SpringCodegen.SPRING_CONTROLLER, "true");
        additionalProperties.put(CodegenConstants.SERIALIZATION_LIBRARY, "jackson");

        Map<String, File> files = generateFromContract("src/test/resources/bugs/issue_11957.yaml", SPRING_BOOT, additionalProperties);

        JavaFileAssert.assertThat(files.get("SearchApi.java"))
                .assertMethod("defaultList")
                .hasParameter("orderBy")
                .assertParameterAnnotations()
                .containsWithNameAndAttributes("RequestParam", ImmutableMap.of("defaultValue", "\"updatedAt:DESC,createdAt:DESC\""))
                .toParameter().toMethod().toFileAssert()
                .assertMethod("defaultSet")
                .hasParameter("orderBy")
                .assertParameterAnnotations()
                .containsWithNameAndAttributes("RequestParam", ImmutableMap.of("defaultValue", "\"updatedAt:DESC,createdAt:DESC\""))
                .toParameter().toMethod().toFileAssert()
                .assertMethod("emptyDefaultList")
                .hasParameter("orderBy")
                .assertParameterAnnotations()
                .containsWithNameAndAttributes("RequestParam", ImmutableMap.of("defaultValue", "\"\""))
                .toParameter().toMethod().toFileAssert()
                .assertMethod("emptyDefaultSet")
                .hasParameter("orderBy")
                .assertParameterAnnotations()
                .containsWithNameAndAttributes("RequestParam", ImmutableMap.of("defaultValue", "\"\""));
    }

    @Test
    public void testPutItemsMethodContainsKeyInSuperClassMethodCall_issue12494() throws IOException {
        Map<String, File> files = generateFromContract("src/test/resources/bugs/issue_12494.yaml", null);

        JavaFileAssert.assertThat(files.get("ChildClass.java"))
                .assertMethod("putSomeMapItem")
                .bodyContainsLines("super.putSomeMapItem(key, someMapItem);");
    }

    @Test
    public void shouldHandleCustomResponseType_issue11731() throws IOException {
        Map<String, File> files = generateFromContract("src/test/resources/bugs/issue_11731.yaml", SPRING_BOOT);

        JavaFileAssert.assertThat(files.get("CustomersApi.java"))
                .assertMethod("getAllUsingGET1")
                .bodyContainsLines("if (mediaType.isCompatibleWith(MediaType.valueOf(\"application/hal+json\"))) {");
    }

    @Test
    public void shouldHandleContentTypeWithSecondWildcardSubtype_issue12457() throws IOException {
        Map<String, Object> additionalProperties = new HashMap<>();
        additionalProperties.put(SpringCodegen.USE_TAGS, "true");
        Map<String, File> files = generateFromContract("src/test/resources/bugs/issue_12457.yaml", SPRING_BOOT, additionalProperties);

        JavaFileAssert.assertThat(files.get("UsersApi.java"))
                .assertMethod("wildcardSubTypeForContentType")
                .assertMethodAnnotations()
                .containsWithNameAndAttributes("RequestMapping", ImmutableMap.of(
                        "produces", "{ \"application/json\", \"application/*\" }",
                        "consumes", "{ \"application/octet-stream\", \"application/*\" }"
                ));
    }

    @Test
    public void shouldGenerateDiscriminatorFromAllOfWhenUsingLegacyDiscriminatorBehaviour_issue12692() throws IOException {
        Map<String, Object> additionalProperties = new HashMap<>();
        additionalProperties.put(CodegenConstants.LEGACY_DISCRIMINATOR_BEHAVIOR, "true");
        Map<String, File> output = generateFromContract("src/test/resources/bugs/issue_12692.yml", SPRING_BOOT, additionalProperties);

        String jsonTypeInfo = "@JsonTypeInfo(use = JsonTypeInfo.Id.NAME, include = JsonTypeInfo.As.PROPERTY, property = \"type\", visible = true)";
        String jsonSubType = "@JsonSubTypes({\n" +
                "  @JsonSubTypes.Type(value = Cat.class, name = \"cat\")" +
                "})";
        assertFileContains(output.get("Pet.java").toPath(), jsonTypeInfo, jsonSubType);
    }

    @Test
    public void shouldGenerateBeanValidationOnHeaderParams() throws IOException {
        File output = Files.createTempDirectory("test").toFile().getCanonicalFile();
        output.deleteOnExit();

        OpenAPI openAPI = new OpenAPIParser()
                .readLocation("src/test/resources/bugs/issue_7125.json", null, new ParseOptions()).getOpenAPI();
        SpringCodegen codegen = new SpringCodegen();
        codegen.setLibrary(SPRING_BOOT);
        codegen.setOutputDir(output.getAbsolutePath());
        codegen.additionalProperties().put(SpringCodegen.USE_TAGS, "true");
        codegen.additionalProperties().put(BeanValidationFeatures.USE_BEANVALIDATION, "true");

        ClientOptInput input = new ClientOptInput()
                .openAPI(openAPI)
                .config(codegen);

        DefaultGenerator generator = new DefaultGenerator();
        Map<String, File> files = generator.opts(input).generate().stream()
                .collect(Collectors.toMap(File::getName, Function.identity()));

        JavaFileAssert.assertThat(files.get("SomeMethodApi.java"))
                .assertMethod("methodWithValidation")
                .hasParameter("headerOne")
                .assertParameterAnnotations()
                .containsWithName("RequestHeader")
                .containsWithName("NotNull")
                .containsWithNameAndAttributes("Size", ImmutableMap.of(
                        "min", "1",
                        "max", "10"
                ))
                .containsWithNameAndAttributes("Pattern", ImmutableMap.of("regexp", "\"\\\\d+\""))
                .toParameter()
                .toMethod()
                .hasParameter("headerTwo")
                .assertParameterAnnotations()
                .containsWithName("RequestHeader")
                .containsWithName("NotNull")
                .containsWithNameAndAttributes("Min", ImmutableMap.of("value", "500"))
                .containsWithNameAndAttributes("Max", ImmutableMap.of("value", "10000"));
    }

    @Test
    public void requiredFieldShouldIncludeNotNullAnnotation_issue13365() throws IOException {

        SpringCodegen codegen = new SpringCodegen();
        codegen.setLibrary(SPRING_BOOT);
        codegen.additionalProperties().put(SpringCodegen.INTERFACE_ONLY, "true");
        codegen.additionalProperties().put(SpringCodegen.USE_BEANVALIDATION, "false");
        codegen.additionalProperties().put(SpringCodegen.PERFORM_BEANVALIDATION, "false");
        codegen.additionalProperties().put(SpringCodegen.OPENAPI_NULLABLE, "false");
        codegen.additionalProperties().put(SpringCodegen.UNHANDLED_EXCEPTION_HANDLING, "false");
        codegen.additionalProperties().put(CodegenConstants.SORT_MODEL_PROPERTIES_BY_REQUIRED_FLAG, "false");
        codegen.additionalProperties().put(CodegenConstants.SORT_PARAMS_BY_REQUIRED_FLAG, "false");
        codegen.additionalProperties().put(CodegenConstants.SERIALIZATION_LIBRARY, "jackson");
        codegen.additionalProperties().put(CodegenConstants.ENUM_PROPERTY_NAMING, "PascalCase");
        codegen.additionalProperties().put(SpringCodegen.USE_TAGS, "true");

        DefaultGenerator generator = new DefaultGenerator();
        Map<String, File> files = generateFiles(codegen, "src/test/resources/bugs/issue_13365.yml");

        //Assert that NotNull annotation exists alone with no other BeanValidation annotations
        JavaFileAssert javaFileAssert = JavaFileAssert.assertThat(files.get("Person.java"));
        javaFileAssert.assertMethod("getName").assertMethodAnnotations()
                .containsWithName("NotNull").anyMatch(annotation ->
                        !annotation.getNameAsString().equals("Valid") ||
                                !annotation.getNameAsString().equals("Pattern") ||
                                !annotation.getNameAsString().equals("Email") ||
                                !annotation.getNameAsString().equals("Size"));
        javaFileAssert.hasImports("javax.validation.constraints.NotNull");
    }

    @Test
    public void requiredFieldShouldIncludeNotNullAnnotationJakarta_issue13365_issue13885() throws IOException {

        SpringCodegen codegen = new SpringCodegen();
        codegen.setLibrary(SPRING_BOOT);
        codegen.additionalProperties().put(SpringCodegen.INTERFACE_ONLY, "true");
        codegen.additionalProperties().put(SpringCodegen.USE_BEANVALIDATION, "false");
        codegen.additionalProperties().put(SpringCodegen.PERFORM_BEANVALIDATION, "false");
        codegen.additionalProperties().put(SpringCodegen.USE_SPRING_BOOT3, "true");
        codegen.additionalProperties().put(SpringCodegen.OPENAPI_NULLABLE, "false");
        codegen.additionalProperties().put(SpringCodegen.UNHANDLED_EXCEPTION_HANDLING, "false");
        codegen.additionalProperties().put(CodegenConstants.SORT_MODEL_PROPERTIES_BY_REQUIRED_FLAG, "false");
        codegen.additionalProperties().put(CodegenConstants.SORT_PARAMS_BY_REQUIRED_FLAG, "false");
        codegen.additionalProperties().put(CodegenConstants.SERIALIZATION_LIBRARY, "jackson");
        codegen.additionalProperties().put(CodegenConstants.ENUM_PROPERTY_NAMING, "PascalCase");
        codegen.additionalProperties().put(SpringCodegen.USE_TAGS, "true");

        DefaultGenerator generator = new DefaultGenerator();
        Map<String, File> files = generateFiles(codegen, "src/test/resources/bugs/issue_13365.yml");

        //Assert that NotNull annotation exists alone with no other BeanValidation annotations
        JavaFileAssert javaFileAssert = JavaFileAssert.assertThat(files.get("Person.java"));
        javaFileAssert.assertMethod("getName").assertMethodAnnotations()
                .containsWithName("NotNull").anyMatch(annotation ->
                        !annotation.getNameAsString().equals("Valid") ||
                                !annotation.getNameAsString().equals("Pattern") ||
                                !annotation.getNameAsString().equals("Email") ||
                                !annotation.getNameAsString().equals("Size"));
        javaFileAssert.hasImports("jakarta.validation.constraints.NotNull");
    }

    @Test
    public void nonRequiredFieldShouldNotIncludeNotNullAnnotation_issue13365() throws IOException {

        SpringCodegen codegen = new SpringCodegen();
        codegen.setLibrary(SPRING_BOOT);
        codegen.additionalProperties().put(SpringCodegen.INTERFACE_ONLY, "true");
        codegen.additionalProperties().put(SpringCodegen.USE_BEANVALIDATION, "true");
        codegen.additionalProperties().put(SpringCodegen.PERFORM_BEANVALIDATION, "true");
        codegen.additionalProperties().put(SpringCodegen.OPENAPI_NULLABLE, "false");
        codegen.additionalProperties().put(SpringCodegen.UNHANDLED_EXCEPTION_HANDLING, "false");
        codegen.additionalProperties().put(CodegenConstants.SORT_MODEL_PROPERTIES_BY_REQUIRED_FLAG, "false");
        codegen.additionalProperties().put(CodegenConstants.SORT_PARAMS_BY_REQUIRED_FLAG, "false");
        codegen.additionalProperties().put(CodegenConstants.SERIALIZATION_LIBRARY, "jackson");
        codegen.additionalProperties().put(CodegenConstants.ENUM_PROPERTY_NAMING, "PascalCase");
        codegen.additionalProperties().put(SpringCodegen.USE_TAGS, "true");

        Map<String, File> files = generateFiles(codegen, "src/test/resources/bugs/issue_13365.yml");

        JavaFileAssert javaFileAssert = JavaFileAssert.assertThat(files.get("Alien.java"));
        javaFileAssert.assertMethod("getName")
                .assertMethodAnnotations().anyMatch(annotation -> !annotation.getNameAsString().equals("NotNull"));
        javaFileAssert.hasNoImports("javax.validation.constraints.NotNull");
    }

    @Test
    public void requiredFieldShouldIncludeNotNullAnnotationWithBeanValidationTrue_issue14252() throws IOException {

        SpringCodegen codegen = new SpringCodegen();
        codegen.setLibrary(SPRING_BOOT);
        codegen.additionalProperties().put(CodegenConstants.SERIALIZE_BIG_DECIMAL_AS_STRING, "true");

        Map<String, File> files = generateFiles(codegen, "src/test/resources/bugs/issue_14252.yaml");

        JavaFileAssert.assertThat(files.get("MyResponse.java"))
            .hasImports("com.fasterxml.jackson.databind.annotation.JsonSerialize", "com.fasterxml.jackson.databind.ser.std.ToStringSerializer")
            .assertMethod("getMyPropTypeNumber")
            .assertMethodAnnotations()
            .containsWithNameAndAttributes("JsonSerialize", ImmutableMap.of(
                "using", "ToStringSerializer.class"
            ));
    }

    @Test
    public void requiredFieldShouldIncludeNotNullAnnotationWithBeanValidationTrue_issue13365() throws IOException {

        SpringCodegen codegen = new SpringCodegen();
        codegen.setLibrary(SPRING_BOOT);
        codegen.additionalProperties().put(SpringCodegen.INTERFACE_ONLY, "true");
        codegen.additionalProperties().put(SpringCodegen.USE_BEANVALIDATION, "true");
        codegen.additionalProperties().put(SpringCodegen.PERFORM_BEANVALIDATION, "false");
        codegen.additionalProperties().put(SpringCodegen.OPENAPI_NULLABLE, "false");
        codegen.additionalProperties().put(SpringCodegen.UNHANDLED_EXCEPTION_HANDLING, "false");
        codegen.additionalProperties().put(CodegenConstants.SORT_MODEL_PROPERTIES_BY_REQUIRED_FLAG, "false");
        codegen.additionalProperties().put(CodegenConstants.SORT_PARAMS_BY_REQUIRED_FLAG, "false");
        codegen.additionalProperties().put(CodegenConstants.SERIALIZATION_LIBRARY, "jackson");
        codegen.additionalProperties().put(CodegenConstants.ENUM_PROPERTY_NAMING, "PascalCase");
        codegen.additionalProperties().put(SpringCodegen.USE_TAGS, "true");

        Map<String, File> files = generateFiles(codegen, "src/test/resources/bugs/issue_13365.yml");

        JavaFileAssert javaFileAssert = JavaFileAssert.assertThat(files.get("Person.java"));
        javaFileAssert.assertMethod("getName").assertMethodAnnotations()
                .containsWithName("NotNull").containsWithName("Size").containsWithName("javax.validation.constraints.Email");
        javaFileAssert
            .hasNoImports("javax.validation.constraints.NotNull")
            .hasImports("javax.validation.constraints");
    }

    public void shouldUseEqualsNullableForArrayWhenSetInConfig_issue13385() throws IOException {
        File output = Files.createTempDirectory("test").toFile().getCanonicalFile();
        output.deleteOnExit();

        OpenAPI openAPI = new OpenAPIParser()
                .readLocation("src/test/resources/bugs/issue_13385.yml", null, new ParseOptions()).getOpenAPI();
        SpringCodegen codegen = new SpringCodegen();
        codegen.setLibrary(SPRING_BOOT);
        codegen.setOutputDir(output.getAbsolutePath());
        codegen.additionalProperties().put(SpringCodegen.INTERFACE_ONLY, "true");
        codegen.additionalProperties().put(SpringCodegen.USE_BEANVALIDATION, "true");
        codegen.additionalProperties().put(SpringCodegen.PERFORM_BEANVALIDATION, "true");
        codegen.additionalProperties().put(CodegenConstants.MODEL_PACKAGE, "xyz.model");
        codegen.additionalProperties().put(CodegenConstants.API_PACKAGE, "xyz.controller");

        ClientOptInput input = new ClientOptInput()
                .openAPI(openAPI)
                .config(codegen);

        DefaultGenerator generator = new DefaultGenerator();
        Map<String, File> files = generator.opts(input).generate().stream()
                .collect(Collectors.toMap(File::getName, Function.identity()));

        JavaFileAssert.assertThat(files.get("TestObject.java"))
                .assertMethod("equals")
                .bodyContainsLines("return equalsNullable(this.picture, testObject.picture);");

    }

    @Test
    public void shouldNotUseEqualsNullableForArrayWhenNotSetInConfig_issue13385() throws IOException {
        File output = Files.createTempDirectory("test").toFile().getCanonicalFile();
        output.deleteOnExit();

        OpenAPI openAPI = new OpenAPIParser()
                .readLocation("src/test/resources/bugs/issue_13385_2.yml", null, new ParseOptions()).getOpenAPI();
        SpringCodegen codegen = new SpringCodegen();
        codegen.setLibrary(SPRING_BOOT);
        codegen.setOutputDir(output.getAbsolutePath());
        codegen.additionalProperties().put(SpringCodegen.INTERFACE_ONLY, "true");
        codegen.additionalProperties().put(SpringCodegen.USE_BEANVALIDATION, "true");
        codegen.additionalProperties().put(SpringCodegen.PERFORM_BEANVALIDATION, "true");
        codegen.additionalProperties().put(CodegenConstants.MODEL_PACKAGE, "xyz.model");
        codegen.additionalProperties().put(CodegenConstants.API_PACKAGE, "xyz.controller");

        ClientOptInput input = new ClientOptInput()
                .openAPI(openAPI)
                .config(codegen);

        DefaultGenerator generator = new DefaultGenerator();
        Map<String, File> files = generator.opts(input).generate().stream()
                .collect(Collectors.toMap(File::getName, Function.identity()));

        JavaFileAssert.assertThat(files.get("TestObject.java"))
                .assertMethod("equals")
                .bodyContainsLines("return Arrays.equals(this.picture, testObject.picture);");
    }


    @Test
    public void useBeanValidationGenerateAnnotationsForRequestBody_issue13932() throws IOException {
        File output = Files.createTempDirectory("test").toFile().getCanonicalFile();
        output.deleteOnExit();

        OpenAPI openAPI = new OpenAPIParser()
                .readLocation("src/test/resources/bugs/issue_13932.yml", null, new ParseOptions()).getOpenAPI();
        SpringCodegen codegen = new SpringCodegen();
        codegen.setLibrary(SPRING_BOOT);
        codegen.setOutputDir(output.getAbsolutePath());
        codegen.additionalProperties().put(SpringCodegen.INTERFACE_ONLY, "true");
        codegen.additionalProperties().put(SpringCodegen.USE_BEANVALIDATION, "true");
        codegen.additionalProperties().put(CodegenConstants.MODEL_PACKAGE, "xyz.model");
        codegen.additionalProperties().put(CodegenConstants.API_PACKAGE, "xyz.controller");

        ClientOptInput input = new ClientOptInput()
                .openAPI(openAPI)
                .config(codegen);

        DefaultGenerator generator = new DefaultGenerator();
        Map<String, File> files = generator.opts(input).generate().stream()
                .collect(Collectors.toMap(File::getName, Function.identity()));

        JavaFileAssert.assertThat(files.get("AddApi.java"))
                .assertMethod("addPost")
                .hasParameter("body")
                .assertParameterAnnotations()
                .containsWithNameAndAttributes("Min", ImmutableMap.of("value", "2"));
    }

    @Test
    public void shouldHandleSeparatelyInterfaceAndModelAdditionalAnnotations() throws IOException {
        File output = Files.createTempDirectory("test").toFile().getCanonicalFile();
        output.deleteOnExit();

        OpenAPI openAPI = new OpenAPIParser()
            .readLocation("src/test/resources/bugs/issue_13917.yaml", null, new ParseOptions()).getOpenAPI();
        SpringCodegen codegen = new SpringCodegen();
        codegen.setLibrary(SPRING_BOOT);
        codegen.setOutputDir(output.getAbsolutePath());
        codegen.additionalProperties().put(SpringCodegen.INTERFACE_ONLY, "true");
        codegen.additionalProperties().put(SpringCodegen.USE_BEANVALIDATION, "true");
        codegen.additionalProperties().put(SpringCodegen.PERFORM_BEANVALIDATION, "true");
        codegen.additionalProperties().put(CodegenConstants.MODEL_PACKAGE, "xyz.model");
        codegen.additionalProperties().put(CodegenConstants.API_PACKAGE, "xyz.controller");
        codegen.additionalProperties().put(AbstractJavaCodegen.ADDITIONAL_MODEL_TYPE_ANNOTATIONS, "@marker.Class1;@marker.Class2;@marker.Common");
        codegen.additionalProperties().put(AbstractJavaCodegen.ADDITIONAL_ONE_OF_TYPE_ANNOTATIONS, "@marker.Interface1;@marker.Common");

        ClientOptInput input = new ClientOptInput()
            .openAPI(openAPI)
            .config(codegen);

        DefaultGenerator generator = new DefaultGenerator();
        Map<String, File> files = generator.opts(input).generate().stream()
            .collect(Collectors.toMap(File::getName, Function.identity()));

        JavaFileAssert.assertThat(files.get("PatchRequestInner.java"))
            .isInterface()
            .assertTypeAnnotations()
            .containsWithName("marker.Interface1")
            .containsWithName("marker.Common");

        JavaFileAssert.assertThat(files.get("JSONPatchRequestRemove.java"))
            .isNormalClass()
            .assertTypeAnnotations()
            .containsWithName("marker.Class1")
            .containsWithName("marker.Class2")
            .containsWithName("marker.Common");
    }

    @Test
    public void contractWithoutEnumDoesNotContainsEnumConverter() throws IOException {
        Map<String, File> output = generateFromContract("src/test/resources/3_0/generic.yaml", SPRING_BOOT);

        assertThat(output).doesNotContainKey("EnumConverterConfiguration.java");
    }

    @Test
    public void contractWithEnumContainsEnumConverter() throws IOException {
        Map<String, File> output = generateFromContract("src/test/resources/3_0/enum.yaml", SPRING_BOOT);

        JavaFileAssert.assertThat(output.get("EnumConverterConfiguration.java"))
                .assertMethod("typeConverter");
    }

    @Test
    public void shouldUseTheSameTagNameForTheInterfaceAndTheMethod_issue11570() throws IOException {
        final Map<String, File> output = generateFromContract("src/test/resources/bugs/issue_11570.yml", SPRING_BOOT);

        final String expectedTagName = "\"personTagWithExclamation!\"";
        final String expectedTagDescription = "\"the personTagWithExclamation! API\"";

        final String interfaceTag = "@Tag(name = " + expectedTagName + ", description = " + expectedTagDescription + ")";
        final String methodTag = "tags = { " + expectedTagName + " }";
        assertFileContains(output.get("PersonApi.java").toPath(), interfaceTag, methodTag);
    }

    @Test
    public void shouldGenerateConstructorWithOnlyRequiredParameters() throws IOException {
        final Map<String, File> output = generateFromContract("src/test/resources/3_0/spring/issue_9789.yml", SPRING_BOOT);

        JavaFileAssert.assertThat(output.get("ObjectWithNoRequiredParameter.java")).assertNoConstructor("String");

        JavaFileAssert.assertThat(output.get("ObjectWithRequiredParameter.java")).assertConstructor();
        JavaFileAssert.assertThat(output.get("ObjectWithRequiredParameter.java")).assertConstructor("String", "String")
                .hasParameter("param2").toConstructor()
                .hasParameter("param3");

        JavaFileAssert.assertThat(output.get("ObjectWithInheritedRequiredParameter.java")).assertConstructor();
        JavaFileAssert.assertThat(output.get("ObjectWithInheritedRequiredParameter.java")).assertConstructor("Integer", "String", "String")
                .hasParameter("param2").toConstructor()
                .hasParameter("param3").toConstructor()
                .hasParameter("param6").toConstructor()
                .bodyContainsLines("super(param2, param3)", "this.param6 = param6");
    }

    private Map<String, File> generateFromContract(String url, String library) throws IOException {
        return generateFromContract(url, library, new HashMap<>());
    }
    private Map<String, File> generateFromContract(String url, String library, Map<String, Object> additionalProperties) throws IOException {
        File output = Files.createTempDirectory("test").toFile().getCanonicalFile();
        output.deleteOnExit();

        OpenAPI openAPI = new OpenAPIParser()
                .readLocation(url, null, new ParseOptions()).getOpenAPI();

        SpringCodegen codegen = new SpringCodegen();
        if (null != library) {
            codegen.setLibrary(library);
        }
        codegen.setOutputDir(output.getAbsolutePath());
        codegen.additionalProperties().putAll(additionalProperties);

        ClientOptInput input = new ClientOptInput()
                .openAPI(openAPI)
                .config(codegen);

        DefaultGenerator generator = new DefaultGenerator();

        return generator.opts(input).generate().stream()
                .collect(Collectors.toMap(File::getName, Function.identity()));
    }

    @Test
    public void testMappingSubtypesIssue13150() throws IOException {
        File output = Files.createTempDirectory("test").toFile().getCanonicalFile();
        output.deleteOnExit();
        String outputPath = output.getAbsolutePath().replace('\\', '/');
        OpenAPI openAPI = new OpenAPIParser()
                .readLocation("src/test/resources/bugs/issue_13150.yaml", null, new ParseOptions()).getOpenAPI();

        SpringCodegen codegen = new SpringCodegen();
        codegen.setOutputDir(output.getAbsolutePath());
        codegen.additionalProperties().put(CXFServerFeatures.LOAD_TEST_DATA_FROM_FILE, "true");
        codegen.setUseOneOfInterfaces(true);

        ClientOptInput input = new ClientOptInput();
        input.openAPI(openAPI);
        input.config(codegen);

        DefaultGenerator generator = new DefaultGenerator();
        codegen.setHateoas(true);
        generator.setGeneratorPropertyDefault(CodegenConstants.MODELS, "true");
        generator.setGeneratorPropertyDefault(CodegenConstants.LEGACY_DISCRIMINATOR_BEHAVIOR, "false");

        codegen.setUseOneOfInterfaces(true);
        codegen.setLegacyDiscriminatorBehavior(false);

        generator.setGeneratorPropertyDefault(CodegenConstants.MODEL_TESTS, "false");
        generator.setGeneratorPropertyDefault(CodegenConstants.MODEL_DOCS, "false");
        generator.setGeneratorPropertyDefault(CodegenConstants.APIS, "true");
        generator.setGeneratorPropertyDefault(CodegenConstants.SUPPORTING_FILES, "false");

        generator.opts(input).generate();

        String jsonSubType = "@JsonSubTypes({\n" +
            "  @JsonSubTypes.Type(value = Foo.class, name = \"foo\")\n" +
            "})";
        assertFileContains(Paths.get(outputPath + "/src/main/java/org/openapitools/model/Parent.java"), jsonSubType);
    }

    @Test
    public void shouldGenerateJsonPropertyAnnotationLocatedInGetters_issue5705() throws IOException {
        File output = Files.createTempDirectory("test").toFile().getCanonicalFile();
        output.deleteOnExit();

        OpenAPI openAPI = new OpenAPIParser()
            .readLocation("src/test/resources/3_0/spring/petstore-with-fake-endpoints-models-for-testing.yaml", null, new ParseOptions()).getOpenAPI();
        SpringCodegen codegen = new SpringCodegen();
        codegen.setLibrary(SPRING_BOOT);
        codegen.setOutputDir(output.getAbsolutePath());

        ClientOptInput input = new ClientOptInput()
            .openAPI(openAPI)
            .config(codegen);

        DefaultGenerator generator = new DefaultGenerator();
        Map<String, File> files = generator.opts(input).generate().stream()
            .collect(Collectors.toMap(File::getName, Function.identity()));

        JavaFileAssert.assertThat(files.get("ResponseObjectWithDifferentFieldNames.java"))
            .hasProperty("normalPropertyName")
                .assertPropertyAnnotations()
                .doesNotContainsWithName("JsonProperty")
                .toProperty().toType()
            .hasProperty("UPPER_CASE_PROPERTY_SNAKE")
                .assertPropertyAnnotations()
                .doesNotContainsWithName("JsonProperty")
                .toProperty().toType()
            .hasProperty("lowerCasePropertyDashes")
                .assertPropertyAnnotations()
                .doesNotContainsWithName("JsonProperty")
                .toProperty().toType()
            .hasProperty("propertyNameWithSpaces")
                .assertPropertyAnnotations()
                .doesNotContainsWithName("JsonProperty")
                .toProperty().toType()
            .assertMethod("getNormalPropertyName")
                .assertMethodAnnotations()
                .containsWithNameAndAttributes("JsonProperty", ImmutableMap.of("value", "\"normalPropertyName\""))
                .toMethod().toFileAssert()
            .assertMethod("getUPPERCASEPROPERTYSNAKE")
                .assertMethodAnnotations()
                .containsWithNameAndAttributes("JsonProperty", ImmutableMap.of("value", "\"UPPER_CASE_PROPERTY_SNAKE\""))
                .toMethod().toFileAssert()
            .assertMethod("getLowerCasePropertyDashes")
                .assertMethodAnnotations()
                .containsWithNameAndAttributes("JsonProperty", ImmutableMap.of("value", "\"lower-case-property-dashes\""))
                .toMethod().toFileAssert()
            .assertMethod("getPropertyNameWithSpaces")
                .assertMethodAnnotations()
                .containsWithNameAndAttributes("JsonProperty", ImmutableMap.of("value", "\"property name with spaces\""));
    }

    @Test
    public void testReturnTypeVoidWithResponseEntity_issue12341() throws IOException {
        File output = Files.createTempDirectory("test").toFile().getCanonicalFile();
        output.deleteOnExit();

        final OpenAPI openAPI = TestUtils.parseFlattenSpec("src/test/resources/2_0/issue12341.yaml");
        final SpringCodegen codegen = new SpringCodegen();
        codegen.setOpenAPI(openAPI);
        codegen.setOutputDir(output.getAbsolutePath());

        codegen.additionalProperties().put(SpringCodegen.DATE_LIBRARY, "java8-localdatetime");
        codegen.additionalProperties().put(INTERFACE_ONLY, "true");
        codegen.additionalProperties().put(USE_RESPONSE_ENTITY, "true");
        codegen.additionalProperties().put(DELEGATE_PATTERN, "true");

        ClientOptInput input = new ClientOptInput();
        input.openAPI(openAPI);
        input.config(codegen);

        DefaultGenerator generator = new DefaultGenerator();

        Map<String, File> files = generator.opts(input).generate().stream()
                .collect(Collectors.toMap(File::getName, Function.identity()));

        JavaFileAssert javaFileAssert = JavaFileAssert.assertThat(files.get("TestApi.java"));
        javaFileAssert
                .assertMethod("_postToTest", "ObjTest")
                .hasReturnType("ResponseEntity<ObjTest>")
                .bodyContainsLines("return postToTest(objToTest);");
        javaFileAssert
                .assertMethod("postToTest", "ObjTest")
                .hasReturnType("ResponseEntity<ObjTest>")
                .bodyContainsLines("return new ResponseEntity<>(HttpStatus.NOT_IMPLEMENTED);");
        javaFileAssert
                .assertMethod("_putToTest", "ObjTest")
                .hasReturnType("ResponseEntity<Void>")
                .bodyContainsLines("return putToTest(objToTest);");
        javaFileAssert
                .assertMethod("putToTest", "ObjTest")
                .hasReturnType("ResponseEntity<Void>")
                .bodyContainsLines("return new ResponseEntity<>(HttpStatus.NOT_IMPLEMENTED);");
    }

    @Test
    public void testReturnTypeVoidWithoutResponseEntityWithDelegate_issue12341() throws IOException {
        File output = Files.createTempDirectory("test").toFile().getCanonicalFile();
        output.deleteOnExit();

        final OpenAPI openAPI = TestUtils.parseFlattenSpec("src/test/resources/2_0/issue12341.yaml");
        final SpringCodegen codegen = new SpringCodegen();
        codegen.setOpenAPI(openAPI);
        codegen.setOutputDir(output.getAbsolutePath());

        codegen.additionalProperties().put(SpringCodegen.DATE_LIBRARY, "java8-localdatetime");
        codegen.additionalProperties().put(INTERFACE_ONLY, "true");
        codegen.additionalProperties().put(USE_RESPONSE_ENTITY, "false");
        codegen.additionalProperties().put(DELEGATE_PATTERN, "true");

        ClientOptInput input = new ClientOptInput();
        input.openAPI(openAPI);
        input.config(codegen);

        DefaultGenerator generator = new DefaultGenerator();

        Map<String, File> files = generator.opts(input).generate().stream()
                .collect(Collectors.toMap(File::getName, Function.identity()));

        JavaFileAssert javaFileAssert = JavaFileAssert.assertThat(files.get("TestApi.java"));
        javaFileAssert
                .assertMethod("_postToTest", "ObjTest")
                .hasReturnType("ObjTest")
                .bodyContainsLines("return postToTest(objToTest);");
        javaFileAssert
                .assertMethod("postToTest", "ObjTest")
                .hasReturnType("ObjTest")
                .bodyContainsLines("throw new IllegalArgumentException(\"Not implemented\");");
        javaFileAssert
                .assertMethod("_putToTest", "ObjTest")
                .hasReturnType("void")
                .bodyContainsLines("putToTest(objToTest);")
                .bodyNotContainsLines("return putToTest(objToTest);");
        javaFileAssert
                .assertMethod("putToTest", "ObjTest")
                .hasReturnType("void")
                .bodyContainsLines("throw new IllegalArgumentException(\"Not implemented\");");
    }

    @Test
    public void testReturnTypeVoidWithoutResponseEntityWithoutDelegateWithAsync_issue12341() throws IOException {
        File output = Files.createTempDirectory("test").toFile().getCanonicalFile();
        output.deleteOnExit();

        final OpenAPI openAPI = TestUtils.parseFlattenSpec("src/test/resources/2_0/issue12341.yaml");
        final SpringCodegen codegen = new SpringCodegen();
        codegen.setOpenAPI(openAPI);
        codegen.setOutputDir(output.getAbsolutePath());

        codegen.additionalProperties().put(SpringCodegen.DATE_LIBRARY, "java8-localdatetime");
        codegen.additionalProperties().put(INTERFACE_ONLY, "true");
        codegen.additionalProperties().put(USE_RESPONSE_ENTITY, "false");
        codegen.additionalProperties().put(DELEGATE_PATTERN, "false");
        codegen.additionalProperties().put(ASYNC, "true");

        ClientOptInput input = new ClientOptInput();
        input.openAPI(openAPI);
        input.config(codegen);

        DefaultGenerator generator = new DefaultGenerator();

        Map<String, File> files = generator.opts(input).generate().stream()
                .collect(Collectors.toMap(File::getName, Function.identity()));

        JavaFileAssert javaFileAssert = JavaFileAssert.assertThat(files.get("TestApi.java"));
        javaFileAssert
                .assertMethod("postToTest", "ObjTest")
                .hasReturnType("CompletableFuture<ObjTest>")
                .bodyContainsLines("return CompletableFuture.supplyAsync(()-> {")
                .bodyContainsLines("throw new IllegalArgumentException(\"Not implemented\");");
        javaFileAssert
                .assertMethod("putToTest", "ObjTest")
                .hasReturnType("CompletableFuture<Void>")
                .bodyContainsLines("throw new IllegalArgumentException(\"Not implemented\");");
    }

    @Test
    public void testReturnTypeVoidWithoutResponseEntityWithoutDelegateWithoutAsync_issue12341() throws IOException {
        File output = Files.createTempDirectory("test").toFile().getCanonicalFile();
        output.deleteOnExit();

        final OpenAPI openAPI = TestUtils.parseFlattenSpec("src/test/resources/2_0/issue12341.yaml");
        final SpringCodegen codegen = new SpringCodegen();
        codegen.setOpenAPI(openAPI);
        codegen.setOutputDir(output.getAbsolutePath());

        codegen.additionalProperties().put(SpringCodegen.DATE_LIBRARY, "java8-localdatetime");
        codegen.additionalProperties().put(INTERFACE_ONLY, "true");
        codegen.additionalProperties().put(USE_RESPONSE_ENTITY, "false");
        codegen.additionalProperties().put(DELEGATE_PATTERN, "false");
        codegen.additionalProperties().put(ASYNC, "false");

        ClientOptInput input = new ClientOptInput();
        input.openAPI(openAPI);
        input.config(codegen);

        DefaultGenerator generator = new DefaultGenerator();

        Map<String, File> files = generator.opts(input).generate().stream()
                .collect(Collectors.toMap(File::getName, Function.identity()));

        JavaFileAssert javaFileAssert = JavaFileAssert.assertThat(files.get("TestApi.java"));
        javaFileAssert
                .assertMethod("postToTest", "ObjTest")
                .hasReturnType("ObjTest")
                .bodyContainsLines("throw new IllegalArgumentException(\"Not implemented\");");
        javaFileAssert
                .assertMethod("putToTest", "ObjTest")
                .hasReturnType("void")
                .bodyContainsLines("throw new IllegalArgumentException(\"Not implemented\");");
    }

    @Test
    public void testHasRestControllerDoesNotHaveController_issue15264() throws IOException {
        File output = Files.createTempDirectory("test").toFile().getCanonicalFile();
        output.deleteOnExit();

        final OpenAPI openAPI = TestUtils.parseFlattenSpec("src/test/resources/2_0/issue15264.yaml");
        final SpringCodegen codegen = new SpringCodegen();
        codegen.setOpenAPI(openAPI);
        codegen.setOutputDir(output.getAbsolutePath());

        codegen.additionalProperties().put(SpringCodegen.DATE_LIBRARY, "java8-localdatetime");
        codegen.additionalProperties().put(INTERFACE_ONLY, "true");
        codegen.additionalProperties().put(USE_RESPONSE_ENTITY, "false");
        codegen.additionalProperties().put(DELEGATE_PATTERN, "true");
        codegen.additionalProperties().put(REQUEST_MAPPING_OPTION, "api_interface");
        codegen.additionalProperties().put(SPRING_CONTROLLER, "true");

        ClientOptInput input = new ClientOptInput();
        input.openAPI(openAPI);
        input.config(codegen);

        DefaultGenerator generator = new DefaultGenerator();

        Map<String, File> files = generator.opts(input).generate().stream()
                .collect(Collectors.toMap(File::getName, Function.identity()));

        JavaFileAssert javaFileAssert = JavaFileAssert.assertThat(files.get("TestApi.java"));
        javaFileAssert
                .isInterface()
                .hasImports("org.springframework.web.bind.annotation.RestController")
                .hasNoImports("org.springframework.stereotype.Controller")
                .assertTypeAnnotations()
                .containsWithName("RestController")
                .doesNotContainsWithName("Controller");
    }

    @Test
    public void testDoesNotHasRestControllerHaveController_issue15264() throws IOException {
        File output = Files.createTempDirectory("test").toFile().getCanonicalFile();
        output.deleteOnExit();

        final OpenAPI openAPI = TestUtils.parseFlattenSpec("src/test/resources/2_0/issue15264.yaml");
        final SpringCodegen codegen = new SpringCodegen();
        codegen.setOpenAPI(openAPI);
        codegen.setOutputDir(output.getAbsolutePath());

        codegen.additionalProperties().put(SpringCodegen.DATE_LIBRARY, "java8-localdatetime");
        codegen.additionalProperties().put(INTERFACE_ONLY, "true");
        codegen.additionalProperties().put(USE_RESPONSE_ENTITY, "true");
        codegen.additionalProperties().put(DELEGATE_PATTERN, "true");
        codegen.additionalProperties().put(REQUEST_MAPPING_OPTION, "api_interface");
        codegen.additionalProperties().put(SPRING_CONTROLLER, "true");

        ClientOptInput input = new ClientOptInput();
        input.openAPI(openAPI);
        input.config(codegen);

        DefaultGenerator generator = new DefaultGenerator();

        Map<String, File> files = generator.opts(input).generate().stream()
                .collect(Collectors.toMap(File::getName, Function.identity()));

        JavaFileAssert javaFileAssert = JavaFileAssert.assertThat(files.get("TestApi.java"));
        javaFileAssert
                .isInterface()
                .hasImports("org.springframework.stereotype.Controller")
                .hasNoImports("org.springframework.web.bind.annotation.RestController")
                .assertTypeAnnotations()
                .containsWithName("Controller")
                .doesNotContainsWithName("RestController");
    }

    @Test
    public void testXPatternMessage_issue5857() throws IOException {
        File output = Files.createTempDirectory("test").toFile().getCanonicalFile();
        output.deleteOnExit();

        final OpenAPI openAPI = TestUtils.parseFlattenSpec("src/test/resources/2_0/issue5857.yaml");
        final SpringCodegen codegen = new SpringCodegen();
        codegen.setOpenAPI(openAPI);
        codegen.setOutputDir(output.getAbsolutePath());

        codegen.additionalProperties().put(SpringCodegen.DATE_LIBRARY, "java8-localdatetime");
        codegen.additionalProperties().put(INTERFACE_ONLY, "true");
        codegen.additionalProperties().put(USE_RESPONSE_ENTITY, "false");
        codegen.additionalProperties().put(DELEGATE_PATTERN, "true");

        ClientOptInput input = new ClientOptInput();
        input.openAPI(openAPI);
        input.config(codegen);

        DefaultGenerator generator = new DefaultGenerator();

        Map<String, File> files = generator.opts(input).generate().stream()
                .collect(Collectors.toMap(File::getName, Function.identity()));

        JavaFileAssert javaFileAssert = JavaFileAssert.assertThat(files.get("ObjTest.java"));
        javaFileAssert
                .assertMethod("getField2")
                .assertMethodAnnotations()
                .containsWithNameAndAttributes("Pattern", ImmutableMap.of(
                        "regexp", "\"\\\\w\"",
                        "message", "\"Only letters, numbers and underscore\""
                ));
        javaFileAssert
                .assertMethod("getField3")
                .assertMethodAnnotations()
                .containsWithNameAndAttributes("Pattern", ImmutableMap.of(
                        "regexp", "\"\\\\w\""
                ));
    }

    @Test
    public void testEnumCaseInsensitive_issue8084() throws IOException {
        File output = Files.createTempDirectory("test").toFile().getCanonicalFile();
        output.deleteOnExit();

        final OpenAPI openAPI = TestUtils.parseFlattenSpec("src/test/resources/2_0/issue8084.yaml");
        final SpringCodegen codegen = new SpringCodegen();
        codegen.setOpenAPI(openAPI);
        codegen.setOutputDir(output.getAbsolutePath());

        codegen.additionalProperties().put(SpringCodegen.DATE_LIBRARY, "java8-localdatetime");
        codegen.additionalProperties().put(INTERFACE_ONLY, "true");
        codegen.additionalProperties().put(USE_RESPONSE_ENTITY, "false");
        codegen.additionalProperties().put(DELEGATE_PATTERN, "true");
        codegen.additionalProperties().put(USE_ENUM_CASE_INSENSITIVE, "true");

        ClientOptInput input = new ClientOptInput();
        input.openAPI(openAPI);
        input.config(codegen);

        DefaultGenerator generator = new DefaultGenerator();

        Map<String, File> files = generator.opts(input).generate().stream()
                .collect(Collectors.toMap(File::getName, Function.identity()));

        JavaFileAssert javaFileAssert = JavaFileAssert.assertThat(files.get("EnumTest.java"));
        javaFileAssert
                .assertMethod("fromValue")
                .bodyContainsLines("if (b.value.equalsIgnoreCase(value)) {");
    }

    @Test
    public void testEnumCaseSensitive_issue8084() throws IOException {
        File output = Files.createTempDirectory("test").toFile().getCanonicalFile();
        output.deleteOnExit();

        final OpenAPI openAPI = TestUtils.parseFlattenSpec("src/test/resources/2_0/issue8084.yaml");
        final SpringCodegen codegen = new SpringCodegen();
        codegen.setOpenAPI(openAPI);
        codegen.setOutputDir(output.getAbsolutePath());

        codegen.additionalProperties().put(SpringCodegen.DATE_LIBRARY, "java8-localdatetime");
        codegen.additionalProperties().put(INTERFACE_ONLY, "true");
        codegen.additionalProperties().put(USE_RESPONSE_ENTITY, "false");
        codegen.additionalProperties().put(DELEGATE_PATTERN, "true");
        codegen.additionalProperties().put(USE_ENUM_CASE_INSENSITIVE, "false");

        ClientOptInput input = new ClientOptInput();
        input.openAPI(openAPI);
        input.config(codegen);

        DefaultGenerator generator = new DefaultGenerator();

        Map<String, File> files = generator.opts(input).generate().stream()
                .collect(Collectors.toMap(File::getName, Function.identity()));

        JavaFileAssert javaFileAssert = JavaFileAssert.assertThat(files.get("EnumTest.java"));
        javaFileAssert
                .assertMethod("fromValue")
                .bodyContainsLines("if (b.value.equals(value)) {");
    }

<<<<<<< HEAD
    @Test
    public void shouldNotFallWithNPEOrStackOverflow() throws IOException {
        File output = Files.createTempDirectory("test").toFile().getCanonicalFile();
        output.deleteOnExit();

        OpenAPI openAPI = new OpenAPIParser()
                .readLocation("src/test/resources/3_0/issue_spring_codegen_polymorphism.yaml", null, new ParseOptions()).getOpenAPI();

        SpringCodegen codegen = new SpringCodegen();
        codegen.setOutputDir(output.getAbsolutePath());
        codegen.additionalProperties().put(SpringCodegen.DATE_LIBRARY, "java8-localdatetime");
        codegen.additionalProperties().put(INTERFACE_ONLY, "true");
        codegen.additionalProperties().put(USE_ONE_OF_INTERFACES, "false");
        codegen.additionalProperties().put(CodegenConstants.SERIALIZABLE_MODEL, "true");
        codegen.additionalProperties().put(CodegenConstants.HIDE_GENERATION_TIMESTAMP, "true");
        codegen.additionalProperties().put(USE_TAGS, "true");

        ClientOptInput input = new ClientOptInput();
        input.openAPI(openAPI);
        input.config(codegen);

        DefaultGenerator generator = new DefaultGenerator();
        generator.setGeneratorPropertyDefault(CodegenConstants.LIBRARY, "spring-cloud");
        generator.setGeneratorPropertyDefault(CodegenConstants.MODEL_TESTS, "false");
        generator.setGeneratorPropertyDefault(CodegenConstants.MODEL_DOCS, "false");
        generator.setGeneratorPropertyDefault(CodegenConstants.APIS, "true");
        generator.setGeneratorPropertyDefault(CodegenConstants.MODELS, "true");
        generator.setGeneratorPropertyDefault(CodegenConstants.SUPPORTING_FILES, "false");

        generator.opts(input).generate();
    }

=======


    @Test
    public void multiLineOperationDescription() throws IOException {
        Map<String, Object> additionalProperties = new HashMap<>();
        additionalProperties.put(SpringCodegen.USE_TAGS, "true");
        additionalProperties.put(DOCUMENTATION_PROVIDER, DocumentationProvider.SPRINGDOC.name());

        Map<String, File> files = generateFromContract("src/test/resources/3_0/spring/issue12474-multiline-description.yaml", SPRING_BOOT, additionalProperties);

        String expectedDescription = "# Multi-line descriptions  This is an example of a multi-line description.  It: - has multiple lines - uses Markdown (CommonMark) for rich text representation";
        JavaFileAssert.assertThat(files.get("PingTagApi.java"))
                .fileContains(expectedDescription);
    }

    @Test
    public void multiLineTagDescription() throws IOException {
        Map<String, Object> additionalProperties = new HashMap<>();
        additionalProperties.put(SpringCodegen.USE_TAGS, "true");
        additionalProperties.put(DOCUMENTATION_PROVIDER, DocumentationProvider.SPRINGDOC.name());

        Map<String, File> files = generateFromContract("src/test/resources/3_0/spring/issue12474-multiline-description.yaml", SPRING_BOOT, additionalProperties);

        JavaFileAssert.assertThat(files.get("PingTagApi.java"))
                .fileContains("This is a multine tag : * tag item 1 * tag item 2 ");
    }
>>>>>>> ce587c7b
}<|MERGE_RESOLUTION|>--- conflicted
+++ resolved
@@ -2666,7 +2666,6 @@
                 .bodyContainsLines("if (b.value.equals(value)) {");
     }
 
-<<<<<<< HEAD
     @Test
     public void shouldNotFallWithNPEOrStackOverflow() throws IOException {
         File output = Files.createTempDirectory("test").toFile().getCanonicalFile();
@@ -2699,9 +2698,6 @@
         generator.opts(input).generate();
     }
 
-=======
-
-
     @Test
     public void multiLineOperationDescription() throws IOException {
         Map<String, Object> additionalProperties = new HashMap<>();
@@ -2726,5 +2722,5 @@
         JavaFileAssert.assertThat(files.get("PingTagApi.java"))
                 .fileContains("This is a multine tag : * tag item 1 * tag item 2 ");
     }
->>>>>>> ce587c7b
+  
 }