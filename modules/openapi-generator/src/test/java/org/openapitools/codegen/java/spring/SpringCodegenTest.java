--- conflicted
+++ resolved
@@ -5383,7 +5383,56 @@
 
         JavaFileAssert.assertThat(files.get("Type.java")).fileContains("Type implements java.io.Serializable {");
     }
-<<<<<<< HEAD
+
+    @Test
+    public void shouldEnableBuiltInValidationOptionWhenSetToTrue() throws IOException {
+        final SpringCodegen codegen = new SpringCodegen();
+        codegen.setUseSpringBoot3(true);
+        codegen.setUseOptional(true);
+        codegen.additionalProperties().put(SpringCodegen.USE_BEANVALIDATION, true);
+        codegen.additionalProperties().put(SpringCodegen.USE_SPRING_BUILT_IN_VALIDATION, true);
+
+        Map<String, File> files = generateFiles(codegen, "src/test/resources/3_0/petstore.yaml");
+        var file = files.get("UserApi.java");
+
+        JavaFileAssert.assertThat(file)
+                .hasNoImports("org.springframework.validation.annotation.Validated")
+                .assertTypeAnnotations()
+                .doesNotContainWithName("Validated");
+    }
+
+    @Test
+    public void shouldDisableBuiltInValidationOptionWhenSetToFalse() throws IOException {
+        final SpringCodegen codegen = new SpringCodegen();
+        codegen.setUseSpringBoot3(true);
+        codegen.setUseOptional(true);
+        codegen.additionalProperties().put(SpringCodegen.USE_BEANVALIDATION, true);
+        codegen.additionalProperties().put(SpringCodegen.USE_SPRING_BUILT_IN_VALIDATION, false);
+
+        Map<String, File> files = generateFiles(codegen, "src/test/resources/3_0/petstore.yaml");
+        var file = files.get("UserApi.java");
+
+        JavaFileAssert.assertThat(file)
+                .hasImports("org.springframework.validation.annotation.Validated")
+                .assertTypeAnnotations()
+                .containsWithName("Validated");
+    }
+
+    @Test
+    public void shouldDisableBuiltInValidationOptionByDefault() throws IOException {
+        final SpringCodegen codegen = new SpringCodegen();
+        codegen.setUseSpringBoot3(true);
+        codegen.setUseOptional(true);
+        codegen.additionalProperties().put(SpringCodegen.USE_BEANVALIDATION, true);
+
+        Map<String, File> files = generateFiles(codegen, "src/test/resources/3_0/petstore.yaml");
+        var file = files.get("UserApi.java");
+
+        JavaFileAssert.assertThat(file)
+                .hasImports("org.springframework.validation.annotation.Validated")
+                .assertTypeAnnotations()
+                .containsWithName("Validated");
+    }
 
     public void testExampleAnnotationGeneration_issue17610() throws IOException {
         final Map<String, File> generatedCodeFiles = generateFromContract("src/test/resources/3_0/spring/api-response-examples_issue17610.yaml", SPRING_BOOT);
@@ -5406,55 +5455,5 @@
                 .assertMethod("findPetsByStatus")
                 .assertMethodAnnotations()
                 .recursivelyContainsWithName("ExampleObject");
-=======
-    @Test
-    public void shouldEnableBuiltInValidationOptionWhenSetToTrue() throws IOException {
-        final SpringCodegen codegen = new SpringCodegen();
-        codegen.setUseSpringBoot3(true);
-        codegen.setUseOptional(true);
-        codegen.additionalProperties().put(SpringCodegen.USE_BEANVALIDATION, true);
-        codegen.additionalProperties().put(SpringCodegen.USE_SPRING_BUILT_IN_VALIDATION, true);
-
-        Map<String, File> files = generateFiles(codegen, "src/test/resources/3_0/petstore.yaml");
-        var file = files.get("UserApi.java");
-
-        JavaFileAssert.assertThat(file)
-                .hasNoImports("org.springframework.validation.annotation.Validated")
-                .assertTypeAnnotations()
-                .doesNotContainWithName("Validated");
-    }
-
-    @Test
-    public void shouldDisableBuiltInValidationOptionWhenSetToFalse() throws IOException {
-        final SpringCodegen codegen = new SpringCodegen();
-        codegen.setUseSpringBoot3(true);
-        codegen.setUseOptional(true);
-        codegen.additionalProperties().put(SpringCodegen.USE_BEANVALIDATION, true);
-        codegen.additionalProperties().put(SpringCodegen.USE_SPRING_BUILT_IN_VALIDATION, false);
-
-        Map<String, File> files = generateFiles(codegen, "src/test/resources/3_0/petstore.yaml");
-        var file = files.get("UserApi.java");
-
-        JavaFileAssert.assertThat(file)
-                .hasImports("org.springframework.validation.annotation.Validated")
-                .assertTypeAnnotations()
-                .containsWithName("Validated");
-    }
-
-    @Test
-    public void shouldDisableBuiltInValidationOptionByDefault() throws IOException {
-        final SpringCodegen codegen = new SpringCodegen();
-        codegen.setUseSpringBoot3(true);
-        codegen.setUseOptional(true);
-        codegen.additionalProperties().put(SpringCodegen.USE_BEANVALIDATION, true);
-
-        Map<String, File> files = generateFiles(codegen, "src/test/resources/3_0/petstore.yaml");
-        var file = files.get("UserApi.java");
-
-        JavaFileAssert.assertThat(file)
-                .hasImports("org.springframework.validation.annotation.Validated")
-                .assertTypeAnnotations()
-                .containsWithName("Validated");
->>>>>>> 6e3b1996
     }
 }