/*
 * Copyright 2018 OpenAPI-Generator Contributors (https://openapi-generator.tech)
 * Copyright 2018 SmartBear Software
 *
 * Licensed under the Apache License, Version 2.0 (the "License");
 * you may not use this file except in compliance with the License.
 * You may obtain a copy of the License at
 *
 *     https://www.apache.org/licenses/LICENSE-2.0
 *
 * Unless required by applicable law or agreed to in writing, software
 * distributed under the License is distributed on an "AS IS" BASIS,
 * WITHOUT WARRANTIES OR CONDITIONS OF ANY KIND, either express or implied.
 * See the License for the specific language governing permissions and
 * limitations under the License.
 */

package org.openapitools.codegen.java.spring;

import static java.util.stream.Collectors.groupingBy;
import static org.openapitools.codegen.TestUtils.assertFileContains;
import static org.openapitools.codegen.TestUtils.assertFileNotContains;
import static org.openapitools.codegen.languages.SpringCodegen.RESPONSE_WRAPPER;
import static org.openapitools.codegen.languages.SpringCodegen.SPRING_BOOT;
import static org.openapitools.codegen.languages.features.DocumentationProviderFeatures.DOCUMENTATION_PROVIDER;
import static org.testng.Assert.assertEquals;
import static org.testng.Assert.fail;

import io.swagger.parser.OpenAPIParser;
import io.swagger.v3.oas.models.OpenAPI;
import io.swagger.v3.oas.models.Operation;
import io.swagger.v3.oas.models.info.Info;
import io.swagger.v3.oas.models.media.Schema;
import io.swagger.v3.oas.models.servers.Server;
import io.swagger.v3.parser.core.models.ParseOptions;
import java.io.File;
import java.io.IOException;
import java.nio.file.Files;
import java.nio.file.Paths;
import java.util.List;
import java.util.Map;
import java.util.function.Consumer;
import java.util.function.Function;
import java.util.stream.Collectors;

import org.assertj.core.api.Assertions;
import org.openapitools.codegen.java.assertions.JavaFileAssert;
import org.openapitools.codegen.CliOption;
import org.openapitools.codegen.ClientOptInput;
import org.openapitools.codegen.CodegenConstants;
import org.openapitools.codegen.CodegenModel;
import org.openapitools.codegen.CodegenOperation;
import org.openapitools.codegen.CodegenParameter;
import org.openapitools.codegen.CodegenProperty;
import org.openapitools.codegen.DefaultGenerator;
import org.openapitools.codegen.SupportingFile;
import org.openapitools.codegen.TestUtils;
import org.openapitools.codegen.languages.AbstractJavaCodegen;
import org.openapitools.codegen.languages.SpringCodegen;
import org.openapitools.codegen.languages.features.CXFServerFeatures;
import org.openapitools.codegen.languages.features.DocumentationProviderFeatures;
import org.testng.Assert;
import org.testng.annotations.DataProvider;
import org.testng.annotations.Ignore;
import org.testng.annotations.Test;

import com.google.common.collect.ImmutableMap;

public class SpringCodegenTest {

    @Test
    public void clientOptsUnicity() {
        SpringCodegen codegen = new SpringCodegen();
        codegen.cliOptions()
                .stream()
                .collect(groupingBy(CliOption::getOpt))
                .forEach((k, v) -> assertEquals(v.size(), 1, k + " is described multiple times"));
    }

    @Test
    public void doAnnotateDatesOnModelParameters() throws IOException {
        File output = Files.createTempDirectory("test").toFile().getCanonicalFile();
        output.deleteOnExit();
        String outputPath = output.getAbsolutePath().replace('\\', '/');

        OpenAPI openAPI = new OpenAPIParser()
                .readLocation("src/test/resources/3_0/issue_5436.yml", null, new ParseOptions()).getOpenAPI();

        SpringCodegen codegen = new SpringCodegen();
        codegen.setOutputDir(output.getAbsolutePath());
        codegen.additionalProperties().put(CXFServerFeatures.LOAD_TEST_DATA_FROM_FILE, "true");

        ClientOptInput input = new ClientOptInput();
        input.openAPI(openAPI);
        input.config(codegen);

        DefaultGenerator generator = new DefaultGenerator();

        generator.setGeneratorPropertyDefault(CodegenConstants.MODELS, "true");
        generator.setGeneratorPropertyDefault(CodegenConstants.MODEL_TESTS, "false");
        generator.setGeneratorPropertyDefault(CodegenConstants.MODEL_DOCS, "false");
        generator.setGeneratorPropertyDefault(CodegenConstants.APIS, "true");
        generator.setGeneratorPropertyDefault(CodegenConstants.SUPPORTING_FILES, "false");
        generator.opts(input).generate();

        JavaFileAssert.assertThat(Paths.get(outputPath + "/src/main/java/org/openapitools/api/ZebrasApi.java"))
            .assertTypeAnnotations()
                .hasSize(3)
                .containsWithName("Validated")
                .containsWithName("Generated")
                .containsWithNameAndAttributes("Generated", ImmutableMap.of(
                    "value", "\"org.openapitools.codegen.languages.SpringCodegen\""
                ))
                .containsWithNameAndAttributes("Tag", ImmutableMap.of(
                    "name", "\"zebras\""
                ))
            .toType()
            .assertMethod("getZebras")
                .hasReturnType("ResponseEntity<Void>")
                .assertMethodAnnotations()
                .hasSize(2)
                .containsWithNameAndAttributes("Operation", ImmutableMap.of("operationId", "\"getZebras\""))
                .containsWithNameAndAttributes("RequestMapping", ImmutableMap.of(
                    "method", "RequestMethod.GET",
                    "value", "\"/zebras\""
                ))
                    .toMethod()
                        .hasParameter("limit").withType("BigDecimal")
                        .assertParameterAnnotations()
                            .containsWithName("Valid")
                            .containsWithNameAndAttributes("Parameter", ImmutableMap.of("name", "\"limit\""))
                            .containsWithNameAndAttributes("RequestParam", ImmutableMap.of("required", "false", "value", "\"limit\""))
                        .toParameter()
                        .toMethod()
                        .hasParameter("animalParams").withType("AnimalParams")
                    .toMethod()
                        .commentContainsLines("GET /zebras", "@param limit  (optional)")
                        .bodyContainsLines("return new ResponseEntity<>(HttpStatus.NOT_IMPLEMENTED)");

        JavaFileAssert.assertThat(Paths.get(outputPath + "/src/main/java/org/openapitools/model/AnimalParams.java"))
            .hasImports("org.springframework.format.annotation.DateTimeFormat")
            .hasProperty("born").withType("LocalDate")
                .assertPropertyAnnotations()
                .containsWithNameAndAttributes("DateTimeFormat", ImmutableMap.of("iso", "DateTimeFormat.ISO.DATE"))
                .toProperty()
            .toType()
            .hasProperty("lastSeen").withType("OffsetDateTime")
                .assertPropertyAnnotations()
                .containsWithNameAndAttributes("DateTimeFormat", ImmutableMap.of("iso", "DateTimeFormat.ISO.DATE_TIME"))
            .toProperty().toType()
            .assertMethod("born", "LocalDate")
                .bodyContainsLines("this.born = born")
                .doesNotHaveComment();
    }

    @Test
    public void doGenerateCookieParams() throws IOException {
        File output = Files.createTempDirectory("test").toFile().getCanonicalFile();
        output.deleteOnExit();
        String outputPath = output.getAbsolutePath().replace('\\', '/');

        OpenAPI openAPI = new OpenAPIParser()
                .readLocation("src/test/resources/3_0/issue_5386.yaml", null, new ParseOptions()).getOpenAPI();

        SpringCodegen codegen = new SpringCodegen();
        codegen.setOutputDir(output.getAbsolutePath());
        codegen.additionalProperties().put(CXFServerFeatures.LOAD_TEST_DATA_FROM_FILE, "true");

        ClientOptInput input = new ClientOptInput();
        input.openAPI(openAPI);
        input.config(codegen);

        DefaultGenerator generator = new DefaultGenerator();

        generator.setGeneratorPropertyDefault(CodegenConstants.MODELS, "false");
        generator.setGeneratorPropertyDefault(CodegenConstants.MODEL_TESTS, "false");
        generator.setGeneratorPropertyDefault(CodegenConstants.MODEL_DOCS, "false");
        generator.setGeneratorPropertyDefault(CodegenConstants.APIS, "true");
        generator.setGeneratorPropertyDefault(CodegenConstants.SUPPORTING_FILES, "false");
        generator.opts(input).generate();

        JavaFileAssert.assertThat(Paths.get(outputPath + "/src/main/java/org/openapitools/api/ElephantsApi.java"))
            .assertMethod("getElephants", "String", "BigDecimal")
            .hasParameter("userToken")
            .assertParameterAnnotations()
            .containsWithNameAndAttributes("CookieValue", ImmutableMap.of("name", "\"userToken\""));

        JavaFileAssert.assertThat(Paths.get(outputPath + "/src/main/java/org/openapitools/api/ZebrasApi.java"))
            .assertMethod("getZebras", "String")
            .hasParameter("userToken")
            .assertParameterAnnotations()
            .containsWithNameAndAttributes("CookieValue", ImmutableMap.of("name", "\"userToken\""));

        JavaFileAssert.assertThat(Paths.get(outputPath + "/src/main/java/org/openapitools/api/BirdsApi.java"))
            .assertMethod("getBirds", "BigDecimal")
            .doesNotHaveParameter("userToken")
            .noneOfParameterHasAnnotation("CookieValue");
    }

    @Test
    public void doGenerateRequestParamForSimpleParam() throws IOException {
        File output = Files.createTempDirectory("test").toFile().getCanonicalFile();
        output.deleteOnExit();
        String outputPath = output.getAbsolutePath().replace('\\', '/');

        OpenAPI openAPI = new OpenAPIParser()
                .readLocation("src/test/resources/3_0/issue_3248.yaml", null, new ParseOptions()).getOpenAPI();

        SpringCodegen codegen = new SpringCodegen();
        codegen.setOutputDir(output.getAbsolutePath());
        codegen.additionalProperties().put(CXFServerFeatures.LOAD_TEST_DATA_FROM_FILE, "true");

        ClientOptInput input = new ClientOptInput();
        input.openAPI(openAPI);
        input.config(codegen);

        DefaultGenerator generator = new DefaultGenerator();

        generator.setGeneratorPropertyDefault(CodegenConstants.MODELS, "false");
        generator.setGeneratorPropertyDefault(CodegenConstants.MODEL_TESTS, "false");
        generator.setGeneratorPropertyDefault(CodegenConstants.MODEL_DOCS, "false");
        generator.setGeneratorPropertyDefault(CodegenConstants.APIS, "true");
        generator.setGeneratorPropertyDefault(CodegenConstants.SUPPORTING_FILES, "false");

        generator.opts(input).generate();

        assertFileContains(Paths.get(outputPath + "/src/main/java/org/openapitools/api/MonkeysApi.java"), "@RequestParam");
        assertFileContains(Paths.get(outputPath + "/src/main/java/org/openapitools/api/ElephantsApi.java"), "@RequestParam");
        assertFileContains(Paths.get(outputPath + "/src/main/java/org/openapitools/api/ZebrasApi.java"), "@RequestParam");
        assertFileContains(Paths.get(outputPath + "/src/main/java/org/openapitools/api/BearsApi.java"), "@RequestParam");
        assertFileContains(Paths.get(outputPath + "/src/main/java/org/openapitools/api/CamelsApi.java"), "@RequestParam");
        assertFileContains(Paths.get(outputPath + "/src/main/java/org/openapitools/api/PandasApi.java"), "@RequestParam");
        assertFileContains(Paths.get(outputPath + "/src/main/java/org/openapitools/api/CrocodilesApi.java"), "@RequestParam");
        assertFileContains(Paths.get(outputPath + "/src/main/java/org/openapitools/api/PolarBearsApi.java"), "@RequestParam");
    }

    @Test
    public void doNotGenerateRequestParamForObjectQueryParam() throws IOException {
        File output = Files.createTempDirectory("test").toFile().getCanonicalFile();
        output.deleteOnExit();
        String outputPath = output.getAbsolutePath().replace('\\', '/');

        OpenAPI openAPI = new OpenAPIParser()
                .readLocation("src/test/resources/3_0/objectQueryParam.yaml", null, new ParseOptions()).getOpenAPI();

        SpringCodegen codegen = new SpringCodegen();
        codegen.setOutputDir(output.getAbsolutePath());
        codegen.additionalProperties().put(CXFServerFeatures.LOAD_TEST_DATA_FROM_FILE, "true");

        ClientOptInput input = new ClientOptInput();
        input.openAPI(openAPI);
        input.config(codegen);

        DefaultGenerator generator = new DefaultGenerator();

        generator.setGeneratorPropertyDefault(CodegenConstants.MODELS, "false");
        generator.setGeneratorPropertyDefault(CodegenConstants.MODEL_TESTS, "false");
        generator.setGeneratorPropertyDefault(CodegenConstants.MODEL_DOCS, "false");
        generator.setGeneratorPropertyDefault(CodegenConstants.APIS, "true");
        generator.setGeneratorPropertyDefault(CodegenConstants.SUPPORTING_FILES, "false");

        generator.opts(input).generate();

        assertFileNotContains(Paths.get(outputPath + "/src/main/java/org/openapitools/api/PonyApi.java"), "@RequestParam");
    }

    @Test
    public void generateFormatForDateAndDateTimeQueryParam() throws IOException {
        File output = Files.createTempDirectory("test").toFile().getCanonicalFile();
        output.deleteOnExit();
        String outputPath = output.getAbsolutePath().replace('\\', '/');

        OpenAPI openAPI = new OpenAPIParser()
                .readLocation("src/test/resources/3_0/issue_2053.yaml", null, new ParseOptions()).getOpenAPI();

        SpringCodegen codegen = new SpringCodegen();
        codegen.setOutputDir(output.getAbsolutePath());
        codegen.additionalProperties().put(CXFServerFeatures.LOAD_TEST_DATA_FROM_FILE, "true");

        ClientOptInput input = new ClientOptInput();
        input.openAPI(openAPI);
        input.config(codegen);

        DefaultGenerator generator = new DefaultGenerator();
        generator.setGeneratorPropertyDefault(CodegenConstants.MODELS, "false");
        generator.setGeneratorPropertyDefault(CodegenConstants.MODEL_TESTS, "false");
        generator.setGeneratorPropertyDefault(CodegenConstants.MODEL_DOCS, "false");
        generator.setGeneratorPropertyDefault(CodegenConstants.APIS, "true");
        generator.setGeneratorPropertyDefault(CodegenConstants.SUPPORTING_FILES, "false");
        generator.opts(input).generate();

        JavaFileAssert.assertThat(Paths.get(outputPath + "/src/main/java/org/openapitools/api/ElephantsApi.java"))
            .hasImports("org.springframework.format.annotation.DateTimeFormat")
            .assertMethod("getElephants", "LocalDate")
            .hasParameter("startDate")
            .assertParameterAnnotations()
            .containsWithNameAndAttributes("DateTimeFormat", ImmutableMap.of("iso", "DateTimeFormat.ISO.DATE"));

        JavaFileAssert.assertThat(Paths.get(outputPath + "/src/main/java/org/openapitools/api/ZebrasApi.java"))
            .hasImports("org.springframework.format.annotation.DateTimeFormat")
            .assertMethod("getZebras", "OffsetDateTime")
            .hasParameter("startDateTime")
            .assertParameterAnnotations()
            .containsWithNameAndAttributes("DateTimeFormat", ImmutableMap.of("iso", "DateTimeFormat.ISO.DATE_TIME"));
    }

    @Test
    public void interfaceDefaultImplDisableWithResponseWrapper() {
        final SpringCodegen codegen = new SpringCodegen();
        codegen.additionalProperties().put(RESPONSE_WRAPPER, "aWrapper");
        codegen.processOpts();

        // jdk8 tag has been removed
        Assert.assertEquals(codegen.additionalProperties().get("jdk8"), null);
    }

    @Test(expectedExceptions = IllegalArgumentException.class)
    public void reactiveRequiredSpringBoot() {
        final SpringCodegen codegen = new SpringCodegen();
        codegen.additionalProperties().put(SpringCodegen.REACTIVE, true);
        codegen.additionalProperties().put(CodegenConstants.LIBRARY, "spring-cloud");
        codegen.processOpts();
    }

    @Test
    public void shouldGenerateRequestParamForRefParams_3248_Regression() throws IOException {
        File output = Files.createTempDirectory("test").toFile().getCanonicalFile();
        output.deleteOnExit();
        String outputPath = output.getAbsolutePath().replace('\\', '/');

        OpenAPI openAPI = new OpenAPIParser()
                .readLocation("src/test/resources/3_0/3248-regression.yaml", null, new ParseOptions()).getOpenAPI();

        SpringCodegen codegen = new SpringCodegen();
        codegen.setOutputDir(output.getAbsolutePath());
        codegen.additionalProperties().put(CXFServerFeatures.LOAD_TEST_DATA_FROM_FILE, "true");

        ClientOptInput input = new ClientOptInput();
        input.openAPI(openAPI);
        input.config(codegen);

        DefaultGenerator generator = new DefaultGenerator();

        generator.setGeneratorPropertyDefault(CodegenConstants.MODELS, "false");
        generator.setGeneratorPropertyDefault(CodegenConstants.MODEL_TESTS, "false");
        generator.setGeneratorPropertyDefault(CodegenConstants.MODEL_DOCS, "false");
        generator.setGeneratorPropertyDefault(CodegenConstants.APIS, "true");
        generator.setGeneratorPropertyDefault(CodegenConstants.SUPPORTING_FILES, "false");

        generator.opts(input).generate();

        JavaFileAssert.assertThat(Paths.get(outputPath + "/src/main/java/org/openapitools/api/ExampleApi.java"))
            .assertMethod("exampleApiGet", "String", "Format")
                .hasParameter("query")
                    .assertParameterAnnotations()
                    .containsWithNameAndAttributes("RequestParam", ImmutableMap.of("value", "\"query\""))
                .toParameter().toMethod()
                .hasParameter("format")
                    .assertParameterAnnotations()
                    .containsWithNameAndAttributes("RequestParam", ImmutableMap.of("value", "\"format\""));
    }

    @Test
    public void shouldGenerateRequestParamForRefParams_3248_RegressionDates() throws IOException {
        File output = Files.createTempDirectory("test").toFile().getCanonicalFile();
        output.deleteOnExit();
        String outputPath = output.getAbsolutePath().replace('\\', '/');

        OpenAPI openAPI = new OpenAPIParser()
                .readLocation("src/test/resources/3_0/3248-regression-dates.yaml", null, new ParseOptions()).getOpenAPI();

        SpringCodegen codegen = new SpringCodegen();
        codegen.setOutputDir(output.getAbsolutePath());
        codegen.additionalProperties().put(CXFServerFeatures.LOAD_TEST_DATA_FROM_FILE, "true");

        ClientOptInput input = new ClientOptInput();
        input.openAPI(openAPI);
        input.config(codegen);

        DefaultGenerator generator = new DefaultGenerator();

        generator.setGeneratorPropertyDefault(CodegenConstants.MODELS, "false");
        generator.setGeneratorPropertyDefault(CodegenConstants.MODEL_TESTS, "false");
        generator.setGeneratorPropertyDefault(CodegenConstants.MODEL_DOCS, "false");
        generator.setGeneratorPropertyDefault(CodegenConstants.APIS, "true");
        generator.setGeneratorPropertyDefault(CodegenConstants.SUPPORTING_FILES, "false");

        generator.opts(input).generate();

        JavaFileAssert.assertThat(Paths.get(outputPath + "/src/main/java/org/openapitools/api/ExampleApi.java"))
            .assertMethod("exampleApiGet", "OffsetDateTime")
            .hasParameter("start")
            .assertParameterAnnotations()
            .containsWithNameAndAttributes("RequestParam", ImmutableMap.of("value", "\"start\""))
            .containsWithNameAndAttributes("DateTimeFormat", ImmutableMap.of("iso", "DateTimeFormat.ISO.DATE_TIME"));
    }

    @Test
    public void springcloudWithAsyncAndJava8HasResponseWrapperCompletableFuture() {
        final SpringCodegen codegen = new SpringCodegen();
        codegen.additionalProperties().put(SpringCodegen.ASYNC, true);
        codegen.additionalProperties().put(CodegenConstants.LIBRARY, "spring-cloud");
        codegen.processOpts();

        Assert.assertEquals(codegen.additionalProperties().get("jdk8-default-interface"), false);
        Assert.assertEquals(codegen.additionalProperties().get(RESPONSE_WRAPPER), "CompletableFuture");
    }

    @Test
    public void springcloudWithJava8DisableJdk8() {
        final SpringCodegen codegen = new SpringCodegen();
        codegen.additionalProperties().put(CodegenConstants.LIBRARY, "spring-cloud");
        codegen.processOpts();

        Assert.assertEquals(codegen.additionalProperties().get("jdk8-default-interface"), false);
    }

    @Test
    public void testAdditionalPropertiesPutForConfigValues() throws Exception {
        final SpringCodegen codegen = new SpringCodegen();
        codegen.additionalProperties().put(CodegenConstants.HIDE_GENERATION_TIMESTAMP, "true");
        codegen.additionalProperties().put(CodegenConstants.MODEL_PACKAGE, "xyz.yyyyy.mmmmm.model");
        codegen.additionalProperties().put(CodegenConstants.API_PACKAGE, "xyz.yyyyy.aaaaa.api");
        codegen.additionalProperties().put(CodegenConstants.INVOKER_PACKAGE, "xyz.yyyyy.iiii.invoker");
        codegen.additionalProperties().put(SpringCodegen.BASE_PACKAGE, "xyz.yyyyy.bbbb.base");
        codegen.additionalProperties().put(SpringCodegen.CONFIG_PACKAGE, "xyz.yyyyy.cccc.config");
        codegen.additionalProperties().put(SpringCodegen.SERVER_PORT, "8088");
        codegen.processOpts();

        OpenAPI openAPI = new OpenAPI();
        openAPI.addServersItem(new Server().url("https://api.abcde.xy:8082/v2"));
        openAPI.setInfo(new Info());
        openAPI.getInfo().setTitle("Some test API");
        codegen.preprocessOpenAPI(openAPI);

        Assert.assertEquals(codegen.additionalProperties().get(CodegenConstants.HIDE_GENERATION_TIMESTAMP), Boolean.TRUE);
        Assert.assertEquals(codegen.isHideGenerationTimestamp(), true);
        Assert.assertEquals(codegen.modelPackage(), "xyz.yyyyy.mmmmm.model");
        Assert.assertEquals(codegen.additionalProperties().get(CodegenConstants.MODEL_PACKAGE), "xyz.yyyyy.mmmmm.model");
        Assert.assertEquals(codegen.apiPackage(), "xyz.yyyyy.aaaaa.api");
        Assert.assertEquals(codegen.additionalProperties().get(CodegenConstants.API_PACKAGE), "xyz.yyyyy.aaaaa.api");
        Assert.assertEquals(codegen.getInvokerPackage(), "xyz.yyyyy.iiii.invoker");
        Assert.assertEquals(codegen.additionalProperties().get(CodegenConstants.INVOKER_PACKAGE), "xyz.yyyyy.iiii.invoker");
        Assert.assertEquals(codegen.getBasePackage(), "xyz.yyyyy.bbbb.base");
        Assert.assertEquals(codegen.additionalProperties().get(SpringCodegen.BASE_PACKAGE), "xyz.yyyyy.bbbb.base");
        Assert.assertEquals(codegen.getConfigPackage(), "xyz.yyyyy.cccc.config");
        Assert.assertEquals(codegen.additionalProperties().get(SpringCodegen.CONFIG_PACKAGE), "xyz.yyyyy.cccc.config");
        Assert.assertEquals(codegen.additionalProperties().get(SpringCodegen.TITLE), "someTest");
        Assert.assertEquals(codegen.additionalProperties().get(SpringCodegen.SERVER_PORT), "8088");
    }

    @Test
    public void testDefaultValuesFixed() {
        // we had an issue where int64, float, and double values were having single character string suffixes
        // included in their defaultValues
        // This test verifies that those characters are no longer present
        final OpenAPI openAPI = TestUtils.parseFlattenSpec("src/test/resources/2_0/issue1226.yaml");
        final SpringCodegen codegen = new SpringCodegen();
        codegen.setOpenAPI(openAPI);

        String int64Val = "9223372036854775807l";
        String floatVal = "3.14159f";
        String doubleVal = "3.14159d";

        // make sure that the model properties include character suffixes
        String modelName = "NumberHolder";
        Schema nhSchema = openAPI.getComponents().getSchemas().get(modelName);
        CodegenModel cm = codegen.fromModel(modelName, nhSchema);
        CodegenProperty int64Prop = cm.vars.get(0);
        CodegenProperty floatProp = cm.vars.get(1);
        CodegenProperty doubleProp = cm.vars.get(2);
        Assert.assertEquals(int64Prop.defaultValue, int64Val);
        Assert.assertEquals(floatProp.defaultValue, floatVal);
        Assert.assertEquals(doubleProp.defaultValue, doubleVal);

        int64Val = "9223372036854775807";
        floatVal = "3.14159";
        doubleVal = "3.14159";

        // make sure that the operation parameters omit character suffixes
        String route = "/numericqueryparams";
        Operation op = openAPI.getPaths().get(route).getGet();
        CodegenOperation co = codegen.fromOperation(route, "GET", op, null);
        CodegenParameter int64Param = co.queryParams.get(0);
        CodegenParameter floatParam = co.queryParams.get(1);
        CodegenParameter doubleParam = co.queryParams.get(2);
        Assert.assertEquals(int64Param.defaultValue, int64Val);
        Assert.assertEquals(floatParam.defaultValue, floatVal);
        Assert.assertEquals(doubleParam.defaultValue, doubleVal);
    }

    @Test
    public void testDoGenerateRequestBodyRequiredAttribute_3134_Regression() throws Exception {
        File output = Files.createTempDirectory("test").toFile().getCanonicalFile();
        output.deleteOnExit();
        String outputPath = output.getAbsolutePath().replace('\\', '/');

        OpenAPI openAPI = new OpenAPIParser()
                .readLocation("src/test/resources/3_0/3134-regression.yaml", null, new ParseOptions()).getOpenAPI();

        SpringCodegen codegen = new SpringCodegen();
        codegen.setOutputDir(output.getAbsolutePath());
        codegen.additionalProperties().put(CXFServerFeatures.LOAD_TEST_DATA_FROM_FILE, "true");

        ClientOptInput input = new ClientOptInput();
        input.openAPI(openAPI);
        input.config(codegen);

        DefaultGenerator generator = new DefaultGenerator();

        generator.setGeneratorPropertyDefault(CodegenConstants.MODELS, "false");
        generator.setGeneratorPropertyDefault(CodegenConstants.MODEL_TESTS, "false");
        generator.setGeneratorPropertyDefault(CodegenConstants.MODEL_DOCS, "false");
        generator.setGeneratorPropertyDefault(CodegenConstants.APIS, "true");
        generator.setGeneratorPropertyDefault(CodegenConstants.SUPPORTING_FILES, "false");

        generator.opts(input).generate();

        JavaFileAssert.assertThat(Paths.get(outputPath + "/src/main/java/org/openapitools/api/ExampleApi.java"))
            .assertMethod("exampleApiPost", "ExampleApiPostRequest")
            .hasParameter("exampleApiPostRequest")
            .assertParameterAnnotations()
            .containsWithNameAndAttributes("RequestBody", ImmutableMap.of("required", "false"));

        assertFileContains(Paths.get(outputPath + "/src/main/java/org/openapitools/api/ExampleApi.java"),
                "@RequestBody(required = false");
    }

    @Test
    public void testInitialConfigValues() throws Exception {
        final SpringCodegen codegen = new SpringCodegen();
        codegen.processOpts();

        OpenAPI openAPI = new OpenAPI();
        openAPI.addServersItem(new Server().url("https://api.abcde.xy:8082/v2"));
        openAPI.setInfo(new Info());
        codegen.preprocessOpenAPI(openAPI);

        Assert.assertEquals(codegen.additionalProperties().get(CodegenConstants.HIDE_GENERATION_TIMESTAMP), Boolean.FALSE);
        Assert.assertEquals(codegen.isHideGenerationTimestamp(), false);
        Assert.assertEquals(codegen.modelPackage(), "org.openapitools.model");
        Assert.assertEquals(codegen.additionalProperties().get(CodegenConstants.MODEL_PACKAGE), "org.openapitools.model");
        Assert.assertEquals(codegen.apiPackage(), "org.openapitools.api");
        Assert.assertEquals(codegen.additionalProperties().get(CodegenConstants.API_PACKAGE), "org.openapitools.api");
        Assert.assertEquals(codegen.getInvokerPackage(), "org.openapitools.api");
        Assert.assertEquals(codegen.additionalProperties().get(CodegenConstants.INVOKER_PACKAGE), "org.openapitools.api");
        Assert.assertEquals(codegen.getBasePackage(), "org.openapitools");
        Assert.assertEquals(codegen.additionalProperties().get(SpringCodegen.BASE_PACKAGE), "org.openapitools");
        Assert.assertEquals(codegen.getConfigPackage(), "org.openapitools.configuration");
        Assert.assertEquals(codegen.additionalProperties().get(SpringCodegen.CONFIG_PACKAGE), "org.openapitools.configuration");
        Assert.assertEquals(codegen.additionalProperties().get(SpringCodegen.SERVER_PORT), "8082");
        Assert.assertEquals(codegen.additionalProperties().get(SpringCodegen.UNHANDLED_EXCEPTION_HANDLING), false);
    }

    @Test
    public void testMultipartBoot() throws IOException {
        final SpringCodegen codegen = new SpringCodegen();
        codegen.setLibrary("spring-boot");
        codegen.setDelegatePattern(true);
        codegen.additionalProperties().put(DOCUMENTATION_PROVIDER, "springfox");

        final Map<String, File> files = generateFiles(codegen, "src/test/resources/3_0/form-multipart-binary-array.yaml");

        // Check that the delegate handles the array
        JavaFileAssert.assertThat(files.get("MultipartArrayApiDelegate.java"))
            .assertMethod("multipartArray", "List<MultipartFile>")
            .hasParameter("files").withType("List<MultipartFile>");

        // Check that the api handles the array
        JavaFileAssert.assertThat(files.get("MultipartArrayApi.java"))
            .assertMethod("multipartArray", "List<MultipartFile>")
            .hasParameter("files").withType("List<MultipartFile>")
            .assertParameterAnnotations()
            .containsWithNameAndAttributes("ApiParam", ImmutableMap.of("value", "\"Many files\""))
            .containsWithNameAndAttributes("RequestPart", ImmutableMap.of("value", "\"files\"", "required", "false"));

        // UPDATE: the following test has been ignored due to https://github.com/OpenAPITools/openapi-generator/pull/11081/
        // We will contact the contributor of the following test to see if the fix will break their use cases and
        // how we can fix it accordingly.
        //// Check that the delegate handles the single file
        // final File multipartSingleApiDelegate = files.get("MultipartSingleApiDelegate.java");
        // assertFileContains(multipartSingleApiDelegate.toPath(), "MultipartFile file");

        // Check that the api handles the single file
        JavaFileAssert.assertThat(files.get("MultipartSingleApi.java"))
            .assertMethod("multipartSingle", "MultipartFile")
            .hasParameter("file").withType("MultipartFile")
            .assertParameterAnnotations()
            .containsWithNameAndAttributes("ApiParam", ImmutableMap.of("value", "\"One file\""))
            .containsWithNameAndAttributes("RequestPart", ImmutableMap.of("value", "\"file\"", "required", "false"));

        // Check that api validates mixed multipart request
        JavaFileAssert.assertThat(files.get("MultipartMixedApi.java"))
            .assertMethod("multipartMixed", "MultipartMixedStatus", "MultipartFile", "MultipartMixedRequestMarker")
                .hasParameter("status").withType("MultipartMixedStatus")
                .assertParameterAnnotations()
                .containsWithName("Valid")
                .containsWithNameAndAttributes("ApiParam", ImmutableMap.of("value", "\"\""))
                .containsWithNameAndAttributes("RequestParam", ImmutableMap.of("value", "\"status\"", "required", "true"))
            .toParameter().toMethod()
                .hasParameter("file").withType("MultipartFile")
                .assertParameterAnnotations()
                .containsWithNameAndAttributes("RequestPart", ImmutableMap.of("value", "\"file\"", "required", "true"))
            .toParameter().toMethod()
                .hasParameter("marker").withType("MultipartMixedRequestMarker")
                .assertParameterAnnotations()
                .containsWithNameAndAttributes("RequestParam", ImmutableMap.of("value", "\"marker\"", "required", "false"));
    }

    // Helper function, intended to reduce boilerplate
    private Map<String, File> generateFiles(SpringCodegen codegen, String filePath) throws IOException {
        final File output = Files.createTempDirectory("test").toFile().getCanonicalFile();
        output.deleteOnExit();
        final String outputPath = output.getAbsolutePath().replace('\\', '/');

        codegen.setOutputDir(output.getAbsolutePath());
        codegen.additionalProperties().put(CXFServerFeatures.LOAD_TEST_DATA_FROM_FILE, "true");

        final ClientOptInput input = new ClientOptInput();
        final OpenAPI openAPI = new OpenAPIParser().readLocation(filePath, null, new ParseOptions()).getOpenAPI();
        input.openAPI(openAPI);
        input.config(codegen);

        final DefaultGenerator generator = new DefaultGenerator();
        List<File> files = generator.opts(input).generate();

        return files.stream().collect(Collectors.toMap(e -> e.getName().replace(outputPath, ""), i -> i));
    }

    /*
     * UPDATE: the following test has been ignored due to https://github.com/OpenAPITools/openapi-generator/pull/11081/
     * We will contact the contributor of the following test to see if the fix will break their use cases and
     * how we can fix it accordingly.
     */
    @Test
    @Ignore
    public void testMultipartCloud() throws IOException {
        final SpringCodegen codegen = new SpringCodegen();
        codegen.setLibrary("spring-cloud");
        codegen.setDelegatePattern(true);

        final Map<String, File> files = generateFiles(codegen, "src/test/resources/3_0/form-multipart-binary-array.yaml");

        // Check that the delegate handles the array and the file
        final File multipartApiDelegate = files.get("MultipartApiDelegate.java");
        assertFileContains(multipartApiDelegate.toPath(),
                "List<MultipartFile> files",
                "MultipartFile file");

        // Check that the api handles the array and the file
        final File multipartApi = files.get("MultipartApi.java");
        assertFileContains(multipartApi.toPath(),
               "List<MultipartFile> files",
               "MultipartFile file");
    }

    @Test
    public void testSettersForConfigValues() throws Exception {
        final SpringCodegen codegen = new SpringCodegen();
        codegen.setHideGenerationTimestamp(true);
        codegen.setModelPackage("xx.yyyyyyyy.model");
        codegen.setApiPackage("xx.yyyyyyyy.api");
        codegen.setInvokerPackage("xx.yyyyyyyy.invoker");
        codegen.setBasePackage("xx.yyyyyyyy.base");
        codegen.setConfigPackage("xx.yyyyyyyy.config");
        codegen.setUnhandledException(true);
        codegen.processOpts();

        Assert.assertEquals(codegen.additionalProperties().get(CodegenConstants.HIDE_GENERATION_TIMESTAMP), Boolean.TRUE);
        Assert.assertEquals(codegen.isHideGenerationTimestamp(), true);
        Assert.assertEquals(codegen.modelPackage(), "xx.yyyyyyyy.model");
        Assert.assertEquals(codegen.additionalProperties().get(CodegenConstants.MODEL_PACKAGE), "xx.yyyyyyyy.model");
        Assert.assertEquals(codegen.apiPackage(), "xx.yyyyyyyy.api");
        Assert.assertEquals(codegen.additionalProperties().get(CodegenConstants.API_PACKAGE), "xx.yyyyyyyy.api");
        Assert.assertEquals(codegen.getInvokerPackage(), "xx.yyyyyyyy.invoker");
        Assert.assertEquals(codegen.additionalProperties().get(CodegenConstants.INVOKER_PACKAGE), "xx.yyyyyyyy.invoker");
        Assert.assertEquals(codegen.getBasePackage(), "xx.yyyyyyyy.base");
        Assert.assertEquals(codegen.additionalProperties().get(SpringCodegen.BASE_PACKAGE), "xx.yyyyyyyy.base");
        Assert.assertEquals(codegen.getConfigPackage(), "xx.yyyyyyyy.config");
        Assert.assertEquals(codegen.additionalProperties().get(SpringCodegen.CONFIG_PACKAGE), "xx.yyyyyyyy.config");
        Assert.assertEquals(codegen.isUnhandledException(), true);
        Assert.assertEquals(codegen.additionalProperties().get(SpringCodegen.UNHANDLED_EXCEPTION_HANDLING), true);
    }

    @Test
    public void useBeanValidationTruePerformBeanValidationFalseJava8TrueForFormatEmail() throws IOException {
        beanValidationForFormatEmail(true, false, true, "@Email", "@org.hibernate.validator.constraints.Email");
    }

    @Test
    public void useBeanValidationTruePerformBeanValidationTrueJava8FalseForFormatEmail() throws IOException {
        beanValidationForFormatEmail(true, true, false, "@Email", "@org.hibernate.validator.constraints.Email");
    }

    // note: java8 option/mustache tag has been removed and default to true
    private void beanValidationForFormatEmail(boolean useBeanValidation, boolean performBeanValidation, boolean java8, String contains, String notContains) throws IOException {
        File output = Files.createTempDirectory("test").toFile().getCanonicalFile();
        output.deleteOnExit();
        String outputPath = output.getAbsolutePath().replace('\\', '/');

        OpenAPI openAPI = new OpenAPIParser()
                .readLocation("src/test/resources/3_0/issue_4876_format_email.yaml", null, new ParseOptions()).getOpenAPI();

        SpringCodegen codegen = new SpringCodegen();
        codegen.setOutputDir(output.getAbsolutePath());
        codegen.setUseBeanValidation(useBeanValidation);
        codegen.setPerformBeanValidation(performBeanValidation);

        ClientOptInput input = new ClientOptInput();
        input.openAPI(openAPI);
        input.config(codegen);

        DefaultGenerator generator = new DefaultGenerator();

        generator.setGeneratorPropertyDefault(CodegenConstants.MODELS, "true");
        generator.setGeneratorPropertyDefault(CodegenConstants.MODEL_TESTS, "false");
        generator.setGeneratorPropertyDefault(CodegenConstants.MODEL_DOCS, "false");
        generator.setGeneratorPropertyDefault(CodegenConstants.APIS, "false");
        generator.setGeneratorPropertyDefault(CodegenConstants.SUPPORTING_FILES, "false");

        List<File> files = generator.opts(input).generate();

        assertFileContains(Paths.get(outputPath + "/src/main/java/org/openapitools/model/PersonWithEmail.java"), contains);
        assertFileNotContains(Paths.get(outputPath + "/src/main/java/org/openapitools/model/PersonWithEmail.java"), notContains);
    }

    @Test
    public void useBeanValidationTruePerformBeanValidationTrueJava8TrueForFormatEmail() throws IOException {
        beanValidationForFormatEmail(true, true, true, "@Email", "@org.hibernate.validator.constraints.Email");
    }

    @Test
    public void reactiveMapTypeRequestMonoTest() throws IOException {
        File output = Files.createTempDirectory("test").toFile().getCanonicalFile();
        output.deleteOnExit();
        String outputPath = output.getAbsolutePath().replace('\\', '/');

        final OpenAPI openAPI = TestUtils.parseFlattenSpec("src/test/resources/3_0/spring/issue_8045.yaml");
        final SpringCodegen codegen = new SpringCodegen();
        codegen.setOpenAPI(openAPI);
        codegen.setOutputDir(output.getAbsolutePath());

        codegen.additionalProperties().put(SpringCodegen.DELEGATE_PATTERN, "true");
        codegen.additionalProperties().put(SpringCodegen.REACTIVE, "true");

        ClientOptInput input = new ClientOptInput();
        input.openAPI(openAPI);
        input.config(codegen);

        DefaultGenerator generator = new DefaultGenerator();

        generator.setGeneratorPropertyDefault(CodegenConstants.MODELS, "false");
        generator.setGeneratorPropertyDefault(CodegenConstants.MODEL_TESTS, "false");
        generator.setGeneratorPropertyDefault(CodegenConstants.MODEL_DOCS, "false");
        generator.setGeneratorPropertyDefault(CodegenConstants.APIS, "true");
        generator.setGeneratorPropertyDefault(CodegenConstants.SUPPORTING_FILES, "false");

        generator.opts(input).generate();

        assertFileContains(Paths.get(outputPath + "/src/main/java/org/openapitools/api/SomeApi.java"), "Mono<Map<String, DummyRequest>>");
        assertFileContains(Paths.get(outputPath + "/src/main/java/org/openapitools/api/SomeApiDelegate.java"), "Mono<Map<String, DummyRequest>>");
        assertFileNotContains(Paths.get(outputPath + "/src/main/java/org/openapitools/api/SomeApi.java"), "Mono<DummyRequest>");
        assertFileNotContains(Paths.get(outputPath + "/src/main/java/org/openapitools/api/SomeApiDelegate.java"), "Mono<DummyRequest>");
    }

    @Test
    public void shouldEscapeReservedKeyWordsForRequestParameters_7506_Regression() throws Exception {
        final SpringCodegen codegen = new SpringCodegen();
        codegen.setLibrary("spring-boot");
        codegen.setDelegatePattern(true);

        final Map<String, File> files = generateFiles(codegen, "src/test/resources/3_0/issue7506.yaml");

        final File multipartArrayApiDelegate = files.get("ExampleApi.java");
        assertFileContains(multipartArrayApiDelegate.toPath(), "@RequestPart(value = \"super\", required = false) MultipartFile _super");
        assertFileContains(multipartArrayApiDelegate.toPath(), "@RequestPart(value = \"package\", required = false) MultipartFile _package");
    }

    @Test
    public void doGeneratePathVariableForSimpleParam() throws IOException {
        File output = Files.createTempDirectory("test").toFile().getCanonicalFile();
        output.deleteOnExit();
        String outputPath = output.getAbsolutePath().replace('\\', '/');

        OpenAPI openAPI = new OpenAPIParser()
                .readLocation("src/test/resources/3_0/issue_6762.yaml", null, new ParseOptions()).getOpenAPI();

        SpringCodegen codegen = new SpringCodegen();
        codegen.setOutputDir(output.getAbsolutePath());
        codegen.additionalProperties().put(CXFServerFeatures.LOAD_TEST_DATA_FROM_FILE, "true");
        codegen.additionalProperties().put(DOCUMENTATION_PROVIDER, "springfox");

        ClientOptInput input = new ClientOptInput();
        input.openAPI(openAPI);
        input.config(codegen);

        DefaultGenerator generator = new DefaultGenerator();

        generator.setGeneratorPropertyDefault(CodegenConstants.MODELS, "false");
        generator.setGeneratorPropertyDefault(CodegenConstants.MODEL_TESTS, "false");
        generator.setGeneratorPropertyDefault(CodegenConstants.MODEL_DOCS, "false");
        generator.setGeneratorPropertyDefault(CodegenConstants.APIS, "true");
        generator.setGeneratorPropertyDefault(CodegenConstants.SUPPORTING_FILES, "false");

        generator.opts(input).generate();

        assertFileContains(Paths.get(outputPath + "/src/main/java/org/openapitools/api/ZebrasApi.java"), "allowableValues = \"0, 1\"");
        assertFileContains(Paths.get(outputPath + "/src/main/java/org/openapitools/api/ZebrasApi.java"), "@PathVariable");
        assertFileContains(Paths.get(outputPath + "/src/main/java/org/openapitools/api/BearsApi.java"), "allowableValues = \"sleeping, awake\"");
        assertFileContains(Paths.get(outputPath + "/src/main/java/org/openapitools/api/BearsApi.java"), "@PathVariable");
        assertFileContains(Paths.get(outputPath + "/src/main/java/org/openapitools/api/CamelsApi.java"), "allowableValues = \"sleeping, awake\"");
        assertFileContains(Paths.get(outputPath + "/src/main/java/org/openapitools/api/CamelsApi.java"), "@PathVariable");
        assertFileContains(Paths.get(outputPath + "/src/main/java/org/openapitools/api/GirafesApi.java"), "allowableValues = \"0, 1\"");
        assertFileContains(Paths.get(outputPath + "/src/main/java/org/openapitools/api/GirafesApi.java"), "@PathVariable");
    }

    @Test
    public void shouldGenerateDefaultValueForEnumRequestParameter() throws IOException {
        File output = Files.createTempDirectory("test").toFile().getCanonicalFile();
        output.deleteOnExit();
        String outputPath = output.getAbsolutePath().replace('\\', '/');

        final OpenAPI openAPI = TestUtils.parseFlattenSpec("src/test/resources/3_0/spring/issue_10278.yaml");
        final SpringCodegen codegen = new SpringCodegen();
        codegen.setOpenAPI(openAPI);
        codegen.setOutputDir(output.getAbsolutePath());

        codegen.additionalProperties().put(SpringCodegen.DELEGATE_PATTERN, "true");
        codegen.additionalProperties().put(SpringCodegen.REACTIVE, "true");

        ClientOptInput input = new ClientOptInput();
        input.openAPI(openAPI);
        input.config(codegen);

        DefaultGenerator generator = new DefaultGenerator();

        generator.setGeneratorPropertyDefault(CodegenConstants.MODELS, "false");
        generator.setGeneratorPropertyDefault(CodegenConstants.MODEL_TESTS, "false");
        generator.setGeneratorPropertyDefault(CodegenConstants.MODEL_DOCS, "false");
        generator.setGeneratorPropertyDefault(CodegenConstants.APIS, "true");
        generator.setGeneratorPropertyDefault(CodegenConstants.SUPPORTING_FILES, "false");

        generator.opts(input).generate();

        assertFileContains(Paths.get(outputPath + "/src/main/java/org/openapitools/api/GetApi.java"),
            "@RequestParam(value = \"testParameter1\", required = false, defaultValue = \"BAR\")",
            "@RequestParam(value = \"TestParameter2\", required = false, defaultValue = \"BAR\")");

    }

    /**Define documentation providers to test */
    private final static String SPRINGFOX = "springfox";
    private final static String SPRINGFOX_DESTINATIONFILE = "SpringFoxConfiguration.java";
    private final static String SPRINGFOX_TEMPLATEFILE = "openapiDocumentationConfig.mustache";
    private final static String SPRINGDOC = "springdoc";
    private final static String SPRINGDOC_DESTINATIONFILE = "SpringDocConfiguration.java";
    private final static String SPRINGDOC_TEMPLATEFILE = "springdocDocumentationConfig.mustache";

    /**
     * test whether OpenAPIDocumentationConfig.java is generated
     * fix issue #10287
     */
    @Test
    public void testConfigFileGeneration_springfox() {
        testConfigFileCommon(SPRINGFOX, SPRINGFOX_DESTINATIONFILE, SPRINGFOX_TEMPLATEFILE);
    }

    /**
     * test whether SpringDocDocumentationConfig.java is generated
     * fix issue #12220
     */
    @Test
    public void testConfigFileGeneration_springdoc() {
        testConfigFileCommon(SPRINGDOC, SPRINGDOC_DESTINATIONFILE, SPRINGDOC_TEMPLATEFILE);
    }

    private void testConfigFileCommon(String documentationProvider, String destinationFile, String templateFileName){
        final SpringCodegen codegen = new SpringCodegen();
        codegen.additionalProperties().put(DOCUMENTATION_PROVIDER, documentationProvider);
        codegen.additionalProperties().put(SpringCodegen.INTERFACE_ONLY, false);
        codegen.additionalProperties().put(SpringCodegen.SPRING_CLOUD_LIBRARY, "spring-cloud");
        codegen.additionalProperties().put(SpringCodegen.REACTIVE, false);
        codegen.additionalProperties().put(SpringCodegen.API_FIRST, false);

        codegen.processOpts();

        final List<SupportingFile> supList = codegen.supportingFiles();
        String tmpFile;
        String desFile;
        boolean flag = false;
        for (final SupportingFile s : supList) {
            tmpFile = s.getTemplateFile();
            desFile = s.getDestinationFilename();

            if (templateFileName.equals(tmpFile)) {
                flag = true;
                assertEquals(desFile, destinationFile);
            }
        }
        if (!flag) {
            fail(templateFileName + " not generated");
        }
    }

    @Test
    public void shouldAddNotNullOnRequiredAttributes() throws IOException {
        File output = Files.createTempDirectory("test").toFile().getCanonicalFile();
        output.deleteOnExit();
        String outputPath = output.getAbsolutePath().replace('\\', '/');

        final OpenAPI openAPI = TestUtils.parseFlattenSpec("src/test/resources/3_0/spring/issue_5026-b.yaml");
        final SpringCodegen codegen = new SpringCodegen();
        codegen.setOpenAPI(openAPI);
        codegen.setOutputDir(output.getAbsolutePath());

        ClientOptInput input = new ClientOptInput();
        input.openAPI(openAPI);
        input.config(codegen);

        DefaultGenerator generator = new DefaultGenerator();

        generator.setGeneratorPropertyDefault(CodegenConstants.MODELS, "true");
        generator.setGeneratorPropertyDefault(CodegenConstants.MODEL_TESTS, "false");
        generator.setGeneratorPropertyDefault(CodegenConstants.MODEL_DOCS, "false");
        generator.setGeneratorPropertyDefault(CodegenConstants.APIS, "false");
        generator.setGeneratorPropertyDefault(CodegenConstants.SUPPORTING_FILES, "false");

        generator.opts(input).generate();

        assertFileContains(Paths.get(outputPath + "/src/main/java/org/openapitools/model/Dummy.java"), "status");
        assertFileContains(Paths.get(outputPath + "/src/main/java/org/openapitools/model/Dummy.java"), "@NotNull");
        Files.readAllLines(Paths.get(outputPath + "/src/main/java/org/openapitools/model/Dummy.java")).forEach(System.out::println);

    }

    @Test
    public void shouldNotAddNotNullOnReadOnlyAttributes() throws IOException {
        File output = Files.createTempDirectory("test").toFile().getCanonicalFile();
        output.deleteOnExit();
        String outputPath = output.getAbsolutePath().replace('\\', '/');

        final OpenAPI openAPI = TestUtils.parseFlattenSpec("src/test/resources/3_0/spring/issue_5026.yaml");
        final SpringCodegen codegen = new SpringCodegen();
        codegen.setOpenAPI(openAPI);
        codegen.setOutputDir(output.getAbsolutePath());

        ClientOptInput input = new ClientOptInput();
        input.openAPI(openAPI);
        input.config(codegen);

        DefaultGenerator generator = new DefaultGenerator();

        generator.setGeneratorPropertyDefault(CodegenConstants.MODELS, "true");
        generator.setGeneratorPropertyDefault(CodegenConstants.MODEL_TESTS, "false");
        generator.setGeneratorPropertyDefault(CodegenConstants.MODEL_DOCS, "false");
        generator.setGeneratorPropertyDefault(CodegenConstants.APIS, "false");
        generator.setGeneratorPropertyDefault(CodegenConstants.SUPPORTING_FILES, "false");

        generator.opts(input).generate();

        assertFileContains(Paths.get(outputPath + "/src/main/java/org/openapitools/model/Dummy.java"), "status");
        assertFileNotContains(Paths.get(outputPath + "/src/main/java/org/openapitools/model/Dummy.java"), "@NotNull");
        Files.readAllLines(Paths.get(outputPath + "/src/main/java/org/openapitools/model/Dummy.java")).forEach(System.out::println);

    }

    @Test
    public void testOneOf5381() throws IOException {
        File output = Files.createTempDirectory("test").toFile().getCanonicalFile();
        output.deleteOnExit();
        String outputPath = output.getAbsolutePath().replace('\\', '/');
        OpenAPI openAPI = new OpenAPIParser()
            .readLocation("src/test/resources/3_0/issue_5381.yaml", null, new ParseOptions()).getOpenAPI();

        SpringCodegen codegen = new SpringCodegen();
        codegen.setOutputDir(output.getAbsolutePath());
        codegen.additionalProperties().put(CXFServerFeatures.LOAD_TEST_DATA_FROM_FILE, "true");
        codegen.setUseOneOfInterfaces(true);

        ClientOptInput input = new ClientOptInput();
        input.openAPI(openAPI);
        input.config(codegen);

        DefaultGenerator generator = new DefaultGenerator();
        codegen.setHateoas(true);
        generator.setGeneratorPropertyDefault(CodegenConstants.MODELS, "true");
        //generator.setGeneratorPropertyDefault(CodegenConstants.USE_ONEOF_DISCRIMINATOR_LOOKUP, "true");
        generator.setGeneratorPropertyDefault(CodegenConstants.LEGACY_DISCRIMINATOR_BEHAVIOR, "false");

        codegen.setUseOneOfInterfaces(true);
        codegen.setLegacyDiscriminatorBehavior(false);

        generator.setGeneratorPropertyDefault(CodegenConstants.MODEL_TESTS, "false");
        generator.setGeneratorPropertyDefault(CodegenConstants.MODEL_DOCS, "false");
        generator.setGeneratorPropertyDefault(CodegenConstants.APIS, "true");
        generator.setGeneratorPropertyDefault(CodegenConstants.SUPPORTING_FILES, "false");

        generator.opts(input).generate();

        assertFileContains(Paths.get(outputPath + "/src/main/java/org/openapitools/model/Foo.java"), "public class Foo implements FooRefOrValue");
        assertFileContains(Paths.get(outputPath + "/src/main/java/org/openapitools/model/FooRef.java"), "public class FooRef implements FooRefOrValue");
        assertFileContains(Paths.get(outputPath + "/src/main/java/org/openapitools/model/FooRefOrValue.java"), "public interface FooRefOrValue");
    }

    @Test
    public void testOneOfAndAllOf() throws IOException {
        File output = Files.createTempDirectory("test").toFile().getCanonicalFile();
        output.deleteOnExit();
        String outputPath = output.getAbsolutePath().replace('\\', '/');
        OpenAPI openAPI = new OpenAPIParser()
            .readLocation("src/test/resources/3_0/oneof_polymorphism_and_inheritance.yaml", null, new ParseOptions()).getOpenAPI();

        SpringCodegen codegen = new SpringCodegen();
        codegen.setOutputDir(output.getAbsolutePath());
        codegen.additionalProperties().put(CXFServerFeatures.LOAD_TEST_DATA_FROM_FILE, "true");
        codegen.setUseOneOfInterfaces(true);

        ClientOptInput input = new ClientOptInput();
        input.openAPI(openAPI);
        input.config(codegen);

        DefaultGenerator generator = new DefaultGenerator();
        codegen.setHateoas(true);
        generator.setGeneratorPropertyDefault(CodegenConstants.MODELS, "true");
        //generator.setGeneratorPropertyDefault(CodegenConstants.USE_ONEOF_DISCRIMINATOR_LOOKUP, "true");
        generator.setGeneratorPropertyDefault(CodegenConstants.LEGACY_DISCRIMINATOR_BEHAVIOR, "false");

        codegen.setUseOneOfInterfaces(true);
        codegen.setLegacyDiscriminatorBehavior(false);

        generator.setGeneratorPropertyDefault(CodegenConstants.MODEL_TESTS, "false");
        generator.setGeneratorPropertyDefault(CodegenConstants.MODEL_DOCS, "false");
        generator.setGeneratorPropertyDefault(CodegenConstants.APIS, "true");
        generator.setGeneratorPropertyDefault(CodegenConstants.SUPPORTING_FILES, "false");

        generator.opts(input).generate();

        assertFileContains(Paths.get(outputPath + "/src/main/java/org/openapitools/model/Foo.java"), "public class Foo extends Entity implements FooRefOrValue");
        assertFileContains(Paths.get(outputPath + "/src/main/java/org/openapitools/model/FooRef.java"), "public class FooRef extends EntityRef implements FooRefOrValue");
        assertFileContains(Paths.get(outputPath + "/src/main/java/org/openapitools/model/FooRefOrValue.java"), "public interface FooRefOrValue");
        // previous bugs
        assertFileNotContains(Paths.get(outputPath + "/src/main/java/org/openapitools/model/BarRef.java"), "atTypesuper.hashCode");
        assertFileNotContains(Paths.get(outputPath + "/src/main/java/org/openapitools/model/BarRef.java"), "private String atBaseType");
        // imports for inherited properties
        assertFileContains(Paths.get(outputPath + "/src/main/java/org/openapitools/model/PizzaSpeziale.java"), "import java.math.BigDecimal");
    }

    @Test
    public void testTypeMappings() {
        final SpringCodegen codegen = new SpringCodegen();
        codegen.processOpts();
        Assert.assertEquals(codegen.typeMapping().get("file"), "org.springframework.core.io.Resource");
    }

    @Test
    public void testImportMappings() {
        final SpringCodegen codegen = new SpringCodegen();
        codegen.processOpts();
        Assert.assertEquals(codegen.importMapping().get("org.springframework.core.io.Resource"), "org.springframework.core.io.Resource");
        Assert.assertEquals(codegen.importMapping().get("Pageable"), "org.springframework.data.domain.Pageable");
        Assert.assertEquals(codegen.importMapping().get("DateTimeFormat"), "org.springframework.format.annotation.DateTimeFormat");
        Assert.assertEquals(codegen.importMapping().get("ApiIgnore"), "springfox.documentation.annotations.ApiIgnore");
        Assert.assertEquals(codegen.importMapping().get("ParameterObject"), "org.springdoc.api.annotations.ParameterObject");
    }

    @Test(dataProvider = "issue11464TestCases")
    public void shouldGenerateOneTagAttributeForMultipleTags_Regression11464(String documentProvider, Consumer<String> assertFunction) throws IOException {
        File output = Files.createTempDirectory("test").toFile().getCanonicalFile();
        output.deleteOnExit();
        String outputPath = output.getAbsolutePath().replace('\\', '/');

        OpenAPI openAPI = new OpenAPIParser()
            .readLocation("src/test/resources/bugs/issue_11464.yaml", null, new ParseOptions()).getOpenAPI();

        SpringCodegen codegen = new SpringCodegen();
        codegen.setOutputDir(output.getAbsolutePath());
        codegen.additionalProperties().put(DOCUMENTATION_PROVIDER, documentProvider);
        ClientOptInput input = new ClientOptInput();
        input.openAPI(openAPI);
        input.config(codegen);

        DefaultGenerator generator = new DefaultGenerator();

        generator.setGeneratorPropertyDefault(CodegenConstants.MODELS, "false");
        generator.setGeneratorPropertyDefault(CodegenConstants.MODEL_TESTS, "false");
        generator.setGeneratorPropertyDefault(CodegenConstants.MODEL_DOCS, "false");
        generator.setGeneratorPropertyDefault(CodegenConstants.APIS, "true");
        generator.setGeneratorPropertyDefault(CodegenConstants.SUPPORTING_FILES, "false");

        generator.opts(input).generate();

        assertFunction.accept(outputPath);
    }

    @DataProvider
    public Object[][] issue11464TestCases() {
        return new Object[][] {
            { DocumentationProviderFeatures.DocumentationProvider.SPRINGDOC.name(), (Consumer<String>) outputPath -> {
                assertFileContains(Paths.get(outputPath + "/src/main/java/org/openapitools/api/NoneApi.java"),
                    "@Operation( operationId = \"getNone\", summary = \"No Tag\", responses = {");
                assertFileContains(Paths.get(outputPath + "/src/main/java/org/openapitools/api/SingleApi.java"),
                    "@Operation( operationId = \"getSingleTag\", summary = \"Single Tag\", tags = { \"tag1\" }, responses = {");
                assertFileContains(Paths.get(outputPath + "/src/main/java/org/openapitools/api/MultipleApi.java"),
                    "@Operation( operationId = \"getMultipleTags\", summary = \"Multiple Tags\", tags = { \"tag1\", \"tag2\" }, responses = {");
            }},
            { DocumentationProviderFeatures.DocumentationProvider.SPRINGFOX.name(), (Consumer<String>) outputPath -> {
                assertFileContains(Paths.get(outputPath + "/src/main/java/org/openapitools/api/NoneApi.java"),
                    "@ApiOperation( value = \"No Tag\", nickname = \"getNone\", notes = \"\", response = ");
                assertFileContains(Paths.get(outputPath + "/src/main/java/org/openapitools/api/SingleApi.java"),
                    "@ApiOperation( tags = { \"tag1\" }, value = \"Single Tag\", nickname = \"getSingleTag\", notes = \"\", response = ");
                assertFileContains(Paths.get(outputPath + "/src/main/java/org/openapitools/api/MultipleApi.java"),
                    "@ApiOperation( tags = { \"tag1\", \"tag2\" }, value = \"Multiple Tags\", nickname = \"getMultipleTags\", notes = \"\", response = ");
            }},
        };
    }

    @Test
    public void apiFirstShouldNotGenerateApiOrModel() {
        final SpringCodegen codegen = new SpringCodegen();
        codegen.additionalProperties().put(SpringCodegen.API_FIRST, true);
        codegen.processOpts();
        Assert.assertTrue(codegen.modelTemplateFiles().isEmpty());
        Assert.assertTrue(codegen.apiTemplateFiles().isEmpty());
    }

    @Test
    public void testIssue11323() throws IOException {
        File output = Files.createTempDirectory("test").toFile().getCanonicalFile();
        output.deleteOnExit();
        String outputPath = output.getAbsolutePath().replace('\\', '/');

        OpenAPI openAPI = new OpenAPIParser()
              .readLocation("src/test/resources/3_0/spring/issue_11323.yml", null, new ParseOptions()).getOpenAPI();

        SpringCodegen codegen = new SpringCodegen();
        codegen.setOutputDir(output.getAbsolutePath());
        //codegen.additionalProperties().put(CXFServerFeatures.LOAD_TEST_DATA_FROM_FILE, "true");

        ClientOptInput input = new ClientOptInput();
        input.openAPI(openAPI);
        input.config(codegen);

        DefaultGenerator generator = new DefaultGenerator();

        generator.setGeneratorPropertyDefault(CodegenConstants.MODELS, "true");
        generator.setGeneratorPropertyDefault(CodegenConstants.MODEL_TESTS, "false");
        generator.setGeneratorPropertyDefault(CodegenConstants.MODEL_DOCS, "false");
        generator.setGeneratorPropertyDefault(CodegenConstants.APIS, "false");
        generator.setGeneratorPropertyDefault(CodegenConstants.SUPPORTING_FILES, "false");
        generator.opts(input).generate();

        assertFileContains(Paths.get(outputPath + "/src/main/java/org/openapitools/model/Address.java"),
              "@JsonValue", "import com.fasterxml.jackson.annotation.JsonValue;");
    }

    @Test
    public void shouldPurAdditionalModelTypesOverAllModels() throws IOException {
        File output = Files.createTempDirectory("test").toFile().getCanonicalFile();
        output.deleteOnExit();
        String outputPath = output.getAbsolutePath().replace('\\', '/');

        OpenAPI openAPI = new OpenAPIParser()
            .readLocation("src/test/resources/3_0/petstore.yaml", null, new ParseOptions()).getOpenAPI();

        SpringCodegen codegen = new SpringCodegen();
        codegen.setOutputDir(output.getAbsolutePath());
        codegen.additionalProperties().put(SpringCodegen.ADDITIONAL_MODEL_TYPE_ANNOTATIONS, "@path.Annotation(param1 = \"test1\", param2 = 3);@path.Annotation2;@custom.Annotation");

        ClientOptInput input = new ClientOptInput();
        input.openAPI(openAPI);
        input.config(codegen);

        DefaultGenerator generator = new DefaultGenerator();

        generator.setGeneratorPropertyDefault(CodegenConstants.MODELS, "true");
        generator.setGeneratorPropertyDefault(CodegenConstants.MODEL_TESTS, "false");
        generator.setGeneratorPropertyDefault(CodegenConstants.MODEL_DOCS, "false");
        generator.setGeneratorPropertyDefault(CodegenConstants.APIS, "false");
        generator.setGeneratorPropertyDefault(CodegenConstants.SUPPORTING_FILES, "false");
        generator.opts(input).generate();

        File[] generatedModels = new File(outputPath + "/src/main/java/org/openapitools/model").listFiles();
        Assertions.assertThat(generatedModels).isNotEmpty();

        for (File modelPath : generatedModels) {
            JavaFileAssert.assertThat(modelPath)
                .assertTypeAnnotations()
                .containsWithName("custom.Annotation")
                .containsWithName("path.Annotation2")
                .containsWithNameAndAttributes("path.Annotation", ImmutableMap.of("param1", "\"test1\"", "param2", "3"));
        }
    }

    @Test
    public void testHandleDefaultValue_issue8535() throws Exception {
        File output = Files.createTempDirectory("test").toFile().getCanonicalFile();
        output.deleteOnExit();

        OpenAPI openAPI = new OpenAPIParser()
            .readLocation("src/test/resources/3_0/issue_8535.yaml", null, new ParseOptions()).getOpenAPI();
        SpringCodegen codegen = new SpringCodegen();
        codegen.setOutputDir(output.getAbsolutePath());
        codegen.additionalProperties().put(CXFServerFeatures.LOAD_TEST_DATA_FROM_FILE, "true");

        ClientOptInput input = new ClientOptInput()
            .openAPI(openAPI)
            .config(codegen);

        DefaultGenerator generator = new DefaultGenerator();
        Map<String, File> files = generator.opts(input).generate().stream()
            .collect(Collectors.toMap(File::getName, Function.identity()));

        JavaFileAssert.assertThat(files.get("TestHeadersApi.java"))
            .assertMethod("headersTest")
                .hasParameter("headerNumber").withType("BigDecimal")
                    .assertParameterAnnotations()
                    .containsWithNameAndAttributes("RequestHeader", ImmutableMap.of("defaultValue", "\"11.2\""))
                .toParameter().toMethod()
                .hasParameter("headerString").withType("String")
                    .assertParameterAnnotations()
                    .containsWithNameAndAttributes("RequestHeader", ImmutableMap.of("defaultValue", "\"qwerty\""))
                .toParameter().toMethod()
                .hasParameter("headerStringWrapped").withType("String")
                    .assertParameterAnnotations()
                    .containsWithNameAndAttributes("RequestHeader", ImmutableMap.of("defaultValue", "\"qwerty\""))
                .toParameter().toMethod()
                .hasParameter("headerStringQuotes").withType("String")
                    .assertParameterAnnotations()
                    .containsWithNameAndAttributes("RequestHeader", ImmutableMap.of("defaultValue", "\"qwerty\\\"with quotes\\\" test\""))
                .toParameter().toMethod()
                .hasParameter("headerStringQuotesWrapped").withType("String")
                    .assertParameterAnnotations()
                    .containsWithNameAndAttributes("RequestHeader", ImmutableMap.of("defaultValue", "\"qwerty\\\"with quotes\\\" test\""))
                .toParameter().toMethod()
                .hasParameter("headerBoolean").withType("Boolean")
                    .assertParameterAnnotations()
                    .containsWithNameAndAttributes("RequestHeader", ImmutableMap.of("defaultValue", "\"true\""));

        JavaFileAssert.assertThat(files.get("TestQueryParamsApi.java"))
            .assertMethod("queryParamsTest")
                .hasParameter("queryNumber").withType("BigDecimal")
                    .assertParameterAnnotations()
                    .containsWithNameAndAttributes("RequestParam", ImmutableMap.of("defaultValue", "\"11.2\""))
                .toParameter().toMethod()
                .hasParameter("queryString").withType("String")
                    .assertParameterAnnotations()
                    .containsWithNameAndAttributes("RequestParam", ImmutableMap.of("defaultValue", "\"qwerty\""))
                .toParameter().toMethod()
                .hasParameter("queryStringWrapped").withType("String")
                    .assertParameterAnnotations()
                    .containsWithNameAndAttributes("RequestParam", ImmutableMap.of("defaultValue", "\"qwerty\""))
                .toParameter().toMethod()
                .hasParameter("queryStringQuotes").withType("String")
                    .assertParameterAnnotations()
                    .containsWithNameAndAttributes("RequestParam", ImmutableMap.of("defaultValue", "\"qwerty\\\"with quotes\\\" test\""))
                .toParameter().toMethod()
                .hasParameter("queryStringQuotesWrapped").withType("String")
                    .assertParameterAnnotations()
                    .containsWithNameAndAttributes("RequestParam", ImmutableMap.of("defaultValue", "\"qwerty\\\"with quotes\\\" test\""))
                .toParameter().toMethod()
                .hasParameter("queryBoolean").withType("Boolean")
                    .assertParameterAnnotations()
                    .containsWithNameAndAttributes("RequestParam", ImmutableMap.of("defaultValue", "\"true\""));
    }

    @Test
    public void testExtraAnnotations() throws IOException {
        File output = Files.createTempDirectory("test").toFile().getCanonicalFile();
        output.deleteOnExit();
        String outputPath = output.getAbsolutePath().replace('\\', '/');

        OpenAPI openAPI = new OpenAPIParser()
                .readLocation("src/test/resources/3_0/issue_11772.yml", null, new ParseOptions()).getOpenAPI();

        SpringCodegen codegen = new SpringCodegen();
        codegen.setOutputDir(output.getAbsolutePath());
        codegen.additionalProperties().put(CXFServerFeatures.LOAD_TEST_DATA_FROM_FILE, "true");

        ClientOptInput input = new ClientOptInput();
        input.openAPI(openAPI);
        input.config(codegen);

        DefaultGenerator generator = new DefaultGenerator();

        generator.setGeneratorPropertyDefault(CodegenConstants.MODELS, "true");
        generator.setGeneratorPropertyDefault(CodegenConstants.MODEL_TESTS, "false");
        generator.setGeneratorPropertyDefault(CodegenConstants.MODEL_DOCS, "false");
        generator.setGeneratorPropertyDefault(CodegenConstants.APIS, "false");
        generator.setGeneratorPropertyDefault(CodegenConstants.SUPPORTING_FILES, "false");
        generator.opts(input).generate();

        TestUtils.assertExtraAnnotationFiles(outputPath + "/src/main/java/org/openapitools/model");

    }

    @Test
    public void testResponseWithArray_issue11897() throws Exception {
        File output = Files.createTempDirectory("test").toFile().getCanonicalFile();
        output.deleteOnExit();

        OpenAPI openAPI = new OpenAPIParser()
            .readLocation("src/test/resources/bugs/issue_11897.yaml", null, new ParseOptions()).getOpenAPI();
        SpringCodegen codegen = new SpringCodegen();
        codegen.setLibrary(SPRING_BOOT);
        codegen.setOutputDir(output.getAbsolutePath());
        codegen.additionalProperties().put(AbstractJavaCodegen.FULL_JAVA_UTIL, "true");
        codegen.additionalProperties().put(SpringCodegen.USE_TAGS, "true");
        codegen.additionalProperties().put(SpringCodegen.INTERFACE_ONLY, "true");
        codegen.additionalProperties().put(SpringCodegen.SKIP_DEFAULT_INTERFACE, "true");
        codegen.additionalProperties().put(SpringCodegen.PERFORM_BEANVALIDATION, "true");
        codegen.additionalProperties().put(SpringCodegen.SPRING_CONTROLLER, "true");
        codegen.additionalProperties().put(CodegenConstants.SERIALIZATION_LIBRARY, "jackson");

        ClientOptInput input = new ClientOptInput()
            .openAPI(openAPI)
            .config(codegen);

        DefaultGenerator generator = new DefaultGenerator();
        Map<String, File> files = generator.opts(input).generate().stream()
            .collect(Collectors.toMap(File::getName, Function.identity()));

        JavaFileAssert.assertThat(files.get("MetadataApi.java"))
            .assertMethod("getWithArrayOfObjects").hasReturnType("ResponseEntity<List<TestResponse>>")
            .toFileAssert()
            .assertMethod("getWithArrayOfString").hasReturnType("ResponseEntity<List<String>>")
            .toFileAssert()
            .assertMethod("getWithSetOfObjects").hasReturnType("ResponseEntity<Set<TestResponse>>")
            .toFileAssert()
            .assertMethod("getWithSetOfStrings").hasReturnType("ResponseEntity<Set<String>>")
            .toFileAssert()
            .assertMethod("getWithMapOfObjects").hasReturnType("ResponseEntity<Map<String, TestResponse>>")
            .toFileAssert()
            .assertMethod("getWithMapOfStrings").hasReturnType("ResponseEntity<Map<String, String>>");
    }

    @Test
    public void shouldSetDefaultValueForMultipleArrayItems() throws IOException {
        File output = Files.createTempDirectory("test").toFile().getCanonicalFile();
        output.deleteOnExit();

        OpenAPI openAPI = new OpenAPIParser()
            .readLocation("src/test/resources/bugs/issue_11957.yaml", null, new ParseOptions()).getOpenAPI();
        SpringCodegen codegen = new SpringCodegen();
        codegen.setLibrary(SPRING_BOOT);
        codegen.setOutputDir(output.getAbsolutePath());
        codegen.additionalProperties().put(AbstractJavaCodegen.FULL_JAVA_UTIL, "true");
        codegen.additionalProperties().put(SpringCodegen.USE_TAGS, "true");
        codegen.additionalProperties().put(SpringCodegen.INTERFACE_ONLY, "true");
        codegen.additionalProperties().put(SpringCodegen.SKIP_DEFAULT_INTERFACE, "true");
        codegen.additionalProperties().put(SpringCodegen.PERFORM_BEANVALIDATION, "true");
        codegen.additionalProperties().put(SpringCodegen.SPRING_CONTROLLER, "true");
        codegen.additionalProperties().put(CodegenConstants.SERIALIZATION_LIBRARY, "jackson");

        ClientOptInput input = new ClientOptInput()
            .openAPI(openAPI)
            .config(codegen);

        DefaultGenerator generator = new DefaultGenerator();
        Map<String, File> files = generator.opts(input).generate().stream()
            .collect(Collectors.toMap(File::getName, Function.identity()));

        JavaFileAssert.assertThat(files.get("SearchApi.java"))
            .assertMethod("defaultList")
                .hasParameter("orderBy")
                .assertParameterAnnotations()
                .containsWithNameAndAttributes("RequestParam", ImmutableMap.of("defaultValue", "\"updatedAt:DESC,createdAt:DESC\""))
            .toParameter().toMethod().toFileAssert()
            .assertMethod("defaultSet")
                .hasParameter("orderBy")
                .assertParameterAnnotations()
                .containsWithNameAndAttributes("RequestParam", ImmutableMap.of("defaultValue", "\"updatedAt:DESC,createdAt:DESC\""))
            .toParameter().toMethod().toFileAssert()
            .assertMethod("emptyDefaultList")
                .hasParameter("orderBy")
                .assertParameterAnnotations()
                .containsWithNameAndAttributes("RequestParam", ImmutableMap.of("defaultValue", "\"\""))
            .toParameter().toMethod().toFileAssert()
            .assertMethod("emptyDefaultSet")
                .hasParameter("orderBy")
                .assertParameterAnnotations()
                .containsWithNameAndAttributes("RequestParam", ImmutableMap.of("defaultValue", "\"\""));
    }

    @Test
<<<<<<< HEAD
    public void shouldHandleCustomResponseType_issue11731() throws IOException {
=======
    public void testPutItemsMethodContainsKeyInSuperClassMethodCall_issue12494() throws IOException {
>>>>>>> c1deedb9
        File output = Files.createTempDirectory("test").toFile().getCanonicalFile();
        output.deleteOnExit();

        OpenAPI openAPI = new OpenAPIParser()
<<<<<<< HEAD
            .readLocation("src/test/resources/bugs/issue_11731.yaml", null, new ParseOptions()).getOpenAPI();
        SpringCodegen codegen = new SpringCodegen();
        codegen.setLibrary(SPRING_BOOT);
=======
            .readLocation("src/test/resources/bugs/issue_12494.yaml", null, new ParseOptions()).getOpenAPI();
        SpringCodegen codegen = new SpringCodegen();
>>>>>>> c1deedb9
        codegen.setOutputDir(output.getAbsolutePath());

        ClientOptInput input = new ClientOptInput()
            .openAPI(openAPI)
            .config(codegen);

        DefaultGenerator generator = new DefaultGenerator();
        Map<String, File> files = generator.opts(input).generate().stream()
            .collect(Collectors.toMap(File::getName, Function.identity()));

<<<<<<< HEAD
        JavaFileAssert.assertThat(files.get("CustomersApi.java"))
            .assertMethod("getAllUsingGET1")
            .bodyContainsLines("if (mediaType.isCompatibleWith(MediaType.valueOf(\"application/hal+json\"))) {");
=======
        JavaFileAssert.assertThat(files.get("ChildClass.java"))
            .assertMethod("putSomeMapItem")
            .bodyContainsLines("super.putSomeMapItem(key, someMapItem);");
>>>>>>> c1deedb9
    }
}<|MERGE_RESOLUTION|>--- conflicted
+++ resolved
@@ -1382,23 +1382,13 @@
     }
 
     @Test
-<<<<<<< HEAD
-    public void shouldHandleCustomResponseType_issue11731() throws IOException {
-=======
     public void testPutItemsMethodContainsKeyInSuperClassMethodCall_issue12494() throws IOException {
->>>>>>> c1deedb9
-        File output = Files.createTempDirectory("test").toFile().getCanonicalFile();
-        output.deleteOnExit();
-
-        OpenAPI openAPI = new OpenAPIParser()
-<<<<<<< HEAD
-            .readLocation("src/test/resources/bugs/issue_11731.yaml", null, new ParseOptions()).getOpenAPI();
-        SpringCodegen codegen = new SpringCodegen();
-        codegen.setLibrary(SPRING_BOOT);
-=======
+        File output = Files.createTempDirectory("test").toFile().getCanonicalFile();
+        output.deleteOnExit();
+
+        OpenAPI openAPI = new OpenAPIParser()
             .readLocation("src/test/resources/bugs/issue_12494.yaml", null, new ParseOptions()).getOpenAPI();
         SpringCodegen codegen = new SpringCodegen();
->>>>>>> c1deedb9
         codegen.setOutputDir(output.getAbsolutePath());
 
         ClientOptInput input = new ClientOptInput()
@@ -1409,14 +1399,32 @@
         Map<String, File> files = generator.opts(input).generate().stream()
             .collect(Collectors.toMap(File::getName, Function.identity()));
 
-<<<<<<< HEAD
+        JavaFileAssert.assertThat(files.get("ChildClass.java"))
+            .assertMethod("putSomeMapItem")
+            .bodyContainsLines("super.putSomeMapItem(key, someMapItem);");
+    }
+
+    @Test
+    public void shouldHandleCustomResponseType_issue11731() throws IOException {
+        File output = Files.createTempDirectory("test").toFile().getCanonicalFile();
+        output.deleteOnExit();
+
+        OpenAPI openAPI = new OpenAPIParser()
+            .readLocation("src/test/resources/bugs/issue_11731.yaml", null, new ParseOptions()).getOpenAPI();
+        SpringCodegen codegen = new SpringCodegen();
+        codegen.setLibrary(SPRING_BOOT);
+        codegen.setOutputDir(output.getAbsolutePath());
+
+        ClientOptInput input = new ClientOptInput()
+            .openAPI(openAPI)
+            .config(codegen);
+
+        DefaultGenerator generator = new DefaultGenerator();
+        Map<String, File> files = generator.opts(input).generate().stream()
+            .collect(Collectors.toMap(File::getName, Function.identity()));
+
         JavaFileAssert.assertThat(files.get("CustomersApi.java"))
             .assertMethod("getAllUsingGET1")
             .bodyContainsLines("if (mediaType.isCompatibleWith(MediaType.valueOf(\"application/hal+json\"))) {");
-=======
-        JavaFileAssert.assertThat(files.get("ChildClass.java"))
-            .assertMethod("putSomeMapItem")
-            .bodyContainsLines("super.putSomeMapItem(key, someMapItem);");
->>>>>>> c1deedb9
     }
 }