/*
 * Copyright 2018 OpenAPI-Generator Contributors (https://openapi-generator.tech)
 * Copyright 2018 SmartBear Software
 *
 * Licensed under the Apache License, Version 2.0 (the "License");
 * you may not use this file except in compliance with the License.
 * You may obtain a copy of the License at
 *
 *     https://www.apache.org/licenses/LICENSE-2.0
 *
 * Unless required by applicable law or agreed to in writing, software
 * distributed under the License is distributed on an "AS IS" BASIS,
 * WITHOUT WARRANTIES OR CONDITIONS OF ANY KIND, either express or implied.
 * See the License for the specific language governing permissions and
 * limitations under the License.
 */

package org.openapitools.codegen.java.spring;

import io.swagger.parser.OpenAPIParser;
import io.swagger.v3.oas.models.OpenAPI;
import io.swagger.v3.oas.models.Operation;
import io.swagger.v3.oas.models.info.Info;
import io.swagger.v3.oas.models.media.Schema;
import io.swagger.v3.oas.models.servers.Server;
import io.swagger.v3.parser.core.models.ParseOptions;
import org.openapitools.codegen.*;
import org.openapitools.codegen.languages.SpringCodegen;
import org.openapitools.codegen.languages.features.CXFServerFeatures;
import org.testng.Assert;
import org.testng.annotations.Test;

import java.io.File;
import java.io.IOException;
import java.nio.file.Files;
import java.nio.file.Paths;
import java.util.List;
import java.util.Map;
import java.util.stream.Collectors;

import static java.util.stream.Collectors.groupingBy;
import static org.openapitools.codegen.TestUtils.assertFileContains;
import static org.openapitools.codegen.TestUtils.assertFileNotContains;
import static org.openapitools.codegen.languages.SpringCodegen.RESPONSE_WRAPPER;
import static org.testng.Assert.assertEquals;

public class SpringCodegenTest {

    @Test
    public void clientOptsUnicity() {
        SpringCodegen codegen = new SpringCodegen();
        codegen.cliOptions()
                .stream()
                .collect(groupingBy(CliOption::getOpt))
                .forEach((k, v) -> assertEquals(v.size(), 1, k + " is described multiple times"));
    }

    @Test
    public void doAnnotateDatesOnModelParameters() throws IOException {
        File output = Files.createTempDirectory("test").toFile().getCanonicalFile();
        output.deleteOnExit();
        String outputPath = output.getAbsolutePath().replace('\\', '/');

        OpenAPI openAPI = new OpenAPIParser()
                .readLocation("src/test/resources/3_0/issue_5436.yml", null, new ParseOptions()).getOpenAPI();

        SpringCodegen codegen = new SpringCodegen();
        codegen.setOutputDir(output.getAbsolutePath());
        codegen.additionalProperties().put(CXFServerFeatures.LOAD_TEST_DATA_FROM_FILE, "true");

        ClientOptInput input = new ClientOptInput();
        input.openAPI(openAPI);
        input.config(codegen);

        DefaultGenerator generator = new DefaultGenerator();

        generator.setGeneratorPropertyDefault(CodegenConstants.MODELS, "true");
        generator.setGeneratorPropertyDefault(CodegenConstants.MODEL_TESTS, "false");
        generator.setGeneratorPropertyDefault(CodegenConstants.MODEL_DOCS, "false");
        generator.setGeneratorPropertyDefault(CodegenConstants.APIS, "true");
        generator.setGeneratorPropertyDefault(CodegenConstants.SUPPORTING_FILES, "false");

        generator.opts(input).generate();

        assertFileContains(Paths.get(outputPath + "/src/main/java/org/openapitools/api/ZebrasApi.java"),
                "AnimalParams");
        assertFileContains(Paths.get(outputPath + "/src/main/java/org/openapitools/model/AnimalParams.java"),
                "@org.springframework.format.annotation.DateTimeFormat(iso = org.springframework.format.annotation.DateTimeFormat.ISO.DATE)",
                "@org.springframework.format.annotation.DateTimeFormat(iso = org.springframework.format.annotation.DateTimeFormat.ISO.DATE_TIME)");
    }

    @Test
    public void doGenerateCookieParams() throws IOException {
        File output = Files.createTempDirectory("test").toFile().getCanonicalFile();
        output.deleteOnExit();
        String outputPath = output.getAbsolutePath().replace('\\', '/');

        OpenAPI openAPI = new OpenAPIParser()
                .readLocation("src/test/resources/3_0/issue_5386.yaml", null, new ParseOptions()).getOpenAPI();

        SpringCodegen codegen = new SpringCodegen();
        codegen.setOutputDir(output.getAbsolutePath());
        codegen.additionalProperties().put(CXFServerFeatures.LOAD_TEST_DATA_FROM_FILE, "true");

        ClientOptInput input = new ClientOptInput();
        input.openAPI(openAPI);
        input.config(codegen);

        DefaultGenerator generator = new DefaultGenerator();

        generator.setGeneratorPropertyDefault(CodegenConstants.MODELS, "false");
        generator.setGeneratorPropertyDefault(CodegenConstants.MODEL_TESTS, "false");
        generator.setGeneratorPropertyDefault(CodegenConstants.MODEL_DOCS, "false");
        generator.setGeneratorPropertyDefault(CodegenConstants.APIS, "true");
        generator.setGeneratorPropertyDefault(CodegenConstants.SUPPORTING_FILES, "false");
        generator.opts(input).generate();

        assertFileContains(Paths.get(outputPath + "/src/main/java/org/openapitools/api/ElephantsApi.java"), "@CookieValue");
        assertFileContains(Paths.get(outputPath + "/src/main/java/org/openapitools/api/ZebrasApi.java"), "@CookieValue");
        assertFileNotContains(Paths.get(outputPath + "/src/main/java/org/openapitools/api/BirdsApi.java"), "@CookieValue");
    }

    @Test
    public void doGenerateRequestParamForSimpleParam() throws IOException {
        File output = Files.createTempDirectory("test").toFile().getCanonicalFile();
        output.deleteOnExit();
        String outputPath = output.getAbsolutePath().replace('\\', '/');

        OpenAPI openAPI = new OpenAPIParser()
                .readLocation("src/test/resources/3_0/issue_3248.yaml", null, new ParseOptions()).getOpenAPI();

        SpringCodegen codegen = new SpringCodegen();
        codegen.setOutputDir(output.getAbsolutePath());
        codegen.additionalProperties().put(CXFServerFeatures.LOAD_TEST_DATA_FROM_FILE, "true");

        ClientOptInput input = new ClientOptInput();
        input.openAPI(openAPI);
        input.config(codegen);

        DefaultGenerator generator = new DefaultGenerator();

        generator.setGeneratorPropertyDefault(CodegenConstants.MODELS, "false");
        generator.setGeneratorPropertyDefault(CodegenConstants.MODEL_TESTS, "false");
        generator.setGeneratorPropertyDefault(CodegenConstants.MODEL_DOCS, "false");
        generator.setGeneratorPropertyDefault(CodegenConstants.APIS, "true");
        generator.setGeneratorPropertyDefault(CodegenConstants.SUPPORTING_FILES, "false");

        generator.opts(input).generate();

        assertFileContains(Paths.get(outputPath + "/src/main/java/org/openapitools/api/MonkeysApi.java"), "@RequestParam");
        assertFileContains(Paths.get(outputPath + "/src/main/java/org/openapitools/api/ElephantsApi.java"), "@RequestParam");
        assertFileContains(Paths.get(outputPath + "/src/main/java/org/openapitools/api/ZebrasApi.java"), "@RequestParam");
        assertFileContains(Paths.get(outputPath + "/src/main/java/org/openapitools/api/BearsApi.java"), "@RequestParam");
        assertFileContains(Paths.get(outputPath + "/src/main/java/org/openapitools/api/CamelsApi.java"), "@RequestParam");
        assertFileContains(Paths.get(outputPath + "/src/main/java/org/openapitools/api/PandasApi.java"), "@RequestParam");
        assertFileContains(Paths.get(outputPath + "/src/main/java/org/openapitools/api/CrocodilesApi.java"), "@RequestParam");
        assertFileContains(Paths.get(outputPath + "/src/main/java/org/openapitools/api/PolarBearsApi.java"), "@RequestParam");
    }

    @Test
    public void doNotGenerateRequestParamForObjectQueryParam() throws IOException {
        File output = Files.createTempDirectory("test").toFile().getCanonicalFile();
        output.deleteOnExit();
        String outputPath = output.getAbsolutePath().replace('\\', '/');

        OpenAPI openAPI = new OpenAPIParser()
                .readLocation("src/test/resources/3_0/objectQueryParam.yaml", null, new ParseOptions()).getOpenAPI();

        SpringCodegen codegen = new SpringCodegen();
        codegen.setOutputDir(output.getAbsolutePath());
        codegen.additionalProperties().put(CXFServerFeatures.LOAD_TEST_DATA_FROM_FILE, "true");

        ClientOptInput input = new ClientOptInput();
        input.setOpenAPI(openAPI);
        input.setConfig(codegen);

        DefaultGenerator generator = new DefaultGenerator();

        generator.setGeneratorPropertyDefault(CodegenConstants.MODELS, "false");
        generator.setGeneratorPropertyDefault(CodegenConstants.MODEL_TESTS, "false");
        generator.setGeneratorPropertyDefault(CodegenConstants.MODEL_DOCS, "false");
        generator.setGeneratorPropertyDefault(CodegenConstants.APIS, "true");
        generator.setGeneratorPropertyDefault(CodegenConstants.SUPPORTING_FILES, "false");

        generator.opts(input).generate();

        assertFileNotContains(Paths.get(outputPath + "/src/main/java/org/openapitools/api/PonyApi.java"), "@RequestParam");
    }

    @Test
    public void generateFormatForDateAndDateTimeQueryParam() throws IOException {
        File output = Files.createTempDirectory("test").toFile().getCanonicalFile();
        output.deleteOnExit();
        String outputPath = output.getAbsolutePath().replace('\\', '/');

        OpenAPI openAPI = new OpenAPIParser()
                .readLocation("src/test/resources/3_0/issue_2053.yaml", null, new ParseOptions()).getOpenAPI();

        SpringCodegen codegen = new SpringCodegen();
        codegen.setOutputDir(output.getAbsolutePath());
        codegen.additionalProperties().put(CXFServerFeatures.LOAD_TEST_DATA_FROM_FILE, "true");

        ClientOptInput input = new ClientOptInput();
        input.openAPI(openAPI);
        input.config(codegen);

        DefaultGenerator generator = new DefaultGenerator();

        generator.setGeneratorPropertyDefault(CodegenConstants.MODELS, "false");
        generator.setGeneratorPropertyDefault(CodegenConstants.MODEL_TESTS, "false");
        generator.setGeneratorPropertyDefault(CodegenConstants.MODEL_DOCS, "false");
        generator.setGeneratorPropertyDefault(CodegenConstants.APIS, "true");
        generator.setGeneratorPropertyDefault(CodegenConstants.SUPPORTING_FILES, "false");
        generator.opts(input).generate();

        assertFileContains(
                Paths.get(outputPath + "/src/main/java/org/openapitools/api/ElephantsApi.java"),
                "@org.springframework.format.annotation.DateTimeFormat(iso = org.springframework.format.annotation.DateTimeFormat.ISO.DATE)"
        );
        assertFileContains(
                Paths.get(outputPath + "/src/main/java/org/openapitools/api/ZebrasApi.java"),
                "@org.springframework.format.annotation.DateTimeFormat(iso = org.springframework.format.annotation.DateTimeFormat.ISO.DATE_TIME)"
        );
    }

    @Test
    public void interfaceDefaultImplDisableWithReponseWrapper() {
        final SpringCodegen codegen = new SpringCodegen();
        codegen.additionalProperties().put(SpringCodegen.JAVA_8, true);
        codegen.additionalProperties().put(RESPONSE_WRAPPER, "aWrapper");
        codegen.processOpts();

        Assert.assertEquals(codegen.additionalProperties().get("jdk8"), false);
    }

    @Test(expectedExceptions = IllegalArgumentException.class)
    public void reactiveRequiredSpringBoot() {
        final SpringCodegen codegen = new SpringCodegen();
        codegen.additionalProperties().put(SpringCodegen.REACTIVE, true);
        codegen.additionalProperties().put(CodegenConstants.LIBRARY, "spring-cloud");
        codegen.processOpts();
    }

    @Test
    public void shouldGenerateRequestParamForRefParams_3248_Regression() throws IOException {
        File output = Files.createTempDirectory("test").toFile().getCanonicalFile();
        output.deleteOnExit();
        String outputPath = output.getAbsolutePath().replace('\\', '/');

        OpenAPI openAPI = new OpenAPIParser()
                .readLocation("src/test/resources/3_0/3248-regression.yaml", null, new ParseOptions()).getOpenAPI();

        SpringCodegen codegen = new SpringCodegen();
        codegen.setOutputDir(output.getAbsolutePath());
        codegen.additionalProperties().put(CXFServerFeatures.LOAD_TEST_DATA_FROM_FILE, "true");

        ClientOptInput input = new ClientOptInput();
        input.setOpenAPI(openAPI);
        input.setConfig(codegen);

        DefaultGenerator generator = new DefaultGenerator();

        generator.setGeneratorPropertyDefault(CodegenConstants.MODELS, "false");
        generator.setGeneratorPropertyDefault(CodegenConstants.MODEL_TESTS, "false");
        generator.setGeneratorPropertyDefault(CodegenConstants.MODEL_DOCS, "false");
        generator.setGeneratorPropertyDefault(CodegenConstants.APIS, "true");
        generator.setGeneratorPropertyDefault(CodegenConstants.SUPPORTING_FILES, "false");

        generator.opts(input).generate();

        assertFileContains(Paths.get(outputPath + "/src/main/java/org/openapitools/api/ExampleApi.java"),
                "@RequestParam(value = \"format\"",
                "@RequestParam(value = \"query\"");
    }

    @Test
    public void shouldGenerateRequestParamForRefParams_3248_RegressionDates() throws IOException {
        File output = Files.createTempDirectory("test").toFile().getCanonicalFile();
        output.deleteOnExit();
        String outputPath = output.getAbsolutePath().replace('\\', '/');

        OpenAPI openAPI = new OpenAPIParser()
                .readLocation("src/test/resources/3_0/3248-regression-dates.yaml", null, new ParseOptions()).getOpenAPI();

        SpringCodegen codegen = new SpringCodegen();
        codegen.setOutputDir(output.getAbsolutePath());
        codegen.additionalProperties().put(CXFServerFeatures.LOAD_TEST_DATA_FROM_FILE, "true");

        ClientOptInput input = new ClientOptInput();
        input.setOpenAPI(openAPI);
        input.setConfig(codegen);

        DefaultGenerator generator = new DefaultGenerator();

        generator.setGeneratorPropertyDefault(CodegenConstants.MODELS, "false");
        generator.setGeneratorPropertyDefault(CodegenConstants.MODEL_TESTS, "false");
        generator.setGeneratorPropertyDefault(CodegenConstants.MODEL_DOCS, "false");
        generator.setGeneratorPropertyDefault(CodegenConstants.APIS, "true");
        generator.setGeneratorPropertyDefault(CodegenConstants.SUPPORTING_FILES, "false");

        generator.opts(input).generate();

        assertFileContains(Paths.get(outputPath + "/src/main/java/org/openapitools/api/ExampleApi.java"),
                "@RequestParam(value = \"start\"");
    }

    @Test
    public void springcloudWithAsyncAndJava8HasResponseWrapperCompletableFuture() {
        final SpringCodegen codegen = new SpringCodegen();
        codegen.additionalProperties().put(SpringCodegen.JAVA_8, true);
        codegen.additionalProperties().put(SpringCodegen.ASYNC, true);
        codegen.additionalProperties().put(CodegenConstants.LIBRARY, "spring-cloud");
        codegen.processOpts();

        Assert.assertEquals(codegen.additionalProperties().get("jdk8-default-interface"), false);
        Assert.assertEquals(codegen.additionalProperties().get(RESPONSE_WRAPPER), "CompletableFuture");
    }

    @Test
    public void springcloudWithAsyncHasResponseWrapperCallable() {
        final SpringCodegen codegen = new SpringCodegen();
        codegen.additionalProperties().put(SpringCodegen.JAVA_8, false);
        codegen.additionalProperties().put(SpringCodegen.ASYNC, true);
        codegen.additionalProperties().put(CodegenConstants.LIBRARY, "spring-cloud");
        codegen.processOpts();

        Assert.assertNull(codegen.additionalProperties().get("jdk8-default-interface"));
        Assert.assertEquals(codegen.additionalProperties().get(RESPONSE_WRAPPER), "Callable");
    }

    @Test
    public void springcloudWithJava8DisabeJdk8() {
        final SpringCodegen codegen = new SpringCodegen();
        codegen.additionalProperties().put(SpringCodegen.JAVA_8, true);
        codegen.additionalProperties().put(CodegenConstants.LIBRARY, "spring-cloud");
        codegen.processOpts();

        Assert.assertEquals(codegen.additionalProperties().get("jdk8-default-interface"), false);
    }

    @Test
    public void testAdditionalPropertiesPutForConfigValues() throws Exception {
        final SpringCodegen codegen = new SpringCodegen();
        codegen.additionalProperties().put(CodegenConstants.HIDE_GENERATION_TIMESTAMP, "true");
        codegen.additionalProperties().put(CodegenConstants.MODEL_PACKAGE, "xyz.yyyyy.mmmmm.model");
        codegen.additionalProperties().put(CodegenConstants.API_PACKAGE, "xyz.yyyyy.aaaaa.api");
        codegen.additionalProperties().put(CodegenConstants.INVOKER_PACKAGE, "xyz.yyyyy.iiii.invoker");
        codegen.additionalProperties().put(SpringCodegen.BASE_PACKAGE, "xyz.yyyyy.bbbb.base");
        codegen.additionalProperties().put(SpringCodegen.CONFIG_PACKAGE, "xyz.yyyyy.cccc.config");
        codegen.additionalProperties().put(SpringCodegen.SERVER_PORT, "8088");
        codegen.processOpts();

        OpenAPI openAPI = new OpenAPI();
        openAPI.addServersItem(new Server().url("https://api.abcde.xy:8082/v2"));
        openAPI.setInfo(new Info());
        openAPI.getInfo().setTitle("Some test API");
        codegen.preprocessOpenAPI(openAPI);

        Assert.assertEquals(codegen.additionalProperties().get(CodegenConstants.HIDE_GENERATION_TIMESTAMP), Boolean.TRUE);
        Assert.assertEquals(codegen.isHideGenerationTimestamp(), true);
        Assert.assertEquals(codegen.modelPackage(), "xyz.yyyyy.mmmmm.model");
        Assert.assertEquals(codegen.additionalProperties().get(CodegenConstants.MODEL_PACKAGE), "xyz.yyyyy.mmmmm.model");
        Assert.assertEquals(codegen.apiPackage(), "xyz.yyyyy.aaaaa.api");
        Assert.assertEquals(codegen.additionalProperties().get(CodegenConstants.API_PACKAGE), "xyz.yyyyy.aaaaa.api");
        Assert.assertEquals(codegen.getInvokerPackage(), "xyz.yyyyy.iiii.invoker");
        Assert.assertEquals(codegen.additionalProperties().get(CodegenConstants.INVOKER_PACKAGE), "xyz.yyyyy.iiii.invoker");
        Assert.assertEquals(codegen.getBasePackage(), "xyz.yyyyy.bbbb.base");
        Assert.assertEquals(codegen.additionalProperties().get(SpringCodegen.BASE_PACKAGE), "xyz.yyyyy.bbbb.base");
        Assert.assertEquals(codegen.getConfigPackage(), "xyz.yyyyy.cccc.config");
        Assert.assertEquals(codegen.additionalProperties().get(SpringCodegen.CONFIG_PACKAGE), "xyz.yyyyy.cccc.config");
        Assert.assertEquals(codegen.additionalProperties().get(SpringCodegen.TITLE), "someTest");
        Assert.assertEquals(codegen.additionalProperties().get(SpringCodegen.SERVER_PORT), "8088");
    }

    @Test
    public void testDefaultValuesFixed() {
        // we had an issue where int64, float, and double values were having single character string suffixes
        // included in their defaultValues
        // This test verifies that those characters are no longer present
        final OpenAPI openAPI = TestUtils.parseFlattenSpec("src/test/resources/2_0/issue1226.yaml");
        final SpringCodegen codegen = new SpringCodegen();
        codegen.setOpenAPI(openAPI);

        String int64Val = "9223372036854775807l";
        String floatVal = "3.14159f";
        String doubleVal = "3.14159d";

        // make sure that the model properties include character suffixes
        String modelName = "NumberHolder";
        Schema nhSchema = openAPI.getComponents().getSchemas().get(modelName);
        CodegenModel cm = codegen.fromModel(modelName, nhSchema);
        CodegenProperty int64Prop = cm.vars.get(0);
        CodegenProperty floatProp = cm.vars.get(1);
        CodegenProperty doubleProp = cm.vars.get(2);
        Assert.assertEquals(int64Prop.defaultValue, int64Val);
        Assert.assertEquals(floatProp.defaultValue, floatVal);
        Assert.assertEquals(doubleProp.defaultValue, doubleVal);

        int64Val = "9223372036854775807";
        floatVal = "3.14159";
        doubleVal = "3.14159";

        // make sure that the operation parameters omit character suffixes
        String route = "/numericqueryparams";
        Operation op = openAPI.getPaths().get(route).getGet();
        CodegenOperation co = codegen.fromOperation(route, "GET", op, null);
        CodegenParameter int64Param = co.queryParams.get(0);
        CodegenParameter floatParam = co.queryParams.get(1);
        CodegenParameter doubleParam = co.queryParams.get(2);
        Assert.assertEquals(int64Param.defaultValue, int64Val);
        Assert.assertEquals(floatParam.defaultValue, floatVal);
        Assert.assertEquals(doubleParam.defaultValue, doubleVal);
    }

    @Test
    public void testDoGenerateRequestBodyRequiredAttribute_3134_Regression() throws Exception {
        File output = Files.createTempDirectory("test").toFile().getCanonicalFile();
        output.deleteOnExit();
        String outputPath = output.getAbsolutePath().replace('\\', '/');

        OpenAPI openAPI = new OpenAPIParser()
                .readLocation("src/test/resources/3_0/3134-regression.yaml", null, new ParseOptions()).getOpenAPI();

        SpringCodegen codegen = new SpringCodegen();
        codegen.setOutputDir(output.getAbsolutePath());
        codegen.additionalProperties().put(CXFServerFeatures.LOAD_TEST_DATA_FROM_FILE, "true");

        ClientOptInput input = new ClientOptInput();
        input.setOpenAPI(openAPI);
        input.setConfig(codegen);

        DefaultGenerator generator = new DefaultGenerator();

        generator.setGeneratorPropertyDefault(CodegenConstants.MODELS, "false");
        generator.setGeneratorPropertyDefault(CodegenConstants.MODEL_TESTS, "false");
        generator.setGeneratorPropertyDefault(CodegenConstants.MODEL_DOCS, "false");
        generator.setGeneratorPropertyDefault(CodegenConstants.APIS, "true");
        generator.setGeneratorPropertyDefault(CodegenConstants.SUPPORTING_FILES, "false");

        generator.opts(input).generate();

        assertFileContains(Paths.get(outputPath + "/src/main/java/org/openapitools/api/ExampleApi.java"),
                "@RequestBody(required = false");
    }

    @Test
    public void testInitialConfigValues() throws Exception {
        final SpringCodegen codegen = new SpringCodegen();
        codegen.processOpts();

        OpenAPI openAPI = new OpenAPI();
        openAPI.addServersItem(new Server().url("https://api.abcde.xy:8082/v2"));
        openAPI.setInfo(new Info());
        codegen.preprocessOpenAPI(openAPI);

        Assert.assertEquals(codegen.additionalProperties().get(CodegenConstants.HIDE_GENERATION_TIMESTAMP), Boolean.FALSE);
        Assert.assertEquals(codegen.isHideGenerationTimestamp(), false);
        Assert.assertEquals(codegen.modelPackage(), "org.openapitools.model");
        Assert.assertEquals(codegen.additionalProperties().get(CodegenConstants.MODEL_PACKAGE), "org.openapitools.model");
        Assert.assertEquals(codegen.apiPackage(), "org.openapitools.api");
        Assert.assertEquals(codegen.additionalProperties().get(CodegenConstants.API_PACKAGE), "org.openapitools.api");
        Assert.assertEquals(codegen.getInvokerPackage(), "org.openapitools.api");
        Assert.assertEquals(codegen.additionalProperties().get(CodegenConstants.INVOKER_PACKAGE), "org.openapitools.api");
        Assert.assertEquals(codegen.getBasePackage(), "org.openapitools");
        Assert.assertEquals(codegen.additionalProperties().get(SpringCodegen.BASE_PACKAGE), "org.openapitools");
        Assert.assertEquals(codegen.getConfigPackage(), "org.openapitools.configuration");
        Assert.assertEquals(codegen.additionalProperties().get(SpringCodegen.CONFIG_PACKAGE), "org.openapitools.configuration");
        Assert.assertEquals(codegen.additionalProperties().get(SpringCodegen.SERVER_PORT), "8082");
        Assert.assertEquals(codegen.additionalProperties().get(SpringCodegen.UNHANDLED_EXCEPTION_HANDLING), false);
    }

    @Test
    public void testMultipartBoot() throws IOException {
        final SpringCodegen codegen = new SpringCodegen();
        codegen.setLibrary("spring-boot");
        codegen.setDelegatePattern(true);

        final Map<String, File> files = generateFiles(codegen, "src/test/resources/3_0/form-multipart-binary-array.yaml");

        // Check that the delegate handles the array
        final File multipartArrayApiDelegate = files.get("MultipartArrayApiDelegate.java");
        assertFileContains(multipartArrayApiDelegate.toPath(), "List<MultipartFile> files");

        // Check that the api handles the array
        final File multipartArrayApi = files.get("MultipartArrayApi.java");
        assertFileContains(multipartArrayApi.toPath(), "List<MultipartFile> files",
                "@ApiParam(value = \"Many files\")",
                "@RequestPart(value = \"files\", required = false)");

        // Check that the delegate handles the single file
        final File multipartSingleApiDelegate = files.get("MultipartSingleApiDelegate.java");
        assertFileContains(multipartSingleApiDelegate.toPath(), "MultipartFile file");

        // Check that the api handles the single file
        final File multipartSingleApi = files.get("MultipartSingleApi.java");
        assertFileContains(multipartSingleApi.toPath(), "MultipartFile file",
                "@ApiParam(value = \"One file\")",
                "@RequestPart(value = \"file\", required = false)");

        // Check that api validates mixed multipart request
        final File multipartMixedApi = files.get("MultipartMixedApi.java");
        assertFileContains(multipartMixedApi.toPath(), "MultipartFile file",
                "@RequestPart(value = \"file\", required = true)",
                "@Valid @RequestPart(value = \"marker\", required = false)");
    }

    // Helper function, intended to reduce boilerplate
    private Map<String, File> generateFiles(SpringCodegen codegen, String filePath) throws IOException {
        final File output = Files.createTempDirectory("test").toFile().getCanonicalFile();
        output.deleteOnExit();
        final String outputPath = output.getAbsolutePath().replace('\\', '/');

        codegen.setOutputDir(output.getAbsolutePath());
        codegen.additionalProperties().put(CXFServerFeatures.LOAD_TEST_DATA_FROM_FILE, "true");

        final ClientOptInput input = new ClientOptInput();
        final OpenAPI openAPI = new OpenAPIParser().readLocation(filePath, null, new ParseOptions()).getOpenAPI();
        input.openAPI(openAPI);
        input.config(codegen);

        final DefaultGenerator generator = new DefaultGenerator();
        List<File> files = generator.opts(input).generate();

        return files.stream().collect(Collectors.toMap(e -> e.getName().replace(outputPath, ""), i -> i));
    }

    @Test
    public void testMultipartCloud() throws IOException {
        final SpringCodegen codegen = new SpringCodegen();
        codegen.setLibrary("spring-cloud");
        codegen.setDelegatePattern(true);

        final Map<String, File> files = generateFiles(codegen, "src/test/resources/3_0/form-multipart-binary-array.yaml");

        // Check that the delegate handles the array and the file
        final File multipartApiDelegate = files.get("MultipartApiDelegate.java");
        assertFileContains(multipartApiDelegate.toPath(),
                "List<MultipartFile> files",
                "MultipartFile file");

        // Check that the api handles the array and the file
        final File multipartApi = files.get("MultipartApi.java");
        assertFileContains(multipartApi.toPath(),
                "List<MultipartFile> files",
                "MultipartFile file");
    }

    @Test
    public void testSettersForConfigValues() throws Exception {
        final SpringCodegen codegen = new SpringCodegen();
        codegen.setHideGenerationTimestamp(true);
        codegen.setModelPackage("xx.yyyyyyyy.model");
        codegen.setApiPackage("xx.yyyyyyyy.api");
        codegen.setInvokerPackage("xx.yyyyyyyy.invoker");
        codegen.setBasePackage("xx.yyyyyyyy.base");
        codegen.setConfigPackage("xx.yyyyyyyy.config");
        codegen.setUnhandledException(true);
        codegen.processOpts();

        Assert.assertEquals(codegen.additionalProperties().get(CodegenConstants.HIDE_GENERATION_TIMESTAMP), Boolean.TRUE);
        Assert.assertEquals(codegen.isHideGenerationTimestamp(), true);
        Assert.assertEquals(codegen.modelPackage(), "xx.yyyyyyyy.model");
        Assert.assertEquals(codegen.additionalProperties().get(CodegenConstants.MODEL_PACKAGE), "xx.yyyyyyyy.model");
        Assert.assertEquals(codegen.apiPackage(), "xx.yyyyyyyy.api");
        Assert.assertEquals(codegen.additionalProperties().get(CodegenConstants.API_PACKAGE), "xx.yyyyyyyy.api");
        Assert.assertEquals(codegen.getInvokerPackage(), "xx.yyyyyyyy.invoker");
        Assert.assertEquals(codegen.additionalProperties().get(CodegenConstants.INVOKER_PACKAGE), "xx.yyyyyyyy.invoker");
        Assert.assertEquals(codegen.getBasePackage(), "xx.yyyyyyyy.base");
        Assert.assertEquals(codegen.additionalProperties().get(SpringCodegen.BASE_PACKAGE), "xx.yyyyyyyy.base");
        Assert.assertEquals(codegen.getConfigPackage(), "xx.yyyyyyyy.config");
        Assert.assertEquals(codegen.additionalProperties().get(SpringCodegen.CONFIG_PACKAGE), "xx.yyyyyyyy.config");
        Assert.assertEquals(codegen.isUnhandledException(), true);
        Assert.assertEquals(codegen.additionalProperties().get(SpringCodegen.UNHANDLED_EXCEPTION_HANDLING), true);
    }

    @Test
    public void useBeanValidationTruePerformBeanValidationFalseJava8TrueForFormatEmail() throws IOException {
        beanValidationForFormatEmail(true, false, true, "@javax.validation.constraints.Email", "@org.hibernate.validator.constraints.Email");
    }

    @Test
    public void useBeanValidationTruePerformBeanValidationTrueJava8FalseForFormatEmail() throws IOException {
        beanValidationForFormatEmail(true, true, false, "@org.hibernate.validator.constraints.Email", "@javax.validation.constraints.Email");
    }

    private void beanValidationForFormatEmail(boolean useBeanValidation, boolean performBeanValidation, boolean java8, String contains, String notContains) throws IOException {
        File output = Files.createTempDirectory("test").toFile().getCanonicalFile();
        output.deleteOnExit();
        String outputPath = output.getAbsolutePath().replace('\\', '/');

        OpenAPI openAPI = new OpenAPIParser()
                .readLocation("src/test/resources/3_0/issue_4876_format_email.yaml", null, new ParseOptions()).getOpenAPI();

        SpringCodegen codegen = new SpringCodegen();
        codegen.setOutputDir(output.getAbsolutePath());
        codegen.setUseBeanValidation(useBeanValidation);
        codegen.setPerformBeanValidation(performBeanValidation);
        codegen.setJava8(java8);

        ClientOptInput input = new ClientOptInput();
        input.openAPI(openAPI);
        input.config(codegen);

        DefaultGenerator generator = new DefaultGenerator();

        generator.setGeneratorPropertyDefault(CodegenConstants.MODELS, "true");
        generator.setGeneratorPropertyDefault(CodegenConstants.MODEL_TESTS, "false");
        generator.setGeneratorPropertyDefault(CodegenConstants.MODEL_DOCS, "false");
        generator.setGeneratorPropertyDefault(CodegenConstants.APIS, "false");
        generator.setGeneratorPropertyDefault(CodegenConstants.SUPPORTING_FILES, "false");

        List<File> files = generator.opts(input).generate();

        assertFileContains(Paths.get(outputPath + "/src/main/java/org/openapitools/model/PersonWithEmail.java"), contains);
        assertFileNotContains(Paths.get(outputPath + "/src/main/java/org/openapitools/model/PersonWithEmail.java"), notContains);
    }

    @Test
    public void useBeanValidationTruePerformBeanValidationTrueJava8TrueForFormatEmail() throws IOException {
        beanValidationForFormatEmail(true, true, true, "@javax.validation.constraints.Email", "@org.hibernate.validator.constraints.Email");
    }

    @Test
    public void testPreAuthorizeOnOauth() throws IOException {
        File output = Files.createTempDirectory("test").toFile().getCanonicalFile();
        output.deleteOnExit();
        String outputPath = output.getAbsolutePath().replace('\\', '/');

        OpenAPI openAPI = new OpenAPIParser()
                .readLocation("src/test/resources/3_0/security-oauth.yaml", null, new ParseOptions()).getOpenAPI();

        SpringCodegen codegen = new SpringCodegen();
        codegen.setOutputDir(output.getAbsolutePath());
        codegen.additionalProperties().put(CXFServerFeatures.LOAD_TEST_DATA_FROM_FILE, "true");
        codegen.additionalProperties().put(SpringCodegen.USE_SPRING_SECURITY, "true");

        ClientOptInput input = new ClientOptInput();
        input.openAPI(openAPI);
        input.config(codegen);

        DefaultGenerator generator = new DefaultGenerator();

        generator.setGeneratorPropertyDefault(CodegenConstants.MODELS, "false");
        generator.setGeneratorPropertyDefault(CodegenConstants.MODEL_TESTS, "false");
        generator.setGeneratorPropertyDefault(CodegenConstants.MODEL_DOCS, "false");
        generator.setGeneratorPropertyDefault(CodegenConstants.APIS, "true");
        generator.setGeneratorPropertyDefault(CodegenConstants.SUPPORTING_FILES, "false");
        generator.opts(input).generate();

        String path = outputPath + "/src/main/java/org/openapitools/api/PetsApi.java";
        assertFileContains(Paths.get(path),
                "@PreAuthorize(\"(hasAuthority('write_pets') and hasAuthority('rw_pets')) or (hasAuthority('read_pets'))\")");
    }

    @Test
    public void testPreAuthorizeOnGlobalOauth() throws IOException {
        File output = Files.createTempDirectory("test").toFile().getCanonicalFile();
        output.deleteOnExit();
        String outputPath = output.getAbsolutePath().replace('\\', '/');

        OpenAPI openAPI = new OpenAPIParser()
                .readLocation("src/test/resources/3_0/security-oauth.yaml", null, new ParseOptions()).getOpenAPI();

        SpringCodegen codegen = new SpringCodegen();
        codegen.setOutputDir(output.getAbsolutePath());
        codegen.additionalProperties().put(CXFServerFeatures.LOAD_TEST_DATA_FROM_FILE, "true");
        codegen.additionalProperties().put(SpringCodegen.USE_SPRING_SECURITY, "true");

        ClientOptInput input = new ClientOptInput();
        input.openAPI(openAPI);
        input.config(codegen);

        DefaultGenerator generator = new DefaultGenerator();

        generator.setGeneratorPropertyDefault(CodegenConstants.MODELS, "false");
        generator.setGeneratorPropertyDefault(CodegenConstants.MODEL_TESTS, "false");
        generator.setGeneratorPropertyDefault(CodegenConstants.MODEL_DOCS, "false");
        generator.setGeneratorPropertyDefault(CodegenConstants.APIS, "true");
        generator.setGeneratorPropertyDefault(CodegenConstants.SUPPORTING_FILES, "false");
        generator.opts(input).generate();

        String path = outputPath + "/src/main/java/org/openapitools/api/PetsApi.java";
        assertFileContains(Paths.get(path),
                "@PreAuthorize(\"(hasAuthority('read_pets'))\")");
    }

    @Test
    public void testDisableSpringSecurityForOauth() throws IOException {
        File output = Files.createTempDirectory("test").toFile().getCanonicalFile();
        output.deleteOnExit();
        String outputPath = output.getAbsolutePath().replace('\\', '/');

        OpenAPI openAPI = new OpenAPIParser()
                .readLocation("src/test/resources/3_0/security-oauth.yaml", null, new ParseOptions()).getOpenAPI();

        SpringCodegen codegen = new SpringCodegen();
        codegen.setOutputDir(output.getAbsolutePath());
        codegen.additionalProperties().put(CXFServerFeatures.LOAD_TEST_DATA_FROM_FILE, "true");
        codegen.additionalProperties().put(SpringCodegen.USE_SPRING_SECURITY, "false");

        ClientOptInput input = new ClientOptInput();
        input.openAPI(openAPI);
        input.config(codegen);

        DefaultGenerator generator = new DefaultGenerator();

        generator.setGeneratorPropertyDefault(CodegenConstants.MODELS, "false");
        generator.setGeneratorPropertyDefault(CodegenConstants.MODEL_TESTS, "false");
        generator.setGeneratorPropertyDefault(CodegenConstants.MODEL_DOCS, "false");
        generator.setGeneratorPropertyDefault(CodegenConstants.APIS, "true");
        generator.setGeneratorPropertyDefault(CodegenConstants.SUPPORTING_FILES, "false");
        generator.opts(input).generate();

        String path = outputPath + "/src/main/java/org/openapitools/api/PetsApi.java";
        assertFileNotContains(Paths.get(path),
<<<<<<< HEAD
                "hasAuthority('write_pets'");
        assertFileNotContains(Paths.get(path),
                "hasAuthority('read_pets");
        assertFileNotContains(Paths.get(path),
                "@PreAuthorize(\"");
        assertFileNotContains(Paths.get(path),
                "import org.springframework.security.access.prepost.PreAuthorize;\n");
=======
                "hasAuthority('write_pets'", "hasAuthority('read_pets", "@PreAuthorize(\"", "import org.springframework.security.access.prepost.PreAuthorize;\n");
>>>>>>> 62981f97
    }

    @Test
    public void testPreAuthorizeOnJwtAuth() throws IOException {
        File output = Files.createTempDirectory("test").toFile().getCanonicalFile();
        output.deleteOnExit();
        String outputPath = output.getAbsolutePath().replace('\\', '/');

        OpenAPI openAPI = new OpenAPIParser()
                .readLocation("src/test/resources/3_0/security-oauth-bearer.yaml", null, new ParseOptions()).getOpenAPI();

        SpringCodegen codegen = new SpringCodegen();
        codegen.setOutputDir(output.getAbsolutePath());
        codegen.additionalProperties().put(CXFServerFeatures.LOAD_TEST_DATA_FROM_FILE, "true");
        codegen.additionalProperties().put(SpringCodegen.USE_SPRING_SECURITY, "true");

        ClientOptInput input = new ClientOptInput();
        input.openAPI(openAPI);
        input.config(codegen);

        DefaultGenerator generator = new DefaultGenerator();

        generator.setGeneratorPropertyDefault(CodegenConstants.MODELS, "false");
        generator.setGeneratorPropertyDefault(CodegenConstants.MODEL_TESTS, "false");
        generator.setGeneratorPropertyDefault(CodegenConstants.MODEL_DOCS, "false");
        generator.setGeneratorPropertyDefault(CodegenConstants.APIS, "true");
        generator.setGeneratorPropertyDefault(CodegenConstants.SUPPORTING_FILES, "false");
        generator.opts(input).generate();

        String path = outputPath + "/src/main/java/org/openapitools/api/PetsApi.java";
        assertFileContains(Paths.get(path),
                "@PreAuthorize(\"(hasAuthority('scope:another')) or (hasAuthority('scope:specific'))\")");
    }

    @Test
    public void testDisableSpringSecurityForJwtAuth() throws IOException {
        File output = Files.createTempDirectory("test").toFile().getCanonicalFile();
        output.deleteOnExit();
        String outputPath = output.getAbsolutePath().replace('\\', '/');

        OpenAPI openAPI = new OpenAPIParser()
                .readLocation("src/test/resources/3_0/security-oauth-bearer.yaml", null, new ParseOptions()).getOpenAPI();

        SpringCodegen codegen = new SpringCodegen();
        codegen.setOutputDir(output.getAbsolutePath());
        codegen.additionalProperties().put(CXFServerFeatures.LOAD_TEST_DATA_FROM_FILE, "true");
        codegen.additionalProperties().put(SpringCodegen.USE_SPRING_SECURITY, "false");

        ClientOptInput input = new ClientOptInput();
        input.openAPI(openAPI);
        input.config(codegen);

        DefaultGenerator generator = new DefaultGenerator();

        generator.setGeneratorPropertyDefault(CodegenConstants.MODELS, "false");
        generator.setGeneratorPropertyDefault(CodegenConstants.MODEL_TESTS, "false");
        generator.setGeneratorPropertyDefault(CodegenConstants.MODEL_DOCS, "false");
        generator.setGeneratorPropertyDefault(CodegenConstants.APIS, "true");
        generator.setGeneratorPropertyDefault(CodegenConstants.SUPPORTING_FILES, "false");
        generator.opts(input).generate();

        String path = outputPath + "/src/main/java/org/openapitools/api/PetsApi.java";
        assertFileNotContains(Paths.get(path),
                "@PreAuthorize(\"hasAuthority('scope:another') or hasAuthority('scope:specific')\")");
    }

    @Test
    public void testPreAuthorizeOnGlobalJwtAuth() throws IOException {
        File output = Files.createTempDirectory("test").toFile().getCanonicalFile();
        output.deleteOnExit();
        String outputPath = output.getAbsolutePath().replace('\\', '/');

        OpenAPI openAPI = new OpenAPIParser()
                .readLocation("src/test/resources/3_0/security-oauth-bearer.yaml", null, new ParseOptions()).getOpenAPI();

        SpringCodegen codegen = new SpringCodegen();
        codegen.setOutputDir(output.getAbsolutePath());
        codegen.additionalProperties().put(CXFServerFeatures.LOAD_TEST_DATA_FROM_FILE, "true");
        codegen.additionalProperties().put(SpringCodegen.USE_SPRING_SECURITY, "true");

        ClientOptInput input = new ClientOptInput();
        input.openAPI(openAPI);
        input.config(codegen);

        DefaultGenerator generator = new DefaultGenerator();

        generator.setGeneratorPropertyDefault(CodegenConstants.MODELS, "false");
        generator.setGeneratorPropertyDefault(CodegenConstants.MODEL_TESTS, "false");
        generator.setGeneratorPropertyDefault(CodegenConstants.MODEL_DOCS, "false");
        generator.setGeneratorPropertyDefault(CodegenConstants.APIS, "true");
        generator.setGeneratorPropertyDefault(CodegenConstants.SUPPORTING_FILES, "false");
        generator.opts(input).generate();

        String path = outputPath + "/src/main/java/org/openapitools/api/PetsApi.java";
        assertFileContains(Paths.get(path),
                "@PreAuthorize(\"(hasAuthority('scope:global'))\")");
    }

    @Test
    public void testTwoOauthScopes() throws IOException {
        File output = Files.createTempDirectory("test").toFile().getCanonicalFile();
        output.deleteOnExit();
        String outputPath = output.getAbsolutePath().replace('\\', '/');

        OpenAPI openAPI = new OpenAPIParser()
                .readLocation("src/test/resources/3_0/two-oauth-scopes.yaml", null, new ParseOptions()).getOpenAPI();

        SpringCodegen codegen = new SpringCodegen();
        codegen.setOutputDir(output.getAbsolutePath());
        codegen.additionalProperties().put(CXFServerFeatures.LOAD_TEST_DATA_FROM_FILE, "true");
        codegen.additionalProperties().put(SpringCodegen.USE_SPRING_SECURITY, "true");

        ClientOptInput input = new ClientOptInput();
        input.openAPI(openAPI);
        input.config(codegen);

        DefaultGenerator generator = new DefaultGenerator();

        generator.setGeneratorPropertyDefault(CodegenConstants.MODELS, "false");
        generator.setGeneratorPropertyDefault(CodegenConstants.MODEL_TESTS, "false");
        generator.setGeneratorPropertyDefault(CodegenConstants.MODEL_DOCS, "false");
        generator.setGeneratorPropertyDefault(CodegenConstants.APIS, "true");
        generator.setGeneratorPropertyDefault(CodegenConstants.SUPPORTING_FILES, "false");
        generator.opts(input).generate();

        String path = outputPath + "/src/main/java/org/openapitools/api/PetsApi.java";
        assertFileContains(Paths.get(path),
                "@PreAuthorize(\"(hasAuthority('user') and hasAuthority('admin'))\")");
    }

    @Test
    public void noAuth() throws IOException {
        File output = Files.createTempDirectory("test").toFile().getCanonicalFile();
        output.deleteOnExit();
        String outputPath = output.getAbsolutePath().replace('\\', '/');

        OpenAPI openAPI = new OpenAPIParser()
                .readLocation("src/test/resources/3_0/no-auth.yaml", null, new ParseOptions()).getOpenAPI();

        SpringCodegen codegen = new SpringCodegen();
        codegen.setOutputDir(output.getAbsolutePath());
        codegen.additionalProperties().put(CXFServerFeatures.LOAD_TEST_DATA_FROM_FILE, "true");
        codegen.additionalProperties().put(SpringCodegen.USE_SPRING_SECURITY, "true");

        ClientOptInput input = new ClientOptInput();
        input.openAPI(openAPI);
        input.config(codegen);

        DefaultGenerator generator = new DefaultGenerator();

        generator.setGeneratorPropertyDefault(CodegenConstants.MODELS, "false");
        generator.setGeneratorPropertyDefault(CodegenConstants.MODEL_TESTS, "false");
        generator.setGeneratorPropertyDefault(CodegenConstants.MODEL_DOCS, "false");
        generator.setGeneratorPropertyDefault(CodegenConstants.APIS, "true");
        generator.setGeneratorPropertyDefault(CodegenConstants.SUPPORTING_FILES, "false");
        generator.opts(input).generate();

        String path = outputPath + "/src/main/java/org/openapitools/api/PetsApi.java";
        assertFileContains(Paths.get(path),
                "@ApiOperation(value = \"Get the pet\", nickname = \"petsGet\", notes = \"\", tags={  })",
                "@ApiResponses(value = {  })",
                "@RequestMapping(value = \"/pets\",",
                "method = RequestMethod.GET)",
                "default ResponseEntity<Void> petsGet() {",
                "return new ResponseEntity<>(HttpStatus.NOT_IMPLEMENTED);"
        );
    }
}<|MERGE_RESOLUTION|>--- conflicted
+++ resolved
@@ -713,17 +713,7 @@
 
         String path = outputPath + "/src/main/java/org/openapitools/api/PetsApi.java";
         assertFileNotContains(Paths.get(path),
-<<<<<<< HEAD
-                "hasAuthority('write_pets'");
-        assertFileNotContains(Paths.get(path),
-                "hasAuthority('read_pets");
-        assertFileNotContains(Paths.get(path),
-                "@PreAuthorize(\"");
-        assertFileNotContains(Paths.get(path),
-                "import org.springframework.security.access.prepost.PreAuthorize;\n");
-=======
                 "hasAuthority('write_pets'", "hasAuthority('read_pets", "@PreAuthorize(\"", "import org.springframework.security.access.prepost.PreAuthorize;\n");
->>>>>>> 62981f97
     }
 
     @Test
