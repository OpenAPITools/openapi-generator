--- conflicted
+++ resolved
@@ -849,8 +849,6 @@
 
     }
 
-<<<<<<< HEAD
-
 
     @Test
     public void shouldGenerateOptionalForPojos_nullabilityEnabled_optionalEnabled() throws IOException {
@@ -1000,7 +998,6 @@
     private final static String DESTINATIONFILE = "SpringFoxConfiguration.java";
     /**define the templateFile*/
     private final static String TEMPLATEFILE = "openapiDocumentationConfig.mustache";
-=======
     /**Define documentation providers to test */
     private final static String SPRINGFOX = "springfox";
     private final static String SPRINGFOX_DESTINATIONFILE = "SpringFoxConfiguration.java";
@@ -1008,7 +1005,6 @@
     private final static String SPRINGDOC = "springdoc";
     private final static String SPRINGDOC_DESTINATIONFILE = "SpringDocConfiguration.java";
     private final static String SPRINGDOC_TEMPLATEFILE = "springdocDocumentationConfig.mustache";
->>>>>>> 88e24900
 
     /**
      * test whether OpenAPIDocumentationConfig.java is generated
