/*
 * Copyright 2018 OpenAPI-Generator Contributors (https://openapi-generator.tech)
 * Copyright 2018 SmartBear Software
 *
 * Licensed under the Apache License, Version 2.0 (the "License");
 * you may not use this file except in compliance with the License.
 * You may obtain a copy of the License at
 *
 *     https://www.apache.org/licenses/LICENSE-2.0
 *
 * Unless required by applicable law or agreed to in writing, software
 * distributed under the License is distributed on an "AS IS" BASIS,
 * WITHOUT WARRANTIES OR CONDITIONS OF ANY KIND, either express or implied.
 * See the License for the specific language governing permissions and
 * limitations under the License.
 */

package org.openapitools.codegen.java.spring;

import static java.util.stream.Collectors.groupingBy;
import static org.assertj.core.api.Assertions.assertThat;
import static org.openapitools.codegen.TestUtils.assertFileContains;
import static org.openapitools.codegen.TestUtils.assertFileNotContains;
import static org.openapitools.codegen.languages.SpringCodegen.ASYNC;
import static org.openapitools.codegen.languages.SpringCodegen.DELEGATE_PATTERN;
import static org.openapitools.codegen.languages.SpringCodegen.DocumentationProvider;
import static org.openapitools.codegen.languages.SpringCodegen.IMPLICIT_HEADERS;
import static org.openapitools.codegen.languages.SpringCodegen.INTERFACE_ONLY;
import static org.openapitools.codegen.languages.SpringCodegen.OPENAPI_NULLABLE;
import static org.openapitools.codegen.languages.SpringCodegen.REACTIVE;
import static org.openapitools.codegen.languages.SpringCodegen.REQUEST_MAPPING_OPTION;
import static org.openapitools.codegen.languages.SpringCodegen.RESPONSE_WRAPPER;
import static org.openapitools.codegen.languages.SpringCodegen.RETURN_SUCCESS_CODE;
import static org.openapitools.codegen.languages.SpringCodegen.SKIP_DEFAULT_INTERFACE;
import static org.openapitools.codegen.languages.SpringCodegen.SPRING_BOOT;
import static org.openapitools.codegen.languages.SpringCodegen.SPRING_CLOUD_LIBRARY;
import static org.openapitools.codegen.languages.SpringCodegen.SPRING_CONTROLLER;
import static org.openapitools.codegen.languages.SpringCodegen.SSE;
import static org.openapitools.codegen.languages.SpringCodegen.USE_ENUM_CASE_INSENSITIVE;
import static org.openapitools.codegen.languages.SpringCodegen.USE_RESPONSE_ENTITY;
import static org.openapitools.codegen.languages.SpringCodegen.USE_SPRING_BOOT3;
import static org.openapitools.codegen.languages.SpringCodegen.USE_TAGS;
import static org.openapitools.codegen.languages.features.DocumentationProviderFeatures.ANNOTATION_LIBRARY;
import static org.openapitools.codegen.languages.features.DocumentationProviderFeatures.DOCUMENTATION_PROVIDER;
import static org.testng.Assert.assertEquals;
import static org.testng.Assert.fail;

import java.io.File;
import java.io.IOException;
import java.math.BigDecimal;
import java.nio.file.Files;
import java.nio.file.Paths;
import java.util.HashMap;
import java.util.List;
import java.util.Map;
import java.util.function.Consumer;
import java.util.function.Function;
import java.util.stream.Collectors;

import org.apache.commons.lang3.StringUtils;
import org.assertj.core.api.MapAssert;
import org.openapitools.codegen.CliOption;
import org.openapitools.codegen.ClientOptInput;
import org.openapitools.codegen.CodegenConstants;
import org.openapitools.codegen.CodegenModel;
import org.openapitools.codegen.CodegenOperation;
import org.openapitools.codegen.CodegenParameter;
import org.openapitools.codegen.CodegenProperty;
import org.openapitools.codegen.DefaultGenerator;
import org.openapitools.codegen.SupportingFile;
import org.openapitools.codegen.TestUtils;
import org.openapitools.codegen.config.CodegenConfigurator;
import org.openapitools.codegen.config.GlobalSettings;
import org.openapitools.codegen.java.assertions.JavaFileAssert;
import org.openapitools.codegen.languages.AbstractJavaCodegen;
import org.openapitools.codegen.languages.JavaClientCodegen;
import org.openapitools.codegen.languages.SpringCodegen;
import org.openapitools.codegen.languages.features.BeanValidationFeatures;
import org.openapitools.codegen.languages.features.CXFServerFeatures;
import org.openapitools.codegen.languages.features.DocumentationProviderFeatures;
import org.testng.Assert;
import org.testng.annotations.DataProvider;
import org.testng.annotations.Ignore;
import org.testng.annotations.Test;

import com.google.common.collect.ImmutableMap;

import io.swagger.parser.OpenAPIParser;
import io.swagger.v3.oas.models.OpenAPI;
import io.swagger.v3.oas.models.Operation;
import io.swagger.v3.oas.models.info.Info;
import io.swagger.v3.oas.models.media.Schema;
import io.swagger.v3.oas.models.servers.Server;
import io.swagger.v3.parser.core.models.ParseOptions;

public class SpringCodegenTest {

    @Test
    public void clientOptsUnicity() {
        SpringCodegen codegen = new SpringCodegen();
        codegen.cliOptions()
                .stream()
                .collect(groupingBy(CliOption::getOpt))
                .forEach((k, v) -> assertEquals(v.size(), 1, k + " is described multiple times"));
    }

    @Test
    public void doAnnotateDatesOnModelParameters() throws IOException {
        File output = Files.createTempDirectory("test").toFile().getCanonicalFile();
        output.deleteOnExit();
        String outputPath = output.getAbsolutePath().replace('\\', '/');

        OpenAPI openAPI = new OpenAPIParser()
                .readLocation("src/test/resources/3_0/issue_5436.yml", null, new ParseOptions()).getOpenAPI();

        SpringCodegen codegen = new SpringCodegen();
        codegen.setOutputDir(output.getAbsolutePath());
        codegen.additionalProperties().put(CXFServerFeatures.LOAD_TEST_DATA_FROM_FILE, "true");

        ClientOptInput input = new ClientOptInput();
        input.openAPI(openAPI);
        input.config(codegen);

        DefaultGenerator generator = new DefaultGenerator();

        generator.setGeneratorPropertyDefault(CodegenConstants.MODELS, "true");
        generator.setGeneratorPropertyDefault(CodegenConstants.MODEL_TESTS, "false");
        generator.setGeneratorPropertyDefault(CodegenConstants.MODEL_DOCS, "false");
        generator.setGeneratorPropertyDefault(CodegenConstants.APIS, "true");
        generator.setGeneratorPropertyDefault(CodegenConstants.SUPPORTING_FILES, "false");
        generator.opts(input).generate();

        JavaFileAssert.assertThat(Paths.get(outputPath + "/src/main/java/org/openapitools/api/ZebrasApi.java"))
                .assertTypeAnnotations()
                .hasSize(3)
                .containsWithName("Validated")
                .containsWithName("Generated")
                .containsWithNameAndAttributes("Generated", ImmutableMap.of(
                        "value", "\"org.openapitools.codegen.languages.SpringCodegen\""
                ))
                .containsWithNameAndAttributes("Tag", ImmutableMap.of(
                        "name", "\"zebras\""
                ))
                .toType()
                .assertMethod("getZebras")
                .hasReturnType("ResponseEntity<Void>")
                .assertMethodAnnotations()
                .hasSize(2)
                .containsWithNameAndAttributes("Operation", ImmutableMap.of("operationId", "\"getZebras\""))
                .containsWithNameAndAttributes("RequestMapping", ImmutableMap.of(
                        "method", "RequestMethod.GET",
                        "value", "\"/zebras\""
                ))
                .toMethod()
                .hasParameter("limit").withType("BigDecimal")
                .assertParameterAnnotations()
                .containsWithName("Valid")
                .containsWithNameAndAttributes("Parameter", ImmutableMap.of("name", "\"limit\""))
                .containsWithNameAndAttributes("RequestParam", ImmutableMap.of("required", "false", "value", "\"limit\""))
                .toParameter()
                .toMethod()
                .hasParameter("animalParams").withType("AnimalParams")
                .toMethod()
                .commentContainsLines("GET /zebras", "@param limit  (optional)")
                .bodyContainsLines("return new ResponseEntity<>(HttpStatus.NOT_IMPLEMENTED)");

        JavaFileAssert.assertThat(Paths.get(outputPath + "/src/main/java/org/openapitools/model/AnimalParams.java"))
                .hasImports("org.springframework.format.annotation.DateTimeFormat")
                .hasProperty("born").withType("LocalDate")
                .assertPropertyAnnotations()
                .containsWithNameAndAttributes("DateTimeFormat", ImmutableMap.of("iso", "DateTimeFormat.ISO.DATE"))
                .toProperty()
                .toType()
                .hasProperty("lastSeen").withType("OffsetDateTime")
                .assertPropertyAnnotations()
                .containsWithNameAndAttributes("DateTimeFormat", ImmutableMap.of("iso", "DateTimeFormat.ISO.DATE_TIME"))
                .toProperty().toType()
                .assertMethod("born", "LocalDate")
                .bodyContainsLines("this.born = born")
                .doesNotHaveComment();
    }

    @Test
    public void doAnnotateDatesOnModelParametersWithOptionalAndJsonNullable() throws IOException {
        File output = Files.createTempDirectory("test").toFile().getCanonicalFile();
        output.deleteOnExit();
        String outputPath = output.getAbsolutePath().replace('\\', '/');

        OpenAPI openAPI = new OpenAPIParser()
                .readLocation("src/test/resources/3_0/issue_5436.yml", null, new ParseOptions()).getOpenAPI();

        SpringCodegen codegen = new SpringCodegen();
        codegen.setOpenApiNullable(true);
        codegen.setUseOptional(true);
        codegen.setOutputDir(output.getAbsolutePath());
        codegen.additionalProperties().put(CXFServerFeatures.LOAD_TEST_DATA_FROM_FILE, "true");

        ClientOptInput input = new ClientOptInput();
        input.openAPI(openAPI);
        input.config(codegen);

        DefaultGenerator generator = new DefaultGenerator();

        generator.setGeneratorPropertyDefault(CodegenConstants.MODELS, "true");
        generator.setGeneratorPropertyDefault(CodegenConstants.MODEL_TESTS, "false");
        generator.setGeneratorPropertyDefault(CodegenConstants.MODEL_DOCS, "false");
        generator.setGeneratorPropertyDefault(CodegenConstants.APIS, "true");
        generator.setGeneratorPropertyDefault(CodegenConstants.SUPPORTING_FILES, "false");
        generator.opts(input).generate();

        JavaFileAssert.assertThat(Paths.get(outputPath + "/src/main/java/org/openapitools/api/ZebrasApi.java"))
                .assertTypeAnnotations()
                .hasSize(3)
                .containsWithName("Validated")
                .containsWithName("Generated")
                .containsWithNameAndAttributes("Generated", ImmutableMap.of(
                        "value", "\"org.openapitools.codegen.languages.SpringCodegen\""
                ))
                .containsWithNameAndAttributes("Tag", ImmutableMap.of(
                        "name", "\"zebras\""
                ))
                .toType()
                .assertMethod("getZebras")
                .hasReturnType("ResponseEntity<Void>")
                .assertMethodAnnotations()
                .hasSize(2)
                .containsWithNameAndAttributes("Operation", ImmutableMap.of("operationId", "\"getZebras\""))
                .containsWithNameAndAttributes("RequestMapping", ImmutableMap.of(
                        "method", "RequestMethod.GET",
                        "value", "\"/zebras\""
                ))
                .toMethod()
                .hasParameter("limit").withType("Optional<BigDecimal>")
                .assertParameterAnnotations()
                .containsWithName("Valid")
                .containsWithNameAndAttributes("Parameter", ImmutableMap.of("name", "\"limit\""))
                .containsWithNameAndAttributes("RequestParam", ImmutableMap.of("required", "false", "value", "\"limit\""))
                .toParameter()
                .toMethod()
                .hasParameter("animalParams").withType("Optional<AnimalParams>")
                .toMethod()
                .commentContainsLines("GET /zebras", "@param limit  (optional)")
                .bodyContainsLines("return new ResponseEntity<>(HttpStatus.NOT_IMPLEMENTED)");

        JavaFileAssert.assertThat(Paths.get(outputPath + "/src/main/java/org/openapitools/model/AnimalParams.java"))
                .hasImports("org.springframework.format.annotation.DateTimeFormat")
                .hasProperty("born").withType("Optional<LocalDate>")
                .assertPropertyAnnotations()
                .containsWithNameAndAttributes("DateTimeFormat", ImmutableMap.of("iso", "DateTimeFormat.ISO.DATE"))
                .toProperty()
                .toType()
                .hasProperty("lastSeen").withType("Optional<OffsetDateTime>")
                .assertPropertyAnnotations()
                .containsWithNameAndAttributes("DateTimeFormat", ImmutableMap.of("iso", "DateTimeFormat.ISO.DATE_TIME"))
                .toProperty().toType()
                .assertMethod("born", "LocalDate")
                .bodyContainsLines("this.born = Optional.of(born)")
                .doesNotHaveComment();
    }

    @Test
    public void doGenerateCookieParams() throws IOException {
        File output = Files.createTempDirectory("test").toFile().getCanonicalFile();
        output.deleteOnExit();
        String outputPath = output.getAbsolutePath().replace('\\', '/');

        OpenAPI openAPI = new OpenAPIParser()
                .readLocation("src/test/resources/3_0/issue_5386.yaml", null, new ParseOptions()).getOpenAPI();

        SpringCodegen codegen = new SpringCodegen();
        codegen.setOutputDir(output.getAbsolutePath());
        codegen.additionalProperties().put(CXFServerFeatures.LOAD_TEST_DATA_FROM_FILE, "true");

        ClientOptInput input = new ClientOptInput();
        input.openAPI(openAPI);
        input.config(codegen);

        DefaultGenerator generator = new DefaultGenerator();

        generator.setGeneratorPropertyDefault(CodegenConstants.MODELS, "false");
        generator.setGeneratorPropertyDefault(CodegenConstants.MODEL_TESTS, "false");
        generator.setGeneratorPropertyDefault(CodegenConstants.MODEL_DOCS, "false");
        generator.setGeneratorPropertyDefault(CodegenConstants.APIS, "true");
        generator.setGeneratorPropertyDefault(CodegenConstants.SUPPORTING_FILES, "false");
        generator.opts(input).generate();

        JavaFileAssert.assertThat(Paths.get(outputPath + "/src/main/java/org/openapitools/api/ElephantsApi.java"))
                .assertMethod("getElephants", "String", "BigDecimal")
                .hasParameter("userToken")
                .assertParameterAnnotations()
                .containsWithNameAndAttributes("CookieValue", ImmutableMap.of("name", "\"userToken\""));

        JavaFileAssert.assertThat(Paths.get(outputPath + "/src/main/java/org/openapitools/api/ZebrasApi.java"))
                .assertMethod("getZebras", "String")
                .hasParameter("userToken")
                .assertParameterAnnotations()
                .containsWithNameAndAttributes("CookieValue", ImmutableMap.of("name", "\"userToken\""));

        JavaFileAssert.assertThat(Paths.get(outputPath + "/src/main/java/org/openapitools/api/BirdsApi.java"))
                .assertMethod("getBirds", "BigDecimal")
                .doesNotHaveParameter("userToken")
                .noneOfParameterHasAnnotation("CookieValue");
    }

    @Test
    public void doGenerateRequestParamForSimpleParam() throws IOException {
        File output = Files.createTempDirectory("test").toFile().getCanonicalFile();
        output.deleteOnExit();
        String outputPath = output.getAbsolutePath().replace('\\', '/');

        OpenAPI openAPI = new OpenAPIParser()
                .readLocation("src/test/resources/3_0/issue_3248.yaml", null, new ParseOptions()).getOpenAPI();

        SpringCodegen codegen = new SpringCodegen();
        codegen.setOutputDir(output.getAbsolutePath());
        codegen.additionalProperties().put(CXFServerFeatures.LOAD_TEST_DATA_FROM_FILE, "true");

        ClientOptInput input = new ClientOptInput();
        input.openAPI(openAPI);
        input.config(codegen);

        DefaultGenerator generator = new DefaultGenerator();

        generator.setGeneratorPropertyDefault(CodegenConstants.MODELS, "false");
        generator.setGeneratorPropertyDefault(CodegenConstants.MODEL_TESTS, "false");
        generator.setGeneratorPropertyDefault(CodegenConstants.MODEL_DOCS, "false");
        generator.setGeneratorPropertyDefault(CodegenConstants.APIS, "true");
        generator.setGeneratorPropertyDefault(CodegenConstants.SUPPORTING_FILES, "false");

        generator.opts(input).generate();

        assertFileContains(Paths.get(outputPath + "/src/main/java/org/openapitools/api/MonkeysApi.java"), "@RequestParam");
        assertFileContains(Paths.get(outputPath + "/src/main/java/org/openapitools/api/ElephantsApi.java"), "@RequestParam");
        assertFileContains(Paths.get(outputPath + "/src/main/java/org/openapitools/api/ZebrasApi.java"), "@RequestParam");
        assertFileContains(Paths.get(outputPath + "/src/main/java/org/openapitools/api/BearsApi.java"), "@RequestParam");
        assertFileContains(Paths.get(outputPath + "/src/main/java/org/openapitools/api/CamelsApi.java"), "@RequestParam");
        assertFileContains(Paths.get(outputPath + "/src/main/java/org/openapitools/api/PandasApi.java"), "@RequestParam");
        assertFileContains(Paths.get(outputPath + "/src/main/java/org/openapitools/api/CrocodilesApi.java"), "@RequestParam");
        assertFileContains(Paths.get(outputPath + "/src/main/java/org/openapitools/api/PolarBearsApi.java"), "@RequestParam");
    }

    @Test
    public void doNotGenerateRequestParamForObjectQueryParam() throws IOException {
        File output = Files.createTempDirectory("test").toFile().getCanonicalFile();
        output.deleteOnExit();
        String outputPath = output.getAbsolutePath().replace('\\', '/');

        OpenAPI openAPI = new OpenAPIParser()
                .readLocation("src/test/resources/3_0/objectQueryParam.yaml", null, new ParseOptions()).getOpenAPI();

        SpringCodegen codegen = new SpringCodegen();
        codegen.setOutputDir(output.getAbsolutePath());
        codegen.additionalProperties().put(CXFServerFeatures.LOAD_TEST_DATA_FROM_FILE, "true");

        ClientOptInput input = new ClientOptInput();
        input.openAPI(openAPI);
        input.config(codegen);

        DefaultGenerator generator = new DefaultGenerator();

        generator.setGeneratorPropertyDefault(CodegenConstants.MODELS, "false");
        generator.setGeneratorPropertyDefault(CodegenConstants.MODEL_TESTS, "false");
        generator.setGeneratorPropertyDefault(CodegenConstants.MODEL_DOCS, "false");
        generator.setGeneratorPropertyDefault(CodegenConstants.APIS, "true");
        generator.setGeneratorPropertyDefault(CodegenConstants.SUPPORTING_FILES, "false");

        generator.opts(input).generate();

        assertFileNotContains(Paths.get(outputPath + "/src/main/java/org/openapitools/api/PonyApi.java"), "@RequestParam");
    }

    @Test
    public void generateFormatForDateAndDateTimeQueryParam() throws IOException {
        File output = Files.createTempDirectory("test").toFile().getCanonicalFile();
        output.deleteOnExit();
        String outputPath = output.getAbsolutePath().replace('\\', '/');

        OpenAPI openAPI = new OpenAPIParser()
                .readLocation("src/test/resources/3_0/issue_2053.yaml", null, new ParseOptions()).getOpenAPI();

        SpringCodegen codegen = new SpringCodegen();
        codegen.setOutputDir(output.getAbsolutePath());
        codegen.additionalProperties().put(CXFServerFeatures.LOAD_TEST_DATA_FROM_FILE, "true");

        ClientOptInput input = new ClientOptInput();
        input.openAPI(openAPI);
        input.config(codegen);

        DefaultGenerator generator = new DefaultGenerator();
        generator.setGeneratorPropertyDefault(CodegenConstants.MODELS, "false");
        generator.setGeneratorPropertyDefault(CodegenConstants.MODEL_TESTS, "false");
        generator.setGeneratorPropertyDefault(CodegenConstants.MODEL_DOCS, "false");
        generator.setGeneratorPropertyDefault(CodegenConstants.APIS, "true");
        generator.setGeneratorPropertyDefault(CodegenConstants.SUPPORTING_FILES, "false");
        generator.opts(input).generate();

        JavaFileAssert.assertThat(Paths.get(outputPath + "/src/main/java/org/openapitools/api/ElephantsApi.java"))
                .hasImports("org.springframework.format.annotation.DateTimeFormat")
                .assertMethod("getElephants", "LocalDate")
                .hasParameter("startDate")
                .assertParameterAnnotations()
                .containsWithNameAndAttributes("DateTimeFormat", ImmutableMap.of("iso", "DateTimeFormat.ISO.DATE"));

        JavaFileAssert.assertThat(Paths.get(outputPath + "/src/main/java/org/openapitools/api/ZebrasApi.java"))
                .hasImports("org.springframework.format.annotation.DateTimeFormat")
                .assertMethod("getZebras", "OffsetDateTime")
                .hasParameter("startDateTime")
                .assertParameterAnnotations()
                .containsWithNameAndAttributes("DateTimeFormat", ImmutableMap.of("iso", "DateTimeFormat.ISO.DATE_TIME"));
    }

    @Test
    public void interfaceDefaultImplDisableWithResponseWrapper() {
        final SpringCodegen codegen = new SpringCodegen();
        codegen.additionalProperties().put(RESPONSE_WRAPPER, "aWrapper");
        codegen.processOpts();

        // jdk8 tag has been removed
        Assert.assertEquals(codegen.additionalProperties().get("jdk8"), null);
    }

    @Test(expectedExceptions = IllegalArgumentException.class)
    public void reactiveRequiredSpringBoot() {
        final SpringCodegen codegen = new SpringCodegen();
        codegen.additionalProperties().put(SpringCodegen.REACTIVE, true);
        codegen.additionalProperties().put(CodegenConstants.LIBRARY, "spring-cloud");
        codegen.processOpts();
    }

    @Test
    public void shouldGenerateRequestParamForRefParams_3248_Regression() throws IOException {
        File output = Files.createTempDirectory("test").toFile().getCanonicalFile();
        output.deleteOnExit();
        String outputPath = output.getAbsolutePath().replace('\\', '/');

        OpenAPI openAPI = new OpenAPIParser()
                .readLocation("src/test/resources/3_0/3248-regression.yaml", null, new ParseOptions()).getOpenAPI();

        SpringCodegen codegen = new SpringCodegen();
        codegen.setOutputDir(output.getAbsolutePath());
        codegen.additionalProperties().put(CXFServerFeatures.LOAD_TEST_DATA_FROM_FILE, "true");

        ClientOptInput input = new ClientOptInput();
        input.openAPI(openAPI);
        input.config(codegen);

        DefaultGenerator generator = new DefaultGenerator();

        generator.setGeneratorPropertyDefault(CodegenConstants.MODELS, "false");
        generator.setGeneratorPropertyDefault(CodegenConstants.MODEL_TESTS, "false");
        generator.setGeneratorPropertyDefault(CodegenConstants.MODEL_DOCS, "false");
        generator.setGeneratorPropertyDefault(CodegenConstants.APIS, "true");
        generator.setGeneratorPropertyDefault(CodegenConstants.SUPPORTING_FILES, "false");

        generator.opts(input).generate();

        JavaFileAssert.assertThat(Paths.get(outputPath + "/src/main/java/org/openapitools/api/ExampleApi.java"))
                .assertMethod("exampleApiGet", "String", "Format")
                .hasParameter("query")
                .assertParameterAnnotations()
                .containsWithNameAndAttributes("RequestParam", ImmutableMap.of("value", "\"query\""))
                .toParameter().toMethod()
                .hasParameter("format")
                .assertParameterAnnotations()
                .containsWithNameAndAttributes("RequestParam", ImmutableMap.of("value", "\"format\""));
    }

    @Test
    public void shouldGenerateRequestParamForRefParams_3248_RegressionDates() throws IOException {
        File output = Files.createTempDirectory("test").toFile().getCanonicalFile();
        output.deleteOnExit();
        String outputPath = output.getAbsolutePath().replace('\\', '/');

        OpenAPI openAPI = new OpenAPIParser()
                .readLocation("src/test/resources/3_0/3248-regression-dates.yaml", null, new ParseOptions()).getOpenAPI();

        SpringCodegen codegen = new SpringCodegen();
        codegen.setOutputDir(output.getAbsolutePath());
        codegen.additionalProperties().put(CXFServerFeatures.LOAD_TEST_DATA_FROM_FILE, "true");

        ClientOptInput input = new ClientOptInput();
        input.openAPI(openAPI);
        input.config(codegen);

        DefaultGenerator generator = new DefaultGenerator();

        generator.setGeneratorPropertyDefault(CodegenConstants.MODELS, "false");
        generator.setGeneratorPropertyDefault(CodegenConstants.MODEL_TESTS, "false");
        generator.setGeneratorPropertyDefault(CodegenConstants.MODEL_DOCS, "false");
        generator.setGeneratorPropertyDefault(CodegenConstants.APIS, "true");
        generator.setGeneratorPropertyDefault(CodegenConstants.SUPPORTING_FILES, "false");

        generator.opts(input).generate();

        JavaFileAssert.assertThat(Paths.get(outputPath + "/src/main/java/org/openapitools/api/ExampleApi.java"))
                .assertMethod("exampleApiGet", "OffsetDateTime")
                .hasParameter("start")
                .assertParameterAnnotations()
                .containsWithNameAndAttributes("RequestParam", ImmutableMap.of("value", "\"start\""))
                .containsWithNameAndAttributes("DateTimeFormat", ImmutableMap.of("iso", "DateTimeFormat.ISO.DATE_TIME"));
    }

    @Test
    public void testJavaClientCorrectConstructorOrderForRequiredFields_issue15825() throws IOException {
        Map<String, Object> properties = new HashMap<>();
        properties.put(JavaClientCodegen.MICROPROFILE_REST_CLIENT_VERSION, "3.0");

        File output = Files.createTempDirectory("test").toFile();
        output.deleteOnExit();

        final CodegenConfigurator configurator = new CodegenConfigurator()
                .setAdditionalProperties(properties)
                .setGeneratorName("spring")
                .setLibrary(SPRING_BOOT)
                .setInputSpec("src/test/resources/bugs/issue_constructor-required-values-with-multiple-inheritance.yaml")
                .setOutputDir(output.getAbsolutePath().replace("\\", "/"));

        final ClientOptInput clientOptInput = configurator.toClientOptInput();
        DefaultGenerator generator = new DefaultGenerator();
        Map<String, File> files = generator.opts(clientOptInput).generate().stream()
                .collect(Collectors.toMap(File::getName, Function.identity()));

        JavaFileAssert.assertThat(files.get("SubType.java"))
                .assertConstructor("TypeEnum", "SchemaVersion", "UUID", "Boolean", "Boolean", "SomeEnum")
                .bodyContainsLines("super(someBoolean, someEnum, schemaVersion, id, oneBoolean);",
                        "this.type = type;");
        JavaFileAssert.assertThat(files.get("IntermediateSubType.java"))
                .assertConstructor("Boolean", "SomeEnum", "SchemaVersion", "UUID", "Boolean")
                .bodyContainsLines("super(oneBoolean, schemaVersion, id);",
                        "this.someBoolean = someBoolean;",
                        "this.someEnum = someEnum");
        JavaFileAssert.assertThat(files.get("IntermediateType.java"))
                .assertConstructor("Boolean", "SchemaVersion", "UUID")
                .bodyContainsLines("super(schemaVersion, id);",
                        "this.oneBoolean = oneBoolean;");
        JavaFileAssert.assertThat(files.get("BaseType.java"))
                .assertConstructor("SchemaVersion", "UUID")
                .bodyContainsLines(
                        "this.schemaVersion = schemaVersion;",
                        "this.id = id;");
    }

    @Test
    public void springcloudWithAsyncAndJava8HasResponseWrapperCompletableFuture() {
        final SpringCodegen codegen = new SpringCodegen();
        codegen.additionalProperties().put(SpringCodegen.ASYNC, true);
        codegen.additionalProperties().put(CodegenConstants.LIBRARY, "spring-cloud");
        codegen.processOpts();

        Assert.assertEquals(codegen.additionalProperties().get("jdk8-default-interface"), false);
        Assert.assertEquals(codegen.additionalProperties().get(RESPONSE_WRAPPER), "CompletableFuture");
    }

    @Test
    public void springcloudWithJava8DisableJdk8() {
        final SpringCodegen codegen = new SpringCodegen();
        codegen.additionalProperties().put(CodegenConstants.LIBRARY, "spring-cloud");
        codegen.processOpts();

        Assert.assertEquals(codegen.additionalProperties().get("jdk8-default-interface"), false);
    }

    @Test
    public void testAdditionalPropertiesPutForConfigValues() throws Exception {
        final SpringCodegen codegen = new SpringCodegen();
        codegen.additionalProperties().put(CodegenConstants.HIDE_GENERATION_TIMESTAMP, "true");
        codegen.additionalProperties().put(CodegenConstants.MODEL_PACKAGE, "xyz.yyyyy.mmmmm.model");
        codegen.additionalProperties().put(CodegenConstants.API_PACKAGE, "xyz.yyyyy.aaaaa.api");
        codegen.additionalProperties().put(CodegenConstants.INVOKER_PACKAGE, "xyz.yyyyy.iiii.invoker");
        codegen.additionalProperties().put(SpringCodegen.BASE_PACKAGE, "xyz.yyyyy.bbbb.base");
        codegen.additionalProperties().put(SpringCodegen.CONFIG_PACKAGE, "xyz.yyyyy.cccc.config");
        codegen.additionalProperties().put(SpringCodegen.SERVER_PORT, "8088");
        codegen.processOpts();

        OpenAPI openAPI = new OpenAPI();
        openAPI.addServersItem(new Server().url("https://api.abcde.xy:8082/v2"));
        openAPI.setInfo(new Info());
        openAPI.getInfo().setTitle("Some test API");
        codegen.preprocessOpenAPI(openAPI);

        Assert.assertEquals(codegen.additionalProperties().get(CodegenConstants.HIDE_GENERATION_TIMESTAMP), Boolean.TRUE);
        Assert.assertEquals(codegen.isHideGenerationTimestamp(), true);
        Assert.assertEquals(codegen.modelPackage(), "xyz.yyyyy.mmmmm.model");
        Assert.assertEquals(codegen.additionalProperties().get(CodegenConstants.MODEL_PACKAGE), "xyz.yyyyy.mmmmm.model");
        Assert.assertEquals(codegen.apiPackage(), "xyz.yyyyy.aaaaa.api");
        Assert.assertEquals(codegen.additionalProperties().get(CodegenConstants.API_PACKAGE), "xyz.yyyyy.aaaaa.api");
        Assert.assertEquals(codegen.getInvokerPackage(), "xyz.yyyyy.iiii.invoker");
        Assert.assertEquals(codegen.additionalProperties().get(CodegenConstants.INVOKER_PACKAGE), "xyz.yyyyy.iiii.invoker");
        Assert.assertEquals(codegen.getBasePackage(), "xyz.yyyyy.bbbb.base");
        Assert.assertEquals(codegen.additionalProperties().get(SpringCodegen.BASE_PACKAGE), "xyz.yyyyy.bbbb.base");
        Assert.assertEquals(codegen.getConfigPackage(), "xyz.yyyyy.cccc.config");
        Assert.assertEquals(codegen.additionalProperties().get(SpringCodegen.CONFIG_PACKAGE), "xyz.yyyyy.cccc.config");
        Assert.assertEquals(codegen.additionalProperties().get(SpringCodegen.TITLE), "someTest");
        Assert.assertEquals(codegen.additionalProperties().get(SpringCodegen.SERVER_PORT), "8088");
    }

    @Test
    public void testDefaultValuesFixed() {
        // we had an issue where int64, float, and double values were having single character string suffixes
        // included in their defaultValues
        // This test verifies that those characters are no longer present
        final OpenAPI openAPI = TestUtils.parseFlattenSpec("src/test/resources/2_0/issue1226.yaml");
        final SpringCodegen codegen = new SpringCodegen();
        codegen.setOpenAPI(openAPI);

        String int64Val = "9223372036854775807l";
        String floatVal = "3.14159f";
        String doubleVal = "3.14159d";

        // make sure that the model properties include character suffixes
        String modelName = "NumberHolder";
        Schema nhSchema = openAPI.getComponents().getSchemas().get(modelName);
        CodegenModel cm = codegen.fromModel(modelName, nhSchema);
        CodegenProperty int64Prop = cm.vars.get(0);
        CodegenProperty floatProp = cm.vars.get(1);
        CodegenProperty doubleProp = cm.vars.get(2);
        Assert.assertEquals(int64Prop.defaultValue, int64Val);
        Assert.assertEquals(floatProp.defaultValue, floatVal);
        Assert.assertEquals(doubleProp.defaultValue, doubleVal);

        int64Val = "9223372036854775807";
        floatVal = "3.14159";
        doubleVal = "3.14159";

        // make sure that the operation parameters omit character suffixes
        String route = "/numericqueryparams";
        Operation op = openAPI.getPaths().get(route).getGet();
        CodegenOperation co = codegen.fromOperation(route, "GET", op, null);
        CodegenParameter int64Param = co.queryParams.get(0);
        CodegenParameter floatParam = co.queryParams.get(1);
        CodegenParameter doubleParam = co.queryParams.get(2);
        Assert.assertEquals(int64Param.defaultValue, int64Val);
        Assert.assertEquals(floatParam.defaultValue, floatVal);
        Assert.assertEquals(doubleParam.defaultValue, doubleVal);
    }

    @Test
    public void testDoGenerateRequestBodyRequiredAttribute_3134_Regression() throws Exception {
        File output = Files.createTempDirectory("test").toFile().getCanonicalFile();
        output.deleteOnExit();
        String outputPath = output.getAbsolutePath().replace('\\', '/');

        OpenAPI openAPI = new OpenAPIParser()
                .readLocation("src/test/resources/3_0/3134-regression.yaml", null, new ParseOptions()).getOpenAPI();

        SpringCodegen codegen = new SpringCodegen();
        codegen.setOutputDir(output.getAbsolutePath());
        codegen.additionalProperties().put(CXFServerFeatures.LOAD_TEST_DATA_FROM_FILE, "true");

        ClientOptInput input = new ClientOptInput();
        input.openAPI(openAPI);
        input.config(codegen);

        DefaultGenerator generator = new DefaultGenerator();

        generator.setGeneratorPropertyDefault(CodegenConstants.MODELS, "false");
        generator.setGeneratorPropertyDefault(CodegenConstants.MODEL_TESTS, "false");
        generator.setGeneratorPropertyDefault(CodegenConstants.MODEL_DOCS, "false");
        generator.setGeneratorPropertyDefault(CodegenConstants.APIS, "true");
        generator.setGeneratorPropertyDefault(CodegenConstants.SUPPORTING_FILES, "false");

        generator.opts(input).generate();

        JavaFileAssert.assertThat(Paths.get(outputPath + "/src/main/java/org/openapitools/api/ExampleApi.java"))
                .assertMethod("exampleApiPost", "ExampleApiPostRequest")
                .hasParameter("exampleApiPostRequest")
                .assertParameterAnnotations()
                .containsWithNameAndAttributes("RequestBody", ImmutableMap.of("required", "false"));

        assertFileContains(Paths.get(outputPath + "/src/main/java/org/openapitools/api/ExampleApi.java"),
                "@RequestBody(required = false");
    }

    @Test
    public void testInitialConfigValues() throws Exception {
        final SpringCodegen codegen = new SpringCodegen();
        codegen.processOpts();

        OpenAPI openAPI = new OpenAPI();
        openAPI.addServersItem(new Server().url("https://api.abcde.xy:8082/v2"));
        openAPI.setInfo(new Info());
        codegen.preprocessOpenAPI(openAPI);

        Assert.assertEquals(codegen.additionalProperties().get(CodegenConstants.HIDE_GENERATION_TIMESTAMP), Boolean.FALSE);
        Assert.assertEquals(codegen.isHideGenerationTimestamp(), false);
        Assert.assertEquals(codegen.modelPackage(), "org.openapitools.model");
        Assert.assertEquals(codegen.additionalProperties().get(CodegenConstants.MODEL_PACKAGE), "org.openapitools.model");
        Assert.assertEquals(codegen.apiPackage(), "org.openapitools.api");
        Assert.assertEquals(codegen.additionalProperties().get(CodegenConstants.API_PACKAGE), "org.openapitools.api");
        Assert.assertEquals(codegen.getInvokerPackage(), "org.openapitools.api");
        Assert.assertEquals(codegen.additionalProperties().get(CodegenConstants.INVOKER_PACKAGE), "org.openapitools.api");
        Assert.assertEquals(codegen.getBasePackage(), "org.openapitools");
        Assert.assertEquals(codegen.additionalProperties().get(SpringCodegen.BASE_PACKAGE), "org.openapitools");
        Assert.assertEquals(codegen.getConfigPackage(), "org.openapitools.configuration");
        Assert.assertEquals(codegen.additionalProperties().get(SpringCodegen.CONFIG_PACKAGE), "org.openapitools.configuration");
        Assert.assertEquals(codegen.additionalProperties().get(SpringCodegen.SERVER_PORT), "8082");
        Assert.assertEquals(codegen.additionalProperties().get(SpringCodegen.UNHANDLED_EXCEPTION_HANDLING), false);
        Assert.assertEquals(codegen.additionalProperties().get(SpringCodegen.USE_RESPONSE_ENTITY), true);
    }

    @Test
    public void testMultipartBoot() throws IOException {
        final SpringCodegen codegen = new SpringCodegen();
        codegen.setLibrary("spring-boot");
        codegen.setDelegatePattern(true);
        codegen.additionalProperties().put(DOCUMENTATION_PROVIDER, "springfox");

        final Map<String, File> files = generateFiles(codegen, "src/test/resources/3_0/form-multipart-binary-array.yaml");

        // Check that the delegate handles the array
        JavaFileAssert.assertThat(files.get("MultipartArrayApiDelegate.java"))
                .assertMethod("multipartArray", "List<MultipartFile>")
                .hasParameter("files").withType("List<MultipartFile>");

        // Check that the api handles the array
        JavaFileAssert.assertThat(files.get("MultipartArrayApi.java"))
                .assertMethod("multipartArray", "List<MultipartFile>")
                .hasParameter("files").withType("List<MultipartFile>")
                .assertParameterAnnotations()
                .containsWithNameAndAttributes("ApiParam", ImmutableMap.of("value", "\"Many files\""))
                .containsWithNameAndAttributes("RequestPart", ImmutableMap.of("value", "\"files\"", "required", "false"));

        // UPDATE: the following test has been ignored due to https://github.com/OpenAPITools/openapi-generator/pull/11081/
        // We will contact the contributor of the following test to see if the fix will break their use cases and
        // how we can fix it accordingly.
        //// Check that the delegate handles the single file
        // final File multipartSingleApiDelegate = files.get("MultipartSingleApiDelegate.java");
        // assertFileContains(multipartSingleApiDelegate.toPath(), "MultipartFile file");

        // Check that the api handles the single file
        JavaFileAssert.assertThat(files.get("MultipartSingleApi.java"))
                .assertMethod("multipartSingle", "MultipartFile")
                .hasParameter("file").withType("MultipartFile")
                .assertParameterAnnotations()
                .containsWithNameAndAttributes("ApiParam", ImmutableMap.of("value", "\"One file\""))
                .containsWithNameAndAttributes("RequestPart", ImmutableMap.of("value", "\"file\"", "required", "false"));

        // Check that api validates mixed multipart request
        JavaFileAssert.assertThat(files.get("MultipartMixedApi.java"))
                .assertMethod("multipartMixed", "MultipartMixedStatus", "MultipartFile", "MultipartMixedRequestMarker", "List<MultipartMixedStatus>")
                .hasParameter("status").withType("MultipartMixedStatus")
                .assertParameterAnnotations()
                .containsWithName("Valid")
                .containsWithNameAndAttributes("ApiParam", ImmutableMap.of("value", "\"\""))
                .containsWithNameAndAttributes("RequestParam", ImmutableMap.of("value", "\"status\"", "required", "true"))
                .toParameter().toMethod()
                .hasParameter("file").withType("MultipartFile")
                .assertParameterAnnotations()
                .containsWithNameAndAttributes("RequestPart", ImmutableMap.of("value", "\"file\"", "required", "true"))
                .toParameter().toMethod()
                .hasParameter("marker").withType("MultipartMixedRequestMarker")
                .assertParameterAnnotations()
                .containsWithNameAndAttributes("RequestPart", ImmutableMap.of("value", "\"marker\"", "required", "false"))
                .toParameter().toMethod()
                .hasParameter("statusArray").withType("List<MultipartMixedStatus>")
                .assertParameterAnnotations()
                .containsWithNameAndAttributes("RequestPart", ImmutableMap.of("value", "\"statusArray\"", "required", "false"));
    }

    @Test
    public void testAdditionalProperties_issue1466() throws IOException {
        final SpringCodegen codegen = new SpringCodegen();

        final Map<String, File> files = generateFiles(codegen, "src/test/resources/3_0/spring/petstore-with-fake-endpoints-models-for-testing.yaml");

        JavaFileAssert.assertThat(files.get("AdditionalPropertiesAnyType.java"))
            .hasProperty("additionalProperties").withType("Map<String, Object>")
            .toType()
            .assertMethod("putAdditionalProperty", "String", "Object")
            .toFileAssert()
            .assertMethod("getAdditionalProperty", "String").hasReturnType("Object");

        JavaFileAssert.assertThat(files.get("AdditionalPropertiesArray.java"))
            .hasProperty("additionalProperties").withType("Map<String, List>")
            .toType()
            .assertMethod("putAdditionalProperty", "String", "List")
            .toFileAssert()
            .assertMethod("getAdditionalProperty", "String").hasReturnType("List");

        JavaFileAssert.assertThat(files.get("AdditionalPropertiesInteger.java"))
            .hasProperty("additionalProperties").withType("Map<String, Integer>")
            .toType()
            .assertMethod("putAdditionalProperty", "String", "Integer")
            .toFileAssert()
            .assertMethod("getAdditionalProperty", "String").hasReturnType("Integer");
    }

    @Test
    public void shouldAddParameterWithInHeaderWhenImplicitHeadersIsTrue_issue14418() throws IOException {
        File output = Files.createTempDirectory("test").toFile().getCanonicalFile();
        output.deleteOnExit();

        OpenAPI openAPI = new OpenAPIParser()
            .readLocation("src/test/resources/bugs/issue_14418.yaml", null, new ParseOptions()).getOpenAPI();
        SpringCodegen codegen = new SpringCodegen();
        codegen.setLibrary(SPRING_BOOT);
        codegen.setOutputDir(output.getAbsolutePath());
        codegen.additionalProperties().put(SpringCodegen.INTERFACE_ONLY, "true");
        codegen.additionalProperties().put(SpringCodegen.USE_BEANVALIDATION, "true");
        codegen.additionalProperties().put(SpringCodegen.PERFORM_BEANVALIDATION, "true");
        codegen.additionalProperties().put(CodegenConstants.MODEL_PACKAGE, "xyz.model");
        codegen.additionalProperties().put(CodegenConstants.API_PACKAGE, "xyz.controller");
        codegen.additionalProperties().put(SpringCodegen.IMPLICIT_HEADERS, "true");

        ClientOptInput input = new ClientOptInput()
            .openAPI(openAPI)
            .config(codegen);

        DefaultGenerator generator = new DefaultGenerator();
        Map<String, File> files = generator.opts(input).generate().stream()
            .collect(Collectors.toMap(File::getName, Function.identity()));

        JavaFileAssert.assertThat(files.get("TestApi.java"))
            .isInterface()
            .hasImports("io.swagger.v3.oas.annotations.enums.ParameterIn")
            .assertMethod("test")
            .assertMethodAnnotations()
            .containsWithNameAndAttributes("Parameters", ImmutableMap.of(
                "value", "{ @Parameter(name = \"testHeader\", description = \"Test header\", required = true, in = ParameterIn.HEADER) }"
                // in = ParameterIn.HEADER is missing?!
            ));
    }

    @Test
    public void shouldApiNameSuffixForApiClassname() throws IOException {
        File output = Files.createTempDirectory("test").toFile().getCanonicalFile();
        output.deleteOnExit();

        OpenAPI openAPI = new OpenAPIParser()
              .readLocation("src/test/resources/3_1/petstore.yaml", null, new ParseOptions()).getOpenAPI();
        SpringCodegen codegen = new SpringCodegen();
        codegen.setLibrary(SPRING_CLOUD_LIBRARY);
        codegen.setOutputDir(output.getAbsolutePath());
        codegen.additionalProperties().put(CodegenConstants.MODEL_PACKAGE, "xyz.model");
        codegen.additionalProperties().put(CodegenConstants.API_NAME_SUFFIX, "Controller");
        codegen.additionalProperties().put(CodegenConstants.API_PACKAGE, "xyz.controller");
        codegen.additionalProperties().put(CodegenConstants.MODEL_NAME_SUFFIX, "Dto");


        ClientOptInput input = new ClientOptInput()
              .openAPI(openAPI)
              .config(codegen);

        DefaultGenerator generator = new DefaultGenerator();
        Map<String, File> files = generator.opts(input).generate().stream()
              .collect(Collectors.toMap(File::getName, Function.identity()));

        JavaFileAssert.assertThat(files.get("PetController.java"))
              .isInterface();

        File notExisting = files.get("PetApi.java");
        assertThat(notExisting).isNull();

    }
    @Test
    public void shouldUseTagsForClassname() throws IOException {
        File output = Files.createTempDirectory("test").toFile().getCanonicalFile();
        output.deleteOnExit();

        OpenAPI openAPI = new OpenAPIParser()
              .readLocation("src/test/resources/bugs/issue_15933.yaml", null, new ParseOptions()).getOpenAPI();
        SpringCodegen codegen = new SpringCodegen();
        codegen.setLibrary(SPRING_CLOUD_LIBRARY);
        codegen.setOutputDir(output.getAbsolutePath());
        codegen.additionalProperties().put(USE_TAGS, "true");
        codegen.additionalProperties().put(CodegenConstants.MODEL_PACKAGE, "xyz.model");
        codegen.additionalProperties().put(CodegenConstants.API_PACKAGE, "xyz.controller");
        codegen.additionalProperties().put(CodegenConstants.MODEL_NAME_SUFFIX, "Dto");


        ClientOptInput input = new ClientOptInput()
              .openAPI(openAPI)
              .config(codegen);

        DefaultGenerator generator = new DefaultGenerator();
        Map<String, File> files = generator.opts(input).generate().stream()
              .collect(Collectors.toMap(File::getName, Function.identity()));

        JavaFileAssert.assertThat(files.get("PetTagApi.java"))
              .isInterface();

        File notExisting = files.get("PetApi.java");
        assertThat(notExisting).isNull();

    }

    @Test
    public void shouldNotUseTagsForClassname() throws IOException {
        File output = Files.createTempDirectory("test").toFile().getCanonicalFile();
        output.deleteOnExit();

        OpenAPI openAPI = new OpenAPIParser()
              .readLocation("src/test/resources/bugs/issue_15933.yaml", null, new ParseOptions()).getOpenAPI();
        SpringCodegen codegen = new SpringCodegen();
        codegen.setLibrary(SPRING_CLOUD_LIBRARY);
        codegen.setOutputDir(output.getAbsolutePath());
        codegen.additionalProperties().put(USE_TAGS, "false");
        codegen.additionalProperties().put(CodegenConstants.MODEL_PACKAGE, "xyz.model");
        codegen.additionalProperties().put(CodegenConstants.API_PACKAGE, "xyz.controller");
        codegen.additionalProperties().put(CodegenConstants.MODEL_NAME_SUFFIX, "Dto");



        ClientOptInput input = new ClientOptInput()
              .openAPI(openAPI)
              .config(codegen);

        DefaultGenerator generator = new DefaultGenerator();
        Map<String, File> files = generator.opts(input).generate().stream()
              .collect(Collectors.toMap(File::getName, Function.identity()));

        JavaFileAssert.assertThat(files.get("PetApi.java"))
              .isInterface();

        File notExisting = files.get("PetTagApi.java");
        assertThat(notExisting).isNull();
    }

    @Test
    public void shouldAddValidAnnotationIntoCollectionWhenBeanValidationIsEnabled_issue14723() throws IOException {
        File output = Files.createTempDirectory("test").toFile().getCanonicalFile();
        output.deleteOnExit();

        OpenAPI openAPI = new OpenAPIParser()
              .readLocation("src/test/resources/bugs/issue_14723.yaml", null, new ParseOptions()).getOpenAPI();
        SpringCodegen codegen = new SpringCodegen();
        codegen.setLibrary(SPRING_CLOUD_LIBRARY);
        codegen.setOutputDir(output.getAbsolutePath());
        codegen.additionalProperties().put(SpringCodegen.USE_BEANVALIDATION, "true");
        codegen.additionalProperties().put(SpringCodegen.PERFORM_BEANVALIDATION, "true");
        codegen.additionalProperties().put(CodegenConstants.MODEL_PACKAGE, "xyz.model");
        codegen.additionalProperties().put(CodegenConstants.API_PACKAGE, "xyz.controller");

        ClientOptInput input = new ClientOptInput()
              .openAPI(openAPI)
              .config(codegen);

        DefaultGenerator generator = new DefaultGenerator();
        Map<String, File> files = generator.opts(input).generate().stream()
              .collect(Collectors.toMap(File::getName, Function.identity()));

        JavaFileAssert.assertThat(files.get("ResponseTest.java"))
              .isNormalClass()
              .hasImports("javax.validation.Valid")
              .hasProperty("details")
              .withType( "Map<String, Object>" )
              .toType()
              .hasProperty("response")
              .withType( "JsonNullable<Set<ResponseTest2>>" )
              .toType()
              .hasProperty("nullableDtos")
              .withType( "JsonNullable<Set<@Valid ResponseTest2>>" )
              .toType()
              .hasProperty("dtos")
              .withType( "Set<@Valid ResponseTest2>" )
              .toType()
              .hasProperty("listNullableDtos")
              .withType( "JsonNullable<List<@Valid ResponseTest2>>" )
              .toType()
              .hasProperty("listDtos")
              .withType( "List<@Valid ResponseTest2>" )
              .toType()
              .hasProperty("nullableStrings")
              .withType( "JsonNullable<Set<String>>" )
              .toType()
              .hasProperty("strings")
              .withType( "Set<String>" )
              .toType()
              .hasProperty("nullableInts")
              .withType( "JsonNullable<Set<Integer>>" )
              .toType()
              .hasProperty("ints")
              .withType( "Set<Integer>" );
    }



<<<<<<< HEAD
=======
    @Test
    public void shouldAddValidAnnotationIntoCollectionWhenBeanValidationIsEnabled_issue17150() throws IOException {
        File output = Files.createTempDirectory("test").toFile().getCanonicalFile();
        output.deleteOnExit();

        OpenAPI openAPI = new OpenAPIParser()
                .readLocation("src/test/resources/3_0/spring/issue_17150.yaml", null, new ParseOptions()).getOpenAPI();
        SpringCodegen codegen = new SpringCodegen();
        codegen.setLibrary(SPRING_CLOUD_LIBRARY);
        codegen.setOutputDir(output.getAbsolutePath());
        codegen.additionalProperties().put(SpringCodegen.USE_BEANVALIDATION, "true");
       // codegen.additionalProperties().put(SpringCodegen.PERFORM_BEANVALIDATION, "true");
        codegen.additionalProperties().put(CodegenConstants.MODEL_PACKAGE, "xyz.model");
        codegen.additionalProperties().put(CodegenConstants.API_PACKAGE, "xyz.controller");
        codegen.setUseSpringBoot3(true);

        ClientOptInput input = new ClientOptInput()
                .openAPI(openAPI)
                .config(codegen);

        DefaultGenerator generator = new DefaultGenerator();
        Map<String, File> files = generator.opts(input).generate().stream()
                .collect(Collectors.toMap(File::getName, Function.identity()));

        JavaFileAssert.assertThat(files.get("Foo.java"))
                .isNormalClass()
                .hasImports("jakarta.validation.Valid")
                .hasImports("jakarta.validation.constraints")
                .hasProperty("stringPattern")
                .withType( "Set<@Pattern(regexp = \"[a-z]\") String>" )
                .toType()
                .hasProperty("stringMaxMinLength")
                .withType( "Set<@Size(min = 1, max = 10) String>" )
                .toType()
                .hasProperty("stringMinLength")
                .withType( "List<@Size(min = 1) String>" )
                .toType()
                .hasProperty("stringMaxLength")
                .withType( "Set<@Size(max = 1) String>" )
                .toType()
                .hasProperty("intMinMax")
                .withType( "List<@Min(1) @Max(10) Integer>" )
                .toType()
                .hasProperty("intMin")
                .withType( "List<@Min(1) Integer>" )
                .toType()
                .hasProperty("intMax")
                .withType( "List<@Max(10) Integer>" )
                .toType()
                .hasProperty("numberMinMax")
                .withType( "List<@DecimalMin(value = \"1\", inclusive = false) @DecimalMax(value = \"10\", inclusive = false) BigDecimal>" )
                .toType()
                .hasProperty("numberMin")
                .withType( "List<@DecimalMin(value = \"1\", inclusive = false) BigDecimal>" )
                .toType()
                .hasProperty("numberMax")
                .withType( "List<@DecimalMax(value = \"10\", inclusive = false) BigDecimal>" )
                .toType()

                .hasProperty("stringPatternNullable")
                .withType( "JsonNullable<Set<@Pattern(regexp = \"[a-z]\") String>>" )
                .toType()
                .hasProperty("stringMaxMinLengthNullable")
                .withType( "JsonNullable<Set<@Size(min = 1, max = 10) String>>" )
                .toType()
                .hasProperty("stringMinLengthNullable")
                .withType( "JsonNullable<List<@Size(min = 1) String>>" )
                .toType()
                .hasProperty("stringMaxLengthNullable")
                .withType( "JsonNullable<Set<@Size(max = 1) String>>" )
                .toType()
                .hasProperty("intMinMaxNullable")
                .withType( "JsonNullable<List<@Min(1) @Max(10) Integer>>" )
                .toType()
                .hasProperty("intMinNullable")
                .withType( "JsonNullable<List<@Min(1) Integer>>" )
                .toType()
                .hasProperty("intMaxNullable")
                .withType( "JsonNullable<List<@Max(10) Integer>>" )
                .toType()
                .hasProperty("numberMinMaxNullable")
                .withType( "JsonNullable<List<@DecimalMin(value = \"1\", inclusive = false) @DecimalMax(value = \"10\", inclusive = false) BigDecimal>>" )
                .toType()
                .hasProperty("numberMinNullable")
                .withType( "JsonNullable<List<@DecimalMin(value = \"1\", inclusive = false) BigDecimal>>" )
                .toType()
                .hasProperty("numberMaxNullable")
                .withType( "JsonNullable<List<@DecimalMax(value = \"10\", inclusive = false) BigDecimal>>" )
                .toType()
        ;
    }


>>>>>>> f834519a
    // Helper function, intended to reduce boilerplate
    private Map<String, File> generateFiles(SpringCodegen codegen, String filePath) throws IOException {
        final File output = Files.createTempDirectory("test").toFile().getCanonicalFile();
        output.deleteOnExit();
        final String outputPath = output.getAbsolutePath().replace('\\', '/');

        codegen.setOutputDir(output.getAbsolutePath());
        codegen.additionalProperties().put(CXFServerFeatures.LOAD_TEST_DATA_FROM_FILE, "true");

        final ClientOptInput input = new ClientOptInput();
        final OpenAPI openAPI = new OpenAPIParser().readLocation(filePath, null, new ParseOptions()).getOpenAPI();
        input.openAPI(openAPI);
        input.config(codegen);

        final DefaultGenerator generator = new DefaultGenerator();
        List<File> files = generator.opts(input).generate();

        return files.stream().collect(Collectors.toMap(e -> e.getName().replace(outputPath, ""), i -> i));
    }

    /*
     * UPDATE: the following test has been ignored due to https://github.com/OpenAPITools/openapi-generator/pull/11081/
     * We will contact the contributor of the following test to see if the fix will break their use cases and
     * how we can fix it accordingly.
     */
    @Test
    @Ignore
    public void testMultipartCloud() throws IOException {
        final SpringCodegen codegen = new SpringCodegen();
        codegen.setLibrary("spring-cloud");
        codegen.setDelegatePattern(true);

        final Map<String, File> files = generateFiles(codegen, "src/test/resources/3_0/form-multipart-binary-array.yaml");

        // Check that the delegate handles the array and the file
        final File multipartApiDelegate = files.get("MultipartApiDelegate.java");
        assertFileContains(multipartApiDelegate.toPath(),
                "List<MultipartFile> files",
                "MultipartFile file");

        // Check that the api handles the array and the file
        final File multipartApi = files.get("MultipartApi.java");
        assertFileContains(multipartApi.toPath(),
                "List<MultipartFile> files",
                "MultipartFile file");
    }

    @Test
    public void testRequestMappingAnnotation() throws IOException {
        final SpringCodegen codegen = new SpringCodegen();
        codegen.setLibrary("spring-boot");
        codegen.additionalProperties().put(REQUEST_MAPPING_OPTION, SpringCodegen.RequestMappingMode.api_interface);

        final Map<String, File> files = generateFiles(codegen, "src/test/resources/2_0/petstore.yaml");

        // Check that the @RequestMapping annotation is generated in the Api file
        final File petApiFile = files.get("PetApi.java");
        assertFileContains(petApiFile.toPath(), "@RequestMapping(\"${openapi.openAPIPetstore.base-path:/v2}\")");

        // Check that the @RequestMapping annotation is not generated in the Controller file
        final File petApiControllerFile = files.get("PetApiController.java");
        assertFileNotContains(petApiControllerFile.toPath(), "@RequestMapping(\"${openapi.openAPIPetstore.base-path:/v2}\")");
    }

   @Test
   public void testNoRequestMappingAnnotation_spring_cloud_default() throws IOException {
      final SpringCodegen codegen = new SpringCodegen();
      codegen.setLibrary( "spring-cloud" );

      final Map<String, File> files = generateFiles( codegen, "src/test/resources/2_0/petstore.yaml" );

      // Check that the @RequestMapping annotation is not generated in the Api file
      final File petApiFile = files.get( "PetApi.java" );
      JavaFileAssert.assertThat( petApiFile ).assertTypeAnnotations().hasSize( 3 ).containsWithName( "Validated" )
            .containsWithName( "Generated" ).containsWithName( "Tag" );

   }

    @Test
    public void testNoRequestMappingAnnotation() throws IOException {
        final SpringCodegen codegen = new SpringCodegen();
        codegen.setLibrary( "spring-cloud" );
        codegen.additionalProperties().put(INTERFACE_ONLY, "true");
        codegen.additionalProperties().put(REQUEST_MAPPING_OPTION, SpringCodegen.RequestMappingMode.none);

        final Map<String, File> files = generateFiles( codegen, "src/test/resources/2_0/petstore.yaml" );

        // Check that the @RequestMapping annotation is not generated in the Api file
        final File petApiFile = files.get( "PetApi.java" );
        JavaFileAssert.assertThat( petApiFile ).assertTypeAnnotations().hasSize( 3 ).containsWithName( "Validated" )
            .containsWithName( "Generated" ).containsWithName( "Tag" );
    }

    @Test
    public void testSettersForConfigValues() throws Exception {
        final SpringCodegen codegen = new SpringCodegen();
        codegen.setHideGenerationTimestamp(true);
        codegen.setModelPackage("xx.yyyyyyyy.model");
        codegen.setApiPackage("xx.yyyyyyyy.api");
        codegen.setInvokerPackage("xx.yyyyyyyy.invoker");
        codegen.setBasePackage("xx.yyyyyyyy.base");
        codegen.setConfigPackage("xx.yyyyyyyy.config");
        codegen.setUnhandledException(true);
        codegen.processOpts();

        Assert.assertEquals(codegen.additionalProperties().get(CodegenConstants.HIDE_GENERATION_TIMESTAMP), Boolean.TRUE);
        Assert.assertEquals(codegen.isHideGenerationTimestamp(), true);
        Assert.assertEquals(codegen.modelPackage(), "xx.yyyyyyyy.model");
        Assert.assertEquals(codegen.additionalProperties().get(CodegenConstants.MODEL_PACKAGE), "xx.yyyyyyyy.model");
        Assert.assertEquals(codegen.apiPackage(), "xx.yyyyyyyy.api");
        Assert.assertEquals(codegen.additionalProperties().get(CodegenConstants.API_PACKAGE), "xx.yyyyyyyy.api");
        Assert.assertEquals(codegen.getInvokerPackage(), "xx.yyyyyyyy.invoker");
        Assert.assertEquals(codegen.additionalProperties().get(CodegenConstants.INVOKER_PACKAGE), "xx.yyyyyyyy.invoker");
        Assert.assertEquals(codegen.getBasePackage(), "xx.yyyyyyyy.base");
        Assert.assertEquals(codegen.additionalProperties().get(SpringCodegen.BASE_PACKAGE), "xx.yyyyyyyy.base");
        Assert.assertEquals(codegen.getConfigPackage(), "xx.yyyyyyyy.config");
        Assert.assertEquals(codegen.additionalProperties().get(SpringCodegen.CONFIG_PACKAGE), "xx.yyyyyyyy.config");
        Assert.assertEquals(codegen.isUnhandledException(), true);
        Assert.assertEquals(codegen.additionalProperties().get(SpringCodegen.UNHANDLED_EXCEPTION_HANDLING), true);
    }

    @Test
    public void useBeanValidationTruePerformBeanValidationFalseJava8TrueForFormatEmail() throws IOException {
        beanValidationForFormatEmail(true, false, true, "@javax.validation.constraints.Email", "@org.hibernate.validator.constraints.Email");
    }

    @Test
    public void useBeanValidationTruePerformBeanValidationTrueJava8FalseForFormatEmail() throws IOException {
        beanValidationForFormatEmail(true, true, false, "@javax.validation.constraints.Email", "@org.hibernate.validator.constraints.Email");
    }

    @Test
    public void useBeanValidationTruePerformBeanValidationFalseJava8TrueJakartaeeTrueForFormatEmail() throws IOException {
        beanValidationForFormatEmail(true, false, true, true,"@jakarta.validation.constraints.Email", "@javax.validation.constraints.Email");
    }

    // note: java8 option/mustache tag has been removed and default to true
    private void beanValidationForFormatEmail(boolean useBeanValidation, boolean performBeanValidation, boolean java8, String contains, String notContains) throws IOException {
        this.beanValidationForFormatEmail(useBeanValidation, performBeanValidation, java8, false, contains, notContains);
    }

    private void beanValidationForFormatEmail(boolean useBeanValidation, boolean performBeanValidation, boolean java8, boolean useJakarta, String contains, String notContains) throws IOException {
        File output = Files.createTempDirectory("test").toFile().getCanonicalFile();
        output.deleteOnExit();
        String outputPath = output.getAbsolutePath().replace('\\', '/');

        OpenAPI openAPI = new OpenAPIParser()
                .readLocation("src/test/resources/3_0/issue_4876_format_email.yaml", null, new ParseOptions()).getOpenAPI();

        SpringCodegen codegen = new SpringCodegen();
        codegen.setOutputDir(output.getAbsolutePath());
        codegen.setUseBeanValidation(useBeanValidation);
        codegen.setPerformBeanValidation(performBeanValidation);
        codegen.setUseSpringBoot3(useJakarta);

        ClientOptInput input = new ClientOptInput();
        input.openAPI(openAPI);
        input.config(codegen);

        DefaultGenerator generator = new DefaultGenerator();

        generator.setGeneratorPropertyDefault(CodegenConstants.MODELS, "true");
        generator.setGeneratorPropertyDefault(CodegenConstants.MODEL_TESTS, "false");
        generator.setGeneratorPropertyDefault(CodegenConstants.MODEL_DOCS, "false");
        generator.setGeneratorPropertyDefault(CodegenConstants.APIS, "false");
        generator.setGeneratorPropertyDefault(CodegenConstants.SUPPORTING_FILES, "false");

        Map<String, File> files = generator.opts(input).generate().stream()
                .collect(Collectors.toMap(File::getName, Function.identity()));

        JavaFileAssert javaFileAssert = JavaFileAssert.assertThat(files.get("PersonWithEmail.java"));
        if (useBeanValidation) javaFileAssert.hasImports((useJakarta? "jakarta" : "javax") + ".validation.constraints");
        if (performBeanValidation) javaFileAssert.hasImports("org.hibernate.validator.constraints");
        assertFileContains(Paths.get(outputPath + "/src/main/java/org/openapitools/model/PersonWithEmail.java"), contains);
        assertFileNotContains(Paths.get(outputPath + "/src/main/java/org/openapitools/model/PersonWithEmail.java"), notContains);
    }

    @Test
    public void useBeanValidationTruePerformBeanValidationTrueJava8TrueForFormatEmail() throws IOException {
        beanValidationForFormatEmail(true, true, true, "@javax.validation.constraints.Email", "@org.hibernate.validator.constraints.Email");
    }

    @Test
    public void reactiveMapTypeRequestMonoTest() throws IOException {
        File output = Files.createTempDirectory("test").toFile().getCanonicalFile();
        output.deleteOnExit();
        String outputPath = output.getAbsolutePath().replace('\\', '/');

        final OpenAPI openAPI = TestUtils.parseFlattenSpec("src/test/resources/3_0/spring/issue_8045.yaml");
        final SpringCodegen codegen = new SpringCodegen();
        codegen.setOpenAPI(openAPI);
        codegen.setOutputDir(output.getAbsolutePath());

        codegen.additionalProperties().put(SpringCodegen.DELEGATE_PATTERN, "true");
        codegen.additionalProperties().put(SpringCodegen.REACTIVE, "true");

        ClientOptInput input = new ClientOptInput();
        input.openAPI(openAPI);
        input.config(codegen);

        DefaultGenerator generator = new DefaultGenerator();

        generator.setGeneratorPropertyDefault(CodegenConstants.MODELS, "false");
        generator.setGeneratorPropertyDefault(CodegenConstants.MODEL_TESTS, "false");
        generator.setGeneratorPropertyDefault(CodegenConstants.MODEL_DOCS, "false");
        generator.setGeneratorPropertyDefault(CodegenConstants.APIS, "true");
        generator.setGeneratorPropertyDefault(CodegenConstants.SUPPORTING_FILES, "false");

        generator.opts(input).generate();

        assertFileContains(Paths.get(outputPath + "/src/main/java/org/openapitools/api/SomeApi.java"), "Mono<Map<String, DummyRequest>>");
        assertFileContains(Paths.get(outputPath + "/src/main/java/org/openapitools/api/SomeApiDelegate.java"), "Mono<Map<String, DummyRequest>>");
        assertFileNotContains(Paths.get(outputPath + "/src/main/java/org/openapitools/api/SomeApi.java"), "Mono<DummyRequest>");
        assertFileNotContains(Paths.get(outputPath + "/src/main/java/org/openapitools/api/SomeApiDelegate.java"), "Mono<DummyRequest>");
    }

    @Test
    public void shouldGenerateValidCodeForReactiveControllerWithoutParams_issue14907() throws IOException {
        File output = Files.createTempDirectory("test").toFile().getCanonicalFile();
        output.deleteOnExit();

        final OpenAPI openAPI = TestUtils.parseFlattenSpec("src/test/resources/bugs/issue_14907.yaml");
        final SpringCodegen codegen = new SpringCodegen();
        codegen.setOpenAPI(openAPI);
        codegen.setOutputDir(output.getAbsolutePath());

        codegen.additionalProperties().put(SpringCodegen.REACTIVE, "true");
        codegen.additionalProperties().put(USE_TAGS, "true");
        codegen.additionalProperties().put(SpringCodegen.DATE_LIBRARY, "java8");
        codegen.additionalProperties().put(INTERFACE_ONLY, "true");
        codegen.additionalProperties().put(SKIP_DEFAULT_INTERFACE, "true");
        codegen.additionalProperties().put(IMPLICIT_HEADERS, "true");
        codegen.additionalProperties().put(OPENAPI_NULLABLE, "false");

        ClientOptInput input = new ClientOptInput();
        input.openAPI(openAPI);
        input.config(codegen);

        DefaultGenerator generator = new DefaultGenerator();

        Map<String, File> files = generator.opts(input).generate().stream()
            .collect(Collectors.toMap(File::getName, Function.identity()));

        JavaFileAssert.assertThat(files.get("ConsentControllerApi.java"))
            .assertMethod("readAgreements", "ServerWebExchange");
    }

    @Test
    public void shouldGenerateValidCodeWithPaginated_reactive_issue15265() throws IOException {
        File output = Files.createTempDirectory("test").toFile().getCanonicalFile();
        output.deleteOnExit();

        final OpenAPI openAPI = TestUtils.parseFlattenSpec("src/test/resources/bugs/issue_15265.yaml");
        final SpringCodegen codegen = new SpringCodegen();
        codegen.setOpenAPI(openAPI);
        codegen.setOutputDir(output.getAbsolutePath());

        codegen.additionalProperties().put(SpringCodegen.REACTIVE, "true");
        codegen.additionalProperties().put(USE_TAGS, "true");
        codegen.additionalProperties().put(SpringCodegen.DATE_LIBRARY, "java8");
        codegen.additionalProperties().put(INTERFACE_ONLY, "true");
        codegen.additionalProperties().put(SKIP_DEFAULT_INTERFACE, "true");
        codegen.additionalProperties().put(IMPLICIT_HEADERS, "true");
        codegen.additionalProperties().put(OPENAPI_NULLABLE, "false");

        ClientOptInput input = new ClientOptInput();
        input.openAPI(openAPI);
        input.config(codegen);

        DefaultGenerator generator = new DefaultGenerator();

        Map<String, File> files = generator.opts(input).generate().stream()
            .collect(Collectors.toMap(File::getName, Function.identity()));

        JavaFileAssert.assertThat(files.get("ConsentControllerApi.java"))
            .assertMethod("paginated", "ServerWebExchange", "Pageable")
            .toFileAssert()
            .assertMethod("paginatedWithParams", "String", "ServerWebExchange", "Pageable");
    }

    @Test
    public void shouldGenerateValidCodeWithPaginated_nonReactive_issue15265() throws IOException {
        File output = Files.createTempDirectory("test").toFile().getCanonicalFile();
        output.deleteOnExit();

        final OpenAPI openAPI = TestUtils.parseFlattenSpec("src/test/resources/bugs/issue_15265.yaml");
        final SpringCodegen codegen = new SpringCodegen();
        codegen.setOpenAPI(openAPI);
        codegen.setOutputDir(output.getAbsolutePath());

        codegen.additionalProperties().put(USE_TAGS, "true");
        codegen.additionalProperties().put(SpringCodegen.DATE_LIBRARY, "java8");
        codegen.additionalProperties().put(INTERFACE_ONLY, "true");
        codegen.additionalProperties().put(SKIP_DEFAULT_INTERFACE, "true");
        codegen.additionalProperties().put(IMPLICIT_HEADERS, "true");
        codegen.additionalProperties().put(OPENAPI_NULLABLE, "false");

        ClientOptInput input = new ClientOptInput();
        input.openAPI(openAPI);
        input.config(codegen);

        DefaultGenerator generator = new DefaultGenerator();

        Map<String, File> files = generator.opts(input).generate().stream()
            .collect(Collectors.toMap(File::getName, Function.identity()));

        JavaFileAssert.assertThat(files.get("ConsentControllerApi.java"))
            .assertMethod("paginated", "Pageable")
            .toFileAssert()
            .assertMethod("paginatedWithParams", "String", "Pageable");
    }

    @Test
    public void shouldEscapeReservedKeyWordsForRequestParameters_7506_Regression() throws Exception {
        final SpringCodegen codegen = new SpringCodegen();
        codegen.setLibrary("spring-boot");
        codegen.setDelegatePattern(true);

        final Map<String, File> files = generateFiles(codegen, "src/test/resources/3_0/issue7506.yaml");

        final File multipartArrayApiDelegate = files.get("ExampleApi.java");
        assertFileContains(multipartArrayApiDelegate.toPath(), "@RequestPart(value = \"super\", required = false) MultipartFile _super");
        assertFileContains(multipartArrayApiDelegate.toPath(), "@RequestPart(value = \"package\", required = false) MultipartFile _package");
    }

    @Test
    public void doGeneratePathVariableForSimpleParam() throws IOException {
        File output = Files.createTempDirectory("test").toFile().getCanonicalFile();
        output.deleteOnExit();
        String outputPath = output.getAbsolutePath().replace('\\', '/');

        OpenAPI openAPI = new OpenAPIParser()
                .readLocation("src/test/resources/3_0/issue_6762.yaml", null, new ParseOptions()).getOpenAPI();

        SpringCodegen codegen = new SpringCodegen();
        codegen.setOutputDir(output.getAbsolutePath());
        codegen.additionalProperties().put(CXFServerFeatures.LOAD_TEST_DATA_FROM_FILE, "true");
        codegen.additionalProperties().put(DOCUMENTATION_PROVIDER, "springfox");

        ClientOptInput input = new ClientOptInput();
        input.openAPI(openAPI);
        input.config(codegen);

        DefaultGenerator generator = new DefaultGenerator();

        generator.setGeneratorPropertyDefault(CodegenConstants.MODELS, "false");
        generator.setGeneratorPropertyDefault(CodegenConstants.MODEL_TESTS, "false");
        generator.setGeneratorPropertyDefault(CodegenConstants.MODEL_DOCS, "false");
        generator.setGeneratorPropertyDefault(CodegenConstants.APIS, "true");
        generator.setGeneratorPropertyDefault(CodegenConstants.SUPPORTING_FILES, "false");

        generator.opts(input).generate();

        assertFileContains(Paths.get(outputPath + "/src/main/java/org/openapitools/api/ZebrasApi.java"), "allowableValues = \"0, 1\"");
        assertFileContains(Paths.get(outputPath + "/src/main/java/org/openapitools/api/ZebrasApi.java"), "@PathVariable");
        assertFileContains(Paths.get(outputPath + "/src/main/java/org/openapitools/api/BearsApi.java"), "allowableValues = \"sleeping, awake\"");
        assertFileContains(Paths.get(outputPath + "/src/main/java/org/openapitools/api/BearsApi.java"), "@PathVariable");
        assertFileContains(Paths.get(outputPath + "/src/main/java/org/openapitools/api/CamelsApi.java"), "allowableValues = \"sleeping, awake\"");
        assertFileContains(Paths.get(outputPath + "/src/main/java/org/openapitools/api/CamelsApi.java"), "@PathVariable");
        assertFileContains(Paths.get(outputPath + "/src/main/java/org/openapitools/api/GiraffesApi.java"), "allowableValues = \"0, 1\"");
        assertFileContains(Paths.get(outputPath + "/src/main/java/org/openapitools/api/GiraffesApi.java"), "@PathVariable");
    }

    @Test
    public void shouldGenerateDefaultValueForEnumRequestParameter() throws IOException {
        File output = Files.createTempDirectory("test").toFile().getCanonicalFile();
        output.deleteOnExit();
        String outputPath = output.getAbsolutePath().replace('\\', '/');

        final OpenAPI openAPI = TestUtils.parseFlattenSpec("src/test/resources/3_0/spring/issue_10278.yaml");
        final SpringCodegen codegen = new SpringCodegen();
        codegen.setOpenAPI(openAPI);
        codegen.setOutputDir(output.getAbsolutePath());

        codegen.additionalProperties().put(SpringCodegen.DELEGATE_PATTERN, "true");
        codegen.additionalProperties().put(SpringCodegen.REACTIVE, "true");

        ClientOptInput input = new ClientOptInput();
        input.openAPI(openAPI);
        input.config(codegen);

        DefaultGenerator generator = new DefaultGenerator();

        generator.setGeneratorPropertyDefault(CodegenConstants.MODELS, "false");
        generator.setGeneratorPropertyDefault(CodegenConstants.MODEL_TESTS, "false");
        generator.setGeneratorPropertyDefault(CodegenConstants.MODEL_DOCS, "false");
        generator.setGeneratorPropertyDefault(CodegenConstants.APIS, "true");
        generator.setGeneratorPropertyDefault(CodegenConstants.SUPPORTING_FILES, "false");

        generator.opts(input).generate();

        assertFileContains(Paths.get(outputPath + "/src/main/java/org/openapitools/api/GetApi.java"),
                "@RequestParam(value = \"testParameter1\", required = false, defaultValue = \"BAR\")",
                "@RequestParam(value = \"TestParameter2\", required = false, defaultValue = \"BAR\")");

    }

    /**
     * Define documentation providers to test
     */
    private final static String SPRINGFOX = "springfox";
    private final static String SPRINGFOX_DESTINATIONFILE = "SpringFoxConfiguration.java";
    private final static String SPRINGFOX_TEMPLATEFILE = "openapiDocumentationConfig.mustache";
    private final static String SPRINGDOC = "springdoc";
    private final static String SPRINGDOC_DESTINATIONFILE = "SpringDocConfiguration.java";
    private final static String SPRINGDOC_TEMPLATEFILE = "springdocDocumentationConfig.mustache";

    /**
     * test whether OpenAPIDocumentationConfig.java is generated
     * fix issue #10287
     */
    @Test
    public void testConfigFileGeneration_springfox() {
        testConfigFileCommon(SPRINGFOX, SPRINGFOX_DESTINATIONFILE, SPRINGFOX_TEMPLATEFILE);
    }

    /**
     * test whether SpringDocDocumentationConfig.java is generated
     * fix issue #12220
     */
    @Test
    public void testConfigFileGeneration_springdoc() {
        testConfigFileCommon(SPRINGDOC, SPRINGDOC_DESTINATIONFILE, SPRINGDOC_TEMPLATEFILE);
    }

    private void testConfigFileCommon(String documentationProvider, String destinationFile, String templateFileName) {
        final SpringCodegen codegen = new SpringCodegen();
        codegen.additionalProperties().put(DOCUMENTATION_PROVIDER, documentationProvider);
        codegen.additionalProperties().put(SpringCodegen.INTERFACE_ONLY, false);
        codegen.additionalProperties().put(SpringCodegen.SPRING_CLOUD_LIBRARY, "spring-cloud");
        codegen.additionalProperties().put(SpringCodegen.REACTIVE, false);
        codegen.additionalProperties().put(SpringCodegen.API_FIRST, false);

        codegen.processOpts();

        final List<SupportingFile> supList = codegen.supportingFiles();
        String tmpFile;
        String desFile;
        boolean flag = false;
        for (final SupportingFile s : supList) {
            tmpFile = s.getTemplateFile();
            desFile = s.getDestinationFilename();

            if (templateFileName.equals(tmpFile)) {
                flag = true;
                assertEquals(desFile, destinationFile);
            }
        }
        if (!flag) {
            fail(templateFileName + " not generated");
        }
    }

    @Test
    public void shouldAddNotNullOnRequiredAttributes() throws IOException {
        File output = Files.createTempDirectory("test").toFile().getCanonicalFile();
        output.deleteOnExit();
        String outputPath = output.getAbsolutePath().replace('\\', '/');

        final OpenAPI openAPI = TestUtils.parseFlattenSpec("src/test/resources/3_0/spring/issue_5026-b.yaml");
        final SpringCodegen codegen = new SpringCodegen();
        codegen.setOpenAPI(openAPI);
        codegen.setOutputDir(output.getAbsolutePath());

        ClientOptInput input = new ClientOptInput();
        input.openAPI(openAPI);
        input.config(codegen);

        DefaultGenerator generator = new DefaultGenerator();

        generator.setGeneratorPropertyDefault(CodegenConstants.MODELS, "true");
        generator.setGeneratorPropertyDefault(CodegenConstants.MODEL_TESTS, "false");
        generator.setGeneratorPropertyDefault(CodegenConstants.MODEL_DOCS, "false");
        generator.setGeneratorPropertyDefault(CodegenConstants.APIS, "false");
        generator.setGeneratorPropertyDefault(CodegenConstants.SUPPORTING_FILES, "false");

        generator.opts(input).generate();

        assertFileContains(Paths.get(outputPath + "/src/main/java/org/openapitools/model/Dummy.java"), "status");
        assertFileContains(Paths.get(outputPath + "/src/main/java/org/openapitools/model/Dummy.java"), "@NotNull");
        Files.readAllLines(Paths.get(outputPath + "/src/main/java/org/openapitools/model/Dummy.java")).forEach(System.out::println);

    }

    @Test
    public void shouldNotAddNotNullOnReadOnlyAttributes() throws IOException {
        File output = Files.createTempDirectory("test").toFile().getCanonicalFile();
        output.deleteOnExit();
        String outputPath = output.getAbsolutePath().replace('\\', '/');

        final OpenAPI openAPI = TestUtils.parseFlattenSpec("src/test/resources/3_0/spring/issue_5026.yaml");
        final SpringCodegen codegen = new SpringCodegen();
        codegen.setOpenAPI(openAPI);
        codegen.setOutputDir(output.getAbsolutePath());

        ClientOptInput input = new ClientOptInput();
        input.openAPI(openAPI);
        input.config(codegen);

        DefaultGenerator generator = new DefaultGenerator();

        generator.setGeneratorPropertyDefault(CodegenConstants.MODELS, "true");
        generator.setGeneratorPropertyDefault(CodegenConstants.MODEL_TESTS, "false");
        generator.setGeneratorPropertyDefault(CodegenConstants.MODEL_DOCS, "false");
        generator.setGeneratorPropertyDefault(CodegenConstants.APIS, "false");
        generator.setGeneratorPropertyDefault(CodegenConstants.SUPPORTING_FILES, "false");

        generator.opts(input).generate();

        assertFileContains(Paths.get(outputPath + "/src/main/java/org/openapitools/model/Dummy.java"), "status");
        assertFileNotContains(Paths.get(outputPath + "/src/main/java/org/openapitools/model/Dummy.java"), "@NotNull");
        Files.readAllLines(Paths.get(outputPath + "/src/main/java/org/openapitools/model/Dummy.java")).forEach(System.out::println);

    }

    @Test
    public void testOneOf5381() throws IOException {
        File output = Files.createTempDirectory("test").toFile().getCanonicalFile();
        output.deleteOnExit();
        String outputPath = output.getAbsolutePath().replace('\\', '/');
        OpenAPI openAPI = new OpenAPIParser()
                .readLocation("src/test/resources/3_0/issue_5381.yaml", null, new ParseOptions()).getOpenAPI();

        SpringCodegen codegen = new SpringCodegen();
        codegen.setOutputDir(output.getAbsolutePath());
        codegen.additionalProperties().put(CXFServerFeatures.LOAD_TEST_DATA_FROM_FILE, "true");
        codegen.setUseOneOfInterfaces(true);

        ClientOptInput input = new ClientOptInput();
        input.openAPI(openAPI);
        input.config(codegen);

        DefaultGenerator generator = new DefaultGenerator();
        codegen.setHateoas(true);
        generator.setGeneratorPropertyDefault(CodegenConstants.MODELS, "true");
        //generator.setGeneratorPropertyDefault(CodegenConstants.USE_ONEOF_DISCRIMINATOR_LOOKUP, "true");
        generator.setGeneratorPropertyDefault(CodegenConstants.LEGACY_DISCRIMINATOR_BEHAVIOR, "false");

        codegen.setUseOneOfInterfaces(true);
        codegen.setLegacyDiscriminatorBehavior(false);

        generator.setGeneratorPropertyDefault(CodegenConstants.MODEL_TESTS, "false");
        generator.setGeneratorPropertyDefault(CodegenConstants.MODEL_DOCS, "false");
        generator.setGeneratorPropertyDefault(CodegenConstants.APIS, "true");
        generator.setGeneratorPropertyDefault(CodegenConstants.SUPPORTING_FILES, "false");

        generator.opts(input).generate();

        assertFileContains(Paths.get(outputPath + "/src/main/java/org/openapitools/model/Foo.java"), "public class Foo implements FooRefOrValue");
        assertFileContains(Paths.get(outputPath + "/src/main/java/org/openapitools/model/FooRef.java"), "public class FooRef implements FooRefOrValue");
        assertFileContains(Paths.get(outputPath + "/src/main/java/org/openapitools/model/FooRefOrValue.java"), "public interface FooRefOrValue");
    }

    @Test
    public void testOneOfAndAllOf() throws IOException {
        File output = Files.createTempDirectory("test").toFile().getCanonicalFile();
        output.deleteOnExit();
        String outputPath = output.getAbsolutePath().replace('\\', '/');
        OpenAPI openAPI = new OpenAPIParser()
                .readLocation("src/test/resources/3_0/oneof_polymorphism_and_inheritance.yaml", null, new ParseOptions()).getOpenAPI();

        SpringCodegen codegen = new SpringCodegen();
        codegen.setOutputDir(output.getAbsolutePath());
        codegen.additionalProperties().put(CXFServerFeatures.LOAD_TEST_DATA_FROM_FILE, "true");
        codegen.setUseOneOfInterfaces(true);

        ClientOptInput input = new ClientOptInput();
        input.openAPI(openAPI);
        input.config(codegen);

        DefaultGenerator generator = new DefaultGenerator();
        codegen.setHateoas(true);
        generator.setGeneratorPropertyDefault(CodegenConstants.MODELS, "true");
        //generator.setGeneratorPropertyDefault(CodegenConstants.USE_ONEOF_DISCRIMINATOR_LOOKUP, "true");
        generator.setGeneratorPropertyDefault(CodegenConstants.LEGACY_DISCRIMINATOR_BEHAVIOR, "false");

        codegen.setUseOneOfInterfaces(true);
        codegen.setLegacyDiscriminatorBehavior(false);

        generator.setGeneratorPropertyDefault(CodegenConstants.MODEL_TESTS, "false");
        generator.setGeneratorPropertyDefault(CodegenConstants.MODEL_DOCS, "false");
        generator.setGeneratorPropertyDefault(CodegenConstants.APIS, "true");
        generator.setGeneratorPropertyDefault(CodegenConstants.SUPPORTING_FILES, "false");

        generator.opts(input).generate();

        assertFileContains(Paths.get(outputPath + "/src/main/java/org/openapitools/model/Foo.java"), "public class Foo extends Entity implements FooRefOrValue");
        assertFileContains(Paths.get(outputPath + "/src/main/java/org/openapitools/model/FooRef.java"), "public class FooRef extends EntityRef implements FooRefOrValue");
        assertFileContains(Paths.get(outputPath + "/src/main/java/org/openapitools/model/FooRefOrValue.java"), "public interface FooRefOrValue");
        // previous bugs
        assertFileNotContains(Paths.get(outputPath + "/src/main/java/org/openapitools/model/BarRef.java"), "atTypesuper.hashCode");
        assertFileNotContains(Paths.get(outputPath + "/src/main/java/org/openapitools/model/BarRef.java"), "private String atBaseType");
        // imports for inherited properties
        assertFileContains(Paths.get(outputPath + "/src/main/java/org/openapitools/model/PizzaSpeziale.java"), "import java.math.BigDecimal");
    }

    @Test
    public void testDiscriminatorWithMappingIssue14731() throws IOException {
        File output = Files.createTempDirectory("test").toFile().getCanonicalFile();
        output.deleteOnExit();
        String outputPath = output.getAbsolutePath().replace('\\', '/');
        OpenAPI openAPI = new OpenAPIParser()
            .readLocation("src/test/resources/bugs/issue_14731.yaml", null, new ParseOptions()).getOpenAPI();

        SpringCodegen codegen = new SpringCodegen();
        codegen.setOutputDir(output.getAbsolutePath());
        codegen.additionalProperties().put(CXFServerFeatures.LOAD_TEST_DATA_FROM_FILE, "true");
        codegen.setUseOneOfInterfaces(true);

        ClientOptInput input = new ClientOptInput();
        input.openAPI(openAPI);
        input.config(codegen);

        DefaultGenerator generator = new DefaultGenerator();
        codegen.setHateoas(true);
        generator.setGeneratorPropertyDefault(CodegenConstants.MODELS, "true");
        generator.setGeneratorPropertyDefault(CodegenConstants.LEGACY_DISCRIMINATOR_BEHAVIOR, "false");


        codegen.setUseOneOfInterfaces(true);
        codegen.setLegacyDiscriminatorBehavior(false);
        codegen.setUseSpringBoot3(true);
        codegen.setModelNameSuffix("DTO");

        generator.setGeneratorPropertyDefault(CodegenConstants.MODEL_TESTS, "false");
        generator.setGeneratorPropertyDefault(CodegenConstants.MODEL_DOCS, "false");
        generator.setGeneratorPropertyDefault(CodegenConstants.APIS, "true");
        generator.setGeneratorPropertyDefault(CodegenConstants.SUPPORTING_FILES, "false");

        generator.opts(input).generate();

        assertFileNotContains(Paths.get(outputPath + "/src/main/java/org/openapitools/model/ChildWithMappingADTO.java"), "@JsonTypeName");
        assertFileNotContains(Paths.get(outputPath + "/src/main/java/org/openapitools/model/ChildWithMappingBDTO.java"), "@JsonTypeName");
    }

    @Test
    public void testDiscriminatorWithoutMappingIssue14731() throws IOException {
        File output = Files.createTempDirectory("test").toFile().getCanonicalFile();
        output.deleteOnExit();
        String outputPath = output.getAbsolutePath().replace('\\', '/');
        OpenAPI openAPI = new OpenAPIParser()
            .readLocation("src/test/resources/bugs/issue_14731.yaml", null, new ParseOptions()).getOpenAPI();

        SpringCodegen codegen = new SpringCodegen();
        codegen.setOutputDir(output.getAbsolutePath());
        codegen.additionalProperties().put(CXFServerFeatures.LOAD_TEST_DATA_FROM_FILE, "true");
        codegen.setUseOneOfInterfaces(true);

        ClientOptInput input = new ClientOptInput();
        input.openAPI(openAPI);
        input.config(codegen);

        DefaultGenerator generator = new DefaultGenerator();
        codegen.setHateoas(true);
        generator.setGeneratorPropertyDefault(CodegenConstants.MODELS, "true");
        generator.setGeneratorPropertyDefault(CodegenConstants.LEGACY_DISCRIMINATOR_BEHAVIOR, "false");


        codegen.setUseOneOfInterfaces(true);
        codegen.setLegacyDiscriminatorBehavior(false);
        codegen.setUseSpringBoot3(true);
        codegen.setModelNameSuffix("DTO");

        generator.setGeneratorPropertyDefault(CodegenConstants.MODEL_TESTS, "false");
        generator.setGeneratorPropertyDefault(CodegenConstants.MODEL_DOCS, "false");
        generator.setGeneratorPropertyDefault(CodegenConstants.APIS, "true");
        generator.setGeneratorPropertyDefault(CodegenConstants.SUPPORTING_FILES, "false");

        generator.opts(input).generate();


        assertFileContains(Paths.get(outputPath + "/src/main/java/org/openapitools/model/ChildWithoutMappingADTO.java"), "@JsonTypeName");
        assertFileContains(Paths.get(outputPath + "/src/main/java/org/openapitools/model/ChildWithoutMappingBDTO.java"), "@JsonTypeName");
    }

    @Test
    void testOneOfWithEnumDiscriminator() throws IOException {
        File output = Files.createTempDirectory("test").toFile().getCanonicalFile();
        output.deleteOnExit();
        String outputPath = output.getAbsolutePath().replace('\\', '/');
        OpenAPI openAPI = new OpenAPIParser()
            .readLocation("src/test/resources/3_0/oneOfDiscriminator.yaml", null, new ParseOptions()).getOpenAPI();

        SpringCodegen codegen = new SpringCodegen();
        codegen.setOutputDir(output.getAbsolutePath());
        codegen.additionalProperties().put(CXFServerFeatures.LOAD_TEST_DATA_FROM_FILE, "true");
        codegen.setUseOneOfInterfaces(true);

        ClientOptInput input = new ClientOptInput();
        input.openAPI(openAPI);
        input.config(codegen);

        DefaultGenerator generator = new DefaultGenerator();
        codegen.setHateoas(true);
        generator.setGeneratorPropertyDefault(CodegenConstants.MODELS, "true");
        //generator.setGeneratorPropertyDefault(CodegenConstants.USE_ONEOF_DISCRIMINATOR_LOOKUP, "true");
        generator.setGeneratorPropertyDefault(CodegenConstants.LEGACY_DISCRIMINATOR_BEHAVIOR, "false");

        codegen.setUseOneOfInterfaces(true);
        codegen.setLegacyDiscriminatorBehavior(false);

        generator.setGeneratorPropertyDefault(CodegenConstants.MODEL_TESTS, "false");
        generator.setGeneratorPropertyDefault(CodegenConstants.MODEL_DOCS, "false");
        generator.setGeneratorPropertyDefault(CodegenConstants.APIS, "true");
        generator.setGeneratorPropertyDefault(CodegenConstants.SUPPORTING_FILES, "false");

        generator.opts(input).generate();

        assertFileContains(
            Paths.get(outputPath + "/src/main/java/org/openapitools/model/FruitOneOfEnumMappingDisc.java"),
            "public FruitTypeEnum getFruitType();"
        );
        assertFileContains(
            Paths.get(outputPath + "/src/main/java/org/openapitools/model/AppleOneOfEnumMappingDisc.java"),
            "private FruitTypeEnum fruitType;",
            "public FruitTypeEnum getFruitType() {"
        );
        assertFileContains(
            Paths.get(outputPath + "/src/main/java/org/openapitools/model/BananaOneOfEnumMappingDisc.java"),
            "private FruitTypeEnum fruitType;",
            "public FruitTypeEnum getFruitType() {"
        );
    }

    @Test
    public void testTypeMappings() {
        final SpringCodegen codegen = new SpringCodegen();
        codegen.processOpts();
        Assert.assertEquals(codegen.typeMapping().get("file"), "org.springframework.core.io.Resource");
    }

    @Test
    public void testImportMappings() {
        final SpringCodegen codegen = new SpringCodegen();
        codegen.processOpts();
        Assert.assertEquals(codegen.importMapping().get("org.springframework.core.io.Resource"), "org.springframework.core.io.Resource");
        Assert.assertEquals(codegen.importMapping().get("DateTimeFormat"), "org.springframework.format.annotation.DateTimeFormat");
        Assert.assertEquals(codegen.importMapping().get("ApiIgnore"), "springfox.documentation.annotations.ApiIgnore");
        Assert.assertEquals(codegen.importMapping().get("ParameterObject"), "org.springdoc.api.annotations.ParameterObject");
    }

    @Test(dataProvider = "issue11464TestCases")
    public void shouldGenerateOneTagAttributeForMultipleTags_Regression11464(String documentProvider, Consumer<String> assertFunction) throws IOException {
        File output = Files.createTempDirectory("test").toFile().getCanonicalFile();
        output.deleteOnExit();
        String outputPath = output.getAbsolutePath().replace('\\', '/');

        OpenAPI openAPI = new OpenAPIParser()
                .readLocation("src/test/resources/bugs/issue_11464.yaml", null, new ParseOptions()).getOpenAPI();

        SpringCodegen codegen = new SpringCodegen();
        codegen.setOutputDir(output.getAbsolutePath());
        codegen.additionalProperties().put(DOCUMENTATION_PROVIDER, documentProvider);
        ClientOptInput input = new ClientOptInput();
        input.openAPI(openAPI);
        input.config(codegen);

        DefaultGenerator generator = new DefaultGenerator();

        generator.setGeneratorPropertyDefault(CodegenConstants.MODELS, "false");
        generator.setGeneratorPropertyDefault(CodegenConstants.MODEL_TESTS, "false");
        generator.setGeneratorPropertyDefault(CodegenConstants.MODEL_DOCS, "false");
        generator.setGeneratorPropertyDefault(CodegenConstants.APIS, "true");
        generator.setGeneratorPropertyDefault(CodegenConstants.SUPPORTING_FILES, "false");

        generator.opts(input).generate();

        assertFunction.accept(outputPath);
    }

    @DataProvider
    public Object[][] issue11464TestCases() {
        return new Object[][]{
                {DocumentationProviderFeatures.DocumentationProvider.SPRINGDOC.name(), (Consumer<String>) outputPath -> {
                    assertFileContains(Paths.get(outputPath + "/src/main/java/org/openapitools/api/NoneApi.java"),
                            "@Operation( operationId = \"getNone\", summary = \"No Tag\", responses = {");
                    assertFileContains(Paths.get(outputPath + "/src/main/java/org/openapitools/api/SingleApi.java"),
                            "@Operation( operationId = \"getSingleTag\", summary = \"Single Tag\", tags = { \"tag1\" }, responses = {");
                    assertFileContains(Paths.get(outputPath + "/src/main/java/org/openapitools/api/MultipleApi.java"),
                            "@Operation( operationId = \"getMultipleTags\", summary = \"Multiple Tags\", tags = { \"tag1\", \"tag2\" }, responses = {");
                }},
                {DocumentationProviderFeatures.DocumentationProvider.SPRINGFOX.name(), (Consumer<String>) outputPath -> {
                    assertFileContains(Paths.get(outputPath + "/src/main/java/org/openapitools/api/NoneApi.java"),
                            "@ApiOperation( value = \"No Tag\", nickname = \"getNone\", notes = \"\", response = ");
                    assertFileContains(Paths.get(outputPath + "/src/main/java/org/openapitools/api/SingleApi.java"),
                            "@ApiOperation( tags = { \"tag1\" }, value = \"Single Tag\", nickname = \"getSingleTag\", notes = \"\", response = ");
                    assertFileContains(Paths.get(outputPath + "/src/main/java/org/openapitools/api/MultipleApi.java"),
                            "@ApiOperation( tags = { \"tag1\", \"tag2\" }, value = \"Multiple Tags\", nickname = \"getMultipleTags\", notes = \"\", response = ");
                }},
        };
    }

    @Test
    public void apiFirstShouldNotGenerateApiOrModel() {
        final SpringCodegen codegen = new SpringCodegen();
        codegen.additionalProperties().put(SpringCodegen.API_FIRST, true);
        codegen.processOpts();
        Assert.assertTrue(codegen.modelTemplateFiles().isEmpty());
        Assert.assertTrue(codegen.apiTemplateFiles().isEmpty());
    }

    @Test
    public void testIssue11323() throws IOException {
        File output = Files.createTempDirectory("test").toFile().getCanonicalFile();
        output.deleteOnExit();
        String outputPath = output.getAbsolutePath().replace('\\', '/');

        OpenAPI openAPI = new OpenAPIParser()
                .readLocation("src/test/resources/3_0/spring/issue_11323.yml", null, new ParseOptions()).getOpenAPI();

        SpringCodegen codegen = new SpringCodegen();
        codegen.setOutputDir(output.getAbsolutePath());
        //codegen.additionalProperties().put(CXFServerFeatures.LOAD_TEST_DATA_FROM_FILE, "true");

        ClientOptInput input = new ClientOptInput();
        input.openAPI(openAPI);
        input.config(codegen);

        DefaultGenerator generator = new DefaultGenerator();

        generator.setGeneratorPropertyDefault(CodegenConstants.MODELS, "true");
        generator.setGeneratorPropertyDefault(CodegenConstants.MODEL_TESTS, "false");
        generator.setGeneratorPropertyDefault(CodegenConstants.MODEL_DOCS, "false");
        generator.setGeneratorPropertyDefault(CodegenConstants.APIS, "false");
        generator.setGeneratorPropertyDefault(CodegenConstants.SUPPORTING_FILES, "false");
        generator.opts(input).generate();

        assertFileContains(Paths.get(outputPath + "/src/main/java/org/openapitools/model/Address.java"),
                "@JsonValue", "import com.fasterxml.jackson.annotation.JsonValue;");
    }

    @Test
    public void shouldPurAdditionalModelTypesOverAllModels() throws IOException {
        File output = Files.createTempDirectory("test").toFile().getCanonicalFile();
        output.deleteOnExit();
        String outputPath = output.getAbsolutePath().replace('\\', '/');

        OpenAPI openAPI = new OpenAPIParser()
                .readLocation("src/test/resources/3_0/petstore.yaml", null, new ParseOptions()).getOpenAPI();

        SpringCodegen codegen = new SpringCodegen();
        codegen.setOutputDir(output.getAbsolutePath());
        codegen.additionalProperties().put(SpringCodegen.ADDITIONAL_MODEL_TYPE_ANNOTATIONS, "@path.Annotation(param1 = \"test1\", param2 = 3);@path.Annotation2;@custom.Annotation");

        ClientOptInput input = new ClientOptInput();
        input.openAPI(openAPI);
        input.config(codegen);

        DefaultGenerator generator = new DefaultGenerator();

        generator.setGeneratorPropertyDefault(CodegenConstants.MODELS, "true");
        generator.setGeneratorPropertyDefault(CodegenConstants.MODEL_TESTS, "false");
        generator.setGeneratorPropertyDefault(CodegenConstants.MODEL_DOCS, "false");
        generator.setGeneratorPropertyDefault(CodegenConstants.APIS, "false");
        generator.setGeneratorPropertyDefault(CodegenConstants.SUPPORTING_FILES, "false");
        generator.opts(input).generate();

        File[] generatedModels = new File(outputPath + "/src/main/java/org/openapitools/model").listFiles();
        assertThat(generatedModels).isNotEmpty();

        for (File modelPath : generatedModels) {
            JavaFileAssert.assertThat(modelPath)
                    .assertTypeAnnotations()
                    .containsWithName("custom.Annotation")
                    .containsWithName("path.Annotation2")
                    .containsWithNameAndAttributes("path.Annotation", ImmutableMap.of("param1", "\"test1\"", "param2", "3"));
        }
    }

    @Test
    public void shouldGenerateExternalDocs() throws IOException {
        File output = Files.createTempDirectory("test").toFile().getCanonicalFile();
        output.deleteOnExit();

        OpenAPI openAPI = new OpenAPIParser()
            .readLocation("src/test/resources/3_0/petstore.yaml", null, new ParseOptions()).getOpenAPI();
        SpringCodegen codegen = new SpringCodegen();
        codegen.setLibrary(SPRING_BOOT);
        codegen.setOutputDir(output.getAbsolutePath());
        codegen.additionalProperties().put(SpringCodegen.USE_TAGS, "true");
        codegen.additionalProperties().put(BeanValidationFeatures.USE_BEANVALIDATION, "true");

        ClientOptInput input = new ClientOptInput()
            .openAPI(openAPI)
            .config(codegen);

        DefaultGenerator generator = new DefaultGenerator();
        generator.setGeneratorPropertyDefault(CodegenConstants.MODELS, "false");
        generator.setGeneratorPropertyDefault(CodegenConstants.MODEL_TESTS, "false");
        generator.setGeneratorPropertyDefault(CodegenConstants.MODEL_DOCS, "false");
        generator.setGeneratorPropertyDefault(CodegenConstants.APIS, "true");
        generator.setGeneratorPropertyDefault(CodegenConstants.SUPPORTING_FILES, "false");

        Map<String, File> files = generator.opts(input).generate().stream()
            .collect(Collectors.toMap(File::getName, Function.identity()));

        JavaFileAssert.assertThat(files.get("PetApi.java"))
            .hasImports("io.swagger.v3.oas.annotations.ExternalDocumentation")
            .assertMethod("updatePet")
            .assertMethodAnnotations()
            .containsWithName("Operation")
            .containsWithNameAndAttributes("Operation",
                ImmutableMap.of(
                    "operationId", "\"updatePet\"",
                    //"security", "{ @SecurityRequirement(name = \"petstore_auth\", scopes = { \"write:pets\", \"read:pets\" }) }",
                    "externalDocs", "@ExternalDocumentation(description = \"API documentation for the updatePet operation\", url = \"http://petstore.swagger.io/v2/doc/updatePet\")"
                )
                );
    }

    @Test
    public void testHandleDefaultValue_issue8535() throws Exception {
        Map<String, Object> additionalProperties = new HashMap<>();
        additionalProperties.put(CXFServerFeatures.LOAD_TEST_DATA_FROM_FILE, "true");
        Map<String, File> files = generateFromContract("src/test/resources/3_0/issue_8535.yaml", SPRING_BOOT, additionalProperties);

        JavaFileAssert.assertThat(files.get("TestHeadersApi.java"))
                .assertMethod("headersTest")
                .hasParameter("headerNumber").withType("BigDecimal")
                .assertParameterAnnotations()
                .containsWithNameAndAttributes("RequestHeader", ImmutableMap.of("defaultValue", "\"11.2\""))
                .toParameter().toMethod()
                .hasParameter("headerString").withType("String")
                .assertParameterAnnotations()
                .containsWithNameAndAttributes("RequestHeader", ImmutableMap.of("defaultValue", "\"qwerty\""))
                .toParameter().toMethod()
                .hasParameter("headerStringWrapped").withType("String")
                .assertParameterAnnotations()
                .containsWithNameAndAttributes("RequestHeader", ImmutableMap.of("defaultValue", "\"qwerty\""))
                .toParameter().toMethod()
                .hasParameter("headerStringQuotes").withType("String")
                .assertParameterAnnotations()
                .containsWithNameAndAttributes("RequestHeader", ImmutableMap.of("defaultValue", "\"qwerty\\\"with quotes\\\" test\""))
                .toParameter().toMethod()
                .hasParameter("headerStringQuotesWrapped").withType("String")
                .assertParameterAnnotations()
                .containsWithNameAndAttributes("RequestHeader", ImmutableMap.of("defaultValue", "\"qwerty\\\"with quotes\\\" test\""))
                .toParameter().toMethod()
                .hasParameter("headerBoolean").withType("Boolean")
                .assertParameterAnnotations()
                .containsWithNameAndAttributes("RequestHeader", ImmutableMap.of("defaultValue", "\"true\""));

        JavaFileAssert.assertThat(files.get("TestQueryParamsApi.java"))
                .assertMethod("queryParamsTest")
                .hasParameter("queryNumber").withType("BigDecimal")
                .assertParameterAnnotations()
                .containsWithNameAndAttributes("RequestParam", ImmutableMap.of("defaultValue", "\"11.2\""))
                .toParameter().toMethod()
                .hasParameter("queryString").withType("String")
                .assertParameterAnnotations()
                .containsWithNameAndAttributes("RequestParam", ImmutableMap.of("defaultValue", "\"qwerty\""))
                .toParameter().toMethod()
                .hasParameter("queryStringWrapped").withType("String")
                .assertParameterAnnotations()
                .containsWithNameAndAttributes("RequestParam", ImmutableMap.of("defaultValue", "\"qwerty\""))
                .toParameter().toMethod()
                .hasParameter("queryStringQuotes").withType("String")
                .assertParameterAnnotations()
                .containsWithNameAndAttributes("RequestParam", ImmutableMap.of("defaultValue", "\"qwerty\\\"with quotes\\\" test\""))
                .toParameter().toMethod()
                .hasParameter("queryStringQuotesWrapped").withType("String")
                .assertParameterAnnotations()
                .containsWithNameAndAttributes("RequestParam", ImmutableMap.of("defaultValue", "\"qwerty\\\"with quotes\\\" test\""))
                .toParameter().toMethod()
                .hasParameter("queryBoolean").withType("Boolean")
                .assertParameterAnnotations()
                .containsWithNameAndAttributes("RequestParam", ImmutableMap.of("defaultValue", "\"true\""));
    }

    @Test
    public void testExtraAnnotations() throws IOException {
        File output = Files.createTempDirectory("test").toFile().getCanonicalFile();
        output.deleteOnExit();
        String outputPath = output.getAbsolutePath().replace('\\', '/');

        OpenAPI openAPI = new OpenAPIParser()
                .readLocation("src/test/resources/3_0/issue_11772.yml", null, new ParseOptions()).getOpenAPI();

        SpringCodegen codegen = new SpringCodegen();
        codegen.setOutputDir(output.getAbsolutePath());
        codegen.additionalProperties().put(CXFServerFeatures.LOAD_TEST_DATA_FROM_FILE, "true");

        ClientOptInput input = new ClientOptInput();
        input.openAPI(openAPI);
        input.config(codegen);

        DefaultGenerator generator = new DefaultGenerator();

        generator.setGeneratorPropertyDefault(CodegenConstants.MODELS, "true");
        generator.setGeneratorPropertyDefault(CodegenConstants.MODEL_TESTS, "false");
        generator.setGeneratorPropertyDefault(CodegenConstants.MODEL_DOCS, "false");
        generator.setGeneratorPropertyDefault(CodegenConstants.APIS, "false");
        generator.setGeneratorPropertyDefault(CodegenConstants.SUPPORTING_FILES, "false");
        generator.opts(input).generate();

        TestUtils.assertExtraAnnotationFiles(outputPath + "/src/main/java/org/openapitools/model");

    }

    @Test
    public void testResponseWithArray_issue11897() throws Exception {
        Map<String, Object> additionalProperties = new HashMap<>();
        additionalProperties.put(SpringCodegen.USE_TAGS, "true");
        additionalProperties.put(SpringCodegen.INTERFACE_ONLY, "true");
        additionalProperties.put(SpringCodegen.SKIP_DEFAULT_INTERFACE, "true");
        additionalProperties.put(SpringCodegen.PERFORM_BEANVALIDATION, "true");
        additionalProperties.put(SpringCodegen.SPRING_CONTROLLER, "true");
        additionalProperties.put(CodegenConstants.SERIALIZATION_LIBRARY, "jackson");
        Map<String, File> files = generateFromContract("src/test/resources/bugs/issue_11897.yaml", SPRING_BOOT, additionalProperties);

        JavaFileAssert.assertThat(files.get("MetadataApi.java"))
                .assertMethod("getWithArrayOfObjects").hasReturnType("ResponseEntity<List<TestResponse>>")
                .toFileAssert()
                .assertMethod("getWithArrayOfString").hasReturnType("ResponseEntity<List<String>>")
                .toFileAssert()
                .assertMethod("getWithSetOfObjects").hasReturnType("ResponseEntity<Set<TestResponse>>")
                .toFileAssert()
                .assertMethod("getWithSetOfStrings").hasReturnType("ResponseEntity<Set<String>>")
                .toFileAssert()
                .assertMethod("getWithMapOfObjects").hasReturnType("ResponseEntity<Map<String, TestResponse>>")
                .toFileAssert()
                .assertMethod("getWithMapOfStrings").hasReturnType("ResponseEntity<Map<String, String>>");
    }

    @Test
    public void shouldGenerateMethodsWithoutUsingResponseEntityAndWithoutDelegation_issue11537() throws IOException {
        Map<String, Object> additionalProperties = new HashMap<>();
        additionalProperties.put(SpringCodegen.USE_TAGS, "true");
        additionalProperties.put(SpringCodegen.INTERFACE_ONLY, "true");
        additionalProperties.put(SpringCodegen.SKIP_DEFAULT_INTERFACE, "true");
        additionalProperties.put(SpringCodegen.PERFORM_BEANVALIDATION, "true");
        additionalProperties.put(SpringCodegen.SPRING_CONTROLLER, "true");
        additionalProperties.put(CodegenConstants.SERIALIZATION_LIBRARY, "jackson");
        additionalProperties.put(USE_RESPONSE_ENTITY, "false");
        Map<String, File> files = generateFromContract("src/test/resources/bugs/issue_11537.yaml", SPRING_BOOT, additionalProperties);

        JavaFileAssert.assertThat(files.get("MetadataApi.java"))
                .assertMethod("getSomething")
                .hasReturnType("List<String>")
                .assertMethodAnnotations()
                .containsWithNameAndAttributes(
                        "ResponseStatus",
                        ImmutableMap.of("value", "HttpStatus.OK")
                )
                .toMethod()
                .toFileAssert()
                .assertMethod("putSomething")
                .hasReturnType("String")
                .assertMethodAnnotations()
                .containsWithNameAndAttributes(
                        "ResponseStatus",
                        ImmutableMap.of("value", "HttpStatus.CREATED")
                );
    }

    @Test
    public void shouldGenerateMethodsWithoutUsingResponseEntityAndDelegation_issue11537() throws IOException {
        Map<String, Object> additionalProperties = new HashMap<>();
        additionalProperties.put(SpringCodegen.USE_TAGS, "true");
        additionalProperties.put(SpringCodegen.SKIP_DEFAULT_INTERFACE, "true");
        additionalProperties.put(SpringCodegen.PERFORM_BEANVALIDATION, "true");
        additionalProperties.put(SpringCodegen.SPRING_CONTROLLER, "true");
        additionalProperties.put(CodegenConstants.SERIALIZATION_LIBRARY, "jackson");
        additionalProperties.put(USE_RESPONSE_ENTITY, "false");
        additionalProperties.put(DELEGATE_PATTERN, "true");
        Map<String, File> files = generateFromContract("src/test/resources/bugs/issue_11537.yaml", SPRING_BOOT, additionalProperties);

        JavaFileAssert.assertThat(files.get("MetadataApiDelegate.java"))
                .assertMethod("getSomething").hasReturnType("List<String>")
                .toFileAssert()
                .assertMethod("putSomething").hasReturnType("String");

        JavaFileAssert.assertThat(files.get("MetadataApi.java"))
                .assertMethod("getSomething")
                .hasReturnType("List<String>")
                .assertMethodAnnotations()
                .containsWithNameAndAttributes(
                        "ResponseStatus",
                        ImmutableMap.of("value", "HttpStatus.OK")
                )
                .toMethod()
                .toFileAssert()
                .assertMethod("putSomething")
                .hasReturnType("String")
                .assertMethodAnnotations()
                .containsWithNameAndAttributes(
                        "ResponseStatus",
                        ImmutableMap.of("value", "HttpStatus.CREATED")
                );
    }

    @Test
    public void testResponseWithArray_issue12524() throws Exception {
        GlobalSettings.setProperty("skipFormModel", "true");

        try {
            Map<String, Object> additionalProperties = new HashMap<>();
            additionalProperties.put(DOCUMENTATION_PROVIDER, "none");
            additionalProperties.put(ANNOTATION_LIBRARY, "none");
            additionalProperties.put(RETURN_SUCCESS_CODE, "true");
            Map<String, File> files = generateFromContract("src/test/resources/bugs/issue_12524.json", SPRING_BOOT, additionalProperties);

            JavaFileAssert.assertThat(files.get("API01ListOfStuff.java"))
                .hasImports("com.fasterxml.jackson.annotation.JsonTypeName");
        } finally {
            GlobalSettings.reset();
        }
    }

    @Test
    public void paramObjectImportForDifferentSpringBootVersions_issue14077() throws Exception {
        Map<String, Object> additionalProperties = new HashMap<>();
        additionalProperties.put(SpringCodegen.USE_TAGS, "true");
        additionalProperties.put(DOCUMENTATION_PROVIDER, "springdoc");
        additionalProperties.put(SpringCodegen.INTERFACE_ONLY, "true");
        additionalProperties.put(SpringCodegen.SKIP_DEFAULT_INTERFACE, "true");
        Map<String, File> files = generateFromContract("src/test/resources/2_0/petstore-with-spring-pageable.yaml", SPRING_BOOT, additionalProperties);

        JavaFileAssert.assertThat(files.get("PetApi.java"))
            .hasImports("org.springdoc.api.annotations.ParameterObject")
            .assertMethod("findPetsByStatus")
            .hasParameter("pageable").withType("Pageable")
            .assertParameterAnnotations()
            .containsWithName("ParameterObject");


        // different import for SB3
        additionalProperties.put(USE_SPRING_BOOT3, "true");
        files = generateFromContract("src/test/resources/2_0/petstore-with-spring-pageable.yaml", SPRING_BOOT, additionalProperties);

        JavaFileAssert.assertThat(files.get("PetApi.java"))
            .hasImports("org.springdoc.core.annotations.ParameterObject", "org.springframework.data.domain.Pageable")
            .assertMethod("findPetsByStatus")
            .hasParameter("pageable").withType("Pageable")
            .assertParameterAnnotations()
            .containsWithName("ParameterObject");
    }

    @Test
    public void paramPageableIsNotSpringPaginated_issue13052() throws Exception {
        Map<String, Object> additionalProperties = new HashMap<>();
        additionalProperties.put(SpringCodegen.USE_TAGS, "true");
        additionalProperties.put(DOCUMENTATION_PROVIDER, "springdoc");
        additionalProperties.put(SpringCodegen.INTERFACE_ONLY, "true");
        additionalProperties.put(SpringCodegen.SKIP_DEFAULT_INTERFACE, "true");
        additionalProperties.put(USE_SPRING_BOOT3, "true");

        Map<String, File> files = generateFromContract("src/test/resources/bugs/issue_13052.yaml", SPRING_BOOT, additionalProperties);

        JavaFileAssert.assertThat(files.get("PetApi.java"))
                .hasImports("org.openapitools.model.Pageable")
                .hasNoImports("org.springframework.data.domain.Pageable", "org.springdoc.core.annotations.ParameterObject")
                .assertMethod("findPageable")
                .hasParameter("pageable").withType("Pageable");
    }

    @Test
    public void shouldSetDefaultValueForMultipleArrayItems() throws IOException {
        Map<String, Object> additionalProperties = new HashMap<>();
        additionalProperties.put(SpringCodegen.USE_TAGS, "true");
        additionalProperties.put(SpringCodegen.INTERFACE_ONLY, "true");
        additionalProperties.put(SpringCodegen.SKIP_DEFAULT_INTERFACE, "true");
        additionalProperties.put(SpringCodegen.PERFORM_BEANVALIDATION, "true");
        additionalProperties.put(SpringCodegen.SPRING_CONTROLLER, "true");
        additionalProperties.put(CodegenConstants.SERIALIZATION_LIBRARY, "jackson");

        Map<String, File> files = generateFromContract("src/test/resources/bugs/issue_11957.yaml", SPRING_BOOT, additionalProperties);

        JavaFileAssert.assertThat(files.get("SearchApi.java"))
                .assertMethod("defaultList")
                .hasParameter("orderBy")
                .assertParameterAnnotations()
                .containsWithNameAndAttributes("RequestParam", ImmutableMap.of("defaultValue", "\"updatedAt:DESC,createdAt:DESC\""))
                .toParameter().toMethod().toFileAssert()
                .assertMethod("defaultSet")
                .hasParameter("orderBy")
                .assertParameterAnnotations()
                .containsWithNameAndAttributes("RequestParam", ImmutableMap.of("defaultValue", "\"updatedAt:DESC,createdAt:DESC\""))
                .toParameter().toMethod().toFileAssert()
                .assertMethod("emptyDefaultList")
                .hasParameter("orderBy")
                .assertParameterAnnotations()
                .containsWithNameAndAttributes("RequestParam", ImmutableMap.of("defaultValue", "\"\""))
                .toParameter().toMethod().toFileAssert()
                .assertMethod("emptyDefaultSet")
                .hasParameter("orderBy")
                .assertParameterAnnotations()
                .containsWithNameAndAttributes("RequestParam", ImmutableMap.of("defaultValue", "\"\""));
    }

    @Test
    public void testPutItemsMethodContainsKeyInSuperClassMethodCall_issue12494() throws IOException {
        Map<String, File> files = generateFromContract("src/test/resources/bugs/issue_12494.yaml", null);

        JavaFileAssert.assertThat(files.get("ChildClass.java"))
                .assertMethod("putSomeMapItem")
                .bodyContainsLines("super.putSomeMapItem(key, someMapItem);");
    }

    @Test
    public void shouldHandleCustomResponseType_issue11731() throws IOException {
        Map<String, File> files = generateFromContract("src/test/resources/bugs/issue_11731.yaml", SPRING_BOOT);

        JavaFileAssert.assertThat(files.get("CustomersApi.java"))
                .assertMethod("getAllUsingGET1")
                .bodyContainsLines("if (mediaType.isCompatibleWith(MediaType.valueOf(\"application/hal+json\"))) {");
    }

    @Test
    public void shouldHandleContentTypeWithSecondWildcardSubtype_issue12457() throws IOException {
        Map<String, Object> additionalProperties = new HashMap<>();
        additionalProperties.put(SpringCodegen.USE_TAGS, "true");
        Map<String, File> files = generateFromContract("src/test/resources/bugs/issue_12457.yaml", SPRING_BOOT, additionalProperties);

        JavaFileAssert.assertThat(files.get("UsersApi.java"))
                .assertMethod("wildcardSubTypeForContentType")
                .assertMethodAnnotations()
                .containsWithNameAndAttributes("RequestMapping", ImmutableMap.of(
                        "produces", "{ \"application/json\", \"application/*\" }",
                        "consumes", "{ \"application/octet-stream\", \"application/*\" }"
                ));
    }

    @Test
    public void shouldGenerateDiscriminatorFromAllOfWhenUsingLegacyDiscriminatorBehaviour_issue12692() throws IOException {
        Map<String, Object> additionalProperties = new HashMap<>();
        additionalProperties.put(CodegenConstants.LEGACY_DISCRIMINATOR_BEHAVIOR, "true");
        Map<String, File> output = generateFromContract("src/test/resources/bugs/issue_12692.yml", SPRING_BOOT, additionalProperties);

        String jsonTypeInfo = "@JsonTypeInfo(use = JsonTypeInfo.Id.NAME, include = JsonTypeInfo.As.PROPERTY, property = \"type\", visible = true)";
        String jsonSubType = "@JsonSubTypes({\n" +
                "  @JsonSubTypes.Type(value = Cat.class, name = \"cat\")" +
                "})";
        assertFileContains(output.get("Pet.java").toPath(), jsonTypeInfo, jsonSubType);
    }

    @Test
    public void shouldGenerateBeanValidationOnHeaderParams() throws IOException {
        File output = Files.createTempDirectory("test").toFile().getCanonicalFile();
        output.deleteOnExit();

        OpenAPI openAPI = new OpenAPIParser()
                .readLocation("src/test/resources/bugs/issue_7125.json", null, new ParseOptions()).getOpenAPI();
        SpringCodegen codegen = new SpringCodegen();
        codegen.setLibrary(SPRING_BOOT);
        codegen.setOutputDir(output.getAbsolutePath());
        codegen.additionalProperties().put(SpringCodegen.USE_TAGS, "true");
        codegen.additionalProperties().put(BeanValidationFeatures.USE_BEANVALIDATION, "true");

        ClientOptInput input = new ClientOptInput()
                .openAPI(openAPI)
                .config(codegen);

        DefaultGenerator generator = new DefaultGenerator();
        Map<String, File> files = generator.opts(input).generate().stream()
                .collect(Collectors.toMap(File::getName, Function.identity()));

        JavaFileAssert.assertThat(files.get("SomeMethodApi.java"))
                .assertMethod("methodWithValidation")
                .hasParameter("headerOne")
                .assertParameterAnnotations()
                .containsWithName("RequestHeader")
                .containsWithName("NotNull")
                .containsWithNameAndAttributes("Size", ImmutableMap.of(
                        "min", "1",
                        "max", "10"
                ))
                .containsWithNameAndAttributes("Pattern", ImmutableMap.of("regexp", "\"\\\\d+\""))
                .toParameter()
                .toMethod()
                .hasParameter("headerTwo")
                .assertParameterAnnotations()
                .containsWithName("RequestHeader")
                .containsWithName("NotNull")
                .containsWithNameAndAttributes("Min", ImmutableMap.of("value", "500"))
                .containsWithNameAndAttributes("Max", ImmutableMap.of("value", "10000"));
    }

    @Test
    public void requiredFieldShouldIncludeNotNullAnnotation_issue13365() throws IOException {

        SpringCodegen codegen = new SpringCodegen();
        codegen.setLibrary(SPRING_BOOT);
        codegen.additionalProperties().put(SpringCodegen.INTERFACE_ONLY, "true");
        codegen.additionalProperties().put(SpringCodegen.USE_BEANVALIDATION, "false");
        codegen.additionalProperties().put(SpringCodegen.PERFORM_BEANVALIDATION, "false");
        codegen.additionalProperties().put(SpringCodegen.OPENAPI_NULLABLE, "false");
        codegen.additionalProperties().put(SpringCodegen.UNHANDLED_EXCEPTION_HANDLING, "false");
        codegen.additionalProperties().put(CodegenConstants.SORT_MODEL_PROPERTIES_BY_REQUIRED_FLAG, "false");
        codegen.additionalProperties().put(CodegenConstants.SORT_PARAMS_BY_REQUIRED_FLAG, "false");
        codegen.additionalProperties().put(CodegenConstants.SERIALIZATION_LIBRARY, "jackson");
        codegen.additionalProperties().put(CodegenConstants.ENUM_PROPERTY_NAMING, "PascalCase");
        codegen.additionalProperties().put(SpringCodegen.USE_TAGS, "true");

        DefaultGenerator generator = new DefaultGenerator();
        Map<String, File> files = generateFiles(codegen, "src/test/resources/bugs/issue_13365.yml");

        //Assert that NotNull annotation exists alone with no other BeanValidation annotations
        JavaFileAssert javaFileAssert = JavaFileAssert.assertThat(files.get("Person.java"));
        javaFileAssert.assertMethod("getName").assertMethodAnnotations()
                .containsWithName("NotNull").anyMatch(annotation ->
                        !annotation.getNameAsString().equals("Valid") ||
                                !annotation.getNameAsString().equals("Pattern") ||
                                !annotation.getNameAsString().equals("Email") ||
                                !annotation.getNameAsString().equals("Size"));
        javaFileAssert.hasImports("javax.validation.constraints.NotNull");
    }

    @Test
    public void requiredFieldShouldIncludeNotNullAnnotationJakarta_issue13365_issue13885() throws IOException {

        SpringCodegen codegen = new SpringCodegen();
        codegen.setLibrary(SPRING_BOOT);
        codegen.additionalProperties().put(SpringCodegen.INTERFACE_ONLY, "true");
        codegen.additionalProperties().put(SpringCodegen.USE_BEANVALIDATION, "false");
        codegen.additionalProperties().put(SpringCodegen.PERFORM_BEANVALIDATION, "false");
        codegen.additionalProperties().put(SpringCodegen.USE_SPRING_BOOT3, "true");
        codegen.additionalProperties().put(SpringCodegen.OPENAPI_NULLABLE, "false");
        codegen.additionalProperties().put(SpringCodegen.UNHANDLED_EXCEPTION_HANDLING, "false");
        codegen.additionalProperties().put(CodegenConstants.SORT_MODEL_PROPERTIES_BY_REQUIRED_FLAG, "false");
        codegen.additionalProperties().put(CodegenConstants.SORT_PARAMS_BY_REQUIRED_FLAG, "false");
        codegen.additionalProperties().put(CodegenConstants.SERIALIZATION_LIBRARY, "jackson");
        codegen.additionalProperties().put(CodegenConstants.ENUM_PROPERTY_NAMING, "PascalCase");
        codegen.additionalProperties().put(SpringCodegen.USE_TAGS, "true");

        DefaultGenerator generator = new DefaultGenerator();
        Map<String, File> files = generateFiles(codegen, "src/test/resources/bugs/issue_13365.yml");

        //Assert that NotNull annotation exists alone with no other BeanValidation annotations
        JavaFileAssert javaFileAssert = JavaFileAssert.assertThat(files.get("Person.java"));
        javaFileAssert.assertMethod("getName").assertMethodAnnotations()
                .containsWithName("NotNull").anyMatch(annotation ->
                        !annotation.getNameAsString().equals("Valid") ||
                                !annotation.getNameAsString().equals("Pattern") ||
                                !annotation.getNameAsString().equals("Email") ||
                                !annotation.getNameAsString().equals("Size"));
        javaFileAssert.hasImports("jakarta.validation.constraints.NotNull");
    }

    @Test
    public void nonRequiredFieldShouldNotIncludeNotNullAnnotation_issue13365() throws IOException {

        SpringCodegen codegen = new SpringCodegen();
        codegen.setLibrary(SPRING_BOOT);
        codegen.additionalProperties().put(SpringCodegen.INTERFACE_ONLY, "true");
        codegen.additionalProperties().put(SpringCodegen.USE_BEANVALIDATION, "true");
        codegen.additionalProperties().put(SpringCodegen.PERFORM_BEANVALIDATION, "true");
        codegen.additionalProperties().put(SpringCodegen.OPENAPI_NULLABLE, "false");
        codegen.additionalProperties().put(SpringCodegen.UNHANDLED_EXCEPTION_HANDLING, "false");
        codegen.additionalProperties().put(CodegenConstants.SORT_MODEL_PROPERTIES_BY_REQUIRED_FLAG, "false");
        codegen.additionalProperties().put(CodegenConstants.SORT_PARAMS_BY_REQUIRED_FLAG, "false");
        codegen.additionalProperties().put(CodegenConstants.SERIALIZATION_LIBRARY, "jackson");
        codegen.additionalProperties().put(CodegenConstants.ENUM_PROPERTY_NAMING, "PascalCase");
        codegen.additionalProperties().put(SpringCodegen.USE_TAGS, "true");

        Map<String, File> files = generateFiles(codegen, "src/test/resources/bugs/issue_13365.yml");

        JavaFileAssert javaFileAssert = JavaFileAssert.assertThat(files.get("Alien.java"));
        javaFileAssert.assertMethod("getName")
                .assertMethodAnnotations().anyMatch(annotation -> !annotation.getNameAsString().equals("NotNull"));
        javaFileAssert.hasNoImports("javax.validation.constraints.NotNull");
    }

    @Test
    public void requiredFieldShouldIncludeNotNullAnnotationWithBeanValidationTrue_issue14252() throws IOException {

        SpringCodegen codegen = new SpringCodegen();
        codegen.setLibrary(SPRING_BOOT);
        codegen.additionalProperties().put(CodegenConstants.SERIALIZE_BIG_DECIMAL_AS_STRING, "true");

        Map<String, File> files = generateFiles(codegen, "src/test/resources/bugs/issue_14252.yaml");

        JavaFileAssert.assertThat(files.get("MyResponse.java"))
            .hasImports("com.fasterxml.jackson.databind.annotation.JsonSerialize", "com.fasterxml.jackson.databind.ser.std.ToStringSerializer")
            .assertMethod("getMyPropTypeNumber")
            .assertMethodAnnotations()
            .containsWithNameAndAttributes("JsonSerialize", ImmutableMap.of(
                "using", "ToStringSerializer.class"
            ));
    }

    @Test
    public void requiredFieldShouldIncludeNotNullAnnotationWithBeanValidationTrue_issue13365() throws IOException {

        SpringCodegen codegen = new SpringCodegen();
        codegen.setLibrary(SPRING_BOOT);
        codegen.additionalProperties().put(SpringCodegen.INTERFACE_ONLY, "true");
        codegen.additionalProperties().put(SpringCodegen.USE_BEANVALIDATION, "true");
        codegen.additionalProperties().put(SpringCodegen.PERFORM_BEANVALIDATION, "false");
        codegen.additionalProperties().put(SpringCodegen.OPENAPI_NULLABLE, "false");
        codegen.additionalProperties().put(SpringCodegen.UNHANDLED_EXCEPTION_HANDLING, "false");
        codegen.additionalProperties().put(CodegenConstants.SORT_MODEL_PROPERTIES_BY_REQUIRED_FLAG, "false");
        codegen.additionalProperties().put(CodegenConstants.SORT_PARAMS_BY_REQUIRED_FLAG, "false");
        codegen.additionalProperties().put(CodegenConstants.SERIALIZATION_LIBRARY, "jackson");
        codegen.additionalProperties().put(CodegenConstants.ENUM_PROPERTY_NAMING, "PascalCase");
        codegen.additionalProperties().put(SpringCodegen.USE_TAGS, "true");

        Map<String, File> files = generateFiles(codegen, "src/test/resources/bugs/issue_13365.yml");

        JavaFileAssert javaFileAssert = JavaFileAssert.assertThat(files.get("Person.java"));
        javaFileAssert.assertMethod("getName").assertMethodAnnotations()
                .containsWithName("NotNull").containsWithName("Size").containsWithName("javax.validation.constraints.Email");
        javaFileAssert
            .hasNoImports("javax.validation.constraints.NotNull")
            .hasImports("javax.validation.constraints");
    }

    @Test
    public void shouldUseEqualsNullableForArrayWhenSetInConfig_issue13385() throws IOException {
        File output = Files.createTempDirectory("test").toFile().getCanonicalFile();
        output.deleteOnExit();

        OpenAPI openAPI = new OpenAPIParser()
                .readLocation("src/test/resources/bugs/issue_13385.yml", null, new ParseOptions()).getOpenAPI();
        SpringCodegen codegen = new SpringCodegen();
        codegen.setLibrary(SPRING_BOOT);
        codegen.setOutputDir(output.getAbsolutePath());
        codegen.additionalProperties().put(SpringCodegen.INTERFACE_ONLY, "true");
        codegen.additionalProperties().put(SpringCodegen.USE_BEANVALIDATION, "true");
        codegen.additionalProperties().put(SpringCodegen.PERFORM_BEANVALIDATION, "true");
        codegen.additionalProperties().put(CodegenConstants.MODEL_PACKAGE, "xyz.model");
        codegen.additionalProperties().put(CodegenConstants.API_PACKAGE, "xyz.controller");

        ClientOptInput input = new ClientOptInput()
                .openAPI(openAPI)
                .config(codegen);

        DefaultGenerator generator = new DefaultGenerator();
        Map<String, File> files = generator.opts(input).generate().stream()
                .collect(Collectors.toMap(File::getName, Function.identity()));

        JavaFileAssert.assertThat(files.get("TestObject.java"))
                .assertMethod("equals")
                .bodyContainsLines("return equalsNullable(this.picture, testObject.picture);");

    }

    @Test
    public void shouldNotUseEqualsNullableForArrayWhenNotSetInConfig_issue13385() throws IOException {
        File output = Files.createTempDirectory("test").toFile().getCanonicalFile();
        output.deleteOnExit();

        OpenAPI openAPI = new OpenAPIParser()
                .readLocation("src/test/resources/bugs/issue_13385_2.yml", null, new ParseOptions()).getOpenAPI();
        SpringCodegen codegen = new SpringCodegen();
        codegen.setLibrary(SPRING_BOOT);
        codegen.setOutputDir(output.getAbsolutePath());
        codegen.additionalProperties().put(SpringCodegen.INTERFACE_ONLY, "true");
        codegen.additionalProperties().put(SpringCodegen.USE_BEANVALIDATION, "true");
        codegen.additionalProperties().put(SpringCodegen.PERFORM_BEANVALIDATION, "true");
        codegen.additionalProperties().put(CodegenConstants.MODEL_PACKAGE, "xyz.model");
        codegen.additionalProperties().put(CodegenConstants.API_PACKAGE, "xyz.controller");

        ClientOptInput input = new ClientOptInput()
                .openAPI(openAPI)
                .config(codegen);

        DefaultGenerator generator = new DefaultGenerator();
        Map<String, File> files = generator.opts(input).generate().stream()
                .collect(Collectors.toMap(File::getName, Function.identity()));

        JavaFileAssert.assertThat(files.get("TestObject.java"))
                .assertMethod("equals")
                .bodyContainsLines("return Arrays.equals(this.picture, testObject.picture);");
    }


    @Test
    public void useBeanValidationGenerateAnnotationsForRequestBody_issue13932() throws IOException {
        File output = Files.createTempDirectory("test").toFile().getCanonicalFile();
        output.deleteOnExit();

        OpenAPI openAPI = new OpenAPIParser()
                .readLocation("src/test/resources/bugs/issue_13932.yml", null, new ParseOptions()).getOpenAPI();
        SpringCodegen codegen = new SpringCodegen();
        codegen.setLibrary(SPRING_BOOT);
        codegen.setOutputDir(output.getAbsolutePath());
        codegen.additionalProperties().put(SpringCodegen.INTERFACE_ONLY, "true");
        codegen.additionalProperties().put(SpringCodegen.USE_BEANVALIDATION, "true");
        codegen.additionalProperties().put(CodegenConstants.MODEL_PACKAGE, "xyz.model");
        codegen.additionalProperties().put(CodegenConstants.API_PACKAGE, "xyz.controller");

        ClientOptInput input = new ClientOptInput()
                .openAPI(openAPI)
                .config(codegen);

        DefaultGenerator generator = new DefaultGenerator();
        Map<String, File> files = generator.opts(input).generate().stream()
                .collect(Collectors.toMap(File::getName, Function.identity()));

        JavaFileAssert.assertThat(files.get("AddApi.java"))
                .assertMethod("addPost")
                .hasParameter("body")
                .assertParameterAnnotations()
                .containsWithNameAndAttributes("Min", ImmutableMap.of("value", "2"));
    }

    @Test
    public void shouldHandleSeparatelyInterfaceAndModelAdditionalAnnotations() throws IOException {
        File output = Files.createTempDirectory("test").toFile().getCanonicalFile();
        output.deleteOnExit();

        OpenAPI openAPI = new OpenAPIParser()
            .readLocation("src/test/resources/bugs/issue_13917.yaml", null, new ParseOptions()).getOpenAPI();
        SpringCodegen codegen = new SpringCodegen();
        codegen.setLibrary(SPRING_BOOT);
        codegen.setOutputDir(output.getAbsolutePath());
        codegen.additionalProperties().put(SpringCodegen.INTERFACE_ONLY, "true");
        codegen.additionalProperties().put(SpringCodegen.USE_BEANVALIDATION, "true");
        codegen.additionalProperties().put(SpringCodegen.PERFORM_BEANVALIDATION, "true");
        codegen.additionalProperties().put(CodegenConstants.MODEL_PACKAGE, "xyz.model");
        codegen.additionalProperties().put(CodegenConstants.API_PACKAGE, "xyz.controller");
        codegen.additionalProperties().put(AbstractJavaCodegen.ADDITIONAL_MODEL_TYPE_ANNOTATIONS, "@marker.Class1;@marker.Class2;@marker.Common");
        codegen.additionalProperties().put(AbstractJavaCodegen.ADDITIONAL_ONE_OF_TYPE_ANNOTATIONS, "@marker.Interface1;@marker.Common");

        ClientOptInput input = new ClientOptInput()
            .openAPI(openAPI)
            .config(codegen);

        DefaultGenerator generator = new DefaultGenerator();
        Map<String, File> files = generator.opts(input).generate().stream()
            .collect(Collectors.toMap(File::getName, Function.identity()));

        JavaFileAssert.assertThat(files.get("PatchRequestInner.java"))
            .isInterface()
            .assertTypeAnnotations()
            .containsWithName("marker.Interface1")
            .containsWithName("marker.Common");

        JavaFileAssert.assertThat(files.get("JSONPatchRequestRemove.java"))
            .isNormalClass()
            .assertTypeAnnotations()
            .containsWithName("marker.Class1")
            .containsWithName("marker.Class2")
            .containsWithName("marker.Common");
    }

    @Test
    public void contractWithoutEnumDoesNotContainsEnumConverter() throws IOException {
        Map<String, File> output = generateFromContract("src/test/resources/3_0/generic.yaml", SPRING_BOOT);

        assertThat(output).doesNotContainKey("EnumConverterConfiguration.java");
    }

    @Test
    public void contractWithEnumContainsEnumConverter() throws IOException {
        Map<String, File> output = generateFromContract("src/test/resources/3_0/enum.yaml", SPRING_BOOT);

        JavaFileAssert.assertThat(output.get("EnumConverterConfiguration.java"))
                .assertMethod("typeConverter");
    }

    @Test
    public void shouldUseTheSameTagNameForTheInterfaceAndTheMethod_issue11570() throws IOException {
        final Map<String, File> output = generateFromContract("src/test/resources/bugs/issue_11570.yml", SPRING_BOOT);

        final String expectedTagName = "\"personTagWithExclamation!\"";
        final String expectedTagDescription = "\"the personTagWithExclamation! API\"";

        final String interfaceTag = "@Tag(name = " + expectedTagName + ", description = " + expectedTagDescription + ")";
        final String methodTag = "tags = { " + expectedTagName + " }";
        assertFileContains(output.get("PersonApi.java").toPath(), interfaceTag, methodTag);
    }

    @Test
    public void shouldGenerateConstructorWithOnlyRequiredParameters() throws IOException {
        final Map<String, File> output = generateFromContract("src/test/resources/3_0/spring/issue_9789.yml", SPRING_BOOT);

        JavaFileAssert.assertThat(output.get("ObjectWithNoRequiredParameter.java")).assertNoConstructor("String");

        JavaFileAssert.assertThat(output.get("ObjectWithRequiredParameter.java")).assertConstructor();
        JavaFileAssert.assertThat(output.get("ObjectWithRequiredParameter.java")).assertConstructor("String", "String")
                .hasParameter("param2").toConstructor()
                .hasParameter("param3");

        JavaFileAssert.assertThat(output.get("ObjectWithInheritedRequiredParameter.java")).assertConstructor();
        JavaFileAssert.assertThat(output.get("ObjectWithInheritedRequiredParameter.java")).assertConstructor("Integer", "String", "String")
                .hasParameter("param2").toConstructor()
                .hasParameter("param3").toConstructor()
                .hasParameter("param6").toConstructor()
                .bodyContainsLines("super(param2, param3)", "this.param6 = param6");
    }

    private Map<String, File> generateFromContract(String url, String library) throws IOException {
        return generateFromContract(url, library, new HashMap<>());
    }
    private Map<String, File> generateFromContract(String url, String library, Map<String, Object> additionalProperties) throws IOException {
        File output = Files.createTempDirectory("test").toFile().getCanonicalFile();
        output.deleteOnExit();

        OpenAPI openAPI = new OpenAPIParser()
                .readLocation(url, null, new ParseOptions()).getOpenAPI();

        SpringCodegen codegen = new SpringCodegen();
        if (null != library) {
            codegen.setLibrary(library);
        }
        codegen.setOutputDir(output.getAbsolutePath());
        codegen.additionalProperties().putAll(additionalProperties);

        ClientOptInput input = new ClientOptInput()
                .openAPI(openAPI)
                .config(codegen);

        DefaultGenerator generator = new DefaultGenerator();

        return generator.opts(input).generate().stream()
                .collect(Collectors.toMap(File::getName, Function.identity()));
    }

    @Test
    public void testMappingSubtypesIssue13150() throws IOException {
        File output = Files.createTempDirectory("test").toFile().getCanonicalFile();
        output.deleteOnExit();
        String outputPath = output.getAbsolutePath().replace('\\', '/');
        OpenAPI openAPI = new OpenAPIParser()
                .readLocation("src/test/resources/bugs/issue_13150.yaml", null, new ParseOptions()).getOpenAPI();

        SpringCodegen codegen = new SpringCodegen();
        codegen.setOutputDir(output.getAbsolutePath());
        codegen.additionalProperties().put(CXFServerFeatures.LOAD_TEST_DATA_FROM_FILE, "true");
        codegen.setUseOneOfInterfaces(true);

        ClientOptInput input = new ClientOptInput();
        input.openAPI(openAPI);
        input.config(codegen);

        DefaultGenerator generator = new DefaultGenerator();
        codegen.setHateoas(true);
        generator.setGeneratorPropertyDefault(CodegenConstants.MODELS, "true");
        generator.setGeneratorPropertyDefault(CodegenConstants.LEGACY_DISCRIMINATOR_BEHAVIOR, "false");

        codegen.setUseOneOfInterfaces(true);
        codegen.setLegacyDiscriminatorBehavior(false);

        generator.setGeneratorPropertyDefault(CodegenConstants.MODEL_TESTS, "false");
        generator.setGeneratorPropertyDefault(CodegenConstants.MODEL_DOCS, "false");
        generator.setGeneratorPropertyDefault(CodegenConstants.APIS, "true");
        generator.setGeneratorPropertyDefault(CodegenConstants.SUPPORTING_FILES, "false");

        generator.opts(input).generate();

        String jsonSubType = "@JsonSubTypes({\n" +
            "  @JsonSubTypes.Type(value = Foo.class, name = \"foo\")\n" +
            "})";
        assertFileContains(Paths.get(outputPath + "/src/main/java/org/openapitools/model/Parent.java"), jsonSubType);
    }

    @Test
    public void shouldGenerateJsonPropertyAnnotationLocatedInGetters_issue5705() throws IOException {
        File output = Files.createTempDirectory("test").toFile().getCanonicalFile();
        output.deleteOnExit();

        OpenAPI openAPI = new OpenAPIParser()
            .readLocation("src/test/resources/3_0/spring/petstore-with-fake-endpoints-models-for-testing.yaml", null, new ParseOptions()).getOpenAPI();
        SpringCodegen codegen = new SpringCodegen();
        codegen.setLibrary(SPRING_BOOT);
        codegen.setOutputDir(output.getAbsolutePath());

        ClientOptInput input = new ClientOptInput()
            .openAPI(openAPI)
            .config(codegen);

        DefaultGenerator generator = new DefaultGenerator();
        Map<String, File> files = generator.opts(input).generate().stream()
            .collect(Collectors.toMap(File::getName, Function.identity()));

        JavaFileAssert.assertThat(files.get("ResponseObjectWithDifferentFieldNames.java"))
            .hasProperty("normalPropertyName")
                .assertPropertyAnnotations()
                .doesNotContainsWithName("JsonProperty")
                .toProperty().toType()
            .hasProperty("UPPER_CASE_PROPERTY_SNAKE")
                .assertPropertyAnnotations()
                .doesNotContainsWithName("JsonProperty")
                .toProperty().toType()
            .hasProperty("lowerCasePropertyDashes")
                .assertPropertyAnnotations()
                .doesNotContainsWithName("JsonProperty")
                .toProperty().toType()
            .hasProperty("propertyNameWithSpaces")
                .assertPropertyAnnotations()
                .doesNotContainsWithName("JsonProperty")
                .toProperty().toType()
            .assertMethod("getNormalPropertyName")
                .assertMethodAnnotations()
                .containsWithNameAndAttributes("JsonProperty", ImmutableMap.of("value", "\"normalPropertyName\""))
                .toMethod().toFileAssert()
            .assertMethod("getUPPERCASEPROPERTYSNAKE")
                .assertMethodAnnotations()
                .containsWithNameAndAttributes("JsonProperty", ImmutableMap.of("value", "\"UPPER_CASE_PROPERTY_SNAKE\""))
                .toMethod().toFileAssert()
            .assertMethod("getLowerCasePropertyDashes")
                .assertMethodAnnotations()
                .containsWithNameAndAttributes("JsonProperty", ImmutableMap.of("value", "\"lower-case-property-dashes\""))
                .toMethod().toFileAssert()
            .assertMethod("getPropertyNameWithSpaces")
                .assertMethodAnnotations()
                .containsWithNameAndAttributes("JsonProperty", ImmutableMap.of("value", "\"property name with spaces\""));
    }

    @Test
    public void testReturnTypeVoidWithResponseEntity_issue12341() throws IOException {
        File output = Files.createTempDirectory("test").toFile().getCanonicalFile();
        output.deleteOnExit();

        final OpenAPI openAPI = TestUtils.parseFlattenSpec("src/test/resources/2_0/issue12341.yaml");
        final SpringCodegen codegen = new SpringCodegen();
        codegen.setOpenAPI(openAPI);
        codegen.setOutputDir(output.getAbsolutePath());

        codegen.additionalProperties().put(SpringCodegen.DATE_LIBRARY, "java8-localdatetime");
        codegen.additionalProperties().put(INTERFACE_ONLY, "true");
        codegen.additionalProperties().put(USE_RESPONSE_ENTITY, "true");
        codegen.additionalProperties().put(DELEGATE_PATTERN, "true");

        ClientOptInput input = new ClientOptInput();
        input.openAPI(openAPI);
        input.config(codegen);

        DefaultGenerator generator = new DefaultGenerator();

        Map<String, File> files = generator.opts(input).generate().stream()
                .collect(Collectors.toMap(File::getName, Function.identity()));

        JavaFileAssert javaFileAssert = JavaFileAssert.assertThat(files.get("TestApi.java"));
        javaFileAssert
                .assertMethod("_postToTest", "ObjTest")
                .hasReturnType("ResponseEntity<ObjTest>")
                .bodyContainsLines("return postToTest(objToTest);");
        javaFileAssert
                .assertMethod("postToTest", "ObjTest")
                .hasReturnType("ResponseEntity<ObjTest>")
                .bodyContainsLines("return new ResponseEntity<>(HttpStatus.NOT_IMPLEMENTED);");
        javaFileAssert
                .assertMethod("_putToTest", "ObjTest")
                .hasReturnType("ResponseEntity<Void>")
                .bodyContainsLines("return putToTest(objToTest);");
        javaFileAssert
                .assertMethod("putToTest", "ObjTest")
                .hasReturnType("ResponseEntity<Void>")
                .bodyContainsLines("return new ResponseEntity<>(HttpStatus.NOT_IMPLEMENTED);");
    }

    @Test
    public void testReturnTypeVoidWithoutResponseEntityWithDelegate_issue12341() throws IOException {
        File output = Files.createTempDirectory("test").toFile().getCanonicalFile();
        output.deleteOnExit();

        final OpenAPI openAPI = TestUtils.parseFlattenSpec("src/test/resources/2_0/issue12341.yaml");
        final SpringCodegen codegen = new SpringCodegen();
        codegen.setOpenAPI(openAPI);
        codegen.setOutputDir(output.getAbsolutePath());

        codegen.additionalProperties().put(SpringCodegen.DATE_LIBRARY, "java8-localdatetime");
        codegen.additionalProperties().put(INTERFACE_ONLY, "true");
        codegen.additionalProperties().put(USE_RESPONSE_ENTITY, "false");
        codegen.additionalProperties().put(DELEGATE_PATTERN, "true");

        ClientOptInput input = new ClientOptInput();
        input.openAPI(openAPI);
        input.config(codegen);

        DefaultGenerator generator = new DefaultGenerator();

        Map<String, File> files = generator.opts(input).generate().stream()
                .collect(Collectors.toMap(File::getName, Function.identity()));

        JavaFileAssert javaFileAssert = JavaFileAssert.assertThat(files.get("TestApi.java"));
        javaFileAssert
                .assertMethod("_postToTest", "ObjTest")
                .hasReturnType("ObjTest")
                .bodyContainsLines("return postToTest(objToTest);");
        javaFileAssert
                .assertMethod("postToTest", "ObjTest")
                .hasReturnType("ObjTest")
                .bodyContainsLines("throw new IllegalArgumentException(\"Not implemented\");");
        javaFileAssert
                .assertMethod("_putToTest", "ObjTest")
                .hasReturnType("void")
                .bodyContainsLines("putToTest(objToTest);")
                .bodyNotContainsLines("return putToTest(objToTest);");
        javaFileAssert
                .assertMethod("putToTest", "ObjTest")
                .hasReturnType("void")
                .bodyContainsLines("throw new IllegalArgumentException(\"Not implemented\");");
    }

    @Test
    public void testReturnTypeVoidWithoutResponseEntityWithoutDelegateWithAsync_issue12341() throws IOException {
        File output = Files.createTempDirectory("test").toFile().getCanonicalFile();
        output.deleteOnExit();

        final OpenAPI openAPI = TestUtils.parseFlattenSpec("src/test/resources/2_0/issue12341.yaml");
        final SpringCodegen codegen = new SpringCodegen();
        codegen.setOpenAPI(openAPI);
        codegen.setOutputDir(output.getAbsolutePath());

        codegen.additionalProperties().put(SpringCodegen.DATE_LIBRARY, "java8-localdatetime");
        codegen.additionalProperties().put(INTERFACE_ONLY, "true");
        codegen.additionalProperties().put(USE_RESPONSE_ENTITY, "false");
        codegen.additionalProperties().put(DELEGATE_PATTERN, "false");
        codegen.additionalProperties().put(ASYNC, "true");

        ClientOptInput input = new ClientOptInput();
        input.openAPI(openAPI);
        input.config(codegen);

        DefaultGenerator generator = new DefaultGenerator();

        Map<String, File> files = generator.opts(input).generate().stream()
                .collect(Collectors.toMap(File::getName, Function.identity()));

        JavaFileAssert javaFileAssert = JavaFileAssert.assertThat(files.get("TestApi.java"));
        javaFileAssert
                .assertMethod("postToTest", "ObjTest")
                .hasReturnType("CompletableFuture<ObjTest>")
                .bodyContainsLines("return CompletableFuture.supplyAsync(()-> {")
                .bodyContainsLines("throw new IllegalArgumentException(\"Not implemented\");");
        javaFileAssert
                .assertMethod("putToTest", "ObjTest")
                .hasReturnType("CompletableFuture<Void>")
                .bodyContainsLines("throw new IllegalArgumentException(\"Not implemented\");");
    }

    @Test
    public void testReturnTypeVoidWithoutResponseEntityWithoutDelegateWithoutAsync_issue12341() throws IOException {
        File output = Files.createTempDirectory("test").toFile().getCanonicalFile();
        output.deleteOnExit();

        final OpenAPI openAPI = TestUtils.parseFlattenSpec("src/test/resources/2_0/issue12341.yaml");
        final SpringCodegen codegen = new SpringCodegen();
        codegen.setOpenAPI(openAPI);
        codegen.setOutputDir(output.getAbsolutePath());

        codegen.additionalProperties().put(SpringCodegen.DATE_LIBRARY, "java8-localdatetime");
        codegen.additionalProperties().put(INTERFACE_ONLY, "true");
        codegen.additionalProperties().put(USE_RESPONSE_ENTITY, "false");
        codegen.additionalProperties().put(DELEGATE_PATTERN, "false");
        codegen.additionalProperties().put(ASYNC, "false");

        ClientOptInput input = new ClientOptInput();
        input.openAPI(openAPI);
        input.config(codegen);

        DefaultGenerator generator = new DefaultGenerator();

        Map<String, File> files = generator.opts(input).generate().stream()
                .collect(Collectors.toMap(File::getName, Function.identity()));

        JavaFileAssert javaFileAssert = JavaFileAssert.assertThat(files.get("TestApi.java"));
        javaFileAssert
                .assertMethod("postToTest", "ObjTest")
                .hasReturnType("ObjTest")
                .bodyContainsLines("throw new IllegalArgumentException(\"Not implemented\");");
        javaFileAssert
                .assertMethod("putToTest", "ObjTest")
                .hasReturnType("void")
                .bodyContainsLines("throw new IllegalArgumentException(\"Not implemented\");");
    }

    @Test
    public void testHasRestControllerDoesNotHaveController_issue15264() throws IOException {
        File output = Files.createTempDirectory("test").toFile().getCanonicalFile();
        output.deleteOnExit();

        final OpenAPI openAPI = TestUtils.parseFlattenSpec("src/test/resources/2_0/issue15264.yaml");
        final SpringCodegen codegen = new SpringCodegen();
        codegen.setOpenAPI(openAPI);
        codegen.setOutputDir(output.getAbsolutePath());

        codegen.additionalProperties().put(SpringCodegen.DATE_LIBRARY, "java8-localdatetime");
        codegen.additionalProperties().put(INTERFACE_ONLY, "true");
        codegen.additionalProperties().put(USE_RESPONSE_ENTITY, "false");
        codegen.additionalProperties().put(DELEGATE_PATTERN, "true");
        codegen.additionalProperties().put(REQUEST_MAPPING_OPTION, "api_interface");
        codegen.additionalProperties().put(SPRING_CONTROLLER, "true");

        ClientOptInput input = new ClientOptInput();
        input.openAPI(openAPI);
        input.config(codegen);

        DefaultGenerator generator = new DefaultGenerator();

        Map<String, File> files = generator.opts(input).generate().stream()
                .collect(Collectors.toMap(File::getName, Function.identity()));

        JavaFileAssert javaFileAssert = JavaFileAssert.assertThat(files.get("TestApi.java"));
        javaFileAssert
                .isInterface()
                .hasImports("org.springframework.web.bind.annotation.RestController")
                .hasNoImports("org.springframework.stereotype.Controller")
                .assertTypeAnnotations()
                .containsWithName("RestController")
                .doesNotContainsWithName("Controller");
    }

    @Test
    public void testDoesNotHasRestControllerHaveController_issue15264() throws IOException {
        File output = Files.createTempDirectory("test").toFile().getCanonicalFile();
        output.deleteOnExit();

        final OpenAPI openAPI = TestUtils.parseFlattenSpec("src/test/resources/2_0/issue15264.yaml");
        final SpringCodegen codegen = new SpringCodegen();
        codegen.setOpenAPI(openAPI);
        codegen.setOutputDir(output.getAbsolutePath());

        codegen.additionalProperties().put(SpringCodegen.DATE_LIBRARY, "java8-localdatetime");
        codegen.additionalProperties().put(INTERFACE_ONLY, "true");
        codegen.additionalProperties().put(USE_RESPONSE_ENTITY, "true");
        codegen.additionalProperties().put(DELEGATE_PATTERN, "true");
        codegen.additionalProperties().put(REQUEST_MAPPING_OPTION, "api_interface");
        codegen.additionalProperties().put(SPRING_CONTROLLER, "true");

        ClientOptInput input = new ClientOptInput();
        input.openAPI(openAPI);
        input.config(codegen);

        DefaultGenerator generator = new DefaultGenerator();

        Map<String, File> files = generator.opts(input).generate().stream()
                .collect(Collectors.toMap(File::getName, Function.identity()));

        JavaFileAssert javaFileAssert = JavaFileAssert.assertThat(files.get("TestApi.java"));
        javaFileAssert
                .isInterface()
                .hasImports("org.springframework.stereotype.Controller")
                .hasNoImports("org.springframework.web.bind.annotation.RestController")
                .assertTypeAnnotations()
                .containsWithName("Controller")
                .doesNotContainsWithName("RestController");
    }

    @Test
    public void testXPatternMessage_issue5857() throws IOException {
        File output = Files.createTempDirectory("test").toFile().getCanonicalFile();
        output.deleteOnExit();

        final OpenAPI openAPI = TestUtils.parseFlattenSpec("src/test/resources/2_0/issue5857.yaml");
        final SpringCodegen codegen = new SpringCodegen();
        codegen.setOpenAPI(openAPI);
        codegen.setOutputDir(output.getAbsolutePath());

        codegen.additionalProperties().put(SpringCodegen.DATE_LIBRARY, "java8-localdatetime");
        codegen.additionalProperties().put(INTERFACE_ONLY, "true");
        codegen.additionalProperties().put(USE_RESPONSE_ENTITY, "false");
        codegen.additionalProperties().put(DELEGATE_PATTERN, "true");

        ClientOptInput input = new ClientOptInput();
        input.openAPI(openAPI);
        input.config(codegen);

        DefaultGenerator generator = new DefaultGenerator();

        Map<String, File> files = generator.opts(input).generate().stream()
                .collect(Collectors.toMap(File::getName, Function.identity()));

        JavaFileAssert javaFileAssert = JavaFileAssert.assertThat(files.get("ObjTest.java"));
        javaFileAssert
                .assertMethod("getField2")
                .assertMethodAnnotations()
                .containsWithNameAndAttributes("Pattern", ImmutableMap.of(
                        "regexp", "\"\\\\w\"",
                        "message", "\"Only letters, numbers and underscore\""
                ));
        javaFileAssert
                .assertMethod("getField3")
                .assertMethodAnnotations()
                .containsWithNameAndAttributes("Pattern", ImmutableMap.of(
                        "regexp", "\"\\\\w\""
                ));
    }

    @Test
    public void testEnumCaseInsensitive_issue8084() throws IOException {
        File output = Files.createTempDirectory("test").toFile().getCanonicalFile();
        output.deleteOnExit();

        final OpenAPI openAPI = TestUtils.parseFlattenSpec("src/test/resources/2_0/issue8084.yaml");
        final SpringCodegen codegen = new SpringCodegen();
        codegen.setOpenAPI(openAPI);
        codegen.setOutputDir(output.getAbsolutePath());

        codegen.additionalProperties().put(SpringCodegen.DATE_LIBRARY, "java8-localdatetime");
        codegen.additionalProperties().put(INTERFACE_ONLY, "true");
        codegen.additionalProperties().put(USE_RESPONSE_ENTITY, "false");
        codegen.additionalProperties().put(DELEGATE_PATTERN, "true");
        codegen.additionalProperties().put(USE_ENUM_CASE_INSENSITIVE, "true");

        ClientOptInput input = new ClientOptInput();
        input.openAPI(openAPI);
        input.config(codegen);

        DefaultGenerator generator = new DefaultGenerator();

        Map<String, File> files = generator.opts(input).generate().stream()
                .collect(Collectors.toMap(File::getName, Function.identity()));

        JavaFileAssert javaFileAssert = JavaFileAssert.assertThat(files.get("EnumTest.java"));
        javaFileAssert
                .assertMethod("fromValue")
                .bodyContainsLines("if (b.value.equalsIgnoreCase(value)) {");
    }

    @Test
    public void testEnumCaseSensitive_issue8084() throws IOException {
        File output = Files.createTempDirectory("test").toFile().getCanonicalFile();
        output.deleteOnExit();

        final OpenAPI openAPI = TestUtils.parseFlattenSpec("src/test/resources/2_0/issue8084.yaml");
        final SpringCodegen codegen = new SpringCodegen();
        codegen.setOpenAPI(openAPI);
        codegen.setOutputDir(output.getAbsolutePath());

        codegen.additionalProperties().put(SpringCodegen.DATE_LIBRARY, "java8-localdatetime");
        codegen.additionalProperties().put(INTERFACE_ONLY, "true");
        codegen.additionalProperties().put(USE_RESPONSE_ENTITY, "false");
        codegen.additionalProperties().put(DELEGATE_PATTERN, "true");
        codegen.additionalProperties().put(USE_ENUM_CASE_INSENSITIVE, "false");

        ClientOptInput input = new ClientOptInput();
        input.openAPI(openAPI);
        input.config(codegen);

        DefaultGenerator generator = new DefaultGenerator();

        Map<String, File> files = generator.opts(input).generate().stream()
                .collect(Collectors.toMap(File::getName, Function.identity()));

        JavaFileAssert javaFileAssert = JavaFileAssert.assertThat(files.get("EnumTest.java"));
        javaFileAssert
                .assertMethod("fromValue")
                .bodyContainsLines("if (b.value.equals(value)) {");
    }


    @Test
    public void testHasOperationExtraAnnotation_issue15822() throws IOException {
        File output = Files.createTempDirectory("test").toFile().getCanonicalFile();
        output.deleteOnExit();

        final OpenAPI openAPI = TestUtils.parseFlattenSpec("src/test/resources/2_0/issue15822.yaml");
        final SpringCodegen codegen = new SpringCodegen();
        codegen.setOpenAPI(openAPI);
        codegen.setOutputDir(output.getAbsolutePath());

        codegen.additionalProperties().put(SpringCodegen.DATE_LIBRARY, "java8-localdatetime");
        codegen.additionalProperties().put(INTERFACE_ONLY, "true");
        codegen.additionalProperties().put(USE_RESPONSE_ENTITY, "false");
        codegen.additionalProperties().put(DELEGATE_PATTERN, "true");
        codegen.additionalProperties().put(REQUEST_MAPPING_OPTION, "api_interface");
        codegen.additionalProperties().put(SPRING_CONTROLLER, "true");

        ClientOptInput input = new ClientOptInput();
        input.openAPI(openAPI);
        input.config(codegen);

        DefaultGenerator generator = new DefaultGenerator();

        Map<String, File> files = generator.opts(input).generate().stream()
                .collect(Collectors.toMap(File::getName, Function.identity()));

        JavaFileAssert javaFileAssert = JavaFileAssert.assertThat(files.get("TestApi.java"));
        javaFileAssert
                .assertMethod("_postToTest")
                .assertMethodAnnotations()
                .containsWithName("javax.annotation.security.RolesAllowed");
    }

    @Test
    public void testHasOperationExtraAnnotation_issue12219() throws IOException {
        File output = Files.createTempDirectory("test").toFile().getCanonicalFile();
        output.deleteOnExit();

        final OpenAPI openAPI = TestUtils.parseFlattenSpec("src/test/resources/2_0/issue12219.yaml");
        final SpringCodegen codegen = new SpringCodegen();
        codegen.setOpenAPI(openAPI);
        codegen.setOutputDir(output.getAbsolutePath());

        codegen.additionalProperties().put(SpringCodegen.DATE_LIBRARY, "java8-localdatetime");
        codegen.additionalProperties().put(INTERFACE_ONLY, "true");
        codegen.additionalProperties().put(USE_RESPONSE_ENTITY, "false");
        codegen.additionalProperties().put(DELEGATE_PATTERN, "true");
        codegen.additionalProperties().put(REQUEST_MAPPING_OPTION, "api_interface");
        codegen.additionalProperties().put(SPRING_CONTROLLER, "true");

        ClientOptInput input = new ClientOptInput();
        input.openAPI(openAPI);
        input.config(codegen);

        DefaultGenerator generator = new DefaultGenerator();

        Map<String, File> files = generator.opts(input).generate().stream()
                .collect(Collectors.toMap(File::getName, Function.identity()));

        JavaFileAssert javaFileAssert = JavaFileAssert.assertThat(files.get("TestApi.java"));
        javaFileAssert
                .assertMethod("_postToTest")
                .assertMethodAnnotations()
                .containsWithName("javax.annotation.security.RolesAllowed")
                .containsWithName("org.springframework.security.access.annotation.Secured")
                .containsWithName("org.springframework.security.access.prepost.PreAuthorize");
    }

    @Test
    public void testHasOperationExtraAnnotation_issue12219_array() throws IOException {
        File output = Files.createTempDirectory("test").toFile().getCanonicalFile();
        output.deleteOnExit();

        final OpenAPI openAPI = TestUtils.parseFlattenSpec("src/test/resources/2_0/issue12219_array.yaml");
        final SpringCodegen codegen = new SpringCodegen();
        codegen.setOpenAPI(openAPI);
        codegen.setOutputDir(output.getAbsolutePath());

        codegen.additionalProperties().put(SpringCodegen.DATE_LIBRARY, "java8-localdatetime");
        codegen.additionalProperties().put(INTERFACE_ONLY, "true");
        codegen.additionalProperties().put(USE_RESPONSE_ENTITY, "false");
        codegen.additionalProperties().put(DELEGATE_PATTERN, "true");
        codegen.additionalProperties().put(REQUEST_MAPPING_OPTION, "api_interface");
        codegen.additionalProperties().put(SPRING_CONTROLLER, "true");

        ClientOptInput input = new ClientOptInput();
        input.openAPI(openAPI);
        input.config(codegen);

        DefaultGenerator generator = new DefaultGenerator();

        Map<String, File> files = generator.opts(input).generate().stream()
                .collect(Collectors.toMap(File::getName, Function.identity()));

        JavaFileAssert javaFileAssert = JavaFileAssert.assertThat(files.get("TestApi.java"));
        javaFileAssert
                .assertMethod("_postToTest")
                .assertMethodAnnotations()
                .containsWithName("javax.annotation.security.RolesAllowed")
                .containsWithName("org.springframework.security.access.annotation.Secured")
                .containsWithName("org.springframework.security.access.prepost.PreAuthorize");
    }

    @Test
    public void doCallFluentParentSettersFromChildModel() throws IOException {
        File output = Files.createTempDirectory("test").toFile().getCanonicalFile();
        output.deleteOnExit();
        String outputPath = output.getAbsolutePath().replace('\\', '/');

        OpenAPI openAPI = new OpenAPIParser()
            .readLocation("src/test/resources/3_0/issue_16496.yaml", null, new ParseOptions()).getOpenAPI();

        SpringCodegen codegen = new SpringCodegen();
        codegen.setOutputDir(output.getAbsolutePath());
        codegen.setOpenApiNullable(true);
        codegen.additionalProperties().put(CXFServerFeatures.LOAD_TEST_DATA_FROM_FILE, "true");

        ClientOptInput input = new ClientOptInput();
        input.openAPI(openAPI);
        input.config(codegen);

        DefaultGenerator generator = new DefaultGenerator();

        generator.setGeneratorPropertyDefault(CodegenConstants.MODELS, "true");
        generator.setGeneratorPropertyDefault(CodegenConstants.MODEL_TESTS, "false");
        generator.setGeneratorPropertyDefault(CodegenConstants.MODEL_DOCS, "false");
        generator.setGeneratorPropertyDefault(CodegenConstants.APIS, "true");
        generator.setGeneratorPropertyDefault(CodegenConstants.SUPPORTING_FILES, "false");
        generator.opts(input).generate();


        JavaFileAssert.assertThat(Paths.get(outputPath + "/src/main/java/org/openapitools/model/Animal.java"))
            // Fluent method assertions
            .assertMethod("alias")
            .hasReturnType("Animal")
            .bodyContainsLines("this.alias = JsonNullable.of(alias);", "return this;")
            .hasParameter("alias")
            .withType("String")
            .toMethod()
            .toFileAssert()

            // Setter method assertions
            .assertMethod("setAlias")
            .hasReturnType("void")
            .hasParameter("alias")
            .withType("JsonNullable<String>");

        JavaFileAssert.assertThat(Paths.get(outputPath + "/src/main/java/org/openapitools/model/Zebra.java"))
            // Fluent method assertions
            .assertMethod("alias")
            .hasReturnType("Zebra")
            .bodyContainsLines("super.alias(alias);", "return this;")
            .hasParameter("alias")
            .withType("String")
            .toMethod()
            .toFileAssert()

            // No overridden setter on child object
            .assertNoMethod("setAlias");
    }



    @Test
    public void testModelsWithNoneOptionalAndJsonNullable() throws IOException {
        File output = Files.createTempDirectory("test").toFile().getCanonicalFile();
        output.deleteOnExit();
        String outputPath = output.getAbsolutePath().replace('\\', '/');

        OpenAPI openAPI = new OpenAPIParser()
                .readLocation("src/test/resources/3_0/issue_14765.yaml", null, new ParseOptions()).getOpenAPI();

        SpringCodegen codegen = new SpringCodegen();
        codegen.setOutputDir(output.getAbsolutePath());
        codegen.setOpenApiNullable(true);
        codegen.setUseOptional(false);
        codegen.setUseSpringBoot3(true);

        ClientOptInput input = new ClientOptInput();
        input.openAPI(openAPI);
        input.config(codegen);

        DefaultGenerator generator = new DefaultGenerator();

        generator.setGeneratorPropertyDefault(CodegenConstants.MODELS, "true");
        generator.setGeneratorPropertyDefault(CodegenConstants.MODEL_TESTS, "false");
        generator.setGeneratorPropertyDefault(CodegenConstants.MODEL_DOCS, "false");
        generator.setGeneratorPropertyDefault(CodegenConstants.APIS, "true");
        generator.setGeneratorPropertyDefault(CodegenConstants.SUPPORTING_FILES, "false");
        generator.opts(input).generate();


        JavaFileAssert javaFileAssert = JavaFileAssert.assertThat(Paths.get(outputPath + "/src/main/java/org/openapitools/model/Animal.java"))
                .hasImports("jakarta.validation.Valid")
                .hasImports("jakarta.validation.constraints")

                .hasProperty("name")
                .withType( "String" )
                .toType()
                .hasProperty("age")
                .withType( "JsonNullable<Integer>" )
                .toType()
                .hasProperty("alias")
                .withType( "JsonNullable<String>" )
                .toType()
                .hasProperty("color")
                .withType( "String" )
                .toType()
                .hasProperty("names")
                .withType( "List<String>" )
                .toType()
                .hasProperty("colors")
                .withType( "JsonNullable<List<String>>" )
                .toType()
                .hasProperty("stringPattern")
                .withType( "String" )
                .toType()
                .hasProperty("stringMaxMinLength")
                .withType( "String" )
                .toType()
                .hasProperty("stringMinLength")
                .withType( "String" )
                .toType()
                .hasProperty("stringMaxLength")
                .withType( "String" )
                .toType()
                .hasProperty("stringEmail")
                .withType( "String" )
                .toType()
                .hasProperty("intMinMax")
                .withType( "Integer" )
                .toType()
                .hasProperty("intMin")
                .withType( "Integer" )
                .toType()
                .hasProperty("intMax")
                .withType( "Integer" )
                .toType()
                .hasProperty("numberMinMax")
                .withType( "BigDecimal" )
                .toType()
                .hasProperty("numberMin")
                .withType( "BigDecimal" )
                .toType()
                .hasProperty("numberMax")
                .withType( "BigDecimal" )
                .toType()
                .hasProperty("stringDefault")
                .withType( "String" )
                .toType()
                .fileContains("stringDefault = \"ABC\"")
                .hasProperty("zebra")
                .withType( "Zebra" )
                .toType()

                .hasProperty("stringPatternNullable")
                .withType( "JsonNullable<@Pattern(regexp = \"[a-z]\") String>" )
                .toType()
                .hasProperty("stringMaxMinLengthNullable")
                .withType( "JsonNullable<@Size(min = 1, max = 10) String>" )
                .toType()
                .hasProperty("stringMinLengthNullable")
                .withType( "JsonNullable<@Size(min = 1) String>" )
                .toType()
                .hasProperty("stringMaxLengthNullable")
                .withType( "JsonNullable<@Size(max = 1) String>" )
                .toType()
                .hasProperty("intMinMaxNullable")
                .withType( "JsonNullable<@Min(1) @Max(10) Integer>" )
                .toType()
                .hasProperty("intMinNullable")
                .withType( "JsonNullable<@Min(1) Integer>" )
                .toType()
                .hasProperty("intMaxNullable")
                .withType( "JsonNullable<@Max(10) Integer>" )
                .toType()
                .hasProperty("numberMinMaxNullable")
                .withType( "JsonNullable<@DecimalMin(\"1\") @DecimalMax(\"10\") BigDecimal>" )
                .toType()
                .hasProperty("numberMinNullable")
                .withType( "JsonNullable<@DecimalMin(\"1\") BigDecimal>" )
                .toType()
                .hasProperty("numberMaxNullable")
                .withType( "JsonNullable<@DecimalMax(\"10\") BigDecimal>" )
                .toType()
                .hasProperty("stringDefaultNullable")
                .withType( "JsonNullable<@Size(max = 1) String>" )
                .toType()
                .fileContains("stringDefaultNullable = JsonNullable.<String>undefined();")

                .assertMethod("name")
                .hasReturnType("Animal")
                .bodyContainsLines("this.name = name;", "return this;")
                .hasParameter("name")
                .withType("String")
                .toMethod()
                .toFileAssert()
                // Setter method assertions
                .assertMethod("setName")
                .hasReturnType("void")
                .hasParameter("name")
                .withType("String")
                .toMethod()
                .toFileAssert()
                // Getter method assertions
                .assertMethod("getName")
                .hasReturnType("String")
                .doesNotHaveParameters()
                .toFileAssert()

                .assertMethod("colors")
                .hasReturnType("Animal")
                .bodyContainsLines("this.colors = JsonNullable.of(colors);", "return this;")
                .hasParameter("colors")
                .withType("List<String>")
                .toMethod()
                .toFileAssert()
                // Setter method assertions
                .assertMethod("setColors")
                .hasReturnType("void")
                .hasParameter("colors")
                .withType("JsonNullable<List<String>>")
                .toMethod()
                .toFileAssert()
                // Getter method assertions
                .assertMethod("getColors")
                .hasReturnType("JsonNullable<List<String>>")
                .doesNotHaveParameters()
                .toFileAssert()

                .assertMethod("names")
                .hasReturnType("Animal")
                .bodyContainsLines("this.names = names;", "return this;")
                .hasParameter("names")
                .withType("List<String>")
                .toMethod()
                .toFileAssert()
                // Setter method assertions
                .assertMethod("setNames")
                .hasReturnType("void")
                .hasParameter("names")
                .withType("List<String>")
                .toMethod()
                .toFileAssert()
                // Getter method assertions
                .assertMethod("getNames")
                .hasReturnType("List<String>")
                .doesNotHaveParameters()
                .toFileAssert();

        assertJsonNullableMethod(javaFileAssert, Integer.class, "age", "JsonNullable<Integer>");
        assertJsonNullableMethod(javaFileAssert, String.class, "alias", "JsonNullable<String>");
        assertMethod(javaFileAssert, String.class, "color");

        assertMethod(javaFileAssert, String.class, "stringPattern");
        assertMethod(javaFileAssert, String.class, "stringMaxMinLength");
        assertMethod(javaFileAssert, String.class, "stringMinLength");
        assertMethod(javaFileAssert, String.class, "stringMaxLength");
        assertMethod(javaFileAssert, String.class, "stringEmail");
        assertMethod(javaFileAssert, Integer.class, "intMinMax");
        assertMethod(javaFileAssert, Integer.class, "intMin");
        assertMethod(javaFileAssert, Integer.class, "intMax");
        assertMethod(javaFileAssert, BigDecimal.class, "numberMinMax");
        assertMethod(javaFileAssert, BigDecimal.class, "numberMin");
        assertMethod(javaFileAssert, BigDecimal.class, "numberMax");
        assertMethod(javaFileAssert, "Zebra", "zebra");

        assertJsonNullableMethod(javaFileAssert, String.class, "stringPatternNullable", "JsonNullable<@Pattern(regexp = \"[a-z]\") String>");
        assertJsonNullableMethod(javaFileAssert, String.class, "stringMaxMinLengthNullable", "JsonNullable<@Size(min = 1, max = 10) String>");
        assertJsonNullableMethod(javaFileAssert, String.class, "stringMinLengthNullable", "JsonNullable<@Size(min = 1) String>");
        assertJsonNullableMethod(javaFileAssert, String.class, "stringMaxLengthNullable", "JsonNullable<@Size(max = 1) String>");
        assertJsonNullableMethod(javaFileAssert, String.class, "stringEmailNullable", "JsonNullable<@jakarta.validation.constraints.Email String>");
        assertJsonNullableMethod(javaFileAssert, Integer.class, "intMinMaxNullable", "JsonNullable<@Min(1) @Max(10) Integer>");
        assertJsonNullableMethod(javaFileAssert, Integer.class, "intMinNullable", "JsonNullable<@Min(1) Integer>");
        assertJsonNullableMethod(javaFileAssert, Integer.class, "intMaxNullable", "JsonNullable<@Max(10) Integer>");
        assertJsonNullableMethod(javaFileAssert, BigDecimal.class, "numberMinMaxNullable", "JsonNullable<@DecimalMin(\"1\") @DecimalMax(\"10\") BigDecimal>");
        assertJsonNullableMethod(javaFileAssert, BigDecimal.class, "numberMinNullable", "JsonNullable<@DecimalMin(\"1\") BigDecimal>");
        assertJsonNullableMethod(javaFileAssert, BigDecimal.class, "numberMaxNullable", "JsonNullable<@DecimalMax(\"10\") BigDecimal>");

    }

    @Test
    public void testModelsWithOptionalAndJsonNullable() throws IOException {
        File output = Files.createTempDirectory("test").toFile().getCanonicalFile();
        output.deleteOnExit();
        String outputPath = output.getAbsolutePath().replace('\\', '/');

        OpenAPI openAPI = new OpenAPIParser()
                .readLocation("src/test/resources/3_0/issue_14765.yaml", null, new ParseOptions()).getOpenAPI();

        SpringCodegen codegen = new SpringCodegen();
        codegen.setOutputDir(output.getAbsolutePath());
        codegen.setOpenApiNullable(true);
        codegen.setUseOptional(true);
        codegen.setUseSpringBoot3(true);

        ClientOptInput input = new ClientOptInput();
        input.openAPI(openAPI);
        input.config(codegen);

        DefaultGenerator generator = new DefaultGenerator();

        generator.setGeneratorPropertyDefault(CodegenConstants.MODELS, "true");
        generator.setGeneratorPropertyDefault(CodegenConstants.MODEL_TESTS, "false");
        generator.setGeneratorPropertyDefault(CodegenConstants.MODEL_DOCS, "false");
        generator.setGeneratorPropertyDefault(CodegenConstants.APIS, "true");
        generator.setGeneratorPropertyDefault(CodegenConstants.SUPPORTING_FILES, "false");
        generator.opts(input).generate();


        JavaFileAssert javaFileAssert = JavaFileAssert.assertThat(Paths.get(outputPath + "/src/main/java/org/openapitools/model/Animal.java"))
                .hasImports("jakarta.validation.Valid")
                .hasImports("jakarta.validation.constraints")

                .hasProperty("name")
                .withType( "String" )
                .toType()
                .hasProperty("age")
                .withType( "JsonNullable<Integer>" )
                .toType()
                .hasProperty("alias")
                .withType( "JsonNullable<String>" )
                .toType()
                .hasProperty("color")
                .withType( "Optional<String>" )
                .toType()
                .hasProperty("names")
                .withType( "List<String>" )
                .toType()
                .hasProperty("colors")
                .withType( "JsonNullable<List<String>>" )
                .toType()
                .hasProperty("stringPattern")
                .withType( "Optional<@Pattern(regexp = \"[a-z]\") String>" )
                .toType()
                .hasProperty("stringMaxMinLength")
                .withType( "Optional<@Size(min = 1, max = 10) String>" )
                .toType()
                .hasProperty("stringMinLength")
                .withType( "Optional<@Size(min = 1) String>" )
                .toType()
                .hasProperty("stringMaxLength")
                .withType( "Optional<@Size(max = 1) String>" )
                .toType()
                .hasProperty("stringEmail")
                .withType( "Optional<@jakarta.validation.constraints.Email String>" )
                .toType()
                .hasProperty("intMinMax")
                .withType( "Optional<@Min(1) @Max(10) Integer>" )
                .toType()
                .hasProperty("intMin")
                .withType( "Optional<@Min(1) Integer>" )
                .toType()
                .hasProperty("intMax")
                .withType( "Optional<@Max(10) Integer>" )
                .toType()
                .hasProperty("numberMinMax")
                .withType( "Optional<@DecimalMin(\"1\") @DecimalMax(\"10\") BigDecimal>" )
                .toType()
                .hasProperty("numberMin")
                .withType( "Optional<@DecimalMin(\"1\") BigDecimal>" )
                .toType()
                .hasProperty("numberMax")
                .withType( "Optional<@DecimalMax(\"10\") BigDecimal>" )
                .toType()
                .hasProperty("stringDefault")
                .withType( "Optional<@Size(max = 1) String>" )
                .toType()
                .fileContains("stringDefault = Optional.of(\"ABC\")")
                .hasProperty("zebra")
                .withType( "Optional<Zebra>" )
                .toType()

                .hasProperty("stringPatternNullable")
                .withType( "JsonNullable<@Pattern(regexp = \"[a-z]\") String>" )
                .toType()
                .hasProperty("stringMaxMinLengthNullable")
                .withType( "JsonNullable<@Size(min = 1, max = 10) String>" )
                .toType()
                .hasProperty("stringMinLengthNullable")
                .withType( "JsonNullable<@Size(min = 1) String>" )
                .toType()
                .hasProperty("stringMaxLengthNullable")
                .withType( "JsonNullable<@Size(max = 1) String>" )
                .toType()
                .hasProperty("intMinMaxNullable")
                .withType( "JsonNullable<@Min(1) @Max(10) Integer>" )
                .toType()
                .hasProperty("intMinNullable")
                .withType( "JsonNullable<@Min(1) Integer>" )
                .toType()
                .hasProperty("intMaxNullable")
                .withType( "JsonNullable<@Max(10) Integer>" )
                .toType()
                .hasProperty("numberMinMaxNullable")
                .withType( "JsonNullable<@DecimalMin(\"1\") @DecimalMax(\"10\") BigDecimal>" )
                .toType()
                .hasProperty("numberMinNullable")
                .withType( "JsonNullable<@DecimalMin(\"1\") BigDecimal>" )
                .toType()
                .hasProperty("numberMaxNullable")
                .withType( "JsonNullable<@DecimalMax(\"10\") BigDecimal>" )
                .toType()
                .hasProperty("stringDefaultNullable")
                .withType( "JsonNullable<@Size(max = 1) String>" )
                .toType()
                .fileContains("stringDefaultNullable = JsonNullable.<String>undefined();")

                .assertMethod("name")
                .hasReturnType("Animal")
                .bodyContainsLines("this.name = name;", "return this;")
                .hasParameter("name")
                .withType("String")
                .toMethod()
                .toFileAssert()
                 // Setter method assertions
                .assertMethod("setName")
                .hasReturnType("void")
                .hasParameter("name")
                .withType("String")
                .toMethod()
                .toFileAssert()
                // Getter method assertions
                .assertMethod("getName")
                .hasReturnType("String")
                .doesNotHaveParameters()
                .toFileAssert()

                .assertMethod("colors")
                .hasReturnType("Animal")
                .bodyContainsLines("this.colors = JsonNullable.of(colors);", "return this;")
                .hasParameter("colors")
                .withType("List<String>")
                .toMethod()
                .toFileAssert()
                // Setter method assertions
                .assertMethod("setColors")
                .hasReturnType("void")
                .hasParameter("colors")
                .withType("JsonNullable<List<String>>")
                .toMethod()
                .toFileAssert()
                // Getter method assertions
                .assertMethod("getColors")
                .hasReturnType("JsonNullable<List<String>>")
                .doesNotHaveParameters()
                .toFileAssert()

                .assertMethod("names")
                .hasReturnType("Animal")
                .bodyContainsLines("this.names = names;", "return this;")
                .hasParameter("names")
                .withType("List<String>")
                .toMethod()
                .toFileAssert()
                // Setter method assertions
                .assertMethod("setNames")
                .hasReturnType("void")
                .hasParameter("names")
                .withType("List<String>")
                .toMethod()
                .toFileAssert()
                // Getter method assertions
                .assertMethod("getNames")
                .hasReturnType("List<String>")
                .doesNotHaveParameters()
                .toFileAssert();

            assertJsonNullableMethod(javaFileAssert, String.class, "alias", "JsonNullable<String>");
            assertJsonNullableMethod(javaFileAssert, Integer.class, "age", "JsonNullable<Integer>");
            assertOptionalMethod(javaFileAssert, String.class, "color", "Optional<String>");

            assertOptionalMethod(javaFileAssert, String.class, "stringPattern", "Optional<@Pattern(regexp = \"[a-z]\") String>");
            assertOptionalMethod(javaFileAssert, String.class, "stringMaxMinLength", "Optional<@Size(min = 1, max = 10) String>");
            assertOptionalMethod(javaFileAssert, String.class, "stringMinLength", "Optional<@Size(min = 1) String>");
            assertOptionalMethod(javaFileAssert, String.class, "stringMaxLength", "Optional<@Size(max = 1) String>");
            assertOptionalMethod(javaFileAssert, String.class, "stringEmail", "Optional<@jakarta.validation.constraints.Email String>");
            assertOptionalMethod(javaFileAssert, Integer.class, "intMinMax", "Optional<@Min(1) @Max(10) Integer>");
            assertOptionalMethod(javaFileAssert, Integer.class, "intMin", "Optional<@Min(1) Integer>");
            assertOptionalMethod(javaFileAssert, Integer.class, "intMax", "Optional<@Max(10) Integer>");
            assertOptionalMethod(javaFileAssert, BigDecimal.class, "numberMinMax", "Optional<@DecimalMin(\"1\") @DecimalMax(\"10\") BigDecimal>");
            assertOptionalMethod(javaFileAssert, BigDecimal.class, "numberMin", "Optional<@DecimalMin(\"1\") BigDecimal>");
            assertOptionalMethod(javaFileAssert, BigDecimal.class, "numberMax", "Optional<@DecimalMax(\"10\") BigDecimal>");
            assertOptionalMethod(javaFileAssert,"Zebra", "zebra", "Optional<Zebra>");

            assertJsonNullableMethod(javaFileAssert, String.class, "stringPatternNullable", "JsonNullable<@Pattern(regexp = \"[a-z]\") String>");
            assertJsonNullableMethod(javaFileAssert, String.class, "stringMaxMinLengthNullable", "JsonNullable<@Size(min = 1, max = 10) String>");
            assertJsonNullableMethod(javaFileAssert, String.class, "stringMinLengthNullable", "JsonNullable<@Size(min = 1) String>");
            assertJsonNullableMethod(javaFileAssert, String.class, "stringMaxLengthNullable", "JsonNullable<@Size(max = 1) String>");
            assertJsonNullableMethod(javaFileAssert, String.class, "stringEmailNullable", "JsonNullable<@jakarta.validation.constraints.Email String>");
            assertJsonNullableMethod(javaFileAssert, Integer.class, "intMinMaxNullable", "JsonNullable<@Min(1) @Max(10) Integer>");
            assertJsonNullableMethod(javaFileAssert, Integer.class, "intMinNullable", "JsonNullable<@Min(1) Integer>");
            assertJsonNullableMethod(javaFileAssert, Integer.class, "intMaxNullable", "JsonNullable<@Max(10) Integer>");
            assertJsonNullableMethod(javaFileAssert, BigDecimal.class, "numberMinMaxNullable", "JsonNullable<@DecimalMin(\"1\") @DecimalMax(\"10\") BigDecimal>");
            assertJsonNullableMethod(javaFileAssert, BigDecimal.class, "numberMinNullable", "JsonNullable<@DecimalMin(\"1\") BigDecimal>");
            assertJsonNullableMethod(javaFileAssert, BigDecimal.class, "numberMaxNullable", "JsonNullable<@DecimalMax(\"10\") BigDecimal>");

    }

    @Test
    public void testModelsWithOptionalAndNoneJsonNullable() throws IOException {
        File output = Files.createTempDirectory("test").toFile().getCanonicalFile();
        output.deleteOnExit();
        String outputPath = output.getAbsolutePath().replace('\\', '/');

        OpenAPI openAPI = new OpenAPIParser()
                .readLocation("src/test/resources/3_0/issue_14765.yaml", null, new ParseOptions()).getOpenAPI();

        SpringCodegen codegen = new SpringCodegen();
        codegen.setOutputDir(output.getAbsolutePath());
        codegen.setOpenApiNullable(false);
        codegen.setUseOptional(true);
        codegen.setUseSpringBoot3(true);

        ClientOptInput input = new ClientOptInput();
        input.openAPI(openAPI);
        input.config(codegen);

        DefaultGenerator generator = new DefaultGenerator();

        generator.setGeneratorPropertyDefault(CodegenConstants.MODELS, "true");
        generator.setGeneratorPropertyDefault(CodegenConstants.MODEL_TESTS, "false");
        generator.setGeneratorPropertyDefault(CodegenConstants.MODEL_DOCS, "false");
        generator.setGeneratorPropertyDefault(CodegenConstants.APIS, "true");
        generator.setGeneratorPropertyDefault(CodegenConstants.SUPPORTING_FILES, "false");
        generator.opts(input).generate();


        JavaFileAssert javaFileAssert = JavaFileAssert.assertThat(Paths.get(outputPath + "/src/main/java/org/openapitools/model/Animal.java"))
                .hasImports("jakarta.validation.Valid")
                .hasImports("jakarta.validation.constraints")

                .hasProperty("name")
                .withType( "String" )
                .toType()
                .hasProperty("age")
                .withType( "Integer" )
                .toType()
                .hasProperty("alias")
                .withType( "String" )
                .toType()
                .hasProperty("color")
                .withType( "String" )
                .toType()
                .hasProperty("names")
                .withType( "List<String>" )
                .toType()
                .hasProperty("colors")
                .withType( "List<String>" )
                .toType()
                .hasProperty("stringPattern")
                .withType( "String" )
                .toType()
                .hasProperty("stringMaxMinLength")
                .withType( "String" )
                .toType()
                .hasProperty("stringMinLength")
                .withType( "String" )
                .toType()
                .hasProperty("stringMaxLength")
                .withType( "String" )
                .toType()
                .hasProperty("stringEmail")
                .withType( "String" )
                .toType()
                .hasProperty("intMinMax")
                .withType( "Integer" )
                .toType()
                .hasProperty("intMin")
                .withType( "Integer" )
                .toType()
                .hasProperty("intMax")
                .withType( "Integer" )
                .toType()
                .hasProperty("numberMinMax")
                .withType( "BigDecimal" )
                .toType()
                .hasProperty("numberMin")
                .withType( "BigDecimal" )
                .toType()
                .hasProperty("numberMax")
                .withType( "BigDecimal" )
                .toType()
                .hasProperty("stringDefault")
                .withType( "String" )
                .toType()
                .fileContains("stringDefault = \"ABC\"")
                .hasProperty("zebra")
                .withType( "Zebra" )
                .toType()

                .hasProperty("stringPatternNullable")
                .withType( "String" )
                .toType()
                .hasProperty("stringMaxMinLengthNullable")
                .withType( "String" )
                .toType()
                .hasProperty("stringMinLengthNullable")
                .withType( "String" )
                .toType()
                .hasProperty("stringMaxLengthNullable")
                .withType( "String" )
                .toType()
                .hasProperty("intMinMaxNullable")
                .withType( "Integer" )
                .toType()
                .hasProperty("intMinNullable")
                .withType( "Integer" )
                .toType()
                .hasProperty("intMaxNullable")
                .withType( "Integer" )
                .toType()
                .hasProperty("numberMinMaxNullable")
                .withType( "BigDecimal" )
                .toType()
                .hasProperty("numberMinNullable")
                .withType( "BigDecimal" )
                .toType()
                .hasProperty("numberMaxNullable")
                .withType( "BigDecimal" )
                .toType()
                .hasProperty("stringDefaultNullable")
                .withType( "String" )
                .toType()
                .fileContains("stringDefaultNullable = null;")

                .assertMethod("name")
                .hasReturnType("Animal")
                .bodyContainsLines("this.name = name;", "return this;")
                .hasParameter("name")
                .withType("String")
                .toMethod()
                .toFileAssert()
                // Setter method assertions
                .assertMethod("setName")
                .hasReturnType("void")
                .hasParameter("name")
                .withType("String")
                .toMethod()
                .toFileAssert()
                // Getter method assertions
                .assertMethod("getName")
                .hasReturnType("String")
                .doesNotHaveParameters()
                .toFileAssert()

                .assertMethod("age")
                .hasReturnType("Animal")
                .bodyContainsLines("this.age = age;", "return this;")
                .hasParameter("age")
                .withType("Integer")
                .toMethod()
                .toFileAssert()
                // Setter method assertions
                .assertMethod("setAge")
                .hasReturnType("void")
                .hasParameter("age")
                .withType("Integer")
                .toMethod()
                .toFileAssert()
                // Getter method assertions
                .assertMethod("getAge")
                .hasReturnType("Integer")
                .doesNotHaveParameters()
                .toFileAssert()

                .assertMethod("colors")
                .hasReturnType("Animal")
                .bodyContainsLines("this.colors = colors;", "return this;")
                .hasParameter("colors")
                .withType("List<String>")
                .toMethod()
                .toFileAssert()
                // Setter method assertions
                .assertMethod("setColors")
                .hasReturnType("void")
                .hasParameter("colors")
                .withType("List<String>")
                .toMethod()
                .toFileAssert()
                // Getter method assertions
                .assertMethod("getColors")
                .hasReturnType("List<String>")
                .doesNotHaveParameters()
                .toFileAssert()

                .assertMethod("names")
                .hasReturnType("Animal")
                .bodyContainsLines("this.names = names;", "return this;")
                .hasParameter("names")
                .withType("List<String>")
                .toMethod()
                .toFileAssert()
                // Setter method assertions
                .assertMethod("setNames")
                .hasReturnType("void")
                .hasParameter("names")
                .withType("List<String>")
                .toMethod()
                .toFileAssert()
                // Getter method assertions
                .assertMethod("getNames")
                .hasReturnType("List<String>")
                .doesNotHaveParameters()
                .toFileAssert();

        assertMethod(javaFileAssert, String.class, "alias");
        assertMethod(javaFileAssert, String.class, "color");

        assertMethod(javaFileAssert, String.class, "stringPattern");
        assertMethod(javaFileAssert, String.class, "stringMaxMinLength");
        assertMethod(javaFileAssert, String.class, "stringMinLength");
        assertMethod(javaFileAssert, String.class, "stringMaxLength");
        assertMethod(javaFileAssert, String.class, "stringEmail");
        assertMethod(javaFileAssert, Integer.class, "intMinMax");
        assertMethod(javaFileAssert, Integer.class, "intMin");
        assertMethod(javaFileAssert, Integer.class, "intMax");
        assertMethod(javaFileAssert, BigDecimal.class, "numberMinMax");
        assertMethod(javaFileAssert, BigDecimal.class, "numberMin");
        assertMethod(javaFileAssert, BigDecimal.class, "numberMax");
        assertMethod(javaFileAssert, "Zebra", "zebra");

        assertMethod(javaFileAssert, String.class, "stringPatternNullable");
        assertMethod(javaFileAssert, String.class, "stringMaxMinLengthNullable");
        assertMethod(javaFileAssert, String.class, "stringMinLengthNullable");
        assertMethod(javaFileAssert, String.class, "stringMaxLengthNullable");
        assertMethod(javaFileAssert, String.class, "stringEmailNullable");
        assertMethod(javaFileAssert, Integer.class, "intMinMaxNullable");
        assertMethod(javaFileAssert, Integer.class, "intMinNullable");
        assertMethod(javaFileAssert, Integer.class, "intMaxNullable");
        assertMethod(javaFileAssert, BigDecimal.class, "numberMinMaxNullable");
        assertMethod(javaFileAssert, BigDecimal.class, "numberMinNullable");
        assertMethod(javaFileAssert, BigDecimal.class, "numberMaxNullable");

    }

    @Test
    public void testModelsWithNoneOptionalAndNoneOpenApiNullable() throws IOException {
        File output = Files.createTempDirectory("test").toFile().getCanonicalFile();
        output.deleteOnExit();
        String outputPath = output.getAbsolutePath().replace('\\', '/');

        OpenAPI openAPI = new OpenAPIParser()
                .readLocation("src/test/resources/3_0/issue_14765.yaml", null, new ParseOptions()).getOpenAPI();

        SpringCodegen codegen = new SpringCodegen();
        codegen.setOutputDir(output.getAbsolutePath());
        codegen.setOpenApiNullable(false);
        codegen.setUseOptional(false);
        codegen.setUseSpringBoot3(true);

        ClientOptInput input = new ClientOptInput();
        input.openAPI(openAPI);
        input.config(codegen);

        DefaultGenerator generator = new DefaultGenerator();

        generator.setGeneratorPropertyDefault(CodegenConstants.MODELS, "true");
        generator.setGeneratorPropertyDefault(CodegenConstants.MODEL_TESTS, "false");
        generator.setGeneratorPropertyDefault(CodegenConstants.MODEL_DOCS, "false");
        generator.setGeneratorPropertyDefault(CodegenConstants.APIS, "true");
        generator.setGeneratorPropertyDefault(CodegenConstants.SUPPORTING_FILES, "false");
        generator.opts(input).generate();


        JavaFileAssert javaFileAssert = JavaFileAssert.assertThat(Paths.get(outputPath + "/src/main/java/org/openapitools/model/Animal.java"))
                .hasImports("jakarta.validation.Valid")
                .hasImports("jakarta.validation.constraints")

                .hasProperty("name")
                .withType( "String" )
                .toType()
                .hasProperty("age")
                .withType( "Integer" )
                .toType()
                .hasProperty("alias")
                .withType( "String" )
                .toType()
                .hasProperty("color")
                .withType( "String" )
                .toType()
                .hasProperty("names")
                .withType( "List<String>" )
                .toType()
                .hasProperty("colors")
                .withType( "List<String>" )
                .toType()
                .hasProperty("stringPattern")
                .withType( "String" )
                .toType()
                .hasProperty("stringMaxMinLength")
                .withType( "String" )
                .toType()
                .hasProperty("stringMinLength")
                .withType( "String" )
                .toType()
                .hasProperty("stringMaxLength")
                .withType( "String" )
                .toType()
                .hasProperty("stringEmail")
                .withType( "String" )
                .toType()
                .hasProperty("intMinMax")
                .withType( "Integer" )
                .toType()
                .hasProperty("intMin")
                .withType( "Integer" )
                .toType()
                .hasProperty("intMax")
                .withType( "Integer" )
                .toType()
                .hasProperty("numberMinMax")
                .withType( "BigDecimal" )
                .toType()
                .hasProperty("numberMin")
                .withType( "BigDecimal" )
                .toType()
                .hasProperty("numberMax")
                .withType( "BigDecimal" )
                .toType()
                .hasProperty("stringDefault")
                .withType( "String" )
                .toType()
                .fileContains("stringDefault = \"ABC\"")
                .hasProperty("zebra")
                .withType( "Zebra" )
                .toType()

                .hasProperty("stringPatternNullable")
                .withType( "String" )
                .toType()
                .hasProperty("stringMaxMinLengthNullable")
                .withType( "String" )
                .toType()
                .hasProperty("stringMinLengthNullable")
                .withType( "String" )
                .toType()
                .hasProperty("stringMaxLengthNullable")
                .withType( "String" )
                .toType()
                .hasProperty("intMinMaxNullable")
                .withType( "Integer" )
                .toType()
                .hasProperty("intMinNullable")
                .withType( "Integer" )
                .toType()
                .hasProperty("intMaxNullable")
                .withType( "Integer" )
                .toType()
                .hasProperty("numberMinMaxNullable")
                .withType( "BigDecimal" )
                .toType()
                .hasProperty("numberMinNullable")
                .withType( "BigDecimal" )
                .toType()
                .hasProperty("numberMaxNullable")
                .withType( "BigDecimal" )
                .toType()
                .hasProperty("stringDefaultNullable")
                .withType( "String" )
                .toType()
                .fileContains("stringDefaultNullable = null;")

                .assertMethod("name")
                .hasReturnType("Animal")
                .bodyContainsLines("this.name = name;", "return this;")
                .hasParameter("name")
                .withType("String")
                .toMethod()
                .toFileAssert()
                // Setter method assertions
                .assertMethod("setName")
                .hasReturnType("void")
                .hasParameter("name")
                .withType("String")
                .toMethod()
                .toFileAssert()
                // Getter method assertions
                .assertMethod("getName")
                .hasReturnType("String")
                .doesNotHaveParameters()
                .toFileAssert()

                .assertMethod("age")
                .hasReturnType("Animal")
                .bodyContainsLines("this.age = age;", "return this;")
                .hasParameter("age")
                .withType("Integer")
                .toMethod()
                .toFileAssert()
                // Setter method assertions
                .assertMethod("setAge")
                .hasReturnType("void")
                .hasParameter("age")
                .withType("Integer")
                .toMethod()
                .toFileAssert()
                // Getter method assertions
                .assertMethod("getAge")
                .hasReturnType("Integer")
                .doesNotHaveParameters()
                .toFileAssert()

                .assertMethod("colors")
                .hasReturnType("Animal")
                .bodyContainsLines("this.colors = colors;", "return this;")
                .hasParameter("colors")
                .withType("List<String>")
                .toMethod()
                .toFileAssert()
                // Setter method assertions
                .assertMethod("setColors")
                .hasReturnType("void")
                .hasParameter("colors")
                .withType("List<String>")
                .toMethod()
                .toFileAssert()
                // Getter method assertions
                .assertMethod("getColors")
                .hasReturnType("List<String>")
                .doesNotHaveParameters()
                .toFileAssert()

                .assertMethod("names")
                .hasReturnType("Animal")
                .bodyContainsLines("this.names = names;", "return this;")
                .hasParameter("names")
                .withType("List<String>")
                .toMethod()
                .toFileAssert()
                // Setter method assertions
                .assertMethod("setNames")
                .hasReturnType("void")
                .hasParameter("names")
                .withType("List<String>")
                .toMethod()
                .toFileAssert()
                // Getter method assertions
                .assertMethod("getNames")
                .hasReturnType("List<String>")
                .doesNotHaveParameters()
                .toFileAssert();

        assertMethod(javaFileAssert, String.class, "alias");
        assertMethod(javaFileAssert, String.class, "color");

        assertMethod(javaFileAssert, String.class, "stringPattern");
        assertMethod(javaFileAssert, String.class, "stringMaxMinLength");
        assertMethod(javaFileAssert, String.class, "stringMinLength");
        assertMethod(javaFileAssert, String.class, "stringMaxLength");
        assertMethod(javaFileAssert, String.class, "stringEmail");
        assertMethod(javaFileAssert, Integer.class, "intMinMax");
        assertMethod(javaFileAssert, Integer.class, "intMin");
        assertMethod(javaFileAssert, Integer.class, "intMax");
        assertMethod(javaFileAssert, BigDecimal.class, "numberMinMax");
        assertMethod(javaFileAssert, BigDecimal.class, "numberMin");
        assertMethod(javaFileAssert, BigDecimal.class, "numberMax");
        assertMethod(javaFileAssert, "Zebra", "zebra");

        assertMethod(javaFileAssert, String.class, "stringPatternNullable");
        assertMethod(javaFileAssert, String.class, "stringMaxMinLengthNullable");
        assertMethod(javaFileAssert, String.class, "stringMinLengthNullable");
        assertMethod(javaFileAssert, String.class, "stringMaxLengthNullable");
        assertMethod(javaFileAssert, String.class, "stringEmailNullable");
        assertMethod(javaFileAssert, Integer.class, "intMinMaxNullable");
        assertMethod(javaFileAssert, Integer.class, "intMinNullable");
        assertMethod(javaFileAssert, Integer.class, "intMaxNullable");
        assertMethod(javaFileAssert, BigDecimal.class, "numberMinMaxNullable");
        assertMethod(javaFileAssert, BigDecimal.class, "numberMinNullable");
        assertMethod(javaFileAssert, BigDecimal.class, "numberMaxNullable");

    }
    
    private void assertOptionalMethod(JavaFileAssert javaFileAssert, Class<?> type, String expectedName, String getterReturnType){
        assertOptionalMethod(javaFileAssert, type.getSimpleName(), expectedName, getterReturnType);
    }

    private void assertOptionalMethod(JavaFileAssert javaFileAssert, String type, String expectedName, String getterReturnType){
        assertWrapperMethod(javaFileAssert, "Optional", type, expectedName, getterReturnType);
    }

    private void assertJsonNullableMethod(JavaFileAssert javaFileAssert, Class<?> type, String expectedName, String getterReturnType){
        assertJsonNullableMethod(javaFileAssert, type.getSimpleName(), expectedName, getterReturnType);
    }

    private void assertJsonNullableMethod(JavaFileAssert javaFileAssert, String type, String expectedName, String getterReturnType){
        assertWrapperMethod(javaFileAssert, "JsonNullable", type, expectedName, getterReturnType);
    }

    private void assertWrapperMethod(JavaFileAssert javaFileAssert, String wrapperType, String type, String expectedName, String getterReturnType){
        String methodName = StringUtils.capitalize(expectedName);
        javaFileAssert.assertMethod(expectedName)
                .hasReturnType("Animal")
                .bodyContainsLines("this."+expectedName+" = "+wrapperType+".of("+expectedName+");", "return this;")
                .hasParameter(expectedName)
                .withType(type)
                .toMethod()
                .toFileAssert()
                // Setter method assertions
                .assertMethod("set"+methodName)
                .hasReturnType("void")
                .hasParameter(expectedName)
                .withType(wrapperType+"<"+type+">")
                .toMethod()
                .toFileAssert()
                // Getter method assertions
                .assertMethod("get"+methodName)
                .hasReturnType(getterReturnType)
                .doesNotHaveParameters()
                .toFileAssert();
    }

    private void assertMethod(JavaFileAssert javaFileAssert, String type, String expectedName){
        String methodName = StringUtils.capitalize(expectedName);
        javaFileAssert.assertMethod(expectedName)
                .hasReturnType("Animal")
                .bodyContainsLines("this."+expectedName+" = "+ expectedName + ";", "return this;")
                .hasParameter(expectedName)
                .withType(type)
                .toMethod()
                .toFileAssert()
                // Setter method assertions
                .assertMethod("set"+methodName)
                .hasReturnType("void")
                .hasParameter(expectedName)
                .withType(type)
                .toMethod()
                .toFileAssert()
                // Getter method assertions
                .assertMethod("get"+methodName)
                .hasReturnType(type)
                .doesNotHaveParameters()
                .toFileAssert();
    }

    private void assertMethod(JavaFileAssert javaFileAssert, Class<?> type, String expectedName){
        assertMethod(javaFileAssert,type.getSimpleName(), expectedName);
    }


    @Test
    public void multiLineOperationDescription() throws IOException {
        Map<String, Object> additionalProperties = new HashMap<>();
        additionalProperties.put(SpringCodegen.USE_TAGS, "true");
        additionalProperties.put(DOCUMENTATION_PROVIDER, DocumentationProvider.SPRINGDOC.name());

        Map<String, File> files = generateFromContract("src/test/resources/3_0/spring/issue12474-multiline-description.yaml", SPRING_BOOT, additionalProperties);

        String expectedDescription = "# Multi-line descriptions  This is an example of a multi-line description.  It: - has multiple lines - uses Markdown (CommonMark) for rich text representation";
        JavaFileAssert.assertThat(files.get("PingTagApi.java"))
                .fileContains(expectedDescription);
    }

    @Test
    public void multiLineTagDescription() throws IOException {
        Map<String, Object> additionalProperties = new HashMap<>();
        additionalProperties.put(SpringCodegen.USE_TAGS, "true");
        additionalProperties.put(DOCUMENTATION_PROVIDER, DocumentationProvider.SPRINGDOC.name());

        Map<String, File> files = generateFromContract("src/test/resources/3_0/spring/issue12474-multiline-description.yaml", SPRING_BOOT, additionalProperties);

        JavaFileAssert.assertThat(files.get("PingTagApi.java"))
                .fileContains("This is a multine tag : * tag item 1 * tag item 2 ");
    }

    @Test
    public void testSSEOperationSupport() throws Exception {

        File output = Files.createTempDirectory("test").toFile().getCanonicalFile();
        output.deleteOnExit();

        final OpenAPI openAPI = TestUtils.parseFlattenSpec("src/test/resources/3_0/sse.yaml");
        final SpringCodegen codegen = new SpringCodegen();
        codegen.setOpenAPI(openAPI);
        codegen.setOutputDir(output.getAbsolutePath());

        codegen.additionalProperties().put(SSE, "true");
        codegen.additionalProperties().put(REACTIVE, "true");
        codegen.additionalProperties().put(INTERFACE_ONLY, "false");
        codegen.additionalProperties().put(DELEGATE_PATTERN, "true");

        ClientOptInput input = new ClientOptInput();
        input.openAPI(openAPI);
        input.config(codegen);

        DefaultGenerator generator = new DefaultGenerator();

        Map<String, File> files = generator.opts(input).generate().stream()
                .collect(Collectors.toMap(File::getName, Function.identity()));

        MapAssert.assertThatMap(files).isNotEmpty();
        File api = files.get("PathApi.java");
        File delegate = files.get("PathApiDelegate.java");

        JavaFileAssert.assertThat(api)
                .assertMethod("sseVariant1", "ServerWebExchange")
                .isNotNull()
                .hasReturnType("Flux<String>")
                .toFileAssert()
                .assertMethod("sseVariant2", "ServerWebExchange")
                .isNotNull()
                .hasReturnType("Flux<EventType>")
                .toFileAssert()
                .assertMethod("nonSSE", "ServerWebExchange")
                .isNotNull()
                .hasReturnType("Mono<ResponseEntity<String>>");

        JavaFileAssert.assertThat(delegate)
                .assertMethod("sseVariant1", "ServerWebExchange")
                .isNotNull()
                .hasReturnType("Flux<String>")
                .bodyContainsLines("return Flux.empty();")
                .toFileAssert()
                .assertMethod("sseVariant2", "ServerWebExchange")
                .isNotNull()
                .hasReturnType("Flux<EventType>")
                .bodyContainsLines("return Flux.empty();")
                .toFileAssert()
                .assertMethod("nonSSE", "ServerWebExchange")
                .isNotNull()
                .hasReturnType("Mono<ResponseEntity<String>>")
                .bodyContainsLines("return result.then(Mono.empty());")
        ;

    }

    @Test
    public void givenMultipartForm_whenGenerateReactiveServer_thenParameterAreCreatedAsRequestPart() throws IOException {
        File output = Files.createTempDirectory("test").toFile().getCanonicalFile();
        output.deleteOnExit();
        String outputPath = output.getAbsolutePath().replace('\\', '/');

        final OpenAPI openAPI = TestUtils.parseFlattenSpec("src/test/resources/3_0/spring/petstore-with-tags.yaml");
        final SpringCodegen codegen = new SpringCodegen();
        codegen.setOpenAPI(openAPI);
        codegen.setOutputDir(output.getAbsolutePath());

        codegen.additionalProperties().put(SpringCodegen.REACTIVE, "true");

        ClientOptInput input = new ClientOptInput();
        input.openAPI(openAPI);
        input.config(codegen);

        DefaultGenerator generator = new DefaultGenerator();

        generator.setGeneratorPropertyDefault(CodegenConstants.MODELS, "false");
        generator.setGeneratorPropertyDefault(CodegenConstants.MODEL_TESTS, "false");
        generator.setGeneratorPropertyDefault(CodegenConstants.MODEL_DOCS, "false");
        generator.setGeneratorPropertyDefault(CodegenConstants.APIS, "true");
        generator.setGeneratorPropertyDefault(CodegenConstants.SUPPORTING_FILES, "false");

        generator.opts(input).generate();

        assertFileContains(Paths.get(outputPath + "/src/main/java/org/openapitools/api/PetApi.java"),
                "@Valid @RequestPart(value = \"additionalMetadata\", required = false) String additionalMetadata");
    }

    @Test
    public void givenMultipartForm_whenGenerateBlockedServer_thenParameterAreCreatedAsRequestPart() throws IOException {
        File output = Files.createTempDirectory("test").toFile().getCanonicalFile();
        output.deleteOnExit();
        String outputPath = output.getAbsolutePath().replace('\\', '/');

        final OpenAPI openAPI = TestUtils.parseFlattenSpec("src/test/resources/3_0/spring/petstore-with-tags.yaml");
        final SpringCodegen codegen = new SpringCodegen();
        codegen.setOpenAPI(openAPI);
        codegen.setOutputDir(output.getAbsolutePath());

        ClientOptInput input = new ClientOptInput();
        input.openAPI(openAPI);
        input.config(codegen);

        DefaultGenerator generator = new DefaultGenerator();

        generator.setGeneratorPropertyDefault(CodegenConstants.MODELS, "false");
        generator.setGeneratorPropertyDefault(CodegenConstants.MODEL_TESTS, "false");
        generator.setGeneratorPropertyDefault(CodegenConstants.MODEL_DOCS, "false");
        generator.setGeneratorPropertyDefault(CodegenConstants.APIS, "true");
        generator.setGeneratorPropertyDefault(CodegenConstants.SUPPORTING_FILES, "false");

        generator.opts(input).generate();

        assertFileContains(Paths.get(outputPath + "/src/main/java/org/openapitools/api/PetApi.java"),
                "@Valid @RequestParam(value = \"additionalMetadata\", required = false) String additionalMetadata");
    }
}<|MERGE_RESOLUTION|>--- conflicted
+++ resolved
@@ -975,8 +975,6 @@
 
 
 
-<<<<<<< HEAD
-=======
     @Test
     public void shouldAddValidAnnotationIntoCollectionWhenBeanValidationIsEnabled_issue17150() throws IOException {
         File output = Files.createTempDirectory("test").toFile().getCanonicalFile();
@@ -1069,8 +1067,6 @@
         ;
     }
 
-
->>>>>>> f834519a
     // Helper function, intended to reduce boilerplate
     private Map<String, File> generateFiles(SpringCodegen codegen, String filePath) throws IOException {
         final File output = Files.createTempDirectory("test").toFile().getCanonicalFile();
