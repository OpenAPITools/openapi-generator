--- conflicted
+++ resolved
@@ -655,7 +655,7 @@
                "List<MultipartFile> files",
                "MultipartFile file");
     }
-    
+
     @Test
     public void testRequestMappingAnnotation() throws IOException {
         final SpringCodegen codegen = new SpringCodegen();
@@ -1476,16 +1476,37 @@
     }
 
     @Test
-<<<<<<< HEAD
+    public void shouldGenerateDiscriminatorFromAllOfWhenUsingLegacyDiscriminatorBehaviour_issue12692() throws IOException {
+        File output = Files.createTempDirectory("test").toFile().getCanonicalFile();
+        output.deleteOnExit();
+
+        OpenAPI openAPI = new OpenAPIParser()
+                .readLocation("src/test/resources/bugs/issue_12692.yml", null, new ParseOptions()).getOpenAPI();
+        SpringCodegen codegen = new SpringCodegen();
+        codegen.setLibrary(SPRING_BOOT);
+        codegen.setOutputDir(output.getAbsolutePath());
+        codegen.additionalProperties().put(CodegenConstants.LEGACY_DISCRIMINATOR_BEHAVIOR, "true");
+
+        ClientOptInput input = new ClientOptInput()
+                .openAPI(openAPI)
+                .config(codegen);
+
+        DefaultGenerator generator = new DefaultGenerator();
+        generator.opts(input).generate();
+
+        String jsonTypeInfo = "@JsonTypeInfo(use = JsonTypeInfo.Id.NAME, include = JsonTypeInfo.As.PROPERTY, property = \"type\", visible = true)";
+        String jsonSubType = "@JsonSubTypes({\n" +
+                             "  @JsonSubTypes.Type(value = Cat.class, name = \"cat\")" +
+                             "})";
+        assertFileContains(Paths.get(output.getAbsolutePath() + "/src/main/java/org/openapitools/model/Pet.java"), jsonTypeInfo, jsonSubType);
+    }
+
+    @Test
     public void shouldGenerateSingleOperationWithDifferentReturnTypes() throws IOException {
-=======
-    public void shouldGenerateDiscriminatorFromAllOfWhenUsingLegacyDiscriminatorBehaviour_issue12692() throws IOException {
->>>>>>> a6ce5f71
-        File output = Files.createTempDirectory("test").toFile().getCanonicalFile();
-        output.deleteOnExit();
-
-        OpenAPI openAPI = new OpenAPIParser()
-<<<<<<< HEAD
+        File output = Files.createTempDirectory("test").toFile().getCanonicalFile();
+        output.deleteOnExit();
+
+        OpenAPI openAPI = new OpenAPIParser()
             .readLocation("src/test/resources/bugs/issue_8700.yaml", null, new ParseOptions()).getOpenAPI();
         SpringCodegen codegen = new SpringCodegen();
         codegen.setLibrary(SPRING_BOOT);
@@ -1586,25 +1607,5 @@
         } finally {
             GlobalSettings.setProperty(CodegenConstants.SPLIT_RESPONSE_TYPES, "false");
         }
-=======
-                .readLocation("src/test/resources/bugs/issue_12692.yml", null, new ParseOptions()).getOpenAPI();
-        SpringCodegen codegen = new SpringCodegen();
-        codegen.setLibrary(SPRING_BOOT);
-        codegen.setOutputDir(output.getAbsolutePath());
-        codegen.additionalProperties().put(CodegenConstants.LEGACY_DISCRIMINATOR_BEHAVIOR, "true");
-
-        ClientOptInput input = new ClientOptInput()
-                .openAPI(openAPI)
-                .config(codegen);
-
-        DefaultGenerator generator = new DefaultGenerator();
-        generator.opts(input).generate();
-
-        String jsonTypeInfo = "@JsonTypeInfo(use = JsonTypeInfo.Id.NAME, include = JsonTypeInfo.As.PROPERTY, property = \"type\", visible = true)";
-        String jsonSubType = "@JsonSubTypes({\n" +
-                             "  @JsonSubTypes.Type(value = Cat.class, name = \"cat\")" +
-                             "})";
-        assertFileContains(Paths.get(output.getAbsolutePath() + "/src/main/java/org/openapitools/model/Pet.java"), jsonTypeInfo, jsonSubType);
->>>>>>> a6ce5f71
     }
 }