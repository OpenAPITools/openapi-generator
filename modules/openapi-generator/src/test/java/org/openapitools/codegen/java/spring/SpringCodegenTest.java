/*
 * Copyright 2018 OpenAPI-Generator Contributors (https://openapi-generator.tech)
 * Copyright 2018 SmartBear Software
 *
 * Licensed under the Apache License, Version 2.0 (the "License");
 * you may not use this file except in compliance with the License.
 * You may obtain a copy of the License at
 *
 *     https://www.apache.org/licenses/LICENSE-2.0
 *
 * Unless required by applicable law or agreed to in writing, software
 * distributed under the License is distributed on an "AS IS" BASIS,
 * WITHOUT WARRANTIES OR CONDITIONS OF ANY KIND, either express or implied.
 * See the License for the specific language governing permissions and
 * limitations under the License.
 */

package org.openapitools.codegen.java.spring;

import com.google.common.collect.ImmutableMap;
import io.swagger.parser.OpenAPIParser;
import io.swagger.v3.oas.models.OpenAPI;
import io.swagger.v3.oas.models.Operation;
import io.swagger.v3.oas.models.info.Info;
import io.swagger.v3.oas.models.media.Schema;
import io.swagger.v3.oas.models.servers.Server;
import io.swagger.v3.parser.core.models.ParseOptions;
import org.apache.commons.lang3.StringUtils;
import org.assertj.core.api.MapAssert;
import org.openapitools.codegen.*;
import org.openapitools.codegen.config.CodegenConfigurator;
import org.openapitools.codegen.config.GlobalSettings;
import org.openapitools.codegen.java.assertions.JavaFileAssert;
import org.openapitools.codegen.languages.AbstractJavaCodegen;
import org.openapitools.codegen.languages.JavaClientCodegen;
import org.openapitools.codegen.languages.SpringCodegen;
import org.openapitools.codegen.languages.features.BeanValidationFeatures;
import org.openapitools.codegen.languages.features.CXFServerFeatures;
import org.openapitools.codegen.languages.features.DocumentationProviderFeatures;
import org.openapitools.codegen.testutils.ConfigAssert;
import org.testng.Assert;
import org.testng.annotations.DataProvider;
import org.testng.annotations.Ignore;
import org.testng.annotations.Test;

import java.io.File;
import java.io.IOException;
import java.math.BigDecimal;
import java.nio.file.Files;
import java.nio.file.Path;
import java.nio.file.Paths;
import java.util.HashMap;
import java.util.List;
import java.util.Map;
import java.util.function.Consumer;
import java.util.function.Function;
import java.util.stream.Collectors;

import static java.util.stream.Collectors.groupingBy;
import static org.assertj.core.api.Assertions.assertThat;
import static org.openapitools.codegen.TestUtils.*;
import static org.openapitools.codegen.languages.AbstractJavaCodegen.GENERATE_BUILDERS;
import static org.openapitools.codegen.languages.AbstractJavaCodegen.GENERATE_CONSTRUCTOR_WITH_ALL_ARGS;
import static org.openapitools.codegen.languages.SpringCodegen.*;
import static org.openapitools.codegen.languages.features.DocumentationProviderFeatures.ANNOTATION_LIBRARY;
import static org.openapitools.codegen.languages.features.DocumentationProviderFeatures.DOCUMENTATION_PROVIDER;
import static org.testng.Assert.assertEquals;
import static org.testng.Assert.fail;

public class SpringCodegenTest {

    @Test
    public void clientOptsUnicity() {
        SpringCodegen codegen = new SpringCodegen();
        codegen.cliOptions()
                .stream()
                .collect(groupingBy(CliOption::getOpt))
                .forEach((k, v) -> assertEquals(v.size(), 1, k + " is described multiple times"));
    }

    @Test
    public void doAnnotateDatesOnModelParameters() throws IOException {
        File output = Files.createTempDirectory("test").toFile().getCanonicalFile();
        output.deleteOnExit();
        String outputPath = output.getAbsolutePath().replace('\\', '/');

        OpenAPI openAPI = new OpenAPIParser()
                .readLocation("src/test/resources/3_0/issue_5436.yml", null, new ParseOptions()).getOpenAPI();

        SpringCodegen codegen = new SpringCodegen();
        codegen.setOutputDir(output.getAbsolutePath());
        codegen.additionalProperties().put(CXFServerFeatures.LOAD_TEST_DATA_FROM_FILE, "true");

        ClientOptInput input = new ClientOptInput();
        input.openAPI(openAPI);
        input.config(codegen);

        DefaultGenerator generator = new DefaultGenerator();

        generator.setGeneratorPropertyDefault(CodegenConstants.MODELS, "true");
        generator.setGeneratorPropertyDefault(CodegenConstants.MODEL_TESTS, "false");
        generator.setGeneratorPropertyDefault(CodegenConstants.MODEL_DOCS, "false");
        generator.setGeneratorPropertyDefault(CodegenConstants.APIS, "true");
        generator.setGenerateMetadata(false);
        generator.opts(input).generate();

        JavaFileAssert.assertThat(Paths.get(outputPath + "/src/main/java/org/openapitools/api/ZebrasApi.java"))
                .assertTypeAnnotations()
                .hasSize(3)
                .containsWithName("Validated")
                .containsWithName("Generated")
                .containsWithNameAndAttributes("Generated", ImmutableMap.of(
                        "value", "\"org.openapitools.codegen.languages.SpringCodegen\""
                ))
                .containsWithNameAndAttributes("Tag", ImmutableMap.of(
                        "name", "\"zebras\""
                ))
                .toType()
                .assertMethod("getZebras")
                .hasReturnType("ResponseEntity<Void>")
                .assertMethodAnnotations()
                .hasSize(2)
                .containsWithNameAndAttributes("Operation", ImmutableMap.of("operationId", "\"getZebras\""))
                .containsWithNameAndAttributes("RequestMapping", ImmutableMap.of(
                        "method", "RequestMethod.GET",
                        "value", "\"/zebras\""
                ))
                .toMethod()
                .assertParameter("limit").hasType("BigDecimal")
                .assertParameterAnnotations()
                .containsWithName("Valid")
                .containsWithNameAndAttributes("Parameter", ImmutableMap.of("name", "\"limit\""))
                .containsWithNameAndAttributes("RequestParam", ImmutableMap.of("required", "false", "value", "\"limit\""))
                .toParameter()
                .toMethod()
                .assertParameter("animalParams").hasType("AnimalParams")
                .toMethod()
                .commentContainsLines("GET /zebras", "@param limit  (optional)")
                .bodyContainsLines("return new ResponseEntity<>(HttpStatus.NOT_IMPLEMENTED)");

        JavaFileAssert.assertThat(Paths.get(outputPath + "/src/main/java/org/openapitools/model/AnimalParams.java"))
                .hasImports("org.springframework.format.annotation.DateTimeFormat")
                .assertProperty("born").withType("LocalDate")
                .assertPropertyAnnotations()
                .containsWithNameAndAttributes("DateTimeFormat", ImmutableMap.of("iso", "DateTimeFormat.ISO.DATE"))
                .toProperty()
                .toType()
                .assertProperty("lastSeen").withType("OffsetDateTime")
                .assertPropertyAnnotations()
                .containsWithNameAndAttributes("DateTimeFormat", ImmutableMap.of("iso", "DateTimeFormat.ISO.DATE_TIME"))
                .toProperty().toType()
                .assertMethod("born", "LocalDate")
                .bodyContainsLines("this.born = born")
                .doesNotHaveComment();
    }

    @Test
    public void doAnnotateDatesOnModelParametersWithOptionalAndJsonNullable() throws IOException {
        File output = Files.createTempDirectory("test").toFile().getCanonicalFile();
        output.deleteOnExit();
        String outputPath = output.getAbsolutePath().replace('\\', '/');

        OpenAPI openAPI = new OpenAPIParser()
                .readLocation("src/test/resources/3_0/issue_5436.yml", null, new ParseOptions()).getOpenAPI();

        SpringCodegen codegen = new SpringCodegen();
        codegen.setOpenApiNullable(true);
        codegen.setUseOptional(true);
        codegen.setOutputDir(output.getAbsolutePath());
        codegen.additionalProperties().put(CXFServerFeatures.LOAD_TEST_DATA_FROM_FILE, "true");

        ClientOptInput input = new ClientOptInput();
        input.openAPI(openAPI);
        input.config(codegen);

        DefaultGenerator generator = new DefaultGenerator();

        generator.setGeneratorPropertyDefault(CodegenConstants.MODELS, "true");
        generator.setGeneratorPropertyDefault(CodegenConstants.MODEL_TESTS, "false");
        generator.setGeneratorPropertyDefault(CodegenConstants.MODEL_DOCS, "false");
        generator.setGeneratorPropertyDefault(CodegenConstants.APIS, "true");
        generator.setGenerateMetadata(false);
        generator.opts(input).generate();

        JavaFileAssert.assertThat(Paths.get(outputPath + "/src/main/java/org/openapitools/api/ZebrasApi.java"))
                .assertTypeAnnotations()
                .hasSize(3)
                .containsWithName("Validated")
                .containsWithName("Generated")
                .containsWithNameAndAttributes("Generated", ImmutableMap.of(
                        "value", "\"org.openapitools.codegen.languages.SpringCodegen\""
                ))
                .containsWithNameAndAttributes("Tag", ImmutableMap.of(
                        "name", "\"zebras\""
                ))
                .toType()
                .assertMethod("getZebras")
                .hasReturnType("ResponseEntity<Void>")
                .assertMethodAnnotations()
                .hasSize(2)
                .containsWithNameAndAttributes("Operation", ImmutableMap.of("operationId", "\"getZebras\""))
                .containsWithNameAndAttributes("RequestMapping", ImmutableMap.of(
                        "method", "RequestMethod.GET",
                        "value", "\"/zebras\""
                ))
                .toMethod()
                .assertParameter("limit").hasType("Optional<BigDecimal>")
                .assertParameterAnnotations()
                .containsWithName("Valid")
                .containsWithNameAndAttributes("Parameter", ImmutableMap.of("name", "\"limit\""))
                .containsWithNameAndAttributes("RequestParam", ImmutableMap.of("required", "false", "value", "\"limit\""))
                .toParameter()
                .toMethod()
                .assertParameter("animalParams").hasType("Optional<AnimalParams>")
                .toMethod()
                .commentContainsLines("GET /zebras", "@param limit  (optional)")
                .bodyContainsLines("return new ResponseEntity<>(HttpStatus.NOT_IMPLEMENTED)");

        JavaFileAssert.assertThat(Paths.get(outputPath + "/src/main/java/org/openapitools/model/AnimalParams.java"))
                .hasImports("org.springframework.format.annotation.DateTimeFormat")
                .assertProperty("born").withType("Optional<LocalDate>")
                .assertPropertyAnnotations()
                .containsWithNameAndAttributes("DateTimeFormat", ImmutableMap.of("iso", "DateTimeFormat.ISO.DATE"))
                .toProperty()
                .toType()
                .assertProperty("lastSeen").withType("Optional<OffsetDateTime>")
                .assertPropertyAnnotations()
                .containsWithNameAndAttributes("DateTimeFormat", ImmutableMap.of("iso", "DateTimeFormat.ISO.DATE_TIME"))
                .toProperty().toType()
                .assertMethod("born", "LocalDate")
                .bodyContainsLines("this.born = Optional.ofNullable(born)")
                .doesNotHaveComment();
    }

    @Test
    public void doGenerateCookieParams() throws IOException {
        File output = Files.createTempDirectory("test").toFile().getCanonicalFile();
        output.deleteOnExit();
        String outputPath = output.getAbsolutePath().replace('\\', '/');

        OpenAPI openAPI = new OpenAPIParser()
                .readLocation("src/test/resources/3_0/issue_5386.yaml", null, new ParseOptions()).getOpenAPI();

        SpringCodegen codegen = new SpringCodegen();
        codegen.setOutputDir(output.getAbsolutePath());
        codegen.additionalProperties().put(CXFServerFeatures.LOAD_TEST_DATA_FROM_FILE, "true");

        ClientOptInput input = new ClientOptInput();
        input.openAPI(openAPI);
        input.config(codegen);

        DefaultGenerator generator = new DefaultGenerator();

        generator.setGeneratorPropertyDefault(CodegenConstants.MODEL_TESTS, "false");
        generator.setGeneratorPropertyDefault(CodegenConstants.MODEL_DOCS, "false");
        generator.setGeneratorPropertyDefault(CodegenConstants.APIS, "true");
        generator.setGenerateMetadata(false);
        generator.opts(input).generate();

        JavaFileAssert.assertThat(Paths.get(outputPath + "/src/main/java/org/openapitools/api/ElephantsApi.java"))
                .assertMethod("getElephants", "String", "BigDecimal")
                .assertParameter("userToken")
                .assertParameterAnnotations()
                .containsWithNameAndAttributes("CookieValue", ImmutableMap.of("name", "\"userToken\""));

        JavaFileAssert.assertThat(Paths.get(outputPath + "/src/main/java/org/openapitools/api/ZebrasApi.java"))
                .assertMethod("getZebras", "String")
                .assertParameter("userToken")
                .assertParameterAnnotations()
                .containsWithNameAndAttributes("CookieValue", ImmutableMap.of("name", "\"userToken\""));

        JavaFileAssert.assertThat(Paths.get(outputPath + "/src/main/java/org/openapitools/api/BirdsApi.java"))
                .assertMethod("getBirds", "BigDecimal")
                .doesNotHaveParameter("userToken")
                .noneOfParameterHasAnnotation("CookieValue");
    }

    @Test
    public void doGenerateRequestParamForSimpleParam() throws IOException {
        File output = Files.createTempDirectory("test").toFile().getCanonicalFile();
        output.deleteOnExit();
        String outputPath = output.getAbsolutePath().replace('\\', '/');

        OpenAPI openAPI = new OpenAPIParser()
                .readLocation("src/test/resources/3_0/issue_3248.yaml", null, new ParseOptions()).getOpenAPI();

        SpringCodegen codegen = new SpringCodegen();
        codegen.setOutputDir(output.getAbsolutePath());
        codegen.additionalProperties().put(CXFServerFeatures.LOAD_TEST_DATA_FROM_FILE, "true");

        ClientOptInput input = new ClientOptInput();
        input.openAPI(openAPI);
        input.config(codegen);

        DefaultGenerator generator = new DefaultGenerator();

        generator.setGeneratorPropertyDefault(CodegenConstants.MODEL_TESTS, "false");
        generator.setGeneratorPropertyDefault(CodegenConstants.MODEL_DOCS, "false");
        generator.setGeneratorPropertyDefault(CodegenConstants.APIS, "true");
        generator.setGenerateMetadata(false);

        generator.opts(input).generate();

        assertFileContains(Paths.get(outputPath + "/src/main/java/org/openapitools/api/MonkeysApi.java"), "@RequestParam");
        assertFileContains(Paths.get(outputPath + "/src/main/java/org/openapitools/api/ElephantsApi.java"), "@RequestParam");
        assertFileContains(Paths.get(outputPath + "/src/main/java/org/openapitools/api/ZebrasApi.java"), "@RequestParam");
        assertFileContains(Paths.get(outputPath + "/src/main/java/org/openapitools/api/BearsApi.java"), "@RequestParam");
        assertFileContains(Paths.get(outputPath + "/src/main/java/org/openapitools/api/CamelsApi.java"), "@RequestParam");
        assertFileContains(Paths.get(outputPath + "/src/main/java/org/openapitools/api/PandasApi.java"), "@RequestParam");
        assertFileContains(Paths.get(outputPath + "/src/main/java/org/openapitools/api/CrocodilesApi.java"), "@RequestParam");
        assertFileContains(Paths.get(outputPath + "/src/main/java/org/openapitools/api/PolarBearsApi.java"), "@RequestParam");
    }

    @Test
    public void doNotGenerateRequestParamForObjectQueryParam() throws IOException {
        File output = Files.createTempDirectory("test").toFile().getCanonicalFile();
        output.deleteOnExit();
        String outputPath = output.getAbsolutePath().replace('\\', '/');

        OpenAPI openAPI = new OpenAPIParser()
                .readLocation("src/test/resources/3_0/objectQueryParam.yaml", null, new ParseOptions()).getOpenAPI();

        SpringCodegen codegen = new SpringCodegen();
        codegen.setOutputDir(output.getAbsolutePath());
        codegen.additionalProperties().put(CXFServerFeatures.LOAD_TEST_DATA_FROM_FILE, "true");

        ClientOptInput input = new ClientOptInput();
        input.openAPI(openAPI);
        input.config(codegen);

        DefaultGenerator generator = new DefaultGenerator();

        generator.setGeneratorPropertyDefault(CodegenConstants.MODEL_TESTS, "false");
        generator.setGeneratorPropertyDefault(CodegenConstants.MODEL_DOCS, "false");
        generator.setGeneratorPropertyDefault(CodegenConstants.APIS, "true");
        generator.setGenerateMetadata(false);

        generator.opts(input).generate();

        assertFileNotContains(Paths.get(outputPath + "/src/main/java/org/openapitools/api/PonyApi.java"), "@RequestParam");
    }

    @Test
    public void generateFormatForDateAndDateTimeQueryParam() throws IOException {
        File output = Files.createTempDirectory("test").toFile().getCanonicalFile();
        output.deleteOnExit();
        String outputPath = output.getAbsolutePath().replace('\\', '/');

        OpenAPI openAPI = new OpenAPIParser()
                .readLocation("src/test/resources/3_0/issue_2053.yaml", null, new ParseOptions()).getOpenAPI();

        SpringCodegen codegen = new SpringCodegen();
        codegen.setOutputDir(output.getAbsolutePath());
        codegen.additionalProperties().put(CXFServerFeatures.LOAD_TEST_DATA_FROM_FILE, "true");

        ClientOptInput input = new ClientOptInput();
        input.openAPI(openAPI);
        input.config(codegen);

        DefaultGenerator generator = new DefaultGenerator();
        generator.setGeneratorPropertyDefault(CodegenConstants.MODEL_TESTS, "false");
        generator.setGeneratorPropertyDefault(CodegenConstants.MODEL_DOCS, "false");
        generator.setGeneratorPropertyDefault(CodegenConstants.APIS, "true");
        generator.setGenerateMetadata(false);
        generator.opts(input).generate();

        JavaFileAssert.assertThat(Paths.get(outputPath + "/src/main/java/org/openapitools/api/ElephantsApi.java"))
                .hasImports("org.springframework.format.annotation.DateTimeFormat")
                .assertMethod("getElephants", "LocalDate")
                .assertParameter("startDate")
                .assertParameterAnnotations()
                .containsWithNameAndAttributes("DateTimeFormat", ImmutableMap.of("iso", "DateTimeFormat.ISO.DATE"));

        JavaFileAssert.assertThat(Paths.get(outputPath + "/src/main/java/org/openapitools/api/ZebrasApi.java"))
                .hasImports("org.springframework.format.annotation.DateTimeFormat")
                .assertMethod("getZebras", "OffsetDateTime")
                .assertParameter("startDateTime")
                .assertParameterAnnotations()
                .containsWithNameAndAttributes("DateTimeFormat", ImmutableMap.of("iso", "DateTimeFormat.ISO.DATE_TIME"));
    }

    @Test
    public void interfaceDefaultImplDisableWithResponseWrapper() {
        final SpringCodegen codegen = new SpringCodegen();
        codegen.additionalProperties().put(RESPONSE_WRAPPER, "aWrapper");
        codegen.processOpts();

        // jdk8 tag has been removed
        Assert.assertNull(codegen.additionalProperties().get("jdk8"));
    }

    @Test(expectedExceptions = IllegalArgumentException.class)
    public void reactiveRequiredSpringBoot() {
        final SpringCodegen codegen = new SpringCodegen();
        codegen.additionalProperties().put(SpringCodegen.REACTIVE, true);
        codegen.additionalProperties().put(CodegenConstants.LIBRARY, "spring-cloud");
        codegen.processOpts();
    }

    @Test
    public void shouldGenerateRequestParamForRefParams_3248_Regression() throws IOException {
        File output = Files.createTempDirectory("test").toFile().getCanonicalFile();
        output.deleteOnExit();
        String outputPath = output.getAbsolutePath().replace('\\', '/');

        OpenAPI openAPI = new OpenAPIParser()
                .readLocation("src/test/resources/3_0/3248-regression.yaml", null, new ParseOptions()).getOpenAPI();

        SpringCodegen codegen = new SpringCodegen();
        codegen.setOutputDir(output.getAbsolutePath());
        codegen.additionalProperties().put(CXFServerFeatures.LOAD_TEST_DATA_FROM_FILE, "true");

        ClientOptInput input = new ClientOptInput();
        input.openAPI(openAPI);
        input.config(codegen);

        DefaultGenerator generator = new DefaultGenerator();

        generator.setGeneratorPropertyDefault(CodegenConstants.MODEL_TESTS, "false");
        generator.setGeneratorPropertyDefault(CodegenConstants.MODEL_DOCS, "false");
        generator.setGeneratorPropertyDefault(CodegenConstants.APIS, "true");
        generator.setGenerateMetadata(false);

        generator.opts(input).generate();

        JavaFileAssert.assertThat(Paths.get(outputPath + "/src/main/java/org/openapitools/api/ExampleApi.java"))
                .assertMethod("exampleApiGet", "String", "Format")
                .assertParameter("query")
                .assertParameterAnnotations()
                .containsWithNameAndAttributes("RequestParam", ImmutableMap.of("value", "\"query\""))
                .toParameter().toMethod()
                .assertParameter("format")
                .assertParameterAnnotations()
                .containsWithNameAndAttributes("RequestParam", ImmutableMap.of("value", "\"format\""));
    }

    @Test
    public void shouldGenerateRequestParamForRefParams_3248_RegressionDates() throws IOException {
        File output = Files.createTempDirectory("test").toFile().getCanonicalFile();
        output.deleteOnExit();
        String outputPath = output.getAbsolutePath().replace('\\', '/');

        OpenAPI openAPI = new OpenAPIParser()
                .readLocation("src/test/resources/3_0/3248-regression-dates.yaml", null, new ParseOptions()).getOpenAPI();

        SpringCodegen codegen = new SpringCodegen();
        codegen.setOutputDir(output.getAbsolutePath());
        codegen.additionalProperties().put(CXFServerFeatures.LOAD_TEST_DATA_FROM_FILE, "true");

        ClientOptInput input = new ClientOptInput();
        input.openAPI(openAPI);
        input.config(codegen);

        DefaultGenerator generator = new DefaultGenerator();

        generator.setGeneratorPropertyDefault(CodegenConstants.MODEL_TESTS, "false");
        generator.setGeneratorPropertyDefault(CodegenConstants.MODEL_DOCS, "false");
        generator.setGeneratorPropertyDefault(CodegenConstants.APIS, "true");
        generator.setGenerateMetadata(false);

        generator.opts(input).generate();

        JavaFileAssert.assertThat(Paths.get(outputPath + "/src/main/java/org/openapitools/api/ExampleApi.java"))
                .assertMethod("exampleApiGet", "OffsetDateTime")
                .assertParameter("start")
                .assertParameterAnnotations()
                .containsWithNameAndAttributes("RequestParam", ImmutableMap.of("value", "\"start\""))
                .containsWithNameAndAttributes("DateTimeFormat", ImmutableMap.of("iso", "DateTimeFormat.ISO.DATE_TIME"));
    }

    @Test
    public void testJavaClientCorrectConstructorOrderForRequiredFields_issue15825() throws IOException {
        Map<String, Object> properties = new HashMap<>();
        properties.put(JavaClientCodegen.MICROPROFILE_REST_CLIENT_VERSION, "3.0");

        File output = Files.createTempDirectory("test").toFile();
        output.deleteOnExit();

        final CodegenConfigurator configurator = new CodegenConfigurator()
                .setAdditionalProperties(properties)
                .setGeneratorName("spring")
                .setLibrary(SPRING_BOOT)
                .setInputSpec("src/test/resources/bugs/issue_constructor-required-values-with-multiple-inheritance.yaml")
                .setOutputDir(output.getAbsolutePath().replace("\\", "/"));

        final ClientOptInput clientOptInput = configurator.toClientOptInput();
        DefaultGenerator generator = new DefaultGenerator();
        generator.setGenerateMetadata(false); // skip metadata and ↓ only generate models
        generator.setGeneratorPropertyDefault(CodegenConstants.MODELS, "true");
        Map<String, File> files = generator.opts(clientOptInput).generate().stream()
                .collect(Collectors.toMap(File::getName, Function.identity()));

        JavaFileAssert.assertThat(files.get("SubType.java"))
                .assertConstructor("TypeEnum", "SchemaVersion", "UUID", "Boolean", "Boolean", "SomeEnum")
                .bodyContainsLines("super(someBoolean, someEnum, schemaVersion, id, oneBoolean);",
                        "this.type = type;");
        JavaFileAssert.assertThat(files.get("IntermediateSubType.java"))
                .assertConstructor("Boolean", "SomeEnum", "SchemaVersion", "UUID", "Boolean")
                .bodyContainsLines("super(oneBoolean, schemaVersion, id);",
                        "this.someBoolean = someBoolean;",
                        "this.someEnum = someEnum");
        JavaFileAssert.assertThat(files.get("IntermediateType.java"))
                .assertConstructor("Boolean", "SchemaVersion", "UUID")
                .bodyContainsLines("super(schemaVersion, id);",
                        "this.oneBoolean = oneBoolean;");
        JavaFileAssert.assertThat(files.get("BaseType.java"))
                .assertConstructor("SchemaVersion", "UUID")
                .bodyContainsLines(
                        "this.schemaVersion = schemaVersion;",
                        "this.id = id;");
    }

    @Test
    public void springcloudWithAsyncAndJava8HasResponseWrapperCompletableFuture() throws IOException {
        Map<String, Object> additionalProperties = new HashMap<>();
        additionalProperties.put(SpringCodegen.ASYNC, "true");
        additionalProperties.put(CodegenConstants.LIBRARY, "spring-cloud");
        additionalProperties.put(CodegenConstants.MODEL_TESTS, "false");
        additionalProperties.put(CodegenConstants.MODEL_DOCS, "false");
        additionalProperties.put(CodegenConstants.APIS, "true");

        Map<String, File> files = generateFromContract("src/test/resources/3_0/petstore.yaml", SPRING_BOOT, additionalProperties);

        assertFileContains(files.get("PetApi.java").toPath(), "CompletableFuture<ResponseEntity<Void>> deletePet");
        assertFileNotContains(files.get("PetApi.java").toPath(), "default CompletableFuture<ResponseEntity<Void>> deletePet");
    }

    @Test
    public void springcloudWithJava8DisableJdk8() {
        final SpringCodegen codegen = new SpringCodegen();
        codegen.additionalProperties().put(CodegenConstants.LIBRARY, "spring-cloud");
        codegen.processOpts();

        Assert.assertEquals(codegen.additionalProperties().get("jdk8-default-interface"), false);
    }

    @Test
    public void testAdditionalPropertiesPutForConfigValues() throws Exception {
        final SpringCodegen codegen = new SpringCodegen();
        codegen.additionalProperties().put(CodegenConstants.HIDE_GENERATION_TIMESTAMP, "true");
        codegen.additionalProperties().put(CodegenConstants.MODEL_PACKAGE, "xyz.yyyyy.mmmmm.model");
        codegen.additionalProperties().put(CodegenConstants.API_PACKAGE, "xyz.yyyyy.aaaaa.api");
        codegen.additionalProperties().put(CodegenConstants.INVOKER_PACKAGE, "xyz.yyyyy.iiii.invoker");
        codegen.additionalProperties().put(SpringCodegen.BASE_PACKAGE, "xyz.yyyyy.bbbb.base");
        codegen.additionalProperties().put(SpringCodegen.CONFIG_PACKAGE, "xyz.yyyyy.cccc.config");
        codegen.additionalProperties().put(SpringCodegen.SERVER_PORT, "8088");
        codegen.processOpts();

        OpenAPI openAPI = new OpenAPI();
        openAPI.addServersItem(new Server().url("https://api.abcde.xy:8082/v2"));
        openAPI.setInfo(new Info());
        openAPI.getInfo().setTitle("Some test API");
        codegen.preprocessOpenAPI(openAPI);

        ConfigAssert configAssert = new ConfigAssert(codegen.additionalProperties());
        configAssert.assertValue(CodegenConstants.HIDE_GENERATION_TIMESTAMP, codegen::isHideGenerationTimestamp, Boolean.TRUE);
        configAssert.assertValue(CodegenConstants.MODEL_PACKAGE, codegen::modelPackage, "xyz.yyyyy.mmmmm.model");
        configAssert.assertValue(CodegenConstants.API_PACKAGE, codegen::apiPackage, "xyz.yyyyy.aaaaa.api");
        configAssert.assertValue(CodegenConstants.INVOKER_PACKAGE, codegen::getInvokerPackage, "xyz.yyyyy.iiii.invoker");
        configAssert.assertValue(SpringCodegen.BASE_PACKAGE, "xyz.yyyyy.bbbb.base");
        configAssert.assertValue(SpringCodegen.CONFIG_PACKAGE, "xyz.yyyyy.cccc.config");
        configAssert.assertValue(SpringCodegen.TITLE, "someTest");
        configAssert.assertValue(SpringCodegen.SERVER_PORT, "8088");
    }

    @Test
    public void testDefaultValuesFixed() {
        // we had an issue where int64, float, and double values were having single character string suffixes
        // included in their defaultValues
        // This test verifies that those characters are no longer present
        final OpenAPI openAPI = TestUtils.parseFlattenSpec("src/test/resources/2_0/issue1226.yaml");
        final SpringCodegen codegen = new SpringCodegen();
        codegen.setOpenAPI(openAPI);

        String int64Val = "9223372036854775807l";
        String floatVal = "3.14159f";
        String doubleVal = "3.14159d";

        // make sure that the model properties include character suffixes
        String modelName = "NumberHolder";
        Schema nhSchema = openAPI.getComponents().getSchemas().get(modelName);
        CodegenModel cm = codegen.fromModel(modelName, nhSchema);
        CodegenProperty int64Prop = cm.vars.get(0);
        CodegenProperty floatProp = cm.vars.get(1);
        CodegenProperty doubleProp = cm.vars.get(2);
        Assert.assertEquals(int64Prop.defaultValue, int64Val);
        Assert.assertEquals(floatProp.defaultValue, floatVal);
        Assert.assertEquals(doubleProp.defaultValue, doubleVal);

        int64Val = "9223372036854775807";
        floatVal = "3.14159";
        doubleVal = "3.14159";

        // make sure that the operation parameters omit character suffixes
        String route = "/numericqueryparams";
        Operation op = openAPI.getPaths().get(route).getGet();
        CodegenOperation co = codegen.fromOperation(route, "GET", op, null);
        CodegenParameter int64Param = co.queryParams.get(0);
        CodegenParameter floatParam = co.queryParams.get(1);
        CodegenParameter doubleParam = co.queryParams.get(2);
        Assert.assertEquals(int64Param.defaultValue, int64Val);
        Assert.assertEquals(floatParam.defaultValue, floatVal);
        Assert.assertEquals(doubleParam.defaultValue, doubleVal);
    }

    @Test
    public void testDoGenerateRequestBodyRequiredAttribute_3134_Regression() throws Exception {
        File output = Files.createTempDirectory("test").toFile().getCanonicalFile();
        output.deleteOnExit();
        String outputPath = output.getAbsolutePath().replace('\\', '/');

        OpenAPI openAPI = new OpenAPIParser()
                .readLocation("src/test/resources/3_0/3134-regression.yaml", null, new ParseOptions()).getOpenAPI();

        SpringCodegen codegen = new SpringCodegen();
        codegen.setOutputDir(output.getAbsolutePath());
        codegen.additionalProperties().put(CXFServerFeatures.LOAD_TEST_DATA_FROM_FILE, "true");

        ClientOptInput input = new ClientOptInput();
        input.openAPI(openAPI);
        input.config(codegen);

        DefaultGenerator generator = new DefaultGenerator();

        generator.setGeneratorPropertyDefault(CodegenConstants.MODEL_TESTS, "false");
        generator.setGeneratorPropertyDefault(CodegenConstants.MODEL_DOCS, "false");
        generator.setGeneratorPropertyDefault(CodegenConstants.APIS, "true");
        generator.setGenerateMetadata(false);

        generator.opts(input).generate();

        JavaFileAssert.assertThat(Paths.get(outputPath + "/src/main/java/org/openapitools/api/ExampleApi.java"))
                .fileContains("@RequestBody(required = false")
                .assertMethod("exampleApiPost", "ExampleApiPostRequest")
                .assertParameter("exampleApiPostRequest")
                .assertParameterAnnotations()
                .containsWithNameAndAttributes("RequestBody", ImmutableMap.of("required", "false"));
    }

    @Test
    public void testInitialConfigValues() throws Exception {
        final SpringCodegen codegen = new SpringCodegen();
        codegen.processOpts();

        OpenAPI openAPI = new OpenAPI();
        openAPI.addServersItem(new Server().url("https://api.abcde.xy:8082/v2"));
        openAPI.setInfo(new Info());
        codegen.preprocessOpenAPI(openAPI);

//        Assert.assertEquals(codegen.additionalProperties().get(CodegenConstants.HIDE_GENERATION_TIMESTAMP), Boolean.FALSE);
//        Assert.assertEquals(codegen.isHideGenerationTimestamp(), false);
        ConfigAssert configAssert = new ConfigAssert(codegen.additionalProperties());
//        configAssert.assertValue(CodegenConstants.HIDE_GENERATION_TIMESTAMP, codegen::isHideGenerationTimestamp, Boolean.FALSE);
//        Assert.assertEquals(codegen.modelPackage(), "org.openapitools.model");
//        Assert.assertEquals(codegen.additionalProperties().get(CodegenConstants.MODEL_PACKAGE), "org.openapitools.model");
        configAssert.assertValue(CodegenConstants.MODEL_PACKAGE, codegen::modelPackage, "org.openapitools.model");
//        Assert.assertEquals(codegen.apiPackage(), "org.openapitools.api");
//        Assert.assertEquals(codegen.additionalProperties().get(CodegenConstants.API_PACKAGE), "org.openapitools.api");
        configAssert.assertValue(CodegenConstants.API_PACKAGE, codegen::apiPackage, "org.openapitools.api");
//        Assert.assertEquals(codegen.getInvokerPackage(), "org.openapitools.api");
//        Assert.assertEquals(codegen.additionalProperties().get(CodegenConstants.INVOKER_PACKAGE), "org.openapitools.api");
        configAssert.assertValue(CodegenConstants.INVOKER_PACKAGE, codegen::getInvokerPackage, "org.openapitools.api");
//        Assert.assertEquals(codegen.getBasePackage(), "org.openapitools");
//        Assert.assertEquals(codegen.additionalProperties().get(SpringCodegen.BASE_PACKAGE), "org.openapitools");
        configAssert.assertValue(SpringCodegen.BASE_PACKAGE, "org.openapitools");
//        Assert.assertEquals(codegen.getConfigPackage(), "org.openapitools.configuration");
//        Assert.assertEquals(codegen.additionalProperties().get(SpringCodegen.CONFIG_PACKAGE), "org.openapitools.configuration");
        configAssert.assertValue(SpringCodegen.CONFIG_PACKAGE, "org.openapitools.configuration");
//        Assert.assertEquals(codegen.additionalProperties().get(SpringCodegen.SERVER_PORT), "8082");
        configAssert.assertValue(SpringCodegen.SERVER_PORT, "8082");
//        Assert.assertEquals(codegen.additionalProperties().get(SpringCodegen.UNHANDLED_EXCEPTION_HANDLING), false);
        configAssert.assertValue(SpringCodegen.UNHANDLED_EXCEPTION_HANDLING, false);
        configAssert.assertValue(SpringCodegen.USE_RESPONSE_ENTITY, true);
//        Assert.assertEquals(codegen.additionalProperties().get(SpringCodegen.USE_RESPONSE_ENTITY), true);
    }

    @Test
    public void testMultipartBoot() throws IOException {
        final SpringCodegen codegen = new SpringCodegen();
        codegen.setLibrary("spring-boot");
        codegen.setDelegatePattern(true);
        codegen.additionalProperties().put(DOCUMENTATION_PROVIDER, "springfox");

        final Map<String, File> files = generateFiles(codegen, "src/test/resources/3_0/form-multipart-binary-array.yaml");

        // Check that the delegate handles the array
        JavaFileAssert.assertThat(files.get("MultipartArrayApiDelegate.java"))
                .assertMethod("multipartArray", "List<MultipartFile>")
                .assertParameter("files").hasType("List<MultipartFile>");

        // Check that the api handles the array
        JavaFileAssert.assertThat(files.get("MultipartArrayApi.java"))
                .assertMethod("multipartArray", "List<MultipartFile>")
                .assertParameter("files").hasType("List<MultipartFile>")
                .assertParameterAnnotations()
                .containsWithNameAndAttributes("ApiParam", ImmutableMap.of("value", "\"Many files\""))
                .containsWithNameAndAttributes("RequestPart", ImmutableMap.of("value", "\"files\"", "required", "false"));

        // UPDATE: the following test has been ignored due to https://github.com/OpenAPITools/openapi-generator/pull/11081/
        // We will contact the contributor of the following test to see if the fix will break their use cases and
        // how we can fix it accordingly.
        //// Check that the delegate handles the single file
        // final File multipartSingleApiDelegate = files.get("MultipartSingleApiDelegate.java");
        // assertFileContains(multipartSingleApiDelegate.toPath(), "MultipartFile file");

        // Check that the api handles the single file
        JavaFileAssert.assertThat(files.get("MultipartSingleApi.java"))
                .assertMethod("multipartSingle", "MultipartFile")
                .assertParameter("file").hasType("MultipartFile")
                .assertParameterAnnotations()
                .containsWithNameAndAttributes("ApiParam", ImmutableMap.of("value", "\"One file\""))
                .containsWithNameAndAttributes("RequestPart", ImmutableMap.of("value", "\"file\"", "required", "false"));

        // Check that api validates mixed multipart request
        JavaFileAssert.assertThat(files.get("MultipartMixedApi.java"))
                .assertMethod("multipartMixed", "MultipartMixedStatus", "MultipartFile", "MultipartMixedRequestMarker", "List<MultipartMixedStatus>")
                .assertParameter("status").hasType("MultipartMixedStatus")
                .assertParameterAnnotations()
                .containsWithName("Valid")
                .containsWithNameAndAttributes("ApiParam", ImmutableMap.of("value", "\"\""))
                .containsWithNameAndAttributes("RequestParam", ImmutableMap.of("value", "\"status\"", "required", "true"))
                .toParameter().toMethod()
                .assertParameter("file").hasType("MultipartFile")
                .assertParameterAnnotations()
                .containsWithNameAndAttributes("RequestPart", ImmutableMap.of("value", "\"file\"", "required", "true"))
                .toParameter().toMethod()
                .assertParameter("marker").hasType("MultipartMixedRequestMarker")
                .assertParameterAnnotations()
                .containsWithNameAndAttributes("RequestPart", ImmutableMap.of("value", "\"marker\"", "required", "false"))
                .toParameter().toMethod()
                .assertParameter("statusArray").hasType("List<MultipartMixedStatus>")
                .assertParameterAnnotations()
                .containsWithNameAndAttributes("RequestPart", ImmutableMap.of("value", "\"statusArray\"", "required", "false"));
    }

    @Test
    public void testAdditionalProperties_issue1466() throws IOException {
        final SpringCodegen codegen = new SpringCodegen();

        final Map<String, File> files = generateFiles(codegen, "src/test/resources/3_0/spring/petstore-with-fake-endpoints-models-for-testing.yaml");

        JavaFileAssert.assertThat(files.get("AdditionalPropertiesAnyType.java"))
                .assertProperty("additionalProperties").withType("Map<String, Object>")
                .toType()
                .assertMethod("putAdditionalProperty", "String", "Object")
                .toFileAssert()
                .assertMethod("getAdditionalProperty", "String").hasReturnType("Object");

        JavaFileAssert.assertThat(files.get("AdditionalPropertiesArray.java"))
                .assertProperty("additionalProperties").withType("Map<String, List>")
                .toType()
                .assertMethod("putAdditionalProperty", "String", "List")
                .toFileAssert()
                .assertMethod("getAdditionalProperty", "String").hasReturnType("List");

        JavaFileAssert.assertThat(files.get("AdditionalPropertiesInteger.java"))
                .assertProperty("additionalProperties").withType("Map<String, Integer>")
                .toType()
                .assertMethod("putAdditionalProperty", "String", "Integer")
                .toFileAssert()
                .assertMethod("getAdditionalProperty", "String").hasReturnType("Integer");
    }

    @Test
    public void shouldAddParameterWithInHeaderWhenImplicitHeadersIsTrue_issue14418() throws IOException {
        File output = Files.createTempDirectory("test").toFile().getCanonicalFile();
        output.deleteOnExit();

        OpenAPI openAPI = new OpenAPIParser()
                .readLocation("src/test/resources/bugs/issue_14418.yaml", null, new ParseOptions()).getOpenAPI();
        SpringCodegen codegen = new SpringCodegen();
        codegen.setLibrary(SPRING_BOOT);
        codegen.setOutputDir(output.getAbsolutePath());
        codegen.additionalProperties().put(SpringCodegen.INTERFACE_ONLY, "true");
        codegen.additionalProperties().put(SpringCodegen.USE_BEANVALIDATION, "true");
        codegen.additionalProperties().put(SpringCodegen.PERFORM_BEANVALIDATION, "true");
        codegen.additionalProperties().put(CodegenConstants.MODEL_PACKAGE, "xyz.model");
        codegen.additionalProperties().put(CodegenConstants.API_PACKAGE, "xyz.controller");
        codegen.additionalProperties().put(SpringCodegen.IMPLICIT_HEADERS, "true");

        ClientOptInput input = new ClientOptInput()
                .openAPI(openAPI)
                .config(codegen);

        DefaultGenerator generator = new DefaultGenerator();
        generator.setGenerateMetadata(false);
        Map<String, File> files = generator.opts(input).generate().stream()
                .collect(Collectors.toMap(File::getName, Function.identity()));

        JavaFileAssert.assertThat(files.get("TestApi.java"))
                .isInterface()
                .hasImports("io.swagger.v3.oas.annotations.enums.ParameterIn")
                .assertMethod("test")
                .assertMethodAnnotations()
                .containsWithNameAndAttributes("Parameters", ImmutableMap.of(
                        "value", "{ @Parameter(name = \"testHeader\", description = \"Test header\", required = true, in = ParameterIn.HEADER) }"
                        // in = ParameterIn.HEADER is missing?!
                ));
    }

    @Test
    public void shouldApiNameSuffixForApiClassname() throws IOException {
        File output = Files.createTempDirectory("test").toFile().getCanonicalFile();
        output.deleteOnExit();

        OpenAPI openAPI = new OpenAPIParser()
                .readLocation("src/test/resources/3_1/petstore.yaml", null, new ParseOptions()).getOpenAPI();
        SpringCodegen codegen = new SpringCodegen();
        codegen.setLibrary(SPRING_CLOUD_LIBRARY);
        codegen.setOutputDir(output.getAbsolutePath());
        codegen.additionalProperties().put(INTERFACE_ONLY, "true");
        codegen.additionalProperties().put(CodegenConstants.MODEL_PACKAGE, "xyz.model");
        codegen.additionalProperties().put(CodegenConstants.API_NAME_SUFFIX, "Controller");
        codegen.additionalProperties().put(CodegenConstants.API_PACKAGE, "xyz.controller");
        codegen.additionalProperties().put(CodegenConstants.MODEL_NAME_SUFFIX, "Dto");


        ClientOptInput input = new ClientOptInput()
                .openAPI(openAPI)
                .config(codegen);

        DefaultGenerator generator = new DefaultGenerator();
        generator.setGenerateMetadata(false);
        Map<String, File> files = generator.opts(input).generate().stream()
                .collect(Collectors.toMap(File::getName, Function.identity()));

        JavaFileAssert.assertThat(files.get("PetController.java"))
                .isInterface();

        File notExisting = files.get("PetApi.java");
        assertThat(notExisting).isNull();
    }

    @Test
    public void shouldUseTagsForClassname() throws IOException {
        File output = Files.createTempDirectory("test").toFile().getCanonicalFile();
        output.deleteOnExit();

        OpenAPI openAPI = new OpenAPIParser()
                .readLocation("src/test/resources/bugs/issue_15933.yaml", null, new ParseOptions()).getOpenAPI();
        SpringCodegen codegen = new SpringCodegen();
        codegen.setLibrary(SPRING_CLOUD_LIBRARY);
        codegen.setOutputDir(output.getAbsolutePath());
        codegen.additionalProperties().put(INTERFACE_ONLY, "true");
        codegen.additionalProperties().put(USE_TAGS, "true");
        codegen.additionalProperties().put(CodegenConstants.MODEL_PACKAGE, "xyz.model");
        codegen.additionalProperties().put(CodegenConstants.API_PACKAGE, "xyz.controller");
        codegen.additionalProperties().put(CodegenConstants.MODEL_NAME_SUFFIX, "Dto");


        ClientOptInput input = new ClientOptInput()
                .openAPI(openAPI)
                .config(codegen);

        DefaultGenerator generator = new DefaultGenerator();
        generator.setGenerateMetadata(false);

        Map<String, File> files = generator.opts(input).generate().stream()
                .collect(Collectors.toMap(File::getName, Function.identity()));

        JavaFileAssert.assertThat(files.get("PetTagApi.java"))
                .isInterface();

        File notExisting = files.get("PetApi.java");
        assertThat(notExisting).isNull();
    }

    @Test
    public void shouldNotUseTagsForClassname() throws IOException {
        File output = Files.createTempDirectory("test").toFile().getCanonicalFile();
        output.deleteOnExit();

        OpenAPI openAPI = new OpenAPIParser()
                .readLocation("src/test/resources/bugs/issue_15933.yaml", null, new ParseOptions()).getOpenAPI();
        SpringCodegen codegen = new SpringCodegen();
        codegen.setLibrary(SPRING_CLOUD_LIBRARY);
        codegen.setOutputDir(output.getAbsolutePath());
        codegen.additionalProperties().put(INTERFACE_ONLY, "true");
        codegen.additionalProperties().put(USE_TAGS, "false");
        codegen.additionalProperties().put(CodegenConstants.MODEL_PACKAGE, "xyz.model");
        codegen.additionalProperties().put(CodegenConstants.API_PACKAGE, "xyz.controller");
        codegen.additionalProperties().put(CodegenConstants.MODEL_NAME_SUFFIX, "Dto");


        ClientOptInput input = new ClientOptInput()
                .openAPI(openAPI)
                .config(codegen);

        DefaultGenerator generator = new DefaultGenerator();
        generator.setGenerateMetadata(false);
        Map<String, File> files = generator.opts(input).generate().stream()
                .collect(Collectors.toMap(File::getName, Function.identity()));

        JavaFileAssert.assertThat(files.get("PetApi.java"))
                .isInterface();

        File notExisting = files.get("PetTagApi.java");
        assertThat(notExisting).isNull();
    }

    @Test
    public void shouldAddValidAnnotationIntoCollectionWhenBeanValidationIsEnabled_issue14723() throws IOException {
        File output = Files.createTempDirectory("test").toFile().getCanonicalFile();
        output.deleteOnExit();

        OpenAPI openAPI = new OpenAPIParser()
                .readLocation("src/test/resources/bugs/issue_14723.yaml", null, new ParseOptions()).getOpenAPI();
        SpringCodegen codegen = new SpringCodegen();
        codegen.setLibrary(SPRING_CLOUD_LIBRARY);
        codegen.setOutputDir(output.getAbsolutePath());
        codegen.additionalProperties().put(SpringCodegen.USE_BEANVALIDATION, "true");
        codegen.additionalProperties().put(SpringCodegen.PERFORM_BEANVALIDATION, "true");
        codegen.additionalProperties().put(CodegenConstants.MODEL_PACKAGE, "xyz.model");
        codegen.additionalProperties().put(CodegenConstants.API_PACKAGE, "xyz.controller");

        ClientOptInput input = new ClientOptInput()
                .openAPI(openAPI)
                .config(codegen);

        DefaultGenerator generator = new DefaultGenerator();
        generator.setGenerateMetadata(false); // skip metadata and ↓ only generate models
        generator.setGeneratorPropertyDefault(CodegenConstants.MODELS, "true");
        Map<String, File> files = generator.opts(input).generate().stream()
                .collect(Collectors.toMap(File::getName, Function.identity()));

        JavaFileAssert.assertThat(files.get("ResponseTest.java"))
                .isNormalClass()
                .hasImports("javax.validation.Valid")
                .assertProperty("details")
                .withType("Map<String, Object>")
                .toType()
                .assertProperty("response")
                .withType("JsonNullable<Set<@Valid ResponseTest2>>")
                .toType()
                .assertProperty("nullableDtos")
                .withType("JsonNullable<Set<@Valid ResponseTest2>>")
                .toType()
                .assertProperty("dtos")
                .withType("Set<@Valid ResponseTest2>")
                .toType()
                .assertProperty("listNullableDtos")
                .withType("JsonNullable<List<@Valid ResponseTest2>>")
                .toType()
                .assertProperty("listDtos")
                .withType("List<@Valid ResponseTest2>")
                .toType()
                .assertProperty("nullableStrings")
                .withType("JsonNullable<Set<String>>")
                .toType()
                .assertProperty("strings")
                .withType("Set<String>")
                .toType()
                .assertProperty("nullableInts")
                .withType("JsonNullable<Set<Integer>>")
                .toType()
                .assertProperty("ints")
                .withType("Set<Integer>");
    }

    @Test
    public void shouldAddValidAnnotationIntoCollectionWhenBeanValidationIsEnabled_issue17150() throws IOException {
        File output = Files.createTempDirectory("test").toFile().getCanonicalFile();
        output.deleteOnExit();

        OpenAPI openAPI = new OpenAPIParser()
                .readLocation("src/test/resources/3_0/spring/issue_17150.yaml", null, new ParseOptions()).getOpenAPI();
        SpringCodegen codegen = new SpringCodegen();
        codegen.setLibrary(SPRING_CLOUD_LIBRARY);
        codegen.setOutputDir(output.getAbsolutePath());
        codegen.additionalProperties().put(SpringCodegen.USE_BEANVALIDATION, "true");
        // codegen.additionalProperties().put(SpringCodegen.PERFORM_BEANVALIDATION, "true");
        codegen.additionalProperties().put(CodegenConstants.MODEL_PACKAGE, "xyz.model");
        codegen.additionalProperties().put(CodegenConstants.API_PACKAGE, "xyz.controller");
        codegen.setUseSpringBoot3(true);

        ClientOptInput input = new ClientOptInput()
                .openAPI(openAPI)
                .config(codegen);

        DefaultGenerator generator = new DefaultGenerator();
        generator.setGenerateMetadata(false); // skip metadata and ↓ only generate models
        generator.setGeneratorPropertyDefault(CodegenConstants.MODELS, "true");
        Map<String, File> files = generator.opts(input).generate().stream()
                .collect(Collectors.toMap(File::getName, Function.identity()));

        JavaFileAssert.assertThat(files.get("Foo.java"))
                .isNormalClass()
                .hasImports("jakarta.validation.Valid")
                .hasImports("jakarta.validation.constraints")
                .assertProperty("stringPattern")
                .withType("Set<@Pattern(regexp = \"[a-z]\") String>")
                .toType()
                .assertProperty("stringMaxMinLength")
                .withType("Set<@Size(min = 1, max = 10) String>")
                .toType()
                .assertProperty("stringMinLength")
                .withType("List<@Size(min = 1) String>")
                .toType()
                .assertProperty("stringMaxLength")
                .withType("Set<@Size(max = 1) String>")
                .toType()
                .assertProperty("intMinMax")
                .withType("List<@Min(1) @Max(10) Integer>")
                .toType()
                .assertProperty("intMin")
                .withType("List<@Min(1) Integer>")
                .toType()
                .assertProperty("intMax")
                .withType("List<@Max(10) Integer>")
                .toType()
                .assertProperty("numberMinMax")
                .withType("List<@DecimalMin(value = \"1\", inclusive = true) @DecimalMax(value = \"10\", inclusive = true) BigDecimal>")
                .toType()
                .assertProperty("numberMin")
                .withType("List<@DecimalMin(value = \"1\", inclusive = true) BigDecimal>")
                .toType()
                .assertProperty("numberMax")
                .withType("List<@DecimalMax(value = \"10\", inclusive = true) BigDecimal>")
                .toType()

                .assertProperty("stringPatternNullable")
                .withType("JsonNullable<Set<@Pattern(regexp = \"[a-z]\") String>>")
                .toType()
                .assertProperty("stringMaxMinLengthNullable")
                .withType("JsonNullable<Set<@Size(min = 1, max = 10) String>>")
                .toType()
                .assertProperty("stringMinLengthNullable")
                .withType("JsonNullable<List<@Size(min = 1) String>>")
                .toType()
                .assertProperty("stringMaxLengthNullable")
                .withType("JsonNullable<Set<@Size(max = 1) String>>")
                .toType()
                .assertProperty("intMinMaxNullable")
                .withType("JsonNullable<List<@Min(1) @Max(10) Integer>>")
                .toType()
                .assertProperty("intMinNullable")
                .withType("JsonNullable<List<@Min(1) Integer>>")
                .toType()
                .assertProperty("intMaxNullable")
                .withType("JsonNullable<List<@Max(10) Integer>>")
                .toType()
                .assertProperty("numberMinMaxNullable")
                .withType("JsonNullable<List<@DecimalMin(value = \"1\", inclusive = true) @DecimalMax(value = \"10\", inclusive = true) BigDecimal>>")
                .toType()
                .assertProperty("numberMinNullable")
                .withType("JsonNullable<List<@DecimalMin(value = \"1\", inclusive = true) BigDecimal>>")
                .toType()
                .assertProperty("numberMaxNullable")
                .withType("JsonNullable<List<@DecimalMax(value = \"10\", inclusive = true) BigDecimal>>")
                .toType()
        ;
    }

    // Helper function, intended to reduce boilerplate
    private Map<String, File> generateFiles(SpringCodegen codegen, String filePath) throws IOException {
        final File output = Files.createTempDirectory("test").toFile().getCanonicalFile();
        output.deleteOnExit();
        final String outputPath = output.getAbsolutePath().replace('\\', '/');

        codegen.setOutputDir(output.getAbsolutePath());
        codegen.additionalProperties().put(CXFServerFeatures.LOAD_TEST_DATA_FROM_FILE, "true");

        final ClientOptInput input = new ClientOptInput();
        final OpenAPI openAPI = new OpenAPIParser().readLocation(filePath, null, new ParseOptions()).getOpenAPI();
        input.openAPI(openAPI);
        input.config(codegen);

        final DefaultGenerator generator = new DefaultGenerator();
        generator.setGenerateMetadata(false); // skip metadata generation
        List<File> files = generator.opts(input).generate();

        return files.stream().collect(Collectors.toMap(e -> e.getName().replace(outputPath, ""), i -> i));
    }

    /*
     * UPDATE: the following test has been ignored due to https://github.com/OpenAPITools/openapi-generator/pull/11081/
     * We will contact the contributor of the following test to see if the fix will break their use cases and
     * how we can fix it accordingly.
     */
    @Test
    @Ignore
    public void testMultipartCloud() throws IOException {
        final SpringCodegen codegen = new SpringCodegen();
        codegen.setLibrary("spring-cloud");
        codegen.setDelegatePattern(true);

        final Map<String, File> files = generateFiles(codegen, "src/test/resources/3_0/form-multipart-binary-array.yaml");

        // Check that the delegate handles the array and the file
        final File multipartApiDelegate = files.get("MultipartApiDelegate.java");
        assertFileContains(multipartApiDelegate.toPath(),
                "List<MultipartFile> files",
                "MultipartFile file");

        // Check that the api handles the array and the file
        final File multipartApi = files.get("MultipartApi.java");
        assertFileContains(multipartApi.toPath(),
                "List<MultipartFile> files",
                "MultipartFile file");
    }

    @Test
    public void testRequestMappingAnnotation() throws IOException {
        final SpringCodegen codegen = new SpringCodegen();
        codegen.setLibrary("spring-boot");
        codegen.additionalProperties().put(REQUEST_MAPPING_OPTION, SpringCodegen.RequestMappingMode.api_interface);

        final Map<String, File> files = generateFiles(codegen, "src/test/resources/2_0/petstore.yaml");

        // Check that the @RequestMapping annotation is generated in the Api file
        final File petApiFile = files.get("PetApi.java");
        assertFileContains(petApiFile.toPath(), "@RequestMapping(\"${openapi.openAPIPetstore.base-path:/v2}\")");

        // Check that the @RequestMapping annotation is not generated in the Controller file
        final File petApiControllerFile = files.get("PetApiController.java");
        assertFileNotContains(petApiControllerFile.toPath(), "@RequestMapping(\"${openapi.openAPIPetstore.base-path:/v2}\")");
    }

    @Test
    public void testNoRequestMappingAnnotation_spring_cloud_default() throws IOException {
        final SpringCodegen codegen = new SpringCodegen();
        codegen.setLibrary("spring-cloud");

        final Map<String, File> files = generateFiles(codegen, "src/test/resources/2_0/petstore.yaml");

        // Check that the @RequestMapping annotation is not generated in the Api file
        final File petApiFile = files.get("PetApi.java");
        JavaFileAssert.assertThat(petApiFile).assertTypeAnnotations().hasSize(3).containsWithName("Validated")
                .containsWithName("Generated").containsWithName("Tag");

    }

    @Test
    public void testNoRequestMappingAnnotation() throws IOException {
        final SpringCodegen codegen = new SpringCodegen();
        codegen.setLibrary("spring-cloud");
        codegen.additionalProperties().put(INTERFACE_ONLY, "true");
        codegen.additionalProperties().put(REQUEST_MAPPING_OPTION, SpringCodegen.RequestMappingMode.none);

        final Map<String, File> files = generateFiles(codegen, "src/test/resources/2_0/petstore.yaml");

        // Check that the @RequestMapping annotation is not generated in the Api file
        final File petApiFile = files.get("PetApi.java");
        JavaFileAssert.assertThat(petApiFile).assertTypeAnnotations().hasSize(3).containsWithName("Validated")
                .containsWithName("Generated").containsWithName("Tag");
    }

    @Test
    public void testSettersForConfigValues() throws Exception {
        final SpringCodegen codegen = new SpringCodegen();
        codegen.setHideGenerationTimestamp(true);
        codegen.setModelPackage("xx.yyyyyyyy.model");
        codegen.setApiPackage("xx.yyyyyyyy.api");
        codegen.setInvokerPackage("xx.yyyyyyyy.invoker");
        codegen.setBasePackage("xx.yyyyyyyy.base");
        codegen.setConfigPackage("xx.yyyyyyyy.config");
        codegen.setUnhandledException(true);
        codegen.processOpts();

        ConfigAssert configAssert = new ConfigAssert(codegen.additionalProperties());
        configAssert.assertValue(CodegenConstants.HIDE_GENERATION_TIMESTAMP, codegen::isHideGenerationTimestamp, Boolean.TRUE);
        configAssert.assertValue(CodegenConstants.MODEL_PACKAGE, codegen::modelPackage, "xx.yyyyyyyy.model");
        configAssert.assertValue(CodegenConstants.API_PACKAGE, codegen::apiPackage, "xx.yyyyyyyy.api");
        configAssert.assertValue(CodegenConstants.INVOKER_PACKAGE, codegen::getInvokerPackage, "xx.yyyyyyyy.invoker");
        configAssert.assertValue(SpringCodegen.BASE_PACKAGE, codegen::getBasePackage, "xx.yyyyyyyy.base");
        configAssert.assertValue(SpringCodegen.CONFIG_PACKAGE, codegen::getConfigPackage, "xx.yyyyyyyy.config");
        configAssert.assertValue(SpringCodegen.UNHANDLED_EXCEPTION_HANDLING, codegen::isUnhandledException, true);
    }

    @Test
    public void testGenerationOfClientPropertiesConfigurationForOAuth() throws Exception {
        File output = Files.createTempDirectory("test").toFile().getCanonicalFile();
        output.deleteOnExit();

        OpenAPI openAPI = new OpenAPIParser()
                .readLocation("src/test/resources/3_0/spring/petstore-auth.yaml", null, new ParseOptions()).getOpenAPI();

        final SpringCodegen codegen = new SpringCodegen();
        codegen.setOpenAPI(openAPI);
        codegen.setOutputDir(output.getAbsolutePath());

        codegen.setHideGenerationTimestamp(true);
        codegen.setInterfaceOnly(false);
        codegen.setLibrary(SPRING_CLOUD_LIBRARY);

        codegen.processOpts();

        ClientOptInput input = new ClientOptInput();
        input.openAPI(openAPI);
        input.config(codegen);

        DefaultGenerator generator = new DefaultGenerator();

        generator.setGeneratorPropertyDefault(CodegenConstants.MODEL_TESTS, "false");
        generator.setGeneratorPropertyDefault(CodegenConstants.MODEL_DOCS, "false");
        generator.setGeneratorPropertyDefault(CodegenConstants.SUPPORTING_FILES, "true");
        generator.setGenerateMetadata(false); // skip metadata generation

        generator.opts(input).generate();

        Path filePath = Paths.get(output.getAbsolutePath(), "src/main/java/org/openapitools/configuration/ClientPropertiesConfiguration.java");


        assertFileContains(filePath,
                "oAuth2AccessCode.put(\"spring.security.oauth2.client.registration.oAuth2AccessCode.redirect-uri\", \"set-oAuth2AccessCode-redirect-uri\" );",
                "oAuth2AccessCode.put(\"spring.security.oauth2.client.registration.oAuth2AccessCode.authorization-grant-type\", \"authorization_code\" );",
                "oAuth2AccessCode.put(\"spring.security.oauth2.client.registration.oAuth2AccessCode.client-id\", \"set-oAuth2AccessCode-client-id\" );",
                "oAuth2AccessCode.put(\"spring.security.oauth2.client.registration.oAuth2AccessCode.scope\", \"openid,profile,aud\" );",
                "oAuth2AccessCode.put(\"spring.security.oauth2.client.provider.oAuth2AccessCode.token-uri\", \"${tokenUrl}\" );",
                "oAuth2AccessCode.put(\"spring.security.oauth2.client.provider.oAuth2AccessCode.authorization-uri\", \"${authorizationUrl}\" );",


                "oAuth2Application.put(\"spring.security.oauth2.client.registration.oAuth2Application.client-id\", \"set-oAuth2Application-client-id\" );",
                "oAuth2Application.put(\"spring.security.oauth2.client.registration.oAuth2Application.authorization-grant-type\", \"client_credentials\" );",
                "oAuth2Application.put(\"spring.security.oauth2.client.provider.oAuth2Application.token-uri\", \"/openid-connect/token\" );"

        );

        assertFileNotContains(filePath, "spring.security.oauth2.client.registration.oAuth2Application.scope");
    }

    @Test
    public void useBeanValidationTruePerformBeanValidationFalseForFormatEmail() throws IOException {
        beanValidationForFormatEmail(true, false, "@javax.validation.constraints.Email", "@org.hibernate.validator.constraints.Email");
    }

    @Test
    public void useBeanValidationTruePerformBeanValidationTrueForFormatEmail() throws IOException {
        beanValidationForFormatEmail(true, true, "@javax.validation.constraints.Email", "@org.hibernate.validator.constraints.Email");
    }

    @Test
    public void useBeanValidationTruePerformBeanValidationFalseJakartaeeTrueForFormatEmail() throws IOException {
        beanValidationForFormatEmail(true, false, true, "@jakarta.validation.constraints.Email", "@javax.validation.constraints.Email");
    }

    // note: java8 option/mustache tag has been removed and default to true
    private void beanValidationForFormatEmail(boolean useBeanValidation, boolean performBeanValidation, String contains, String notContains) throws IOException {
        this.beanValidationForFormatEmail(useBeanValidation, performBeanValidation, false, contains, notContains);
    }

    private void beanValidationForFormatEmail(boolean useBeanValidation, boolean performBeanValidation, boolean useJakarta, String contains, String notContains) throws IOException {
        File output = Files.createTempDirectory("test").toFile().getCanonicalFile();
        output.deleteOnExit();
        String outputPath = output.getAbsolutePath().replace('\\', '/');

        OpenAPI openAPI = new OpenAPIParser()
                .readLocation("src/test/resources/3_0/issue_4876_format_email.yaml", null, new ParseOptions()).getOpenAPI();

        SpringCodegen codegen = new SpringCodegen();
        codegen.setOutputDir(output.getAbsolutePath());
        codegen.setUseBeanValidation(useBeanValidation);
        codegen.setPerformBeanValidation(performBeanValidation);
        codegen.setUseSpringBoot3(useJakarta);

        ClientOptInput input = new ClientOptInput();
        input.openAPI(openAPI);
        input.config(codegen);

        DefaultGenerator generator = new DefaultGenerator();
        generator.setGenerateMetadata(false); // skip metadata and ↓ only generate models
        generator.setGeneratorPropertyDefault(CodegenConstants.MODEL_TESTS, "false");
        generator.setGeneratorPropertyDefault(CodegenConstants.MODEL_DOCS, "false");
        generator.setGeneratorPropertyDefault(CodegenConstants.MODELS, "true");

        Map<String, File> files = generator.opts(input).generate().stream()
                .collect(Collectors.toMap(File::getName, Function.identity()));

        JavaFileAssert javaFileAssert = JavaFileAssert.assertThat(files.get("PersonWithEmail.java"));
        if (useBeanValidation)
            javaFileAssert.hasImports((useJakarta ? "jakarta" : "javax") + ".validation.constraints");
        if (performBeanValidation) javaFileAssert.hasImports("org.hibernate.validator.constraints");
        JavaFileAssert.assertThat(Paths.get(outputPath + "/src/main/java/org/openapitools/model/PersonWithEmail.java"))
                .fileContains(contains)
                .fileDoesNotContain(notContains);
    }

    @Test
    public void reactiveMapTypeRequestMonoTest() throws IOException {
        File output = Files.createTempDirectory("test").toFile().getCanonicalFile();
        output.deleteOnExit();
        String outputPath = output.getAbsolutePath().replace('\\', '/');

        final OpenAPI openAPI = TestUtils.parseFlattenSpec("src/test/resources/3_0/spring/issue_8045.yaml");
        final SpringCodegen codegen = new SpringCodegen();
        codegen.setOpenAPI(openAPI);
        codegen.setOutputDir(output.getAbsolutePath());

        codegen.additionalProperties().put(SpringCodegen.DELEGATE_PATTERN, "true");
        codegen.additionalProperties().put(SpringCodegen.REACTIVE, "true");

        ClientOptInput input = new ClientOptInput();
        input.openAPI(openAPI);
        input.config(codegen);

        DefaultGenerator generator = new DefaultGenerator();
        generator.setGenerateMetadata(false); // skip metadata and ↓ only generate API files
        generator.setGeneratorPropertyDefault(CodegenConstants.MODEL_TESTS, "false");
        generator.setGeneratorPropertyDefault(CodegenConstants.MODEL_DOCS, "false");
        generator.setGeneratorPropertyDefault(CodegenConstants.APIS, "true");

        generator.opts(input).generate();

        JavaFileAssert.assertThat(Paths.get(outputPath + "/src/main/java/org/openapitools/api/SomeApi.java"))
                .fileContains("Mono<Map<String, DummyRequest>>")
                .fileDoesNotContain("Mono<DummyRequest>");
        JavaFileAssert.assertThat(Paths.get(outputPath + "/src/main/java/org/openapitools/api/SomeApiDelegate.java"))
                .fileContains("Mono<Map<String, DummyRequest>>")
                .fileDoesNotContain("Mono<DummyRequest>");
    }

    @Test
    public void reactiveArrayShouldBeWrappedInFluxWithoutMono() throws IOException {
        Map<String, Object> additionalProperties = new HashMap<>();
        additionalProperties.put(SpringCodegen.DELEGATE_PATTERN, "false");
        additionalProperties.put(SpringCodegen.REACTIVE, "true");
        additionalProperties.put(SpringCodegen.USE_RESPONSE_ENTITY, "false");
        additionalProperties.put(SpringCodegen.USE_SPRING_BOOT3, "true");
        additionalProperties.put(CodegenConstants.APIS, "true");
        Map<String, File> files = generateFromContract("src/test/resources/3_0/petstore.yaml", SPRING_BOOT, additionalProperties);

        JavaFileAssert
                .assertThat(files.get("PetApi.java"))
                .assertMethod("addPet").hasReturnType("Mono<Pet>")
                .toFileAssert()
                .assertMethod("findPetsByStatus").hasReturnType("Flux<Pet>")
                .toFileAssert()
                .assertMethod("deletePet").hasReturnType("Mono<Void>");
    }

    @Test
    public void reactiveArrayShouldBeWrappedInMonoFluxWhenUsingResponseEntity() throws IOException {
        Map<String, Object> additionalProperties = new HashMap<>();
        additionalProperties.put(SpringCodegen.DELEGATE_PATTERN, "false");
        additionalProperties.put(SpringCodegen.REACTIVE, "true");
        additionalProperties.put(SpringCodegen.USE_RESPONSE_ENTITY, "true");
        additionalProperties.put(SpringCodegen.USE_SPRING_BOOT3, "true");
        additionalProperties.put(CodegenConstants.MODEL_TESTS, "false");
        additionalProperties.put(CodegenConstants.MODEL_DOCS, "false");
        additionalProperties.put(CodegenConstants.APIS, "true");
        additionalProperties.put(CodegenConstants.SUPPORTING_FILES, "false");
        Map<String, File> files = generateFromContract("src/test/resources/3_0/petstore.yaml", SPRING_BOOT, additionalProperties);

        JavaFileAssert
                .assertThat(files.get("PetApi.java"))
                .assertMethod("addPet").hasReturnType("Mono<ResponseEntity<Pet>>")
                .toFileAssert()
                .assertMethod("findPetsByStatus").hasReturnType("Mono<ResponseEntity<Flux<Pet>>>")
                .toFileAssert()
                .assertMethod("deletePet").hasReturnType("Mono<ResponseEntity<Void>>");
    }

    @Test
    public void shouldGenerateValidCodeForReactiveControllerWithoutParams_issue14907() throws IOException {
        File output = Files.createTempDirectory("test").toFile().getCanonicalFile();
        output.deleteOnExit();

        final OpenAPI openAPI = TestUtils.parseFlattenSpec("src/test/resources/bugs/issue_14907.yaml");
        final SpringCodegen codegen = new SpringCodegen();
        codegen.setOpenAPI(openAPI);
        codegen.setOutputDir(output.getAbsolutePath());

        codegen.additionalProperties().put(SpringCodegen.REACTIVE, "true");
        codegen.additionalProperties().put(USE_TAGS, "true");
        codegen.additionalProperties().put(SpringCodegen.DATE_LIBRARY, "java8");
        codegen.additionalProperties().put(INTERFACE_ONLY, "true");
        codegen.additionalProperties().put(SKIP_DEFAULT_INTERFACE, "true");
        codegen.additionalProperties().put(IMPLICIT_HEADERS, "true");
        codegen.additionalProperties().put(OPENAPI_NULLABLE, "false");

        ClientOptInput input = new ClientOptInput();
        input.openAPI(openAPI);
        input.config(codegen);

        DefaultGenerator generator = new DefaultGenerator();
        generator.setGenerateMetadata(false); // skip metadata

        Map<String, File> files = generator.opts(input).generate().stream()
                .collect(Collectors.toMap(File::getName, Function.identity()));

        JavaFileAssert.assertThat(files.get("ConsentControllerApi.java"))
                .assertMethod("readAgreements", "ServerWebExchange");
    }

    @Test
    public void shouldGenerateValidCodeWithPaginated_reactive_issue15265() throws IOException {
        File output = Files.createTempDirectory("test").toFile().getCanonicalFile();
        output.deleteOnExit();

        final OpenAPI openAPI = TestUtils.parseFlattenSpec("src/test/resources/bugs/issue_15265.yaml");
        final SpringCodegen codegen = new SpringCodegen();
        codegen.setOpenAPI(openAPI);
        codegen.setOutputDir(output.getAbsolutePath());

        codegen.additionalProperties().put(SpringCodegen.REACTIVE, "true");
        codegen.additionalProperties().put(USE_TAGS, "true");
        codegen.additionalProperties().put(SpringCodegen.DATE_LIBRARY, "java8");
        codegen.additionalProperties().put(INTERFACE_ONLY, "true");
        codegen.additionalProperties().put(SKIP_DEFAULT_INTERFACE, "true");
        codegen.additionalProperties().put(IMPLICIT_HEADERS, "true");
        codegen.additionalProperties().put(OPENAPI_NULLABLE, "false");

        ClientOptInput input = new ClientOptInput();
        input.openAPI(openAPI);
        input.config(codegen);

        DefaultGenerator generator = new DefaultGenerator();
        generator.setGenerateMetadata(false); // skip metadata and ↓ only generate models

        Map<String, File> files = generator.opts(input).generate().stream()
                .collect(Collectors.toMap(File::getName, Function.identity()));

        JavaFileAssert.assertThat(files.get("ConsentControllerApi.java"))
                .assertMethod("paginated", "ServerWebExchange", "Pageable")
                .toFileAssert()
                .assertMethod("paginatedWithParams", "String", "ServerWebExchange", "Pageable");
    }

    @Test
    public void shouldGenerateValidCodeWithPaginated_nonReactive_issue15265() throws IOException {
        File output = Files.createTempDirectory("test").toFile().getCanonicalFile();
        output.deleteOnExit();

        final OpenAPI openAPI = TestUtils.parseFlattenSpec("src/test/resources/bugs/issue_15265.yaml");
        final SpringCodegen codegen = new SpringCodegen();
        codegen.setOpenAPI(openAPI);
        codegen.setOutputDir(output.getAbsolutePath());

        codegen.additionalProperties().put(USE_TAGS, "true");
        codegen.additionalProperties().put(SpringCodegen.DATE_LIBRARY, "java8");
        codegen.additionalProperties().put(INTERFACE_ONLY, "true");
        codegen.additionalProperties().put(SKIP_DEFAULT_INTERFACE, "true");
        codegen.additionalProperties().put(IMPLICIT_HEADERS, "true");
        codegen.additionalProperties().put(OPENAPI_NULLABLE, "false");

        ClientOptInput input = new ClientOptInput();
        input.openAPI(openAPI);
        input.config(codegen);

        DefaultGenerator generator = new DefaultGenerator();
        generator.setGenerateMetadata(false); // skip metadata and ↓ only generate models

        Map<String, File> files = generator.opts(input).generate().stream()
                .collect(Collectors.toMap(File::getName, Function.identity()));

        JavaFileAssert.assertThat(files.get("ConsentControllerApi.java"))
                .assertMethod("paginated", "Pageable")
                .toFileAssert()
                .assertMethod("paginatedWithParams", "String", "Pageable");
    }

    @Test
    public void shouldEscapeReservedKeyWordsForRequestParameters_7506_Regression() throws Exception {
        final SpringCodegen codegen = new SpringCodegen();
        codegen.setLibrary("spring-boot");
        codegen.setDelegatePattern(true);

        final Map<String, File> files = generateFiles(codegen, "src/test/resources/3_0/issue7506.yaml");

        final File multipartArrayApiDelegate = files.get("ExampleApi.java");
        assertFileContains(multipartArrayApiDelegate.toPath(), "@RequestPart(value = \"super\", required = false) MultipartFile _super");
        assertFileContains(multipartArrayApiDelegate.toPath(), "@RequestPart(value = \"package\", required = false) MultipartFile _package");
    }

    @Test
    public void doGeneratePathVariableForSimpleParam() throws IOException {
        File output = Files.createTempDirectory("test").toFile().getCanonicalFile();
        output.deleteOnExit();
        String outputPath = output.getAbsolutePath().replace('\\', '/');

        OpenAPI openAPI = new OpenAPIParser()
                .readLocation("src/test/resources/3_0/issue_6762.yaml", null, new ParseOptions()).getOpenAPI();

        SpringCodegen codegen = new SpringCodegen();
        codegen.setOutputDir(output.getAbsolutePath());
        codegen.additionalProperties().put(CXFServerFeatures.LOAD_TEST_DATA_FROM_FILE, "true");
        codegen.additionalProperties().put(DOCUMENTATION_PROVIDER, "springfox");

        ClientOptInput input = new ClientOptInput();
        input.openAPI(openAPI);
        input.config(codegen);

        DefaultGenerator generator = new DefaultGenerator();
        generator.setGenerateMetadata(false); // skip metadata and ↓ only generate API
        generator.setGeneratorPropertyDefault(CodegenConstants.MODEL_TESTS, "false");
        generator.setGeneratorPropertyDefault(CodegenConstants.MODEL_DOCS, "false");
        generator.setGeneratorPropertyDefault(CodegenConstants.APIS, "true");

        generator.opts(input).generate();

        JavaFileAssert.assertThat(Paths.get(outputPath + "/src/main/java/org/openapitools/api/ZebrasApi.java"))
                .fileContains("allowableValues = \"0, 1\"", "@PathVariable");
        JavaFileAssert.assertThat(Paths.get(outputPath + "/src/main/java/org/openapitools/api/BearsApi.java"))
                .fileContains("allowableValues = \"sleeping, awake\"", "@PathVariable");
        JavaFileAssert.assertThat(Paths.get(outputPath + "/src/main/java/org/openapitools/api/CamelsApi.java"))
                .fileContains("allowableValues = \"sleeping, awake\"", "@PathVariable");
        JavaFileAssert.assertThat(Paths.get(outputPath + "/src/main/java/org/openapitools/api/GiraffesApi.java"))
                .fileContains("allowableValues = \"0, 1\"", "@PathVariable");
    }

    @Test
    public void shouldGenerateDefaultValueForEnumRequestParameter() throws IOException {
        File output = Files.createTempDirectory("test").toFile().getCanonicalFile();
        output.deleteOnExit();
        String outputPath = output.getAbsolutePath().replace('\\', '/');

        final OpenAPI openAPI = TestUtils.parseFlattenSpec("src/test/resources/3_0/spring/issue_10278.yaml");
        final SpringCodegen codegen = new SpringCodegen();
        codegen.setOpenAPI(openAPI);
        codegen.setOutputDir(output.getAbsolutePath());

        codegen.additionalProperties().put(SpringCodegen.DELEGATE_PATTERN, "true");
        codegen.additionalProperties().put(SpringCodegen.REACTIVE, "true");

        ClientOptInput input = new ClientOptInput();
        input.openAPI(openAPI);
        input.config(codegen);

        DefaultGenerator generator = new DefaultGenerator();
        generator.setGenerateMetadata(false); // skip metadata and ↓ only generate API
        generator.setGeneratorPropertyDefault(CodegenConstants.MODEL_TESTS, "false");
        generator.setGeneratorPropertyDefault(CodegenConstants.MODEL_DOCS, "false");
        generator.setGeneratorPropertyDefault(CodegenConstants.APIS, "true");

        generator.opts(input).generate();

        assertFileContains(Paths.get(outputPath + "/src/main/java/org/openapitools/api/GetApi.java"),
                "@RequestParam(value = \"testParameter1\", required = false, defaultValue = \"BAR\")",
                "@RequestParam(value = \"TestParameter2\", required = false, defaultValue = \"BAR\")");

    }

    /**
     * Define documentation providers to test
     */
    private final static String SPRINGFOX = "springfox";
    private final static String SPRINGFOX_DESTINATIONFILE = "SpringFoxConfiguration.java";
    private final static String SPRINGFOX_TEMPLATEFILE = "openapiDocumentationConfig.mustache";
    private final static String SPRINGDOC = "springdoc";
    private final static String SPRINGDOC_DESTINATIONFILE = "SpringDocConfiguration.java";
    private final static String SPRINGDOC_TEMPLATEFILE = "springdocDocumentationConfig.mustache";

    /**
     * test whether OpenAPIDocumentationConfig.java is generated
     * fix issue #10287
     */
    @Test
    public void testConfigFileGeneration_springfox() {
        testConfigFileCommon(SPRINGFOX, SPRINGFOX_DESTINATIONFILE, SPRINGFOX_TEMPLATEFILE);
    }

    /**
     * test whether SpringDocDocumentationConfig.java is generated
     * fix issue #12220
     */
    @Test
    public void testConfigFileGeneration_springdoc() {
        testConfigFileCommon(SPRINGDOC, SPRINGDOC_DESTINATIONFILE, SPRINGDOC_TEMPLATEFILE);
    }

    private void testConfigFileCommon(String documentationProvider, String destinationFile, String templateFileName) {
        final SpringCodegen codegen = new SpringCodegen();
        codegen.additionalProperties().put(DOCUMENTATION_PROVIDER, documentationProvider);
        codegen.additionalProperties().put(SpringCodegen.INTERFACE_ONLY, false);
        codegen.additionalProperties().put(SpringCodegen.SPRING_CLOUD_LIBRARY, "spring-cloud");
        codegen.additionalProperties().put(SpringCodegen.REACTIVE, false);
        codegen.additionalProperties().put(SpringCodegen.API_FIRST, false);

        codegen.processOpts();

        final List<SupportingFile> supList = codegen.supportingFiles();
        String tmpFile;
        String desFile;
        boolean flag = false;
        for (final SupportingFile s : supList) {
            tmpFile = s.getTemplateFile();
            desFile = s.getDestinationFilename();

            if (templateFileName.equals(tmpFile)) {
                flag = true;
                assertEquals(desFile, destinationFile);
            }
        }
        if (!flag) {
            fail(templateFileName + " not generated");
        }
    }

    @Test
    public void shouldAddNotNullOnRequiredAttributes() throws IOException {
        File output = Files.createTempDirectory("test").toFile().getCanonicalFile();
        output.deleteOnExit();
        String outputPath = output.getAbsolutePath().replace('\\', '/');

        final OpenAPI openAPI = TestUtils.parseFlattenSpec("src/test/resources/3_0/spring/issue_5026-b.yaml");
        final SpringCodegen codegen = new SpringCodegen();
        codegen.setOpenAPI(openAPI);
        codegen.setOutputDir(output.getAbsolutePath());

        ClientOptInput input = new ClientOptInput();
        input.openAPI(openAPI);
        input.config(codegen);

        DefaultGenerator generator = new DefaultGenerator();
        generator.setGenerateMetadata(false); // skip metadata and ↓ only generate models
        generator.setGeneratorPropertyDefault(CodegenConstants.MODEL_TESTS, "false");
        generator.setGeneratorPropertyDefault(CodegenConstants.MODEL_DOCS, "false");
        generator.setGeneratorPropertyDefault(CodegenConstants.MODELS, "true");

        generator.opts(input).generate();

        JavaFileAssert.assertThat(Paths.get(outputPath + "/src/main/java/org/openapitools/model/Dummy.java"))
                .fileContains("status", "@NotNull");
    }

    @Test
    public void shouldNotAddNotNullOnReadOnlyAttributes() throws IOException {
        File output = Files.createTempDirectory("test").toFile().getCanonicalFile();
        output.deleteOnExit();
        String outputPath = output.getAbsolutePath().replace('\\', '/');

        final OpenAPI openAPI = TestUtils.parseFlattenSpec("src/test/resources/3_0/spring/issue_5026.yaml");
        final SpringCodegen codegen = new SpringCodegen();
        codegen.setOpenAPI(openAPI);
        codegen.setOutputDir(output.getAbsolutePath());

        ClientOptInput input = new ClientOptInput();
        input.openAPI(openAPI);
        input.config(codegen);

        DefaultGenerator generator = new DefaultGenerator();
        generator.setGenerateMetadata(false); // skip metadata and ↓ only generate models
        generator.setGeneratorPropertyDefault(CodegenConstants.MODELS, "true");
        generator.setGeneratorPropertyDefault(CodegenConstants.MODEL_TESTS, "false");
        generator.setGeneratorPropertyDefault(CodegenConstants.MODEL_DOCS, "false");

        generator.opts(input).generate();

        JavaFileAssert.assertThat(Paths.get(outputPath + "/src/main/java/org/openapitools/model/Dummy.java"))
                .fileContains("status")
                .fileDoesNotContain("@NotNull");
    }

    @Test
    public void testOneOf5381() throws IOException {
        File output = Files.createTempDirectory("test").toFile().getCanonicalFile();
        output.deleteOnExit();
        String outputPath = output.getAbsolutePath().replace('\\', '/');
        OpenAPI openAPI = new OpenAPIParser()
                .readLocation("src/test/resources/3_0/issue_5381.yaml", null, new ParseOptions()).getOpenAPI();

        SpringCodegen codegen = new SpringCodegen();
        codegen.setOutputDir(output.getAbsolutePath());
        codegen.additionalProperties().put(CXFServerFeatures.LOAD_TEST_DATA_FROM_FILE, "true");
        codegen.setUseOneOfInterfaces(true);

        ClientOptInput input = new ClientOptInput();
        input.openAPI(openAPI);
        input.config(codegen);

        DefaultGenerator generator = new DefaultGenerator();
        //       codegen.setHateoas(true);
        generator.setGenerateMetadata(false); // skip metadata and ↓ only generate models
        generator.setGeneratorPropertyDefault(CodegenConstants.MODELS, "true");
        generator.setGeneratorPropertyDefault(CodegenConstants.MODEL_TESTS, "false");
        generator.setGeneratorPropertyDefault(CodegenConstants.MODEL_DOCS, "false");
        generator.setGeneratorPropertyDefault(CodegenConstants.LEGACY_DISCRIMINATOR_BEHAVIOR, "false");

        codegen.setUseOneOfInterfaces(true);
        codegen.setLegacyDiscriminatorBehavior(false);

        generator.opts(input).generate();

        assertFileContains(Paths.get(outputPath + "/src/main/java/org/openapitools/model/Foo.java"), "public class Foo implements FooRefOrValue");
        assertFileContains(Paths.get(outputPath + "/src/main/java/org/openapitools/model/FooRef.java"), "public class FooRef implements FooRefOrValue");
        assertFileContains(Paths.get(outputPath + "/src/main/java/org/openapitools/model/FooRefOrValue.java"), "public interface FooRefOrValue");
    }

    @Test
    public void testOneOfAndAllOf() throws IOException {
        File output = Files.createTempDirectory("test").toFile().getCanonicalFile();
        output.deleteOnExit();
        String outputPath = output.getAbsolutePath().replace('\\', '/');
        OpenAPI openAPI = new OpenAPIParser()
                .readLocation("src/test/resources/3_0/oneof_polymorphism_and_inheritance.yaml", null, new ParseOptions()).getOpenAPI();

        SpringCodegen codegen = new SpringCodegen();
        codegen.setOutputDir(output.getAbsolutePath());
        codegen.additionalProperties().put(CXFServerFeatures.LOAD_TEST_DATA_FROM_FILE, "true");
        codegen.setUseOneOfInterfaces(true);

        ClientOptInput input = new ClientOptInput();
        input.openAPI(openAPI);
        input.config(codegen);

        DefaultGenerator generator = new DefaultGenerator();
        codegen.setHateoas(true);
        generator.setGenerateMetadata(false); // skip metadata and ↓ only generate models
        generator.setGeneratorPropertyDefault(CodegenConstants.MODELS, "true");
        generator.setGeneratorPropertyDefault(CodegenConstants.MODEL_TESTS, "false");
        generator.setGeneratorPropertyDefault(CodegenConstants.MODEL_DOCS, "false");
        generator.setGeneratorPropertyDefault(CodegenConstants.LEGACY_DISCRIMINATOR_BEHAVIOR, "false");

        codegen.setUseOneOfInterfaces(true);
        codegen.setLegacyDiscriminatorBehavior(false);

        generator.opts(input).generate();

        assertFileContains(Paths.get(outputPath + "/src/main/java/org/openapitools/model/Foo.java"), "public class Foo extends Entity implements FooRefOrValue");
        assertFileContains(Paths.get(outputPath + "/src/main/java/org/openapitools/model/FooRef.java"), "public class FooRef extends EntityRef implements FooRefOrValue");
        assertFileContains(Paths.get(outputPath + "/src/main/java/org/openapitools/model/FooRefOrValue.java"), "public interface FooRefOrValue");
        // previous bugs
        JavaFileAssert.assertThat(Paths.get(outputPath + "/src/main/java/org/openapitools/model/BarRef.java"))
                .fileDoesNotContain("atTypesuper.hashCode", "private String atBaseType");
        // imports for inherited properties
        assertFileContains(Paths.get(outputPath + "/src/main/java/org/openapitools/model/PizzaSpeziale.java"), "import java.math.BigDecimal");
    }

    @Test
    public void testDiscriminatorWithMappingIssue14731() throws IOException {
        File output = Files.createTempDirectory("test").toFile().getCanonicalFile();
        output.deleteOnExit();
        String outputPath = output.getAbsolutePath().replace('\\', '/');
        OpenAPI openAPI = new OpenAPIParser()
                .readLocation("src/test/resources/bugs/issue_14731.yaml", null, new ParseOptions()).getOpenAPI();

        SpringCodegen codegen = new SpringCodegen();
        codegen.setOutputDir(output.getAbsolutePath());
        codegen.additionalProperties().put(CXFServerFeatures.LOAD_TEST_DATA_FROM_FILE, "true");
        codegen.setUseOneOfInterfaces(true);

        ClientOptInput input = new ClientOptInput();
        input.openAPI(openAPI);
        input.config(codegen);

        DefaultGenerator generator = new DefaultGenerator();
        codegen.setHateoas(true);
        generator.setGenerateMetadata(false); // skip metadata and ↓ only generate models
        generator.setGeneratorPropertyDefault(CodegenConstants.MODEL_TESTS, "false");
        generator.setGeneratorPropertyDefault(CodegenConstants.MODEL_DOCS, "false");
        generator.setGeneratorPropertyDefault(CodegenConstants.MODELS, "true");
        generator.setGeneratorPropertyDefault(CodegenConstants.LEGACY_DISCRIMINATOR_BEHAVIOR, "false");


        codegen.setUseOneOfInterfaces(true);
        codegen.setLegacyDiscriminatorBehavior(false);
        codegen.setUseSpringBoot3(true);
        codegen.setModelNameSuffix("DTO");

        generator.opts(input).generate();

        assertFileNotContains(Paths.get(outputPath + "/src/main/java/org/openapitools/model/ChildWithMappingADTO.java"), "@JsonTypeName");
        assertFileNotContains(Paths.get(outputPath + "/src/main/java/org/openapitools/model/ChildWithMappingBDTO.java"), "@JsonTypeName");
    }

    @Test
    public void testDiscriminatorWithoutMappingIssue14731() throws IOException {
        File output = Files.createTempDirectory("test").toFile().getCanonicalFile();
        output.deleteOnExit();
        String outputPath = output.getAbsolutePath().replace('\\', '/');
        OpenAPI openAPI = new OpenAPIParser()
                .readLocation("src/test/resources/bugs/issue_14731.yaml", null, new ParseOptions()).getOpenAPI();

        SpringCodegen codegen = new SpringCodegen();
        codegen.setOutputDir(output.getAbsolutePath());
        codegen.additionalProperties().put(CXFServerFeatures.LOAD_TEST_DATA_FROM_FILE, "true");
        codegen.setUseOneOfInterfaces(true);

        ClientOptInput input = new ClientOptInput();
        input.openAPI(openAPI);
        input.config(codegen);

        DefaultGenerator generator = new DefaultGenerator();
        codegen.setHateoas(true);
        generator.setGenerateMetadata(false); // skip metadata and ↓ only generate models
        generator.setGeneratorPropertyDefault(CodegenConstants.MODELS, "true");
        generator.setGeneratorPropertyDefault(CodegenConstants.MODEL_TESTS, "false");
        generator.setGeneratorPropertyDefault(CodegenConstants.MODEL_DOCS, "false");
        generator.setGeneratorPropertyDefault(CodegenConstants.LEGACY_DISCRIMINATOR_BEHAVIOR, "false");


        codegen.setUseOneOfInterfaces(true);
        codegen.setLegacyDiscriminatorBehavior(false);
        codegen.setUseSpringBoot3(true);
        codegen.setModelNameSuffix("DTO");

        generator.opts(input).generate();


        assertFileContains(Paths.get(outputPath + "/src/main/java/org/openapitools/model/ChildWithoutMappingADTO.java"), "@JsonTypeName");
        assertFileContains(Paths.get(outputPath + "/src/main/java/org/openapitools/model/ChildWithoutMappingBDTO.java"), "@JsonTypeName");
    }

    @Test
    void testOneOfWithEnumDiscriminator() throws IOException {
        File output = Files.createTempDirectory("test").toFile().getCanonicalFile();
        output.deleteOnExit();
        String outputPath = output.getAbsolutePath().replace('\\', '/');
        OpenAPI openAPI = new OpenAPIParser()
                .readLocation("src/test/resources/3_0/oneOfDiscriminator.yaml", null, new ParseOptions()).getOpenAPI();

        SpringCodegen codegen = new SpringCodegen();
        codegen.setOutputDir(output.getAbsolutePath());
        codegen.additionalProperties().put(CXFServerFeatures.LOAD_TEST_DATA_FROM_FILE, "true");
        codegen.setUseOneOfInterfaces(true);

        ClientOptInput input = new ClientOptInput();
        input.openAPI(openAPI);
        input.config(codegen);

        DefaultGenerator generator = new DefaultGenerator();
        codegen.setHateoas(true);
        generator.setGenerateMetadata(false); // skip metadata and ↓ only generate models
        generator.setGeneratorPropertyDefault(CodegenConstants.MODEL_TESTS, "false");
        generator.setGeneratorPropertyDefault(CodegenConstants.MODEL_DOCS, "false");
        generator.setGeneratorPropertyDefault(CodegenConstants.MODELS, "true");
        generator.setGeneratorPropertyDefault(CodegenConstants.LEGACY_DISCRIMINATOR_BEHAVIOR, "false");

        codegen.setUseOneOfInterfaces(true);
        codegen.setLegacyDiscriminatorBehavior(false);

        generator.opts(input).generate();

        assertFileContains(
                Paths.get(outputPath + "/src/main/java/org/openapitools/model/FruitOneOfEnumMappingDisc.java"),
                "public FruitTypeEnum getFruitType();"
        );
        assertFileContains(
                Paths.get(outputPath + "/src/main/java/org/openapitools/model/AppleOneOfEnumMappingDisc.java"),
                "private FruitTypeEnum fruitType;",
                "public FruitTypeEnum getFruitType() {"
        );
        assertFileContains(
                Paths.get(outputPath + "/src/main/java/org/openapitools/model/BananaOneOfEnumMappingDisc.java"),
                "private FruitTypeEnum fruitType;",
                "public FruitTypeEnum getFruitType() {"
        );
    }

    @Test
    public void testTypeMappings() {
        final SpringCodegen codegen = new SpringCodegen();
        codegen.processOpts();
        Assert.assertEquals(codegen.typeMapping().get("file"), "org.springframework.core.io.Resource");
    }

    @Test
    public void testImportMappings() {
        final SpringCodegen codegen = new SpringCodegen();
        codegen.processOpts();
        Assert.assertEquals(codegen.importMapping().get("org.springframework.core.io.Resource"), "org.springframework.core.io.Resource");
        Assert.assertEquals(codegen.importMapping().get("DateTimeFormat"), "org.springframework.format.annotation.DateTimeFormat");
        Assert.assertEquals(codegen.importMapping().get("ApiIgnore"), "springfox.documentation.annotations.ApiIgnore");
        Assert.assertEquals(codegen.importMapping().get("ParameterObject"), "org.springdoc.api.annotations.ParameterObject");
    }

    @Test(dataProvider = "issue11464TestCases")
    public void shouldGenerateOneTagAttributeForMultipleTags_Regression11464(String documentProvider, Consumer<String> assertFunction) throws IOException {
        File output = Files.createTempDirectory("test").toFile().getCanonicalFile();
        output.deleteOnExit();
        String outputPath = output.getAbsolutePath().replace('\\', '/');

        OpenAPI openAPI = new OpenAPIParser()
                .readLocation("src/test/resources/bugs/issue_11464.yaml", null, new ParseOptions()).getOpenAPI();

        SpringCodegen codegen = new SpringCodegen();
        codegen.setOutputDir(output.getAbsolutePath());
        codegen.additionalProperties().put(DOCUMENTATION_PROVIDER, documentProvider);
        ClientOptInput input = new ClientOptInput();
        input.openAPI(openAPI);
        input.config(codegen);

        DefaultGenerator generator = new DefaultGenerator();
        generator.setGenerateMetadata(false); // skip metadata and ↓ only generate API
        generator.setGeneratorPropertyDefault(CodegenConstants.MODEL_TESTS, "false");
        generator.setGeneratorPropertyDefault(CodegenConstants.MODEL_DOCS, "false");
        generator.setGeneratorPropertyDefault(CodegenConstants.APIS, "true");

        generator.opts(input).generate();

        assertFunction.accept(outputPath);
    }

    @DataProvider
    public Object[][] issue11464TestCases() {
        return new Object[][]{
                {DocumentationProviderFeatures.DocumentationProvider.SPRINGDOC.name(), (Consumer<String>) outputPath -> {
                    assertFileContains(Paths.get(outputPath + "/src/main/java/org/openapitools/api/NoneApi.java"),
                            "@Operation( operationId = \"getNone\", summary = \"No Tag\", responses = {");
                    assertFileContains(Paths.get(outputPath + "/src/main/java/org/openapitools/api/SingleApi.java"),
                            "@Operation( operationId = \"getSingleTag\", summary = \"Single Tag\", tags = { \"tag1\" }, responses = {");
                    assertFileContains(Paths.get(outputPath + "/src/main/java/org/openapitools/api/MultipleApi.java"),
                            "@Operation( operationId = \"getMultipleTags\", summary = \"Multiple Tags\", tags = { \"tag1\", \"tag2\" }, responses = {");
                }},
                {DocumentationProviderFeatures.DocumentationProvider.SPRINGFOX.name(), (Consumer<String>) outputPath -> {
                    assertFileContains(Paths.get(outputPath + "/src/main/java/org/openapitools/api/NoneApi.java"),
                            "@ApiOperation( value = \"No Tag\", nickname = \"getNone\", notes = \"\", response = ");
                    assertFileContains(Paths.get(outputPath + "/src/main/java/org/openapitools/api/SingleApi.java"),
                            "@ApiOperation( tags = { \"tag1\" }, value = \"Single Tag\", nickname = \"getSingleTag\", notes = \"\", response = ");
                    assertFileContains(Paths.get(outputPath + "/src/main/java/org/openapitools/api/MultipleApi.java"),
                            "@ApiOperation( tags = { \"tag1\", \"tag2\" }, value = \"Multiple Tags\", nickname = \"getMultipleTags\", notes = \"\", response = ");
                }},
        };
    }

    @Test
    public void apiFirstShouldNotGenerateApiOrModel() {
        final SpringCodegen codegen = new SpringCodegen();
        codegen.additionalProperties().put(SpringCodegen.API_FIRST, true);
        codegen.processOpts();
        Assert.assertTrue(codegen.modelTemplateFiles().isEmpty());
        Assert.assertTrue(codegen.apiTemplateFiles().isEmpty());
    }

    @Test
    public void testIssue11323() throws IOException {
        File output = Files.createTempDirectory("test").toFile().getCanonicalFile();
        output.deleteOnExit();
        String outputPath = output.getAbsolutePath().replace('\\', '/');

        OpenAPI openAPI = new OpenAPIParser()
                .readLocation("src/test/resources/3_0/spring/issue_11323.yml", null, new ParseOptions()).getOpenAPI();

        SpringCodegen codegen = new SpringCodegen();
        codegen.setOutputDir(output.getAbsolutePath());
        //codegen.additionalProperties().put(CXFServerFeatures.LOAD_TEST_DATA_FROM_FILE, "true");

        ClientOptInput input = new ClientOptInput();
        input.openAPI(openAPI);
        input.config(codegen);

        DefaultGenerator generator = new DefaultGenerator();
        generator.setGenerateMetadata(false); // skip metadata and ↓ only generate models
        generator.setGeneratorPropertyDefault(CodegenConstants.MODEL_TESTS, "false");
        generator.setGeneratorPropertyDefault(CodegenConstants.MODEL_DOCS, "false");
        generator.setGeneratorPropertyDefault(CodegenConstants.MODELS, "true");
        generator.opts(input).generate();

        assertFileContains(Paths.get(outputPath + "/src/main/java/org/openapitools/model/Address.java"),
                "@JsonValue", "import com.fasterxml.jackson.annotation.JsonValue;");
    }

    @Test
    public void shouldPurAdditionalModelTypesOverAllModels() throws IOException {
        File output = Files.createTempDirectory("test").toFile().getCanonicalFile();
        output.deleteOnExit();
        String outputPath = output.getAbsolutePath().replace('\\', '/');

        OpenAPI openAPI = new OpenAPIParser()
                .readLocation("src/test/resources/3_0/petstore.yaml", null, new ParseOptions()).getOpenAPI();

        SpringCodegen codegen = new SpringCodegen();
        codegen.setOutputDir(output.getAbsolutePath());
        codegen.additionalProperties().put(SpringCodegen.ADDITIONAL_MODEL_TYPE_ANNOTATIONS, "@path.Annotation(param1 = \"test1\", param2 = 3);@path.Annotation2;@custom.Annotation");

        ClientOptInput input = new ClientOptInput();
        input.openAPI(openAPI);
        input.config(codegen);

        DefaultGenerator generator = new DefaultGenerator();
        generator.setGenerateMetadata(false); // skip metadata and ↓ only generate models
        generator.setGeneratorPropertyDefault(CodegenConstants.MODEL_TESTS, "false");
        generator.setGeneratorPropertyDefault(CodegenConstants.MODEL_DOCS, "false");
        generator.setGeneratorPropertyDefault(CodegenConstants.MODELS, "true");
        generator.opts(input).generate();

        File[] generatedModels = new File(outputPath + "/src/main/java/org/openapitools/model").listFiles();
        assertThat(generatedModels).isNotEmpty();

        for (File modelPath : generatedModels) {
            JavaFileAssert.assertThat(modelPath)
                    .assertTypeAnnotations()
                    .containsWithName("custom.Annotation")
                    .containsWithName("path.Annotation2")
                    .containsWithNameAndAttributes("path.Annotation", ImmutableMap.of("param1", "\"test1\"", "param2", "3"));
        }
    }

    @Test
    public void shouldGenerateExternalDocs() throws IOException {
        File output = Files.createTempDirectory("test").toFile().getCanonicalFile();
        output.deleteOnExit();

        OpenAPI openAPI = new OpenAPIParser()
                .readLocation("src/test/resources/3_0/petstore.yaml", null, new ParseOptions()).getOpenAPI();
        SpringCodegen codegen = new SpringCodegen();
        codegen.setLibrary(SPRING_BOOT);
        codegen.setOutputDir(output.getAbsolutePath());
        codegen.additionalProperties().put(SpringCodegen.USE_TAGS, "true");
        codegen.additionalProperties().put(BeanValidationFeatures.USE_BEANVALIDATION, "true");

        ClientOptInput input = new ClientOptInput()
                .openAPI(openAPI)
                .config(codegen);

        DefaultGenerator generator = new DefaultGenerator();
        generator.setGenerateMetadata(false); // skip metadata and ↓ only generate API
        generator.setGeneratorPropertyDefault(CodegenConstants.MODEL_TESTS, "false");
        generator.setGeneratorPropertyDefault(CodegenConstants.MODEL_DOCS, "false");
        generator.setGeneratorPropertyDefault(CodegenConstants.APIS, "true");

        Map<String, File> files = generator.opts(input).generate().stream()
                .collect(Collectors.toMap(File::getName, Function.identity()));

        JavaFileAssert.assertThat(files.get("PetApi.java"))
                .hasImports("io.swagger.v3.oas.annotations.ExternalDocumentation")
                .assertMethod("updatePet")
                .assertMethodAnnotations()
                .containsWithName("Operation")
                .containsWithNameAndAttributes("Operation",
                        ImmutableMap.of(
                                "operationId", "\"updatePet\"",
                                //"security", "{ @SecurityRequirement(name = \"petstore_auth\", scopes = { \"write:pets\", \"read:pets\" }) }",
                                "externalDocs", "@ExternalDocumentation(description = \"API documentation for the updatePet operation\", url = \"http://petstore.swagger.io/v2/doc/updatePet\")"
                        )
                );
    }

    @Test
    public void testHandleDefaultValue_issue8535() throws Exception {
        Map<String, Object> additionalProperties = new HashMap<>();
        additionalProperties.put(CXFServerFeatures.LOAD_TEST_DATA_FROM_FILE, "true");
        Map<String, File> files = generateFromContract("src/test/resources/3_0/issue_8535.yaml", SPRING_BOOT, additionalProperties);

        JavaFileAssert.assertThat(files.get("TestHeadersApi.java"))
                .assertMethod("headersTest")
                .assertParameter("headerNumber").hasType("BigDecimal")
                .assertParameterAnnotations()
                .containsWithNameAndAttributes("RequestHeader", ImmutableMap.of("defaultValue", "\"11.2\""))
                .toParameter().toMethod()
                .assertParameter("headerString").hasType("String")
                .assertParameterAnnotations()
                .containsWithNameAndAttributes("RequestHeader", ImmutableMap.of("defaultValue", "\"qwerty\""))
                .toParameter().toMethod()
                .assertParameter("headerStringWrapped").hasType("String")
                .assertParameterAnnotations()
                .containsWithNameAndAttributes("RequestHeader", ImmutableMap.of("defaultValue", "\"qwerty\""))
                .toParameter().toMethod()
                .assertParameter("headerStringQuotes").hasType("String")
                .assertParameterAnnotations()
                .containsWithNameAndAttributes("RequestHeader", ImmutableMap.of("defaultValue", "\"qwerty\\\"with quotes\\\" test\""))
                .toParameter().toMethod()
                .assertParameter("headerStringQuotesWrapped").hasType("String")
                .assertParameterAnnotations()
                .containsWithNameAndAttributes("RequestHeader", ImmutableMap.of("defaultValue", "\"qwerty\\\"with quotes\\\" test\""))
                .toParameter().toMethod()
                .assertParameter("headerBoolean").hasType("Boolean")
                .assertParameterAnnotations()
                .containsWithNameAndAttributes("RequestHeader", ImmutableMap.of("defaultValue", "\"true\""));

        JavaFileAssert.assertThat(files.get("TestQueryParamsApi.java"))
                .assertMethod("queryParamsTest")
                .assertParameter("queryNumber").hasType("BigDecimal")
                .assertParameterAnnotations()
                .containsWithNameAndAttributes("RequestParam", ImmutableMap.of("defaultValue", "\"11.2\""))
                .toParameter().toMethod()
                .assertParameter("queryString").hasType("String")
                .assertParameterAnnotations()
                .containsWithNameAndAttributes("RequestParam", ImmutableMap.of("defaultValue", "\"qwerty\""))
                .toParameter().toMethod()
                .assertParameter("queryStringWrapped").hasType("String")
                .assertParameterAnnotations()
                .containsWithNameAndAttributes("RequestParam", ImmutableMap.of("defaultValue", "\"qwerty\""))
                .toParameter().toMethod()
                .assertParameter("queryStringQuotes").hasType("String")
                .assertParameterAnnotations()
                .containsWithNameAndAttributes("RequestParam", ImmutableMap.of("defaultValue", "\"qwerty\\\"with quotes\\\" test\""))
                .toParameter().toMethod()
                .assertParameter("queryStringQuotesWrapped").hasType("String")
                .assertParameterAnnotations()
                .containsWithNameAndAttributes("RequestParam", ImmutableMap.of("defaultValue", "\"qwerty\\\"with quotes\\\" test\""))
                .toParameter().toMethod()
                .assertParameter("queryBoolean").hasType("Boolean")
                .assertParameterAnnotations()
                .containsWithNameAndAttributes("RequestParam", ImmutableMap.of("defaultValue", "\"true\""));
    }

    @Test
    public void testExtraAnnotations() throws IOException {
        File output = Files.createTempDirectory("test").toFile().getCanonicalFile();
        output.deleteOnExit();
        String outputPath = output.getAbsolutePath().replace('\\', '/');

        OpenAPI openAPI = new OpenAPIParser()
                .readLocation("src/test/resources/3_0/issue_11772.yml", null, new ParseOptions()).getOpenAPI();

        SpringCodegen codegen = new SpringCodegen();
        codegen.setOutputDir(output.getAbsolutePath());
        codegen.additionalProperties().put(CXFServerFeatures.LOAD_TEST_DATA_FROM_FILE, "true");

        ClientOptInput input = new ClientOptInput();
        input.openAPI(openAPI);
        input.config(codegen);

        DefaultGenerator generator = new DefaultGenerator();
        generator.setGenerateMetadata(false); // skip metadata and ↓ only generate models
        generator.setGeneratorPropertyDefault(CodegenConstants.MODEL_TESTS, "false");
        generator.setGeneratorPropertyDefault(CodegenConstants.MODEL_DOCS, "false");
        generator.setGeneratorPropertyDefault(CodegenConstants.MODELS, "true");
        generator.opts(input).generate();

        TestUtils.assertExtraAnnotationFiles(outputPath + "/src/main/java/org/openapitools/model");

    }

    @Test
    public void testResponseWithArray_issue11897() throws Exception {
        Map<String, Object> additionalProperties = new HashMap<>();
        additionalProperties.put(SpringCodegen.USE_TAGS, "true");
        additionalProperties.put(SpringCodegen.INTERFACE_ONLY, "true");
        additionalProperties.put(SpringCodegen.SKIP_DEFAULT_INTERFACE, "true");
        additionalProperties.put(SpringCodegen.PERFORM_BEANVALIDATION, "true");
        additionalProperties.put(SpringCodegen.SPRING_CONTROLLER, "true");
        additionalProperties.put(CodegenConstants.SERIALIZATION_LIBRARY, "jackson");
        Map<String, File> files = generateFromContract("src/test/resources/bugs/issue_11897.yaml", SPRING_BOOT, additionalProperties);

        JavaFileAssert.assertThat(files.get("MetadataApi.java"))
                .assertMethod("getWithArrayOfObjects").hasReturnType("ResponseEntity<List<TestResponse>>")
                .toFileAssert()
                .assertMethod("getWithArrayOfString").hasReturnType("ResponseEntity<List<String>>")
                .toFileAssert()
                .assertMethod("getWithSetOfObjects").hasReturnType("ResponseEntity<Set<TestResponse>>")
                .toFileAssert()
                .assertMethod("getWithSetOfStrings").hasReturnType("ResponseEntity<Set<String>>")
                .toFileAssert()
                .assertMethod("getWithMapOfObjects").hasReturnType("ResponseEntity<Map<String, TestResponse>>")
                .toFileAssert()
                .assertMethod("getWithMapOfStrings").hasReturnType("ResponseEntity<Map<String, String>>");
    }

    @Test
    public void shouldGenerateMethodsWithoutUsingResponseEntityAndWithoutDelegation_issue11537() throws IOException {
        Map<String, Object> additionalProperties = new HashMap<>();
        additionalProperties.put(SpringCodegen.USE_TAGS, "true");
        additionalProperties.put(SpringCodegen.INTERFACE_ONLY, "true");
        additionalProperties.put(SpringCodegen.SKIP_DEFAULT_INTERFACE, "true");
        additionalProperties.put(SpringCodegen.PERFORM_BEANVALIDATION, "true");
        additionalProperties.put(SpringCodegen.SPRING_CONTROLLER, "true");
        additionalProperties.put(CodegenConstants.SERIALIZATION_LIBRARY, "jackson");
        additionalProperties.put(USE_RESPONSE_ENTITY, "false");
        Map<String, File> files = generateFromContract("src/test/resources/bugs/issue_11537.yaml", SPRING_BOOT, additionalProperties);

        JavaFileAssert.assertThat(files.get("MetadataApi.java"))
                .assertMethod("getSomething")
                .hasReturnType("List<String>")
                .assertMethodAnnotations()
                .containsWithNameAndAttributes(
                        "ResponseStatus",
                        ImmutableMap.of("value", "HttpStatus.OK")
                )
                .toMethod()
                .toFileAssert()
                .assertMethod("putSomething")
                .hasReturnType("String")
                .assertMethodAnnotations()
                .containsWithNameAndAttributes(
                        "ResponseStatus",
                        ImmutableMap.of("value", "HttpStatus.CREATED")
                );
    }

    @Test
    public void shouldGenerateMethodsWithoutUsingResponseEntityAndDelegation_issue11537() throws IOException {
        Map<String, Object> additionalProperties = new HashMap<>();
        additionalProperties.put(SpringCodegen.USE_TAGS, "true");
        additionalProperties.put(SpringCodegen.SKIP_DEFAULT_INTERFACE, "true");
        additionalProperties.put(SpringCodegen.PERFORM_BEANVALIDATION, "true");
        additionalProperties.put(SpringCodegen.SPRING_CONTROLLER, "true");
        additionalProperties.put(CodegenConstants.SERIALIZATION_LIBRARY, "jackson");
        additionalProperties.put(USE_RESPONSE_ENTITY, "false");
        additionalProperties.put(DELEGATE_PATTERN, "true");
        Map<String, File> files = generateFromContract("src/test/resources/bugs/issue_11537.yaml", SPRING_BOOT, additionalProperties);

        JavaFileAssert.assertThat(files.get("MetadataApiDelegate.java"))
                .assertMethod("getSomething").hasReturnType("List<String>")
                .toFileAssert()
                .assertMethod("putSomething").hasReturnType("String");

        JavaFileAssert.assertThat(files.get("MetadataApi.java"))
                .assertMethod("getSomething")
                .hasReturnType("List<String>")
                .assertMethodAnnotations()
                .containsWithNameAndAttributes(
                        "ResponseStatus",
                        ImmutableMap.of("value", "HttpStatus.OK")
                )
                .toMethod()
                .toFileAssert()
                .assertMethod("putSomething")
                .hasReturnType("String")
                .assertMethodAnnotations()
                .containsWithNameAndAttributes(
                        "ResponseStatus",
                        ImmutableMap.of("value", "HttpStatus.CREATED")
                );
    }

    @Test
    public void testResponseWithArray_issue12524() throws Exception {
        GlobalSettings.setProperty("skipFormModel", "true");

        try {
            Map<String, Object> additionalProperties = new HashMap<>();
            additionalProperties.put(DOCUMENTATION_PROVIDER, "none");
            additionalProperties.put(ANNOTATION_LIBRARY, "none");
            additionalProperties.put(RETURN_SUCCESS_CODE, "true");
            Map<String, File> files = generateFromContract("src/test/resources/bugs/issue_12524.json", SPRING_BOOT, additionalProperties);

            JavaFileAssert.assertThat(files.get("API01ListOfStuff.java"))
                    .hasImports("com.fasterxml.jackson.annotation.JsonTypeName");
        } finally {
            GlobalSettings.reset();
        }
    }

    @Test
    public void paramObjectImportForDifferentSpringBootVersions_issue14077() throws Exception {
        Map<String, Object> additionalProperties = new HashMap<>();
        additionalProperties.put(SpringCodegen.USE_TAGS, "true");
        additionalProperties.put(DOCUMENTATION_PROVIDER, "springdoc");
        additionalProperties.put(SpringCodegen.INTERFACE_ONLY, "true");
        additionalProperties.put(SpringCodegen.SKIP_DEFAULT_INTERFACE, "true");
        Map<String, File> files = generateFromContract("src/test/resources/2_0/petstore-with-spring-pageable.yaml", SPRING_BOOT, additionalProperties);

        JavaFileAssert.assertThat(files.get("PetApi.java"))
                .hasImports("org.springdoc.api.annotations.ParameterObject")
                .assertMethod("findPetsByStatus")
                .assertParameter("pageable").hasType("Pageable")
                .assertParameterAnnotations()
                .containsWithName("ParameterObject");


        // different import for SB3
        additionalProperties.put(USE_SPRING_BOOT3, "true");
        files = generateFromContract("src/test/resources/2_0/petstore-with-spring-pageable.yaml", SPRING_BOOT, additionalProperties);

        JavaFileAssert.assertThat(files.get("PetApi.java"))
                .hasImports("org.springdoc.core.annotations.ParameterObject", "org.springframework.data.domain.Pageable")
                .assertMethod("findPetsByStatus")
                .assertParameter("pageable").hasType("Pageable")
                .assertParameterAnnotations()
                .containsWithName("ParameterObject");
    }

    @Test
    public void paramPageableIsNotSpringPaginated_issue13052() throws Exception {
        Map<String, Object> additionalProperties = new HashMap<>();
        additionalProperties.put(SpringCodegen.USE_TAGS, "true");
        additionalProperties.put(DOCUMENTATION_PROVIDER, "springdoc");
        additionalProperties.put(SpringCodegen.INTERFACE_ONLY, "true");
        additionalProperties.put(SpringCodegen.SKIP_DEFAULT_INTERFACE, "true");
        additionalProperties.put(USE_SPRING_BOOT3, "true");

        Map<String, File> files = generateFromContract("src/test/resources/bugs/issue_13052.yaml", SPRING_BOOT, additionalProperties);

        JavaFileAssert.assertThat(files.get("PetApi.java"))
                .hasImports("org.openapitools.model.Pageable")
                .hasNoImports("org.springframework.data.domain.Pageable", "org.springdoc.core.annotations.ParameterObject")
                .assertMethod("findPageable")
                .assertParameter("pageable").hasType("Pageable");
    }

    @DataProvider(name = "sealedScenarios")
    public static Object[][] sealedScenarios() {
        return new Object[][]{
                {"oneof_polymorphism_and_inheritance.yaml", Map.of(
                        "Foo.java", "public final class Foo extends Entity implements FooRefOrValue",
                        "FooRef.java", "public final class FooRef extends EntityRef implements FooRefOrValue",
                        "FooRefOrValue.java", "public sealed interface FooRefOrValue permits Foo, FooRef ",
                        "Entity.java", "public sealed class Entity extends RepresentationModel<Entity> permits Bar, BarCreate, Foo, Pasta, Pizza {")},
                {"oneOf_additionalProperties.yaml", Map.of(
                        "SchemaA.java", "public final class SchemaA extends RepresentationModel<SchemaA>  implements PostRequest {",
                        "PostRequest.java", "public sealed interface PostRequest permits SchemaA {")},
                {"oneOf_array.yaml", Map.of(
                        "MyExampleGet200Response.java", "public sealed interface MyExampleGet200Response")},
                {"oneOf_duplicateArray.yaml", Map.of(
                        "Example.java", "public interface Example  {")},
                {"oneOf_nonPrimitive.yaml", Map.of(
                        "Example.java", "public interface Example  {")},
                {"oneOf_primitive.yaml", Map.of(
                        "Child.java", "public final class Child extends RepresentationModel<Child>  implements Example  {",
                        "Example.java", "public sealed interface Example permits Child {")},
                {"oneOf_primitiveAndArray.yaml", Map.of(
                        "Example.java", "public interface Example  {")},
                {"oneOf_reuseRef.yaml", Map.of(
                        "Fruit.java", "public sealed interface Fruit permits Apple, Banana {",
                        "Banana.java", "public final class Banana extends RepresentationModel<Banana>  implements Fruit  {",
                        "Apple.java", "public final class Apple extends RepresentationModel<Apple>  implements Fruit  {")},
                {"oneOf_twoPrimitives.yaml", Map.of(
                        "MyExamplePostRequest.java", "public interface MyExamplePostRequest  {")},
                {"oneOfArrayMapImport.yaml", Map.of(
                        "Fruit.java", "public interface Fruit  {",
                        "Grape.java", "public final class Grape extends RepresentationModel<Grape>   {",
                        "Apple.java", "public final class Apple extends RepresentationModel<Apple>   {")},
                {"oneOfDiscriminator.yaml", Map.of(
                        "FruitAllOfDisc.java", "public sealed interface FruitAllOfDisc permits AppleAllOfDisc, BananaAllOfDisc {",
                        "FruitReqDisc.java", "public sealed interface FruitReqDisc permits AppleReqDisc, BananaReqDisc {\n")}
        };
    }

    @Test(dataProvider = "sealedScenarios", description = "sealed scenarios")
    public void sealedScenarios(String apiFile, Map<String, String> definitions) throws IOException {
        File output = Files.createTempDirectory("test").toFile().getCanonicalFile();
        output.deleteOnExit();
        String outputPath = output.getAbsolutePath().replace('\\', '/');
        OpenAPI openAPI = new OpenAPIParser()
                .readLocation("src/test/resources/3_0/" + apiFile, null, new ParseOptions()).getOpenAPI();

        SpringCodegen codegen = new SpringCodegen();
        codegen.setOutputDir(output.getAbsolutePath());
        codegen.additionalProperties().put(CXFServerFeatures.LOAD_TEST_DATA_FROM_FILE, "true");
        codegen.setUseOneOfInterfaces(true);
        codegen.setUseSealed(true);

        ClientOptInput input = new ClientOptInput();
        input.openAPI(openAPI);
        input.config(codegen);

        DefaultGenerator generator = new DefaultGenerator();
        codegen.setHateoas(true);
        generator.setGenerateMetadata(false); // skip metadata and ↓ only generate models
        generator.setGeneratorPropertyDefault(CodegenConstants.MODELS, "true");
        generator.setGeneratorPropertyDefault(CodegenConstants.MODEL_TESTS, "false");
        generator.setGeneratorPropertyDefault(CodegenConstants.MODEL_DOCS, "false");
        generator.setGeneratorPropertyDefault(CodegenConstants.LEGACY_DISCRIMINATOR_BEHAVIOR, "false");

        codegen.setLegacyDiscriminatorBehavior(false);

        generator.opts(input).generate();

        definitions.forEach((file, check) ->
                assertFileContains(Paths.get(outputPath + "/src/main/java/org/openapitools/model/" + file), check));
    }

    @Test
    public void shouldSetDefaultValueForMultipleArrayItems() throws IOException {
        Map<String, Object> additionalProperties = new HashMap<>();
        additionalProperties.put(SpringCodegen.USE_TAGS, "true");
        additionalProperties.put(SpringCodegen.INTERFACE_ONLY, "true");
        additionalProperties.put(SpringCodegen.SKIP_DEFAULT_INTERFACE, "true");
        additionalProperties.put(SpringCodegen.PERFORM_BEANVALIDATION, "true");
        additionalProperties.put(SpringCodegen.SPRING_CONTROLLER, "true");
        additionalProperties.put(CodegenConstants.SERIALIZATION_LIBRARY, "jackson");

        Map<String, File> files = generateFromContract("src/test/resources/bugs/issue_11957.yaml", SPRING_BOOT, additionalProperties);

        JavaFileAssert.assertThat(files.get("SearchApi.java"))
                .assertMethod("defaultList")
                .assertParameter("orderBy")
                .assertParameterAnnotations()
                .containsWithNameAndAttributes("RequestParam", ImmutableMap.of("defaultValue", "\"updatedAt:DESC,createdAt:DESC\""))
                .toParameter().toMethod().toFileAssert()
                .assertMethod("defaultSet")
                .assertParameter("orderBy")
                .assertParameterAnnotations()
                .containsWithNameAndAttributes("RequestParam", ImmutableMap.of("defaultValue", "\"updatedAt:DESC,createdAt:DESC\""))
                .toParameter().toMethod().toFileAssert()
                .assertMethod("emptyDefaultList")
                .assertParameter("orderBy")
                .assertParameterAnnotations()
                .containsWithNameAndAttributes("RequestParam", ImmutableMap.of("defaultValue", "\"\""))
                .toParameter().toMethod().toFileAssert()
                .assertMethod("emptyDefaultSet")
                .assertParameter("orderBy")
                .assertParameterAnnotations()
                .containsWithNameAndAttributes("RequestParam", ImmutableMap.of("defaultValue", "\"\""));
    }

    @Test
    public void testPutItemsMethodContainsKeyInSuperClassMethodCall_issue12494() throws IOException {
        Map<String, File> files = generateFromContract("src/test/resources/bugs/issue_12494.yaml", null);

        JavaFileAssert.assertThat(files.get("ChildClass.java"))
                .assertMethod("putSomeMapItem")
                .bodyContainsLines("super.putSomeMapItem(key, someMapItem);");
    }

    @Test
    public void shouldHandleCustomResponseType_issue11731() throws IOException {
        Map<String, File> files = generateFromContract("src/test/resources/bugs/issue_11731.yaml", SPRING_BOOT);

        JavaFileAssert.assertThat(files.get("CustomersApi.java"))
                .assertMethod("getAllUsingGET1")
                .bodyContainsLines("if (mediaType.isCompatibleWith(MediaType.valueOf(\"application/hal+json\"))) {");
    }

    @Test
    public void shouldHandleContentTypeWithSecondWildcardSubtype_issue12457() throws IOException {
        Map<String, Object> additionalProperties = new HashMap<>();
        additionalProperties.put(SpringCodegen.USE_TAGS, "true");
        Map<String, File> files = generateFromContract("src/test/resources/bugs/issue_12457.yaml", SPRING_BOOT, additionalProperties);

        JavaFileAssert.assertThat(files.get("UsersApi.java"))
                .assertMethod("wildcardSubTypeForContentType")
                .assertMethodAnnotations()
                .containsWithNameAndAttributes("RequestMapping", ImmutableMap.of(
                        "produces", "{ \"application/json\", \"application/*\" }",
                        "consumes", "{ \"application/octet-stream\", \"application/*\" }"
                ));
    }

    @Test
    public void shouldGenerateDiscriminatorFromAllOfWhenUsingLegacyDiscriminatorBehaviour_issue12692() throws IOException {
        Map<String, Object> additionalProperties = new HashMap<>();
        additionalProperties.put(CodegenConstants.LEGACY_DISCRIMINATOR_BEHAVIOR, "true");
        Map<String, File> output = generateFromContract("src/test/resources/bugs/issue_12692.yml", SPRING_BOOT, additionalProperties);

        String jsonTypeInfo = "@JsonTypeInfo(use = JsonTypeInfo.Id.NAME, include = JsonTypeInfo.As.PROPERTY, property = \"type\", visible = true)";
        String jsonSubType = "@JsonSubTypes({\n" +
                "  @JsonSubTypes.Type(value = Cat.class, name = \"cat\")" +
                "})";
        assertFileContains(output.get("Pet.java").toPath(), jsonTypeInfo, jsonSubType);
    }

    @Test
    public void shouldGenerateBeanValidationOnHeaderParams() throws IOException {
        File output = Files.createTempDirectory("test").toFile().getCanonicalFile();
        output.deleteOnExit();

        OpenAPI openAPI = new OpenAPIParser()
                .readLocation("src/test/resources/bugs/issue_7125.json", null, new ParseOptions()).getOpenAPI();
        SpringCodegen codegen = new SpringCodegen();
        codegen.setLibrary(SPRING_BOOT);
        codegen.setOutputDir(output.getAbsolutePath());
        codegen.additionalProperties().put(INTERFACE_ONLY, "true");
        codegen.additionalProperties().put(SpringCodegen.USE_TAGS, "true");
        codegen.additionalProperties().put(BeanValidationFeatures.USE_BEANVALIDATION, "true");

        ClientOptInput input = new ClientOptInput()
                .openAPI(openAPI)
                .config(codegen);

        DefaultGenerator generator = new DefaultGenerator();
        generator.setGeneratorPropertyDefault(CodegenConstants.APIS, "true");
        generator.setGenerateMetadata(false);

        Map<String, File> files = generator.opts(input).generate().stream()
                .collect(Collectors.toMap(File::getName, Function.identity()));

        JavaFileAssert.assertThat(files.get("SomeMethodApi.java"))
                .assertMethod("methodWithValidation")
                .assertParameter("headerOne")
                .assertParameterAnnotations()
                .containsWithName("RequestHeader")
                .containsWithName("NotNull")
                .containsWithNameAndAttributes("Size", ImmutableMap.of(
                        "min", "1",
                        "max", "10"
                ))
                .containsWithNameAndAttributes("Pattern", ImmutableMap.of("regexp", "\"\\\\d+\""))
                .toParameter()
                .toMethod()
                .assertParameter("headerTwo")
                .assertParameterAnnotations()
                .containsWithName("RequestHeader")
                .containsWithName("NotNull")
                .containsWithNameAndAttributes("Min", ImmutableMap.of("value", "500"))
                .containsWithNameAndAttributes("Max", ImmutableMap.of("value", "10000"));
    }

    @Test
    public void requiredFieldShouldIncludeNotNullAnnotation_issue13365() throws IOException {

        SpringCodegen codegen = new SpringCodegen();
        codegen.setLibrary(SPRING_BOOT);
        codegen.additionalProperties().put(SpringCodegen.INTERFACE_ONLY, "true");
        codegen.additionalProperties().put(SpringCodegen.USE_BEANVALIDATION, "false");
        codegen.additionalProperties().put(SpringCodegen.PERFORM_BEANVALIDATION, "false");
        codegen.additionalProperties().put(SpringCodegen.OPENAPI_NULLABLE, "false");
        codegen.additionalProperties().put(SpringCodegen.UNHANDLED_EXCEPTION_HANDLING, "false");
        codegen.additionalProperties().put(CodegenConstants.SORT_MODEL_PROPERTIES_BY_REQUIRED_FLAG, "false");
        codegen.additionalProperties().put(CodegenConstants.SORT_PARAMS_BY_REQUIRED_FLAG, "false");
        codegen.additionalProperties().put(CodegenConstants.SERIALIZATION_LIBRARY, "jackson");
        codegen.additionalProperties().put(SpringCodegen.USE_TAGS, "true");

        Map<String, File> files = generateFiles(codegen, "src/test/resources/bugs/issue_13365.yml");

        //Assert that NotNull annotation exists alone with no other BeanValidation annotations
        JavaFileAssert javaFileAssert = JavaFileAssert.assertThat(files.get("Person.java"));
        javaFileAssert.assertMethod("getName").assertMethodAnnotations()
                .containsWithName("NotNull").anyMatch(annotation ->
                        !annotation.getNameAsString().equals("Valid") ||
                                !annotation.getNameAsString().equals("Pattern") ||
                                !annotation.getNameAsString().equals("Email") ||
                                !annotation.getNameAsString().equals("Size"));
        javaFileAssert.hasImports("javax.validation.constraints.NotNull");
    }

    @Test
    public void requiredFieldShouldIncludeNotNullAnnotationJakarta_issue13365_issue13885() throws IOException {

        SpringCodegen codegen = new SpringCodegen();
        codegen.setLibrary(SPRING_BOOT);
        codegen.additionalProperties().put(SpringCodegen.INTERFACE_ONLY, "true");
        codegen.additionalProperties().put(SpringCodegen.USE_BEANVALIDATION, "false");
        codegen.additionalProperties().put(SpringCodegen.PERFORM_BEANVALIDATION, "false");
        codegen.additionalProperties().put(SpringCodegen.USE_SPRING_BOOT3, "true");
        codegen.additionalProperties().put(SpringCodegen.OPENAPI_NULLABLE, "false");
        codegen.additionalProperties().put(SpringCodegen.UNHANDLED_EXCEPTION_HANDLING, "false");
        codegen.additionalProperties().put(CodegenConstants.SORT_MODEL_PROPERTIES_BY_REQUIRED_FLAG, "false");
        codegen.additionalProperties().put(CodegenConstants.SORT_PARAMS_BY_REQUIRED_FLAG, "false");
        codegen.additionalProperties().put(CodegenConstants.SERIALIZATION_LIBRARY, "jackson");
        codegen.additionalProperties().put(SpringCodegen.USE_TAGS, "true");

        Map<String, File> files = generateFiles(codegen, "src/test/resources/bugs/issue_13365.yml");

        //Assert that NotNull annotation exists alone with no other BeanValidation annotations
        JavaFileAssert javaFileAssert = JavaFileAssert.assertThat(files.get("Person.java"));
        javaFileAssert.assertMethod("getName").assertMethodAnnotations()
                .containsWithName("NotNull").anyMatch(annotation ->
                        !annotation.getNameAsString().equals("Valid") ||
                                !annotation.getNameAsString().equals("Pattern") ||
                                !annotation.getNameAsString().equals("Email") ||
                                !annotation.getNameAsString().equals("Size"));
        javaFileAssert.hasImports("jakarta.validation.constraints.NotNull");
    }

    @Test
    public void nonRequiredFieldShouldNotIncludeNotNullAnnotation_issue13365() throws IOException {

        SpringCodegen codegen = new SpringCodegen();
        codegen.setLibrary(SPRING_BOOT);
        codegen.additionalProperties().put(SpringCodegen.INTERFACE_ONLY, "true");
        codegen.additionalProperties().put(SpringCodegen.USE_BEANVALIDATION, "true");
        codegen.additionalProperties().put(SpringCodegen.PERFORM_BEANVALIDATION, "true");
        codegen.additionalProperties().put(SpringCodegen.OPENAPI_NULLABLE, "false");
        codegen.additionalProperties().put(SpringCodegen.UNHANDLED_EXCEPTION_HANDLING, "false");
        codegen.additionalProperties().put(CodegenConstants.SORT_MODEL_PROPERTIES_BY_REQUIRED_FLAG, "false");
        codegen.additionalProperties().put(CodegenConstants.SORT_PARAMS_BY_REQUIRED_FLAG, "false");
        codegen.additionalProperties().put(CodegenConstants.SERIALIZATION_LIBRARY, "jackson");
        codegen.additionalProperties().put(SpringCodegen.USE_TAGS, "true");

        Map<String, File> files = generateFiles(codegen, "src/test/resources/bugs/issue_13365.yml");

        JavaFileAssert javaFileAssert = JavaFileAssert.assertThat(files.get("Alien.java"));
        javaFileAssert.assertMethod("getName")
                .assertMethodAnnotations().anyMatch(annotation -> !annotation.getNameAsString().equals("NotNull"));
        javaFileAssert.hasNoImports("javax.validation.constraints.NotNull");
    }

    @Test
    public void requiredFieldShouldIncludeNotNullAnnotationWithBeanValidationTrue_issue14252() throws IOException {

        SpringCodegen codegen = new SpringCodegen();
        codegen.setLibrary(SPRING_BOOT);
        codegen.additionalProperties().put(CodegenConstants.SERIALIZE_BIG_DECIMAL_AS_STRING, "true");

        Map<String, File> files = generateFiles(codegen, "src/test/resources/bugs/issue_14252.yaml");

        JavaFileAssert.assertThat(files.get("MyResponse.java"))
                .hasImports("com.fasterxml.jackson.annotation.JsonFormat")
                .assertMethod("getMyPropTypeNumber")
                .assertMethodAnnotations()
                .containsWithNameAndAttributes("JsonFormat", ImmutableMap.of(
                        "shape", "JsonFormat.Shape.STRING"
                ));
    }

    @Test
    public void requiredFieldShouldIncludeNotNullAnnotationWithBeanValidationTrue_issue13365() throws IOException {

        SpringCodegen codegen = new SpringCodegen();
        codegen.setLibrary(SPRING_BOOT);
        codegen.additionalProperties().put(SpringCodegen.INTERFACE_ONLY, "true");
        codegen.additionalProperties().put(SpringCodegen.USE_BEANVALIDATION, "true");
        codegen.additionalProperties().put(SpringCodegen.PERFORM_BEANVALIDATION, "false");
        codegen.additionalProperties().put(SpringCodegen.OPENAPI_NULLABLE, "false");
        codegen.additionalProperties().put(SpringCodegen.UNHANDLED_EXCEPTION_HANDLING, "false");
        codegen.additionalProperties().put(CodegenConstants.SORT_MODEL_PROPERTIES_BY_REQUIRED_FLAG, "false");
        codegen.additionalProperties().put(CodegenConstants.SORT_PARAMS_BY_REQUIRED_FLAG, "false");
        codegen.additionalProperties().put(CodegenConstants.SERIALIZATION_LIBRARY, "jackson");
        codegen.additionalProperties().put(SpringCodegen.USE_TAGS, "true");

        Map<String, File> files = generateFiles(codegen, "src/test/resources/bugs/issue_13365.yml");

        JavaFileAssert javaFileAssert = JavaFileAssert.assertThat(files.get("Person.java"));
        javaFileAssert.assertMethod("getName").assertMethodAnnotations()
                .containsWithName("NotNull").containsWithName("Size").containsWithName("javax.validation.constraints.Email");
        javaFileAssert
                .hasNoImports("javax.validation.constraints.NotNull")
                .hasImports("javax.validation.constraints");
    }

    @Test
    public void shouldUseEqualsNullableForArrayWhenSetInConfig_issue13385() throws IOException {
        File output = Files.createTempDirectory("test").toFile().getCanonicalFile();
        output.deleteOnExit();

        OpenAPI openAPI = new OpenAPIParser()
                .readLocation("src/test/resources/bugs/issue_13385.yml", null, new ParseOptions()).getOpenAPI();
        SpringCodegen codegen = new SpringCodegen();
        codegen.setLibrary(SPRING_BOOT);
        codegen.setOutputDir(output.getAbsolutePath());
        codegen.additionalProperties().put(SpringCodegen.INTERFACE_ONLY, "true");
        codegen.additionalProperties().put(SpringCodegen.USE_BEANVALIDATION, "true");
        codegen.additionalProperties().put(SpringCodegen.PERFORM_BEANVALIDATION, "true");
        codegen.additionalProperties().put(CodegenConstants.MODEL_PACKAGE, "xyz.model");
        codegen.additionalProperties().put(CodegenConstants.API_PACKAGE, "xyz.controller");

        ClientOptInput input = new ClientOptInput()
                .openAPI(openAPI)
                .config(codegen);

        DefaultGenerator generator = new DefaultGenerator();
        generator.setGenerateMetadata(false); // skip metadata and ↓ only generate models
        generator.setGeneratorPropertyDefault(CodegenConstants.MODEL_TESTS, "false");
        generator.setGeneratorPropertyDefault(CodegenConstants.MODEL_DOCS, "false");
        generator.setGeneratorPropertyDefault(CodegenConstants.MODELS, "true");

        Map<String, File> files = generator.opts(input).generate().stream()
                .collect(Collectors.toMap(File::getName, Function.identity()));

        JavaFileAssert.assertThat(files.get("TestObject.java"))
                .assertMethod("equals")
                .bodyContainsLines("return equalsNullable(this.picture, testObject.picture);");

    }

    @Test
    public void shouldNotUseEqualsNullableForArrayWhenNotSetInConfig_issue13385() throws IOException {
        File output = Files.createTempDirectory("test").toFile().getCanonicalFile();
        output.deleteOnExit();

        OpenAPI openAPI = new OpenAPIParser()
                .readLocation("src/test/resources/bugs/issue_13385_2.yml", null, new ParseOptions()).getOpenAPI();
        SpringCodegen codegen = new SpringCodegen();
        codegen.setLibrary(SPRING_BOOT);
        codegen.setOutputDir(output.getAbsolutePath());
        codegen.additionalProperties().put(SpringCodegen.INTERFACE_ONLY, "true");
        codegen.additionalProperties().put(SpringCodegen.USE_BEANVALIDATION, "true");
        codegen.additionalProperties().put(SpringCodegen.PERFORM_BEANVALIDATION, "true");
        codegen.additionalProperties().put(CodegenConstants.MODEL_PACKAGE, "xyz.model");
        codegen.additionalProperties().put(CodegenConstants.API_PACKAGE, "xyz.controller");

        ClientOptInput input = new ClientOptInput()
                .openAPI(openAPI)
                .config(codegen);

        DefaultGenerator generator = new DefaultGenerator();
        generator.setGenerateMetadata(false); // skip metadata and ↓ only generate models
        generator.setGeneratorPropertyDefault(CodegenConstants.MODELS, "true");
        Map<String, File> files = generator.opts(input).generate().stream()
                .collect(Collectors.toMap(File::getName, Function.identity()));

        JavaFileAssert.assertThat(files.get("TestObject.java"))
                .assertMethod("equals")
                .bodyContainsLines("return Arrays.equals(this.picture, testObject.picture);");
    }

    @Test
    public void useBeanValidationGenerateAnnotationsForRequestBody_issue13932() throws IOException {
        File output = Files.createTempDirectory("test").toFile().getCanonicalFile();
        output.deleteOnExit();

        OpenAPI openAPI = new OpenAPIParser()
                .readLocation("src/test/resources/bugs/issue_13932.yml", null, new ParseOptions()).getOpenAPI();
        SpringCodegen codegen = new SpringCodegen();
        codegen.setLibrary(SPRING_BOOT);
        codegen.setOutputDir(output.getAbsolutePath());
        codegen.additionalProperties().put(SpringCodegen.INTERFACE_ONLY, "true");
        codegen.additionalProperties().put(SpringCodegen.USE_BEANVALIDATION, "true");
        codegen.additionalProperties().put(CodegenConstants.MODEL_PACKAGE, "xyz.model");
        codegen.additionalProperties().put(CodegenConstants.API_PACKAGE, "xyz.controller");

        ClientOptInput input = new ClientOptInput()
                .openAPI(openAPI)
                .config(codegen);

        DefaultGenerator generator = new DefaultGenerator();
        generator.setGenerateMetadata(false);
        Map<String, File> files = generator.opts(input).generate().stream()
                .collect(Collectors.toMap(File::getName, Function.identity()));

        JavaFileAssert.assertThat(files.get("AddApi.java"))
                .assertMethod("addPost")
                .assertParameter("body")
                .assertParameterAnnotations()
                .containsWithNameAndAttributes("Min", ImmutableMap.of("value", "2"));
    }

    @Test
    public void shouldHandleSeparatelyInterfaceAndModelAdditionalAnnotations() throws IOException {
        File output = Files.createTempDirectory("test").toFile().getCanonicalFile();
        output.deleteOnExit();

        OpenAPI openAPI = new OpenAPIParser()
                .readLocation("src/test/resources/bugs/issue_13917.yaml", null, new ParseOptions()).getOpenAPI();
        SpringCodegen codegen = new SpringCodegen();
        codegen.setLibrary(SPRING_BOOT);
        codegen.setOutputDir(output.getAbsolutePath());
        codegen.additionalProperties().put(SpringCodegen.INTERFACE_ONLY, "true");
        codegen.additionalProperties().put(SpringCodegen.USE_BEANVALIDATION, "true");
        codegen.additionalProperties().put(SpringCodegen.PERFORM_BEANVALIDATION, "true");
        codegen.additionalProperties().put(CodegenConstants.MODEL_PACKAGE, "xyz.model");
        codegen.additionalProperties().put(CodegenConstants.API_PACKAGE, "xyz.controller");
        codegen.additionalProperties().put(AbstractJavaCodegen.ADDITIONAL_MODEL_TYPE_ANNOTATIONS, "@marker.Class1;@marker.Class2;@marker.Common");
        codegen.additionalProperties().put(AbstractJavaCodegen.ADDITIONAL_ONE_OF_TYPE_ANNOTATIONS, "@marker.Interface1;@marker.Common");

        ClientOptInput input = new ClientOptInput()
                .openAPI(openAPI)
                .config(codegen);

        DefaultGenerator generator = new DefaultGenerator();
        generator.setGenerateMetadata(false); // skip metadata and ↓ only generate models
        generator.setGeneratorPropertyDefault(CodegenConstants.MODELS, "true");
        Map<String, File> files = generator.opts(input).generate().stream()
                .collect(Collectors.toMap(File::getName, Function.identity()));

        JavaFileAssert.assertThat(files.get("PatchRequestInner.java"))
                .isInterface()
                .assertTypeAnnotations()
                .containsWithName("marker.Interface1")
                .containsWithName("marker.Common");

        JavaFileAssert.assertThat(files.get("JSONPatchRequestRemove.java"))
                .isNormalClass()
                .assertTypeAnnotations()
                .containsWithName("marker.Class1")
                .containsWithName("marker.Class2")
                .containsWithName("marker.Common");
    }

    @Test
    public void contractWithoutEnumDoesNotContainEnumConverter() throws IOException {
        Map<String, File> output = generateFromContract("src/test/resources/3_0/generic.yaml", SPRING_BOOT);

        assertThat(output).doesNotContainKey("EnumConverterConfiguration.java");
    }

    @Test
    public void contractWithEnumContainsEnumConverter() throws IOException {
        Map<String, File> output = generateFromContract("src/test/resources/3_0/enum.yaml", SPRING_BOOT);

        JavaFileAssert.assertThat(output.get("EnumConverterConfiguration.java"))
                .assertMethod("typeConverter");
    }

    @Test
    public void contractWithResolvedInnerEnumContainsEnumConverter() throws IOException {
        File output = Files.createTempDirectory("test").toFile();
        output.deleteOnExit();

        final CodegenConfigurator configurator = new CodegenConfigurator()
                .setGeneratorName("spring")
                .setInputSpec("src/test/resources/3_0/inner_enum.yaml")
                .addInlineSchemaOption("RESOLVE_INLINE_ENUMS", "true")
                .setOutputDir(output.getAbsolutePath().replace("\\", "/"));

        final ClientOptInput clientOptInput = configurator.toClientOptInput();
        DefaultGenerator generator = new DefaultGenerator();
        generator.setGenerateMetadata(false);

        Map<String, File> files = generator.opts(clientOptInput).generate().stream()
                .collect(Collectors.toMap(File::getName, Function.identity()));

        JavaFileAssert.assertThat(files.get("EnumConverterConfiguration.java"))
                .assertMethod("ponyTypeConverter");
    }

    @Test
    public void shouldUseTheSameTagNameForTheInterfaceAndTheMethod_issue11570() throws IOException {
        final Map<String, File> output = generateFromContract(
                "src/test/resources/bugs/issue_11570.yml", SPRING_BOOT, Map.of(INTERFACE_ONLY, "true")
        );

        final String expectedTagName = "\"personTagWithExclamation!\"";
        final String expectedTagDescription = "\"the personTagWithExclamation! API\"";

        final String interfaceTag = "@Tag(name = " + expectedTagName + ", description = " + expectedTagDescription + ")";
        final String methodTag = "tags = { " + expectedTagName + " }";
        assertFileContains(output.get("PersonApi.java").toPath(), interfaceTag, methodTag);
    }

    @Test
    public void shouldGenerateConstructorWithOnlyRequiredParameters() throws IOException {
        final Map<String, File> output = generateFromContract(
                "src/test/resources/3_0/spring/issue_9789.yml",
                SPRING_BOOT,
                Map.of(GENERATE_CONSTRUCTOR_WITH_ALL_ARGS, "false")
        );

        JavaFileAssert.assertThat(output.get("ObjectWithNoRequiredParameter.java")).hasNoConstructor("String");

        JavaFileAssert.assertThat(output.get("ObjectWithRequiredParameter.java")).assertConstructor();
        JavaFileAssert.assertThat(output.get("ObjectWithRequiredParameter.java")).assertConstructor("String", "String")
                .hasParameter("param2").toConstructor()
                .hasParameter("param3");

        JavaFileAssert.assertThat(output.get("ObjectWithInheritedRequiredParameter.java")).assertConstructor();
        JavaFileAssert.assertThat(output.get("ObjectWithInheritedRequiredParameter.java")).assertConstructor("Integer", "String", "String")
                .hasParameter("param2").toConstructor()
                .hasParameter("param3").toConstructor()
                .hasParameter("param6").toConstructor()
                .bodyContainsLines("super(param2, param3)", "this.param6 = param6");
    }

    private Map<String, File> generateFromContract(String url, String library) throws IOException {
        return generateFromContract(url, library, new HashMap<>());
    }

    private Map<String, File> generateFromContract(String url, String library, Map<String, Object> additionalProperties) throws IOException {
        return generateFromContract(url, library, additionalProperties, codegen -> {
        });
    }

    /**
     * Generate the contract with additional configuration.
     * <p>
     * use CodegenConfigurator instead of CodegenConfig for easier configuration like in JavaClientCodeGenTest
     */
    private Map<String, File> generateFromContract(String url, String library, Map<String, Object> additionalProperties,
                                                   Consumer<CodegenConfigurator> consumer) throws IOException {

        File output = Files.createTempDirectory("test").toFile().getCanonicalFile();
        output.deleteOnExit();

        final CodegenConfigurator configurator = new CodegenConfigurator()
                .setGeneratorName("spring")
                .setAdditionalProperties(additionalProperties)
                .setValidateSpec(false)
                .setInputSpec(url)
                .setOutputDir(output.getAbsolutePath());
        if (null != library) {
            configurator.setLibrary(library);
        }
        consumer.accept(configurator);

        ClientOptInput input = configurator.toClientOptInput();
        DefaultGenerator generator = new DefaultGenerator();
        generator.setGenerateMetadata(false);

        return generator.opts(input).generate().stream()
                .collect(Collectors.toMap(File::getName, Function.identity()));
    }

    @Test
    public void testMappingSubtypesIssue13150() throws IOException {
        File output = Files.createTempDirectory("test").toFile().getCanonicalFile();
        output.deleteOnExit();
        String outputPath = output.getAbsolutePath().replace('\\', '/');
        OpenAPI openAPI = new OpenAPIParser()
                .readLocation("src/test/resources/bugs/issue_13150.yaml", null, new ParseOptions()).getOpenAPI();

        SpringCodegen codegen = new SpringCodegen();
        codegen.setOutputDir(output.getAbsolutePath());
        codegen.additionalProperties().put(CXFServerFeatures.LOAD_TEST_DATA_FROM_FILE, "true");
        codegen.setUseOneOfInterfaces(true);
        codegen.setHateoas(true);
        codegen.setUseOneOfInterfaces(true);
        codegen.setLegacyDiscriminatorBehavior(false);

        ClientOptInput input = new ClientOptInput();
        input.openAPI(openAPI);
        input.config(codegen);

        DefaultGenerator generator = new DefaultGenerator();
        generator.setGenerateMetadata(false);
        generator.setGeneratorPropertyDefault(CodegenConstants.MODEL_TESTS, "false");
        generator.setGeneratorPropertyDefault(CodegenConstants.MODEL_DOCS, "false");
        generator.setGeneratorPropertyDefault(CodegenConstants.MODELS, "true");
        generator.setGeneratorPropertyDefault(CodegenConstants.LEGACY_DISCRIMINATOR_BEHAVIOR, "false");

        generator.opts(input).generate();

        String jsonSubType = "@JsonSubTypes({\n" +
                "  @JsonSubTypes.Type(value = Foo.class, name = \"foo\")\n" +
                "})";
        assertFileContains(Paths.get(outputPath + "/src/main/java/org/openapitools/model/Parent.java"), jsonSubType);
    }

    @Test
    public void shouldGenerateJsonPropertyAnnotationLocatedInGetters_issue5705() throws IOException {
        File output = Files.createTempDirectory("test").toFile().getCanonicalFile();
        output.deleteOnExit();

        OpenAPI openAPI = new OpenAPIParser()
                .readLocation("src/test/resources/3_0/spring/petstore-with-fake-endpoints-models-for-testing.yaml", null, new ParseOptions()).getOpenAPI();
        SpringCodegen codegen = new SpringCodegen();
        codegen.setLibrary(SPRING_BOOT);
        codegen.setWithXml(true);
        codegen.setOutputDir(output.getAbsolutePath());

        ClientOptInput input = new ClientOptInput()
                .openAPI(openAPI)
                .config(codegen);

        DefaultGenerator generator = new DefaultGenerator();
        generator.setGenerateMetadata(false); // skip metadata and ↓ only generate models
        generator.setGeneratorPropertyDefault(CodegenConstants.MODELS, "true");
        Map<String, File> files = generator.opts(input).generate().stream()
                .collect(Collectors.toMap(File::getName, Function.identity()));

        JavaFileAssert.assertThat(files.get("ResponseObjectWithDifferentFieldNames.java"))
                .assertProperty("normalPropertyName")
                .assertPropertyAnnotations()
                .doesNotContainWithName("JsonProperty")
                .doesNotContainWithName("JacksonXmlProperty")
                .toProperty().toType()
                .assertProperty("UPPER_CASE_PROPERTY_SNAKE")
                .assertPropertyAnnotations()
                .doesNotContainWithName("JsonProperty")
                .doesNotContainWithName("JacksonXmlProperty")
                .toProperty().toType()
                .assertProperty("lowerCasePropertyDashes")
                .assertPropertyAnnotations()
                .doesNotContainWithName("JsonProperty")
                .doesNotContainWithName("JacksonXmlProperty")
                .toProperty().toType()
                .assertProperty("propertyNameWithSpaces")
                .assertPropertyAnnotations()
                .doesNotContainWithName("JsonProperty")
                .doesNotContainWithName("JacksonXmlProperty")
                .toProperty().toType()
                .assertMethod("getNormalPropertyName")
                .assertMethodAnnotations()
                .containsWithNameAndAttributes("JsonProperty", ImmutableMap.of("value", "\"normalPropertyName\""))
                .containsWithNameAndAttributes("JacksonXmlProperty", ImmutableMap.of("localName", "\"normalPropertyName\""))
                .toMethod().toFileAssert()
                .assertMethod("getUPPERCASEPROPERTYSNAKE")
                .assertMethodAnnotations()
                .containsWithNameAndAttributes("JsonProperty", ImmutableMap.of("value", "\"UPPER_CASE_PROPERTY_SNAKE\""))
                .containsWithNameAndAttributes("JacksonXmlProperty", ImmutableMap.of("localName", "\"UPPER_CASE_PROPERTY_SNAKE\""))
                .toMethod().toFileAssert()
                .assertMethod("getLowerCasePropertyDashes")
                .assertMethodAnnotations()
                .containsWithNameAndAttributes("JsonProperty", ImmutableMap.of("value", "\"lower-case-property-dashes\""))
                .containsWithNameAndAttributes("JacksonXmlProperty", ImmutableMap.of("localName", "\"lower-case-property-dashes\""))
                .toMethod().toFileAssert()
                .assertMethod("getPropertyNameWithSpaces")
                .assertMethodAnnotations()
                .containsWithNameAndAttributes("JsonProperty", ImmutableMap.of("value", "\"property name with spaces\""))
                .containsWithNameAndAttributes("JacksonXmlProperty", ImmutableMap.of("localName", "\"property name with spaces\""));
    }

    @Test
    public void testReturnTypeVoidWithResponseEntity_issue12341() throws IOException {
        File output = Files.createTempDirectory("test").toFile().getCanonicalFile();
        output.deleteOnExit();

        final OpenAPI openAPI = TestUtils.parseFlattenSpec("src/test/resources/2_0/issue12341.yaml");
        final SpringCodegen codegen = new SpringCodegen();
        codegen.setOpenAPI(openAPI);
        codegen.setOutputDir(output.getAbsolutePath());

        codegen.additionalProperties().put(SpringCodegen.DATE_LIBRARY, "java8-localdatetime");
        codegen.additionalProperties().put(INTERFACE_ONLY, "true");
        codegen.additionalProperties().put(USE_RESPONSE_ENTITY, "true");
        codegen.additionalProperties().put(DELEGATE_PATTERN, "true");

        ClientOptInput input = new ClientOptInput();
        input.openAPI(openAPI);
        input.config(codegen);

        DefaultGenerator generator = new DefaultGenerator();
        generator.setGenerateMetadata(false); // skip metadata generation
        generator.setGeneratorPropertyDefault(CodegenConstants.APIS, "true");

        Map<String, File> files = generator.opts(input).generate().stream()
                .collect(Collectors.toMap(File::getName, Function.identity()));

        JavaFileAssert javaFileAssert = JavaFileAssert.assertThat(files.get("TestApi.java"));
        javaFileAssert
                .assertMethod("_postToTest", "ObjTest")
                .hasReturnType("ResponseEntity<ObjTest>")
                .bodyContainsLines("return postToTest(objToTest);");
        javaFileAssert
                .assertMethod("postToTest", "ObjTest")
                .hasReturnType("ResponseEntity<ObjTest>")
                .bodyContainsLines("return new ResponseEntity<>(HttpStatus.NOT_IMPLEMENTED);");
        javaFileAssert
                .assertMethod("_putToTest", "ObjTest")
                .hasReturnType("ResponseEntity<Void>")
                .bodyContainsLines("return putToTest(objToTest);");
        javaFileAssert
                .assertMethod("putToTest", "ObjTest")
                .hasReturnType("ResponseEntity<Void>")
                .bodyContainsLines("return new ResponseEntity<>(HttpStatus.NOT_IMPLEMENTED);");
    }

    @Test
    public void testReturnTypeVoidWithoutResponseEntityWithDelegate_issue12341() throws IOException {
        File output = Files.createTempDirectory("test").toFile().getCanonicalFile();
        output.deleteOnExit();

        final OpenAPI openAPI = TestUtils.parseFlattenSpec("src/test/resources/2_0/issue12341.yaml");
        final SpringCodegen codegen = new SpringCodegen();
        codegen.setOpenAPI(openAPI);
        codegen.setOutputDir(output.getAbsolutePath());

        codegen.additionalProperties().put(SpringCodegen.DATE_LIBRARY, "java8-localdatetime");
        codegen.additionalProperties().put(INTERFACE_ONLY, "true");
        codegen.additionalProperties().put(USE_RESPONSE_ENTITY, "false");
        codegen.additionalProperties().put(DELEGATE_PATTERN, "true");

        ClientOptInput input = new ClientOptInput();
        input.openAPI(openAPI);
        input.config(codegen);

        DefaultGenerator generator = new DefaultGenerator();
        generator.setGenerateMetadata(false); // skip metadata generation
        generator.setGeneratorPropertyDefault(CodegenConstants.APIS, "true");

        Map<String, File> files = generator.opts(input).generate().stream()
                .collect(Collectors.toMap(File::getName, Function.identity()));

        JavaFileAssert javaFileAssert = JavaFileAssert.assertThat(files.get("TestApi.java"));
        javaFileAssert
                .assertMethod("_postToTest", "ObjTest")
                .hasReturnType("ObjTest")
                .bodyContainsLines("return postToTest(objToTest);");
        javaFileAssert
                .assertMethod("postToTest", "ObjTest")
                .hasReturnType("ObjTest")
                .bodyContainsLines("throw new IllegalArgumentException(\"Not implemented\");");
        javaFileAssert
                .assertMethod("_putToTest", "ObjTest")
                .hasReturnType("void")
                .bodyContainsLines("putToTest(objToTest);")
                .bodyNotContainsLines("return putToTest(objToTest);");
        javaFileAssert
                .assertMethod("putToTest", "ObjTest")
                .hasReturnType("void")
                .bodyContainsLines("throw new IllegalArgumentException(\"Not implemented\");");
    }

    @Test
    public void testReturnTypeVoidWithoutResponseEntityWithoutDelegateWithAsync_issue12341() throws IOException {
        File output = Files.createTempDirectory("test").toFile().getCanonicalFile();
        output.deleteOnExit();

        final OpenAPI openAPI = TestUtils.parseFlattenSpec("src/test/resources/2_0/issue12341.yaml");
        final SpringCodegen codegen = new SpringCodegen();
        codegen.setOpenAPI(openAPI);
        codegen.setOutputDir(output.getAbsolutePath());

        codegen.additionalProperties().put(SpringCodegen.DATE_LIBRARY, "java8-localdatetime");
        codegen.additionalProperties().put(INTERFACE_ONLY, "true");
        codegen.additionalProperties().put(USE_RESPONSE_ENTITY, "false");
        codegen.additionalProperties().put(DELEGATE_PATTERN, "false");
        codegen.additionalProperties().put(ASYNC, "true");

        ClientOptInput input = new ClientOptInput();
        input.openAPI(openAPI);
        input.config(codegen);

        DefaultGenerator generator = new DefaultGenerator();
        generator.setGenerateMetadata(false); // skip metadata generation
        generator.setGeneratorPropertyDefault(CodegenConstants.APIS, "true");

        Map<String, File> files = generator.opts(input).generate().stream()
                .collect(Collectors.toMap(File::getName, Function.identity()));

        JavaFileAssert javaFileAssert = JavaFileAssert.assertThat(files.get("TestApi.java"));
        javaFileAssert
                .assertMethod("postToTest", "ObjTest")
                .hasReturnType("CompletableFuture<ObjTest>")
                .bodyContainsLines("return CompletableFuture.supplyAsync(()-> {")
                .bodyContainsLines("throw new IllegalArgumentException(\"Not implemented\");");
        javaFileAssert
                .assertMethod("putToTest", "ObjTest")
                .hasReturnType("CompletableFuture<Void>")
                .bodyContainsLines("throw new IllegalArgumentException(\"Not implemented\");");
    }

    @Test
    public void testReturnTypeVoidWithoutResponseEntityWithoutDelegateWithoutAsync_issue12341() throws IOException {
        File output = Files.createTempDirectory("test").toFile().getCanonicalFile();
        output.deleteOnExit();

        final OpenAPI openAPI = TestUtils.parseFlattenSpec("src/test/resources/2_0/issue12341.yaml");
        final SpringCodegen codegen = new SpringCodegen();
        codegen.setOpenAPI(openAPI);
        codegen.setOutputDir(output.getAbsolutePath());

        codegen.additionalProperties().put(SpringCodegen.DATE_LIBRARY, "java8-localdatetime");
        codegen.additionalProperties().put(INTERFACE_ONLY, "true");
        codegen.additionalProperties().put(USE_RESPONSE_ENTITY, "false");
        codegen.additionalProperties().put(DELEGATE_PATTERN, "false");
        codegen.additionalProperties().put(ASYNC, "false");

        ClientOptInput input = new ClientOptInput();
        input.openAPI(openAPI);
        input.config(codegen);

        DefaultGenerator generator = new DefaultGenerator();
        generator.setGenerateMetadata(false); // skip metadata generation
        generator.setGeneratorPropertyDefault(CodegenConstants.APIS, "true");

        Map<String, File> files = generator.opts(input).generate().stream()
                .collect(Collectors.toMap(File::getName, Function.identity()));

        JavaFileAssert javaFileAssert = JavaFileAssert.assertThat(files.get("TestApi.java"));
        javaFileAssert
                .assertMethod("postToTest", "ObjTest")
                .hasReturnType("ObjTest")
                .bodyContainsLines("throw new IllegalArgumentException(\"Not implemented\");");
        javaFileAssert
                .assertMethod("putToTest", "ObjTest")
                .hasReturnType("void")
                .bodyContainsLines("throw new IllegalArgumentException(\"Not implemented\");");
    }

    @Test
    public void testHasRestControllerDoesNotHaveController_issue15264() throws IOException {
        File output = Files.createTempDirectory("test").toFile().getCanonicalFile();
        output.deleteOnExit();

        final OpenAPI openAPI = TestUtils.parseFlattenSpec("src/test/resources/2_0/issue15264.yaml");
        final SpringCodegen codegen = new SpringCodegen();
        codegen.setOpenAPI(openAPI);
        codegen.setOutputDir(output.getAbsolutePath());

        codegen.additionalProperties().put(SpringCodegen.DATE_LIBRARY, "java8-localdatetime");
        codegen.additionalProperties().put(INTERFACE_ONLY, "true");
        codegen.additionalProperties().put(USE_RESPONSE_ENTITY, "false");
        codegen.additionalProperties().put(DELEGATE_PATTERN, "true");
        codegen.additionalProperties().put(REQUEST_MAPPING_OPTION, "api_interface");
        codegen.additionalProperties().put(SPRING_CONTROLLER, "true");

        ClientOptInput input = new ClientOptInput();
        input.openAPI(openAPI);
        input.config(codegen);

        DefaultGenerator generator = new DefaultGenerator();
        generator.setGenerateMetadata(false); // skip metadata generation
        generator.setGeneratorPropertyDefault(CodegenConstants.APIS, "true");

        Map<String, File> files = generator.opts(input).generate().stream()
                .collect(Collectors.toMap(File::getName, Function.identity()));

        JavaFileAssert javaFileAssert = JavaFileAssert.assertThat(files.get("TestApi.java"));
        javaFileAssert
                .isInterface()
                .hasImports("org.springframework.web.bind.annotation.RestController")
                .hasNoImports("org.springframework.stereotype.Controller")
                .assertTypeAnnotations()
                .containsWithName("RestController")
                .doesNotContainWithName("Controller");
    }

    @Test
    public void testDoesNotHasRestControllerHaveController_issue15264() throws IOException {
        File output = Files.createTempDirectory("test").toFile().getCanonicalFile();
        output.deleteOnExit();

        final OpenAPI openAPI = TestUtils.parseFlattenSpec("src/test/resources/2_0/issue15264.yaml");
        final SpringCodegen codegen = new SpringCodegen();
        codegen.setOpenAPI(openAPI);
        codegen.setOutputDir(output.getAbsolutePath());

        codegen.additionalProperties().put(SpringCodegen.DATE_LIBRARY, "java8-localdatetime");
        codegen.additionalProperties().put(INTERFACE_ONLY, "true");
        codegen.additionalProperties().put(USE_RESPONSE_ENTITY, "true");
        codegen.additionalProperties().put(DELEGATE_PATTERN, "true");
        codegen.additionalProperties().put(REQUEST_MAPPING_OPTION, "api_interface");
        codegen.additionalProperties().put(SPRING_CONTROLLER, "true");

        ClientOptInput input = new ClientOptInput();
        input.openAPI(openAPI);
        input.config(codegen);

        DefaultGenerator generator = new DefaultGenerator();
        generator.setGenerateMetadata(false); // skip metadata generation
        generator.setGeneratorPropertyDefault(CodegenConstants.APIS, "true");

        Map<String, File> files = generator.opts(input).generate().stream()
                .collect(Collectors.toMap(File::getName, Function.identity()));

        JavaFileAssert javaFileAssert = JavaFileAssert.assertThat(files.get("TestApi.java"));
        javaFileAssert
                .isInterface()
                .hasImports("org.springframework.stereotype.Controller")
                .hasNoImports("org.springframework.web.bind.annotation.RestController")
                .assertTypeAnnotations()
                .containsWithName("Controller")
                .doesNotContainWithName("RestController");
    }

    @Test
    public void testXPatternMessage_issue5857() throws IOException {
        File output = Files.createTempDirectory("test").toFile().getCanonicalFile();
        output.deleteOnExit();

        final OpenAPI openAPI = TestUtils.parseFlattenSpec("src/test/resources/2_0/issue5857.yaml");
        final SpringCodegen codegen = new SpringCodegen();
        codegen.setOpenAPI(openAPI);
        codegen.setOutputDir(output.getAbsolutePath());

        codegen.additionalProperties().put(SpringCodegen.DATE_LIBRARY, "java8-localdatetime");
        codegen.additionalProperties().put(INTERFACE_ONLY, "true");
        codegen.additionalProperties().put(USE_RESPONSE_ENTITY, "false");
        codegen.additionalProperties().put(DELEGATE_PATTERN, "true");

        ClientOptInput input = new ClientOptInput();
        input.openAPI(openAPI);
        input.config(codegen);

        DefaultGenerator generator = new DefaultGenerator();
        generator.setGenerateMetadata(false); // skip metadata generation
        generator.setGeneratorPropertyDefault(CodegenConstants.MODELS, "true");

        Map<String, File> files = generator.opts(input).generate().stream()
                .collect(Collectors.toMap(File::getName, Function.identity()));

        JavaFileAssert javaFileAssert = JavaFileAssert.assertThat(files.get("ObjTest.java"));
        javaFileAssert
                .assertMethod("getField2")
                .assertMethodAnnotations()
                .containsWithNameAndAttributes("Pattern", ImmutableMap.of(
                        "regexp", "\"\\\\w\"",
                        "message", "\"Only letters, numbers and underscore\""
                ));
        javaFileAssert
                .assertMethod("getField3")
                .assertMethodAnnotations()
                .containsWithNameAndAttributes("Pattern", ImmutableMap.of(
                        "regexp", "\"\\\\w\""
                ));
    }

    @Test
    public void testXPatternMessage_issue18959() throws IOException {
        File output = Files.createTempDirectory("test").toFile().getCanonicalFile();
        output.deleteOnExit();

        final OpenAPI openAPI = TestUtils.parseFlattenSpec("src/test/resources/3_0/issue_18959.yaml");
        final SpringCodegen codegen = new SpringCodegen();
        codegen.setOpenAPI(openAPI);
        codegen.setOutputDir(output.getAbsolutePath());

        codegen.additionalProperties().put(SpringCodegen.DATE_LIBRARY, "java8-localdatetime");
        codegen.additionalProperties().put(INTERFACE_ONLY, "true");
        codegen.additionalProperties().put(USE_RESPONSE_ENTITY, "false");
        codegen.additionalProperties().put(DELEGATE_PATTERN, "true");
        codegen.additionalProperties().put(USE_BEANVALIDATION, "true");
        codegen.additionalProperties().put(PERFORM_BEANVALIDATION, "true");
        codegen.additionalProperties().put(REQUEST_MAPPING_OPTION, "api_interface");

        ClientOptInput input = new ClientOptInput();
        input.openAPI(openAPI);
        input.config(codegen);

        DefaultGenerator generator = new DefaultGenerator();
        generator.setGenerateMetadata(false); // skip metadata generation

        Map<String, File> files = generator.opts(input).generate().stream()
                .collect(Collectors.toMap(File::getName, Function.identity()));

        JavaFileAssert javaFileAssert = JavaFileAssert.assertThat(files.get("TestApi.java"));
        javaFileAssert
                .assertMethod("_postToTest")
                .assertParameter("groupObj")
                .assertParameterAnnotations()
                .containsWithNameAndAttributes("Pattern", ImmutableMap.of(
                        "regexp", "\"[a-zA-Z]\"",
                        "message", "\"Only letters\""
                ))
                .toParameter()
                .toMethod()
                .assertParameter("token")
                .assertParameterAnnotations()
                .containsWithNameAndAttributes("Pattern", ImmutableMap.of(
                        "regexp", "\"[0-9a-fA-F]\"",
                        "message", "\"Only numbers and letters a-f\""
                ))
                .toParameter()
                .toMethod()
                .assertParameter("clientId")
                .assertParameterAnnotations()
                .containsWithNameAndAttributes("Pattern", ImmutableMap.of(
                        "regexp", "\"\\\\d\"",
                        "message", "\"Only numbers\""
                ));
    }

    @Test
    public void testEnumCaseInsensitive_issue8084() throws IOException {
        File output = Files.createTempDirectory("test").toFile().getCanonicalFile();
        output.deleteOnExit();

        final OpenAPI openAPI = TestUtils.parseFlattenSpec("src/test/resources/2_0/issue8084.yaml");
        final SpringCodegen codegen = new SpringCodegen();
        codegen.setOpenAPI(openAPI);
        codegen.setOutputDir(output.getAbsolutePath());

        codegen.additionalProperties().put(SpringCodegen.DATE_LIBRARY, "java8-localdatetime");
        codegen.additionalProperties().put(INTERFACE_ONLY, "true");
        codegen.additionalProperties().put(USE_RESPONSE_ENTITY, "false");
        codegen.additionalProperties().put(DELEGATE_PATTERN, "true");
        codegen.additionalProperties().put(USE_ENUM_CASE_INSENSITIVE, "true");

        ClientOptInput input = new ClientOptInput();
        input.openAPI(openAPI);
        input.config(codegen);

        DefaultGenerator generator = new DefaultGenerator();
        generator.setGenerateMetadata(false); // skip metadata generation
        generator.setGeneratorPropertyDefault(CodegenConstants.MODELS, "true");

        Map<String, File> files = generator.opts(input).generate().stream()
                .collect(Collectors.toMap(File::getName, Function.identity()));

        JavaFileAssert javaFileAssert = JavaFileAssert.assertThat(files.get("EnumTest.java"));
        javaFileAssert
                .assertMethod("fromValue")
                .bodyContainsLines("if (b.value.equalsIgnoreCase(value)) {");
    }

    @Test
    public void testEnumCaseSensitive_issue8084() throws IOException {
        File output = Files.createTempDirectory("test").toFile().getCanonicalFile();
        output.deleteOnExit();

        final OpenAPI openAPI = TestUtils.parseFlattenSpec("src/test/resources/2_0/issue8084.yaml");
        final SpringCodegen codegen = new SpringCodegen();
        codegen.setOpenAPI(openAPI);
        codegen.setOutputDir(output.getAbsolutePath());

        codegen.additionalProperties().put(SpringCodegen.DATE_LIBRARY, "java8-localdatetime");
        codegen.additionalProperties().put(INTERFACE_ONLY, "true");
        codegen.additionalProperties().put(USE_RESPONSE_ENTITY, "false");
        codegen.additionalProperties().put(DELEGATE_PATTERN, "true");
        codegen.additionalProperties().put(USE_ENUM_CASE_INSENSITIVE, "false");

        ClientOptInput input = new ClientOptInput();
        input.openAPI(openAPI);
        input.config(codegen);

        DefaultGenerator generator = new DefaultGenerator();
        generator.setGenerateMetadata(false); // skip metadata generation
        generator.setGeneratorPropertyDefault(CodegenConstants.MODELS, "true");

        Map<String, File> files = generator.opts(input).generate().stream()
                .collect(Collectors.toMap(File::getName, Function.identity()));

        JavaFileAssert javaFileAssert = JavaFileAssert.assertThat(files.get("EnumTest.java"));
        javaFileAssert
                .assertMethod("fromValue")
                .bodyContainsLines("if (b.value.equals(value)) {");
    }

    @Test
    public void testHasOperationParameterExtraAnnotation_issue18224() throws IOException {
        File output = Files.createTempDirectory("test").toFile().getCanonicalFile();
        output.deleteOnExit();

        final OpenAPI openAPI = TestUtils.parseFlattenSpec("src/test/resources/3_0/issue_18224.yaml");
        final SpringCodegen codegen = new SpringCodegen();
        codegen.setOpenAPI(openAPI);
        codegen.setOutputDir(output.getAbsolutePath());

        codegen.additionalProperties().put(SpringCodegen.DATE_LIBRARY, "java8-localdatetime");
        codegen.additionalProperties().put(INTERFACE_ONLY, "true");
        codegen.additionalProperties().put(USE_RESPONSE_ENTITY, "false");
        codegen.additionalProperties().put(DELEGATE_PATTERN, "true");
        codegen.additionalProperties().put(REQUEST_MAPPING_OPTION, "api_interface");
        codegen.additionalProperties().put(SPRING_CONTROLLER, "true");

        ClientOptInput input = new ClientOptInput();
        input.openAPI(openAPI);
        input.config(codegen);

        DefaultGenerator generator = new DefaultGenerator();
        generator.setGenerateMetadata(false); // skip metadata generation
        generator.setGeneratorPropertyDefault(CodegenConstants.APIS, "true");

        Map<String, File> files = generator.opts(input).generate().stream()
                .collect(Collectors.toMap(File::getName, Function.identity()));

        JavaFileAssert javaFileAssert = JavaFileAssert.assertThat(files.get("TestApi.java"));
        javaFileAssert
                .assertMethod("_postToTest")
                .assertParameter("groupObj")
                .assertParameterAnnotations()
                .containsWithName("com.test.MyAnnotationInPath")
                .toParameter()
                .toMethod()
                .assertParameter("token")
                .assertParameterAnnotations()
                .containsWithName("com.test.MyAnnotationInQuery")
                .toParameter()
                .toMethod()
                .assertParameter("clientId")
                .assertParameterAnnotations()
                .containsWithName("com.test.MyAnnotationInHeader");
    }

    @Test
    public void testHasOperationExtraAnnotation_issue15822() throws IOException {
        File output = Files.createTempDirectory("test").toFile().getCanonicalFile();
        output.deleteOnExit();

        final OpenAPI openAPI = TestUtils.parseFlattenSpec("src/test/resources/2_0/issue15822.yaml");
        final SpringCodegen codegen = new SpringCodegen();
        codegen.setOpenAPI(openAPI);
        codegen.setOutputDir(output.getAbsolutePath());

        codegen.additionalProperties().put(SpringCodegen.DATE_LIBRARY, "java8-localdatetime");
        codegen.additionalProperties().put(INTERFACE_ONLY, "true");
        codegen.additionalProperties().put(USE_RESPONSE_ENTITY, "false");
        codegen.additionalProperties().put(DELEGATE_PATTERN, "true");
        codegen.additionalProperties().put(REQUEST_MAPPING_OPTION, "api_interface");
        codegen.additionalProperties().put(SPRING_CONTROLLER, "true");

        ClientOptInput input = new ClientOptInput();
        input.openAPI(openAPI);
        input.config(codegen);

        DefaultGenerator generator = new DefaultGenerator();
        generator.setGenerateMetadata(false); // skip metadata generation
        generator.setGeneratorPropertyDefault(CodegenConstants.APIS, "true");

        Map<String, File> files = generator.opts(input).generate().stream()
                .collect(Collectors.toMap(File::getName, Function.identity()));

        JavaFileAssert javaFileAssert = JavaFileAssert.assertThat(files.get("TestApi.java"));
        javaFileAssert
                .assertMethod("_postToTest")
                .assertMethodAnnotations()
                .containsWithName("javax.annotation.security.RolesAllowed");
    }

    @Test
    public void testHasOperationExtraAnnotation_issue12219() throws IOException {
        File output = Files.createTempDirectory("test").toFile().getCanonicalFile();
        output.deleteOnExit();

        final OpenAPI openAPI = TestUtils.parseFlattenSpec("src/test/resources/2_0/issue12219.yaml");
        final SpringCodegen codegen = new SpringCodegen();
        codegen.setOpenAPI(openAPI);
        codegen.setOutputDir(output.getAbsolutePath());

        codegen.additionalProperties().put(SpringCodegen.DATE_LIBRARY, "java8-localdatetime");
        codegen.additionalProperties().put(INTERFACE_ONLY, "true");
        codegen.additionalProperties().put(USE_RESPONSE_ENTITY, "false");
        codegen.additionalProperties().put(DELEGATE_PATTERN, "true");
        codegen.additionalProperties().put(REQUEST_MAPPING_OPTION, "api_interface");
        codegen.additionalProperties().put(SPRING_CONTROLLER, "true");

        ClientOptInput input = new ClientOptInput();
        input.openAPI(openAPI);
        input.config(codegen);

        DefaultGenerator generator = new DefaultGenerator();
        generator.setGenerateMetadata(false); // skip metadata generation
        generator.setGeneratorPropertyDefault(CodegenConstants.APIS, "true");

        Map<String, File> files = generator.opts(input).generate().stream()
                .collect(Collectors.toMap(File::getName, Function.identity()));

        JavaFileAssert javaFileAssert = JavaFileAssert.assertThat(files.get("TestApi.java"));
        javaFileAssert
                .assertMethod("_postToTest")
                .assertMethodAnnotations()
                .containsWithName("javax.annotation.security.RolesAllowed")
                .containsWithName("org.springframework.security.access.annotation.Secured")
                .containsWithName("org.springframework.security.access.prepost.PreAuthorize");
    }

    @Test
    public void testHasOperationExtraAnnotation_issue12219_array() throws IOException {
        File output = Files.createTempDirectory("test").toFile().getCanonicalFile();
        output.deleteOnExit();

        final OpenAPI openAPI = TestUtils.parseFlattenSpec("src/test/resources/2_0/issue12219_array.yaml");
        final SpringCodegen codegen = new SpringCodegen();
        codegen.setOpenAPI(openAPI);
        codegen.setOutputDir(output.getAbsolutePath());

        codegen.additionalProperties().put(SpringCodegen.DATE_LIBRARY, "java8-localdatetime");
        codegen.additionalProperties().put(INTERFACE_ONLY, "true");
        codegen.additionalProperties().put(USE_RESPONSE_ENTITY, "false");
        codegen.additionalProperties().put(DELEGATE_PATTERN, "true");
        codegen.additionalProperties().put(REQUEST_MAPPING_OPTION, "api_interface");
        codegen.additionalProperties().put(SPRING_CONTROLLER, "true");

        ClientOptInput input = new ClientOptInput();
        input.openAPI(openAPI);
        input.config(codegen);

        DefaultGenerator generator = new DefaultGenerator();
        generator.setGenerateMetadata(false); // skip metadata generation
        generator.setGeneratorPropertyDefault(CodegenConstants.APIS, "true");

        Map<String, File> files = generator.opts(input).generate().stream()
                .collect(Collectors.toMap(File::getName, Function.identity()));

        JavaFileAssert javaFileAssert = JavaFileAssert.assertThat(files.get("TestApi.java"));
        javaFileAssert
                .assertMethod("_postToTest")
                .assertMethodAnnotations()
                .containsWithName("javax.annotation.security.RolesAllowed")
                .containsWithName("org.springframework.security.access.annotation.Secured")
                .containsWithName("org.springframework.security.access.prepost.PreAuthorize");
    }

    @Test
    public void doCallFluentParentSettersFromChildModel() throws IOException {
        File output = Files.createTempDirectory("test").toFile().getCanonicalFile();
        output.deleteOnExit();
        String outputPath = output.getAbsolutePath().replace('\\', '/');

        OpenAPI openAPI = new OpenAPIParser()
                .readLocation("src/test/resources/3_0/issue_16496.yaml", null, new ParseOptions()).getOpenAPI();

        SpringCodegen codegen = new SpringCodegen();
        codegen.setOutputDir(output.getAbsolutePath());
        codegen.setOpenApiNullable(true);
        codegen.additionalProperties().put(CXFServerFeatures.LOAD_TEST_DATA_FROM_FILE, "true");

        ClientOptInput input = new ClientOptInput();
        input.openAPI(openAPI);
        input.config(codegen);

        DefaultGenerator generator = new DefaultGenerator();

        generator.setGeneratorPropertyDefault(CodegenConstants.MODEL_TESTS, "false");
        generator.setGeneratorPropertyDefault(CodegenConstants.MODEL_DOCS, "false");
        generator.setGeneratorPropertyDefault(CodegenConstants.MODELS, "true");
        generator.setGenerateMetadata(false); // skip metadata generation
        generator.opts(input).generate();


        JavaFileAssert.assertThat(Paths.get(outputPath + "/src/main/java/org/openapitools/model/Animal.java"))
                // Fluent method assertions
                .assertMethod("alias")
                .hasReturnType("Animal")
                .bodyContainsLines("this.alias = JsonNullable.of(alias);", "return this;")
                .assertParameter("alias")
                .hasType("String")
                .toMethod()
                .toFileAssert()

                // Setter method assertions
                .assertMethod("setAlias")
                .hasReturnType("void")
                .assertParameter("alias")
                .hasType("JsonNullable<String>");

        JavaFileAssert.assertThat(Paths.get(outputPath + "/src/main/java/org/openapitools/model/Zebra.java"))
                // Fluent method assertions
                .assertMethod("alias")
                .hasReturnType("Zebra")
                .bodyContainsLines("super.alias(alias);", "return this;")
                .assertParameter("alias")
                .hasType("String")
                .toMethod()
                .toFileAssert()

                // No overridden setter on child object
                .hasNoMethod("setAlias");
    }

    @Test
    public void testModelsWithNoneOptionalAndJsonNullable() throws IOException {
        File output = Files.createTempDirectory("test").toFile().getCanonicalFile();
        output.deleteOnExit();
        String outputPath = output.getAbsolutePath().replace('\\', '/');

        OpenAPI openAPI = new OpenAPIParser()
                .readLocation("src/test/resources/3_0/issue_14765.yaml", null, new ParseOptions()).getOpenAPI();

        SpringCodegen codegen = new SpringCodegen();
        codegen.setOutputDir(output.getAbsolutePath());
        codegen.setOpenApiNullable(true);
        codegen.setUseOptional(false);
        codegen.setUseSpringBoot3(true);

        ClientOptInput input = new ClientOptInput();
        input.openAPI(openAPI);
        input.config(codegen);

        DefaultGenerator generator = new DefaultGenerator();

        generator.setGeneratorPropertyDefault(CodegenConstants.MODELS, "true");
        generator.setGeneratorPropertyDefault(CodegenConstants.MODEL_TESTS, "false");
        generator.setGeneratorPropertyDefault(CodegenConstants.MODEL_DOCS, "false");
        generator.opts(input).generate();


        JavaFileAssert javaFileAssert = JavaFileAssert.assertThat(Paths.get(outputPath + "/src/main/java/org/openapitools/model/Animal.java"))
                .hasImports("jakarta.validation.Valid")
                .hasImports("jakarta.validation.constraints")

                .assertProperty("name")
                .withType("String")
                .toType()
                .assertProperty("age")
                .withType("JsonNullable<Integer>")
                .toType()
                .assertProperty("alias")
                .withType("JsonNullable<String>")
                .toType()
                .assertProperty("color")
                .withType("String")
                .toType()
                .assertProperty("names")
                .withType("List<String>")
                .toType()
                .assertProperty("colors")
                .withType("JsonNullable<List<String>>")
                .toType()
                .assertProperty("stringPattern")
                .withType("String")
                .toType()
                .assertProperty("stringMaxMinLength")
                .withType("String")
                .toType()
                .assertProperty("stringMinLength")
                .withType("String")
                .toType()
                .assertProperty("stringMaxLength")
                .withType("String")
                .toType()
                .assertProperty("stringEmail")
                .withType("String")
                .toType()
                .assertProperty("intMinMax")
                .withType("Integer")
                .toType()
                .assertProperty("intMin")
                .withType("Integer")
                .toType()
                .assertProperty("intMax")
                .withType("Integer")
                .toType()
                .assertProperty("numberMinMax")
                .withType("BigDecimal")
                .toType()
                .assertProperty("numberMin")
                .withType("BigDecimal")
                .toType()
                .assertProperty("numberMax")
                .withType("BigDecimal")
                .toType()
                .assertProperty("stringDefault")
                .withType("String")
                .toType()
                .fileContains("stringDefault = \"ABC\"")
                .assertProperty("zebra")
                .withType("Zebra")
                .toType()

                .assertProperty("stringPatternNullable")
                .withType("JsonNullable<@Pattern(regexp = \"[a-z]\") String>")
                .toType()
                .assertProperty("stringMaxMinLengthNullable")
                .withType("JsonNullable<@Size(min = 1, max = 10) String>")
                .toType()
                .assertProperty("stringMinLengthNullable")
                .withType("JsonNullable<@Size(min = 1) String>")
                .toType()
                .assertProperty("stringMaxLengthNullable")
                .withType("JsonNullable<@Size(max = 1) String>")
                .toType()
                .assertProperty("intMinMaxNullable")
                .withType("JsonNullable<@Min(1) @Max(10) Integer>")
                .toType()
                .assertProperty("intMinNullable")
                .withType("JsonNullable<@Min(1) Integer>")
                .toType()
                .assertProperty("intMaxNullable")
                .withType("JsonNullable<@Max(10) Integer>")
                .toType()
                .assertProperty("numberMinMaxNullable")
                .withType("JsonNullable<@DecimalMin(\"1\") @DecimalMax(\"10\") BigDecimal>")
                .toType()
                .assertProperty("numberMinNullable")
                .withType("JsonNullable<@DecimalMin(\"1\") BigDecimal>")
                .toType()
                .assertProperty("numberMaxNullable")
                .withType("JsonNullable<@DecimalMax(\"10\") BigDecimal>")
                .toType()
                .assertProperty("stringDefaultNullable")
                .withType("JsonNullable<@Size(max = 1) String>")
                .toType()
                .fileContains("stringDefaultNullable = JsonNullable.<String>undefined();")

                .assertMethod("name")
                .hasReturnType("Animal")
                .bodyContainsLines("this.name = name;", "return this;")
                .assertParameter("name")
                .hasType("String")
                .toMethod()
                .toFileAssert()
                // Setter method assertions
                .assertMethod("setName")
                .hasReturnType("void")
                .assertParameter("name")
                .hasType("String")
                .toMethod()
                .toFileAssert()
                // Getter method assertions
                .assertMethod("getName")
                .hasReturnType("String")
                .doesNotHaveParameters()
                .toFileAssert()

                .assertMethod("colors")
                .hasReturnType("Animal")
                .bodyContainsLines("this.colors = JsonNullable.of(colors);", "return this;")
                .assertParameter("colors")
                .hasType("List<String>")
                .toMethod()
                .toFileAssert()
                // Setter method assertions
                .assertMethod("setColors")
                .hasReturnType("void")
                .assertParameter("colors")
                .hasType("JsonNullable<List<String>>")
                .toMethod()
                .toFileAssert()
                // Getter method assertions
                .assertMethod("getColors")
                .hasReturnType("JsonNullable<List<String>>")
                .doesNotHaveParameters()
                .toFileAssert()

                .assertMethod("names")
                .hasReturnType("Animal")
                .bodyContainsLines("this.names = names;", "return this;")
                .assertParameter("names")
                .hasType("List<String>")
                .toMethod()
                .toFileAssert()
                // Setter method assertions
                .assertMethod("setNames")
                .hasReturnType("void")
                .assertParameter("names")
                .hasType("List<String>")
                .toMethod()
                .toFileAssert()
                // Getter method assertions
                .assertMethod("getNames")
                .hasReturnType("List<String>")
                .doesNotHaveParameters()
                .toFileAssert();

        assertJsonNullableMethod(javaFileAssert, Integer.class, "age", "JsonNullable<Integer>");
        assertJsonNullableMethod(javaFileAssert, String.class, "alias", "JsonNullable<String>");
        assertMethod(javaFileAssert, String.class, "color");

        assertMethod(javaFileAssert, String.class, "stringPattern");
        assertMethod(javaFileAssert, String.class, "stringMaxMinLength");
        assertMethod(javaFileAssert, String.class, "stringMinLength");
        assertMethod(javaFileAssert, String.class, "stringMaxLength");
        assertMethod(javaFileAssert, String.class, "stringEmail");
        assertMethod(javaFileAssert, Integer.class, "intMinMax");
        assertMethod(javaFileAssert, Integer.class, "intMin");
        assertMethod(javaFileAssert, Integer.class, "intMax");
        assertMethod(javaFileAssert, BigDecimal.class, "numberMinMax");
        assertMethod(javaFileAssert, BigDecimal.class, "numberMin");
        assertMethod(javaFileAssert, BigDecimal.class, "numberMax");
        assertMethod(javaFileAssert, "Zebra", "zebra");

        assertJsonNullableMethod(javaFileAssert, String.class, "stringPatternNullable", "JsonNullable<@Pattern(regexp = \"[a-z]\") String>");
        assertJsonNullableMethod(javaFileAssert, String.class, "stringMaxMinLengthNullable", "JsonNullable<@Size(min = 1, max = 10) String>");
        assertJsonNullableMethod(javaFileAssert, String.class, "stringMinLengthNullable", "JsonNullable<@Size(min = 1) String>");
        assertJsonNullableMethod(javaFileAssert, String.class, "stringMaxLengthNullable", "JsonNullable<@Size(max = 1) String>");
        assertJsonNullableMethod(javaFileAssert, String.class, "stringEmailNullable", "JsonNullable<@jakarta.validation.constraints.Email String>");
        assertJsonNullableMethod(javaFileAssert, Integer.class, "intMinMaxNullable", "JsonNullable<@Min(1) @Max(10) Integer>");
        assertJsonNullableMethod(javaFileAssert, Integer.class, "intMinNullable", "JsonNullable<@Min(1) Integer>");
        assertJsonNullableMethod(javaFileAssert, Integer.class, "intMaxNullable", "JsonNullable<@Max(10) Integer>");
        assertJsonNullableMethod(javaFileAssert, BigDecimal.class, "numberMinMaxNullable", "JsonNullable<@DecimalMin(\"1\") @DecimalMax(\"10\") BigDecimal>");
        assertJsonNullableMethod(javaFileAssert, BigDecimal.class, "numberMinNullable", "JsonNullable<@DecimalMin(\"1\") BigDecimal>");
        assertJsonNullableMethod(javaFileAssert, BigDecimal.class, "numberMaxNullable", "JsonNullable<@DecimalMax(\"10\") BigDecimal>");

    }

    @Test
    public void testModelsWithOptionalAndJsonNullable() throws IOException {
        File output = Files.createTempDirectory("test").toFile().getCanonicalFile();
        output.deleteOnExit();
        String outputPath = output.getAbsolutePath().replace('\\', '/');

        OpenAPI openAPI = new OpenAPIParser()
                .readLocation("src/test/resources/3_0/issue_14765.yaml", null, new ParseOptions()).getOpenAPI();

        SpringCodegen codegen = new SpringCodegen();
        codegen.setOutputDir(output.getAbsolutePath());
        codegen.setOpenApiNullable(true);
        codegen.setUseOptional(true);
        codegen.setUseSpringBoot3(true);

        ClientOptInput input = new ClientOptInput();
        input.openAPI(openAPI);
        input.config(codegen);

        DefaultGenerator generator = new DefaultGenerator();
        generator.setGenerateMetadata(false);
        generator.setGeneratorPropertyDefault(CodegenConstants.MODELS, "true");
        generator.setGeneratorPropertyDefault(CodegenConstants.MODEL_TESTS, "false");
        generator.setGeneratorPropertyDefault(CodegenConstants.MODEL_DOCS, "false");
        generator.opts(input).generate();


        JavaFileAssert javaFileAssert = JavaFileAssert.assertThat(Paths.get(outputPath + "/src/main/java/org/openapitools/model/Animal.java"))
                .hasImports("jakarta.validation.Valid")
                .hasImports("jakarta.validation.constraints")

                .assertProperty("name")
                .withType("String")
                .toType()
                .assertProperty("age")
                .withType("JsonNullable<Integer>")
                .toType()
                .assertProperty("alias")
                .withType("JsonNullable<String>")
                .toType()
                .assertProperty("color")
                .withType("Optional<String>")
                .toType()
                .assertProperty("names")
                .withType("List<String>")
                .toType()
                .assertProperty("colors")
                .withType("JsonNullable<List<String>>")
                .toType()
                .assertProperty("stringPattern")
                .withType("Optional<@Pattern(regexp = \"[a-z]\") String>")
                .toType()
                .assertProperty("stringMaxMinLength")
                .withType("Optional<@Size(min = 1, max = 10) String>")
                .toType()
                .assertProperty("stringMinLength")
                .withType("Optional<@Size(min = 1) String>")
                .toType()
                .assertProperty("stringMaxLength")
                .withType("Optional<@Size(max = 1) String>")
                .toType()
                .assertProperty("stringEmail")
                .withType("Optional<@jakarta.validation.constraints.Email String>")
                .toType()
                .assertProperty("intMinMax")
                .withType("Optional<@Min(1) @Max(10) Integer>")
                .toType()
                .assertProperty("intMin")
                .withType("Optional<@Min(1) Integer>")
                .toType()
                .assertProperty("intMax")
                .withType("Optional<@Max(10) Integer>")
                .toType()
                .assertProperty("numberMinMax")
                .withType("Optional<@DecimalMin(\"1\") @DecimalMax(\"10\") BigDecimal>")
                .toType()
                .assertProperty("numberMin")
                .withType("Optional<@DecimalMin(\"1\") BigDecimal>")
                .toType()
                .assertProperty("numberMax")
                .withType("Optional<@DecimalMax(\"10\") BigDecimal>")
                .toType()
                .assertProperty("stringDefault")
                .withType("Optional<@Size(max = 1) String>")
                .toType()
                .fileContains("stringDefault = Optional.of(\"ABC\")")
                .assertProperty("zebra")
                .withType("Optional<Zebra>")
                .toType()

                .assertProperty("stringPatternNullable")
                .withType("JsonNullable<@Pattern(regexp = \"[a-z]\") String>")
                .toType()
                .assertProperty("stringMaxMinLengthNullable")
                .withType("JsonNullable<@Size(min = 1, max = 10) String>")
                .toType()
                .assertProperty("stringMinLengthNullable")
                .withType("JsonNullable<@Size(min = 1) String>")
                .toType()
                .assertProperty("stringMaxLengthNullable")
                .withType("JsonNullable<@Size(max = 1) String>")
                .toType()
                .assertProperty("intMinMaxNullable")
                .withType("JsonNullable<@Min(1) @Max(10) Integer>")
                .toType()
                .assertProperty("intMinNullable")
                .withType("JsonNullable<@Min(1) Integer>")
                .toType()
                .assertProperty("intMaxNullable")
                .withType("JsonNullable<@Max(10) Integer>")
                .toType()
                .assertProperty("numberMinMaxNullable")
                .withType("JsonNullable<@DecimalMin(\"1\") @DecimalMax(\"10\") BigDecimal>")
                .toType()
                .assertProperty("numberMinNullable")
                .withType("JsonNullable<@DecimalMin(\"1\") BigDecimal>")
                .toType()
                .assertProperty("numberMaxNullable")
                .withType("JsonNullable<@DecimalMax(\"10\") BigDecimal>")
                .toType()
                .assertProperty("stringDefaultNullable")
                .withType("JsonNullable<@Size(max = 1) String>")
                .toType()
                .fileContains("stringDefaultNullable = JsonNullable.<String>undefined();")

                .assertMethod("name")
                .hasReturnType("Animal")
                .bodyContainsLines("this.name = name;", "return this;")
                .assertParameter("name")
                .hasType("String")
                .toMethod()
                .toFileAssert()
                // Setter method assertions
                .assertMethod("setName")
                .hasReturnType("void")
                .assertParameter("name")
                .hasType("String")
                .toMethod()
                .toFileAssert()
                // Getter method assertions
                .assertMethod("getName")
                .hasReturnType("String")
                .doesNotHaveParameters()
                .toFileAssert()

                .assertMethod("colors")
                .hasReturnType("Animal")
                .bodyContainsLines("this.colors = JsonNullable.of(colors);", "return this;")
                .assertParameter("colors")
                .hasType("List<String>")
                .toMethod()
                .toFileAssert()
                // Setter method assertions
                .assertMethod("setColors")
                .hasReturnType("void")
                .assertParameter("colors")
                .hasType("JsonNullable<List<String>>")
                .toMethod()
                .toFileAssert()
                // Getter method assertions
                .assertMethod("getColors")
                .hasReturnType("JsonNullable<List<String>>")
                .doesNotHaveParameters()
                .toFileAssert()

                .assertMethod("names")
                .hasReturnType("Animal")
                .bodyContainsLines("this.names = names;", "return this;")
                .assertParameter("names")
                .hasType("List<String>")
                .toMethod()
                .toFileAssert()
                // Setter method assertions
                .assertMethod("setNames")
                .hasReturnType("void")
                .assertParameter("names")
                .hasType("List<String>")
                .toMethod()
                .toFileAssert()
                // Getter method assertions
                .assertMethod("getNames")
                .hasReturnType("List<String>")
                .doesNotHaveParameters()
                .toFileAssert();

        assertJsonNullableMethod(javaFileAssert, String.class, "alias", "JsonNullable<String>");
        assertJsonNullableMethod(javaFileAssert, Integer.class, "age", "JsonNullable<Integer>");
        assertOptionalMethod(javaFileAssert, String.class, "color", "Optional<String>");

        assertOptionalMethod(javaFileAssert, String.class, "stringPattern", "Optional<@Pattern(regexp = \"[a-z]\") String>");
        assertOptionalMethod(javaFileAssert, String.class, "stringMaxMinLength", "Optional<@Size(min = 1, max = 10) String>");
        assertOptionalMethod(javaFileAssert, String.class, "stringMinLength", "Optional<@Size(min = 1) String>");
        assertOptionalMethod(javaFileAssert, String.class, "stringMaxLength", "Optional<@Size(max = 1) String>");
        assertOptionalMethod(javaFileAssert, String.class, "stringEmail", "Optional<@jakarta.validation.constraints.Email String>");
        assertOptionalMethod(javaFileAssert, Integer.class, "intMinMax", "Optional<@Min(1) @Max(10) Integer>");
        assertOptionalMethod(javaFileAssert, Integer.class, "intMin", "Optional<@Min(1) Integer>");
        assertOptionalMethod(javaFileAssert, Integer.class, "intMax", "Optional<@Max(10) Integer>");
        assertOptionalMethod(javaFileAssert, BigDecimal.class, "numberMinMax", "Optional<@DecimalMin(\"1\") @DecimalMax(\"10\") BigDecimal>");
        assertOptionalMethod(javaFileAssert, BigDecimal.class, "numberMin", "Optional<@DecimalMin(\"1\") BigDecimal>");
        assertOptionalMethod(javaFileAssert, BigDecimal.class, "numberMax", "Optional<@DecimalMax(\"10\") BigDecimal>");
        assertOptionalMethod(javaFileAssert, "Zebra", "zebra", "Optional<Zebra>");

        assertJsonNullableMethod(javaFileAssert, String.class, "stringPatternNullable", "JsonNullable<@Pattern(regexp = \"[a-z]\") String>");
        assertJsonNullableMethod(javaFileAssert, String.class, "stringMaxMinLengthNullable", "JsonNullable<@Size(min = 1, max = 10) String>");
        assertJsonNullableMethod(javaFileAssert, String.class, "stringMinLengthNullable", "JsonNullable<@Size(min = 1) String>");
        assertJsonNullableMethod(javaFileAssert, String.class, "stringMaxLengthNullable", "JsonNullable<@Size(max = 1) String>");
        assertJsonNullableMethod(javaFileAssert, String.class, "stringEmailNullable", "JsonNullable<@jakarta.validation.constraints.Email String>");
        assertJsonNullableMethod(javaFileAssert, Integer.class, "intMinMaxNullable", "JsonNullable<@Min(1) @Max(10) Integer>");
        assertJsonNullableMethod(javaFileAssert, Integer.class, "intMinNullable", "JsonNullable<@Min(1) Integer>");
        assertJsonNullableMethod(javaFileAssert, Integer.class, "intMaxNullable", "JsonNullable<@Max(10) Integer>");
        assertJsonNullableMethod(javaFileAssert, BigDecimal.class, "numberMinMaxNullable", "JsonNullable<@DecimalMin(\"1\") @DecimalMax(\"10\") BigDecimal>");
        assertJsonNullableMethod(javaFileAssert, BigDecimal.class, "numberMinNullable", "JsonNullable<@DecimalMin(\"1\") BigDecimal>");
        assertJsonNullableMethod(javaFileAssert, BigDecimal.class, "numberMaxNullable", "JsonNullable<@DecimalMax(\"10\") BigDecimal>");

    }

    @Test
    public void testModelsWithOptionalAndNoneJsonNullable() throws IOException {
        File output = Files.createTempDirectory("test").toFile().getCanonicalFile();
        output.deleteOnExit();
        String outputPath = output.getAbsolutePath().replace('\\', '/');

        OpenAPI openAPI = new OpenAPIParser()
                .readLocation("src/test/resources/3_0/issue_14765.yaml", null, new ParseOptions()).getOpenAPI();

        SpringCodegen codegen = new SpringCodegen();
        codegen.setOutputDir(output.getAbsolutePath());
        codegen.setOpenApiNullable(false);
        codegen.setUseOptional(true);
        codegen.setUseSpringBoot3(true);

        ClientOptInput input = new ClientOptInput();
        input.openAPI(openAPI);
        input.config(codegen);

        DefaultGenerator generator = new DefaultGenerator();
        generator.setGenerateMetadata(false);
        generator.setGeneratorPropertyDefault(CodegenConstants.MODELS, "true");
        generator.setGeneratorPropertyDefault(CodegenConstants.MODEL_TESTS, "false");
        generator.setGeneratorPropertyDefault(CodegenConstants.MODEL_DOCS, "false");
        generator.opts(input).generate();


        JavaFileAssert javaFileAssert = JavaFileAssert.assertThat(Paths.get(outputPath + "/src/main/java/org/openapitools/model/Animal.java"))
                .hasImports("jakarta.validation.Valid")
                .hasImports("jakarta.validation.constraints")

                .assertProperty("name")
                .withType("String")
                .toType()
                .assertProperty("age")
                .withType("Integer")
                .toType()
                .assertProperty("alias")
                .withType("String")
                .toType()
                .assertProperty("color")
                .withType("String")
                .toType()
                .assertProperty("names")
                .withType("List<String>")
                .toType()
                .assertProperty("colors")
                .withType("List<String>")
                .toType()
                .assertProperty("stringPattern")
                .withType("String")
                .toType()
                .assertProperty("stringMaxMinLength")
                .withType("String")
                .toType()
                .assertProperty("stringMinLength")
                .withType("String")
                .toType()
                .assertProperty("stringMaxLength")
                .withType("String")
                .toType()
                .assertProperty("stringEmail")
                .withType("String")
                .toType()
                .assertProperty("intMinMax")
                .withType("Integer")
                .toType()
                .assertProperty("intMin")
                .withType("Integer")
                .toType()
                .assertProperty("intMax")
                .withType("Integer")
                .toType()
                .assertProperty("numberMinMax")
                .withType("BigDecimal")
                .toType()
                .assertProperty("numberMin")
                .withType("BigDecimal")
                .toType()
                .assertProperty("numberMax")
                .withType("BigDecimal")
                .toType()
                .assertProperty("stringDefault")
                .withType("String")
                .toType()
                .fileContains("stringDefault = \"ABC\"")
                .assertProperty("zebra")
                .withType("Zebra")
                .toType()

                .assertProperty("stringPatternNullable")
                .withType("String")
                .toType()
                .assertProperty("stringMaxMinLengthNullable")
                .withType("String")
                .toType()
                .assertProperty("stringMinLengthNullable")
                .withType("String")
                .toType()
                .assertProperty("stringMaxLengthNullable")
                .withType("String")
                .toType()
                .assertProperty("intMinMaxNullable")
                .withType("Integer")
                .toType()
                .assertProperty("intMinNullable")
                .withType("Integer")
                .toType()
                .assertProperty("intMaxNullable")
                .withType("Integer")
                .toType()
                .assertProperty("numberMinMaxNullable")
                .withType("BigDecimal")
                .toType()
                .assertProperty("numberMinNullable")
                .withType("BigDecimal")
                .toType()
                .assertProperty("numberMaxNullable")
                .withType("BigDecimal")
                .toType()
                .assertProperty("stringDefaultNullable")
                .withType("String")
                .toType()
                .fileContains("stringDefaultNullable = null;")

                .assertMethod("name")
                .hasReturnType("Animal")
                .bodyContainsLines("this.name = name;", "return this;")
                .assertParameter("name")
                .hasType("String")
                .toMethod()
                .toFileAssert()
                // Setter method assertions
                .assertMethod("setName")
                .hasReturnType("void")
                .assertParameter("name")
                .hasType("String")
                .toMethod()
                .toFileAssert()
                // Getter method assertions
                .assertMethod("getName")
                .hasReturnType("String")
                .doesNotHaveParameters()
                .toFileAssert()

                .assertMethod("age")
                .hasReturnType("Animal")
                .bodyContainsLines("this.age = age;", "return this;")
                .assertParameter("age")
                .hasType("Integer")
                .toMethod()
                .toFileAssert()
                // Setter method assertions
                .assertMethod("setAge")
                .hasReturnType("void")
                .assertParameter("age")
                .hasType("Integer")
                .toMethod()
                .toFileAssert()
                // Getter method assertions
                .assertMethod("getAge")
                .hasReturnType("Integer")
                .doesNotHaveParameters()
                .toFileAssert()

                .assertMethod("colors")
                .hasReturnType("Animal")
                .bodyContainsLines("this.colors = colors;", "return this;")
                .assertParameter("colors")
                .hasType("List<String>")
                .toMethod()
                .toFileAssert()
                // Setter method assertions
                .assertMethod("setColors")
                .hasReturnType("void")
                .assertParameter("colors")
                .hasType("List<String>")
                .toMethod()
                .toFileAssert()
                // Getter method assertions
                .assertMethod("getColors")
                .hasReturnType("List<String>")
                .doesNotHaveParameters()
                .toFileAssert()

                .assertMethod("names")
                .hasReturnType("Animal")
                .bodyContainsLines("this.names = names;", "return this;")
                .assertParameter("names")
                .hasType("List<String>")
                .toMethod()
                .toFileAssert()
                // Setter method assertions
                .assertMethod("setNames")
                .hasReturnType("void")
                .assertParameter("names")
                .hasType("List<String>")
                .toMethod()
                .toFileAssert()
                // Getter method assertions
                .assertMethod("getNames")
                .hasReturnType("List<String>")
                .doesNotHaveParameters()
                .toFileAssert();

        assertMethod(javaFileAssert, String.class, "alias");
        assertMethod(javaFileAssert, String.class, "color");

        assertMethod(javaFileAssert, String.class, "stringPattern");
        assertMethod(javaFileAssert, String.class, "stringMaxMinLength");
        assertMethod(javaFileAssert, String.class, "stringMinLength");
        assertMethod(javaFileAssert, String.class, "stringMaxLength");
        assertMethod(javaFileAssert, String.class, "stringEmail");
        assertMethod(javaFileAssert, Integer.class, "intMinMax");
        assertMethod(javaFileAssert, Integer.class, "intMin");
        assertMethod(javaFileAssert, Integer.class, "intMax");
        assertMethod(javaFileAssert, BigDecimal.class, "numberMinMax");
        assertMethod(javaFileAssert, BigDecimal.class, "numberMin");
        assertMethod(javaFileAssert, BigDecimal.class, "numberMax");
        assertMethod(javaFileAssert, "Zebra", "zebra");

        assertMethod(javaFileAssert, String.class, "stringPatternNullable");
        assertMethod(javaFileAssert, String.class, "stringMaxMinLengthNullable");
        assertMethod(javaFileAssert, String.class, "stringMinLengthNullable");
        assertMethod(javaFileAssert, String.class, "stringMaxLengthNullable");
        assertMethod(javaFileAssert, String.class, "stringEmailNullable");
        assertMethod(javaFileAssert, Integer.class, "intMinMaxNullable");
        assertMethod(javaFileAssert, Integer.class, "intMinNullable");
        assertMethod(javaFileAssert, Integer.class, "intMaxNullable");
        assertMethod(javaFileAssert, BigDecimal.class, "numberMinMaxNullable");
        assertMethod(javaFileAssert, BigDecimal.class, "numberMinNullable");
        assertMethod(javaFileAssert, BigDecimal.class, "numberMaxNullable");

    }

    @Test
    public void testModelsWithNoneOptionalAndNoneOpenApiNullable() throws IOException {
        File output = Files.createTempDirectory("test").toFile().getCanonicalFile();
        output.deleteOnExit();
        String outputPath = output.getAbsolutePath().replace('\\', '/');

        OpenAPI openAPI = new OpenAPIParser()
                .readLocation("src/test/resources/3_0/issue_14765.yaml", null, new ParseOptions()).getOpenAPI();

        SpringCodegen codegen = new SpringCodegen();
        codegen.setOutputDir(output.getAbsolutePath());
        codegen.setOpenApiNullable(false);
        codegen.setUseOptional(false);
        codegen.setUseSpringBoot3(true);

        ClientOptInput input = new ClientOptInput();
        input.openAPI(openAPI);
        input.config(codegen);

        DefaultGenerator generator = new DefaultGenerator();
        generator.setGenerateMetadata(false);
        generator.setGeneratorPropertyDefault(CodegenConstants.MODEL_TESTS, "false");
        generator.setGeneratorPropertyDefault(CodegenConstants.MODEL_DOCS, "false");
        generator.setGeneratorPropertyDefault(CodegenConstants.MODELS, "true");
        generator.opts(input).generate();


        JavaFileAssert javaFileAssert = JavaFileAssert.assertThat(Paths.get(outputPath + "/src/main/java/org/openapitools/model/Animal.java"))
                .hasImports("jakarta.validation.Valid")
                .hasImports("jakarta.validation.constraints")

                .assertProperty("name")
                .withType("String")
                .toType()
                .assertProperty("age")
                .withType("Integer")
                .toType()
                .assertProperty("alias")
                .withType("String")
                .toType()
                .assertProperty("color")
                .withType("String")
                .toType()
                .assertProperty("names")
                .withType("List<String>")
                .toType()
                .assertProperty("colors")
                .withType("List<String>")
                .toType()
                .assertProperty("stringPattern")
                .withType("String")
                .toType()
                .assertProperty("stringMaxMinLength")
                .withType("String")
                .toType()
                .assertProperty("stringMinLength")
                .withType("String")
                .toType()
                .assertProperty("stringMaxLength")
                .withType("String")
                .toType()
                .assertProperty("stringEmail")
                .withType("String")
                .toType()
                .assertProperty("intMinMax")
                .withType("Integer")
                .toType()
                .assertProperty("intMin")
                .withType("Integer")
                .toType()
                .assertProperty("intMax")
                .withType("Integer")
                .toType()
                .assertProperty("numberMinMax")
                .withType("BigDecimal")
                .toType()
                .assertProperty("numberMin")
                .withType("BigDecimal")
                .toType()
                .assertProperty("numberMax")
                .withType("BigDecimal")
                .toType()
                .assertProperty("stringDefault")
                .withType("String")
                .toType()
                .fileContains("stringDefault = \"ABC\"")
                .assertProperty("zebra")
                .withType("Zebra")
                .toType()

                .assertProperty("stringPatternNullable")
                .withType("String")
                .toType()
                .assertProperty("stringMaxMinLengthNullable")
                .withType("String")
                .toType()
                .assertProperty("stringMinLengthNullable")
                .withType("String")
                .toType()
                .assertProperty("stringMaxLengthNullable")
                .withType("String")
                .toType()
                .assertProperty("intMinMaxNullable")
                .withType("Integer")
                .toType()
                .assertProperty("intMinNullable")
                .withType("Integer")
                .toType()
                .assertProperty("intMaxNullable")
                .withType("Integer")
                .toType()
                .assertProperty("numberMinMaxNullable")
                .withType("BigDecimal")
                .toType()
                .assertProperty("numberMinNullable")
                .withType("BigDecimal")
                .toType()
                .assertProperty("numberMaxNullable")
                .withType("BigDecimal")
                .toType()
                .assertProperty("stringDefaultNullable")
                .withType("String")
                .toType()
                .fileContains("stringDefaultNullable = null;")

                .assertMethod("name")
                .hasReturnType("Animal")
                .bodyContainsLines("this.name = name;", "return this;")
                .assertParameter("name")
                .hasType("String")
                .toMethod()
                .toFileAssert()
                // Setter method assertions
                .assertMethod("setName")
                .hasReturnType("void")
                .assertParameter("name")
                .hasType("String")
                .toMethod()
                .toFileAssert()
                // Getter method assertions
                .assertMethod("getName")
                .hasReturnType("String")
                .doesNotHaveParameters()
                .toFileAssert()

                .assertMethod("age")
                .hasReturnType("Animal")
                .bodyContainsLines("this.age = age;", "return this;")
                .assertParameter("age")
                .hasType("Integer")
                .toMethod()
                .toFileAssert()
                // Setter method assertions
                .assertMethod("setAge")
                .hasReturnType("void")
                .assertParameter("age")
                .hasType("Integer")
                .toMethod()
                .toFileAssert()
                // Getter method assertions
                .assertMethod("getAge")
                .hasReturnType("Integer")
                .doesNotHaveParameters()
                .toFileAssert()

                .assertMethod("colors")
                .hasReturnType("Animal")
                .bodyContainsLines("this.colors = colors;", "return this;")
                .assertParameter("colors")
                .hasType("List<String>")
                .toMethod()
                .toFileAssert()
                // Setter method assertions
                .assertMethod("setColors")
                .hasReturnType("void")
                .assertParameter("colors")
                .hasType("List<String>")
                .toMethod()
                .toFileAssert()
                // Getter method assertions
                .assertMethod("getColors")
                .hasReturnType("List<String>")
                .doesNotHaveParameters()
                .toFileAssert()

                .assertMethod("names")
                .hasReturnType("Animal")
                .bodyContainsLines("this.names = names;", "return this;")
                .assertParameter("names")
                .hasType("List<String>")
                .toMethod()
                .toFileAssert()
                // Setter method assertions
                .assertMethod("setNames")
                .hasReturnType("void")
                .assertParameter("names")
                .hasType("List<String>")
                .toMethod()
                .toFileAssert()
                // Getter method assertions
                .assertMethod("getNames")
                .hasReturnType("List<String>")
                .doesNotHaveParameters()
                .toFileAssert();

        assertMethod(javaFileAssert, String.class, "alias");
        assertMethod(javaFileAssert, String.class, "color");

        assertMethod(javaFileAssert, String.class, "stringPattern");
        assertMethod(javaFileAssert, String.class, "stringMaxMinLength");
        assertMethod(javaFileAssert, String.class, "stringMinLength");
        assertMethod(javaFileAssert, String.class, "stringMaxLength");
        assertMethod(javaFileAssert, String.class, "stringEmail");
        assertMethod(javaFileAssert, Integer.class, "intMinMax");
        assertMethod(javaFileAssert, Integer.class, "intMin");
        assertMethod(javaFileAssert, Integer.class, "intMax");
        assertMethod(javaFileAssert, BigDecimal.class, "numberMinMax");
        assertMethod(javaFileAssert, BigDecimal.class, "numberMin");
        assertMethod(javaFileAssert, BigDecimal.class, "numberMax");
        assertMethod(javaFileAssert, "Zebra", "zebra");

        assertMethod(javaFileAssert, String.class, "stringPatternNullable");
        assertMethod(javaFileAssert, String.class, "stringMaxMinLengthNullable");
        assertMethod(javaFileAssert, String.class, "stringMinLengthNullable");
        assertMethod(javaFileAssert, String.class, "stringMaxLengthNullable");
        assertMethod(javaFileAssert, String.class, "stringEmailNullable");
        assertMethod(javaFileAssert, Integer.class, "intMinMaxNullable");
        assertMethod(javaFileAssert, Integer.class, "intMinNullable");
        assertMethod(javaFileAssert, Integer.class, "intMaxNullable");
        assertMethod(javaFileAssert, BigDecimal.class, "numberMinMaxNullable");
        assertMethod(javaFileAssert, BigDecimal.class, "numberMinNullable");
        assertMethod(javaFileAssert, BigDecimal.class, "numberMaxNullable");

    }

    private void assertOptionalMethod(JavaFileAssert javaFileAssert, Class<?> type, String expectedName, String getterReturnType) {
        assertOptionalMethod(javaFileAssert, type.getSimpleName(), expectedName, getterReturnType);
    }

    private void assertOptionalMethod(JavaFileAssert javaFileAssert, String type, String expectedName, String getterReturnType) {
        assertWrapperMethod(javaFileAssert, "Optional", type, expectedName, getterReturnType);
    }

    private void assertJsonNullableMethod(JavaFileAssert javaFileAssert, Class<?> type, String expectedName, String getterReturnType) {
        assertJsonNullableMethod(javaFileAssert, type.getSimpleName(), expectedName, getterReturnType);
    }

    private void assertJsonNullableMethod(JavaFileAssert javaFileAssert, String type, String expectedName, String getterReturnType) {
        assertWrapperMethod(javaFileAssert, "JsonNullable", type, expectedName, getterReturnType);
    }

    private void assertWrapperMethod(JavaFileAssert javaFileAssert, String wrapperType, String type, String expectedName, String getterReturnType) {
        String methodName = StringUtils.capitalize(expectedName);
        var of = wrapperType.equals("Optional") ? "ofNullable" : "of";
        javaFileAssert.assertMethod(expectedName)
                .hasReturnType("Animal")
                .bodyContainsLines("this." + expectedName + " = " + wrapperType + "." + of + "(" + expectedName + ");", "return this;")
                .assertParameter(expectedName)
                .hasType(type)
                .toMethod()
                .toFileAssert()
                // Setter method assertions
                .assertMethod("set" + methodName)
                .hasReturnType("void")
                .assertParameter(expectedName)
                .hasType(wrapperType + "<" + type + ">")
                .toMethod()
                .toFileAssert()
                // Getter method assertions
                .assertMethod("get" + methodName)
                .hasReturnType(getterReturnType)
                .doesNotHaveParameters()
                .toFileAssert();
    }

    private void assertMethod(JavaFileAssert javaFileAssert, String type, String expectedName) {
        String methodName = StringUtils.capitalize(expectedName);
        javaFileAssert.assertMethod(expectedName)
                .hasReturnType("Animal")
                .bodyContainsLines("this." + expectedName + " = " + expectedName + ";", "return this;")
                .assertParameter(expectedName)
                .hasType(type)
                .toMethod()
                .toFileAssert()
                // Setter method assertions
                .assertMethod("set" + methodName)
                .hasReturnType("void")
                .assertParameter(expectedName)
                .hasType(type)
                .toMethod()
                .toFileAssert()
                // Getter method assertions
                .assertMethod("get" + methodName)
                .hasReturnType(type)
                .doesNotHaveParameters()
                .toFileAssert();
    }

    private void assertMethod(JavaFileAssert javaFileAssert, Class<?> type, String expectedName) {
        assertMethod(javaFileAssert, type.getSimpleName(), expectedName);
    }


    @Test
    public void multiLineOperationDescription() throws IOException {
        Map<String, Object> additionalProperties = new HashMap<>();
        additionalProperties.put(SpringCodegen.USE_TAGS, "true");
        additionalProperties.put(INTERFACE_ONLY, "true");
        additionalProperties.put(DOCUMENTATION_PROVIDER, DocumentationProvider.SPRINGDOC.name());

        Map<String, File> files = generateFromContract("src/test/resources/3_0/spring/issue12474-multiline-description.yaml", SPRING_BOOT, additionalProperties);

        String expectedDescription = "# Multi-line descriptions  This is an example of a multi-line description.  It: - has multiple lines - uses Markdown (CommonMark) for rich text representation";
        JavaFileAssert.assertThat(files.get("PingTagApi.java"))
                .fileContains(expectedDescription);
    }

    @Test
    public void multiLineTagDescription() throws IOException {
        Map<String, Object> additionalProperties = new HashMap<>();
        additionalProperties.put(SpringCodegen.USE_TAGS, "true");
        additionalProperties.put(INTERFACE_ONLY, "true");
        additionalProperties.put(DOCUMENTATION_PROVIDER, DocumentationProvider.SPRINGDOC.name());

        Map<String, File> files = generateFromContract("src/test/resources/3_0/spring/issue12474-multiline-description.yaml", SPRING_BOOT, additionalProperties);

        JavaFileAssert.assertThat(files.get("PingTagApi.java"))
                .fileContains("This is a multine tag : * tag item 1 * tag item 2 ");
    }

    @Test
    public void testSSEOperationSupport() throws Exception {

        File output = Files.createTempDirectory("test").toFile().getCanonicalFile();
        output.deleteOnExit();

        final OpenAPI openAPI = TestUtils.parseFlattenSpec("src/test/resources/3_0/sse.yaml");
        final SpringCodegen codegen = new SpringCodegen();
        codegen.setOpenAPI(openAPI);
        codegen.setOutputDir(output.getAbsolutePath());

        codegen.additionalProperties().put(SSE, "true");
        codegen.additionalProperties().put(REACTIVE, "true");
        codegen.additionalProperties().put(INTERFACE_ONLY, "false");
        codegen.additionalProperties().put(DELEGATE_PATTERN, "true");

        ClientOptInput input = new ClientOptInput();
        input.openAPI(openAPI);
        input.config(codegen);

        DefaultGenerator generator = new DefaultGenerator();
        generator.setGeneratorPropertyDefault(CodegenConstants.APIS, "true");
        generator.setGenerateMetadata(false);

        Map<String, File> files = generator.opts(input).generate().stream()
                .collect(Collectors.toMap(File::getName, Function.identity()));

        MapAssert.assertThatMap(files).isNotEmpty();
        File api = files.get("PathApi.java");
        File delegate = files.get("PathApiDelegate.java");

        JavaFileAssert.assertThat(api)
                .assertMethod("sseVariant1", "ServerWebExchange")
                .isNotNull()
                .hasReturnType("Flux<String>")
                .toFileAssert()
                .assertMethod("sseVariant2", "ServerWebExchange")
                .isNotNull()
                .hasReturnType("Flux<EventType>")
                .toFileAssert()
                .assertMethod("nonSSE", "ServerWebExchange")
                .isNotNull()
                .hasReturnType("Mono<ResponseEntity<String>>");

        JavaFileAssert.assertThat(delegate)
                .assertMethod("sseVariant1", "ServerWebExchange")
                .isNotNull()
                .hasReturnType("Flux<String>")
                .bodyContainsLines("return Flux.empty();")
                .toFileAssert()
                .assertMethod("sseVariant2", "ServerWebExchange")
                .isNotNull()
                .hasReturnType("Flux<EventType>")
                .bodyContainsLines("return Flux.empty();")
                .toFileAssert()
                .assertMethod("nonSSE", "ServerWebExchange")
                .isNotNull()
                .hasReturnType("Mono<ResponseEntity<String>>")
                .bodyContainsLines("return result.then(Mono.empty());")
        ;

    }

    @Test
    public void givenMultipartForm_whenGenerateReactiveServer_thenParameterAreCreatedAsRequestPart() throws IOException {
        File output = Files.createTempDirectory("test").toFile().getCanonicalFile();
        output.deleteOnExit();
        String outputPath = output.getAbsolutePath().replace('\\', '/');

        final OpenAPI openAPI = TestUtils.parseFlattenSpec("src/test/resources/3_0/spring/petstore-with-tags.yaml");
        final SpringCodegen codegen = new SpringCodegen();
        codegen.setOpenAPI(openAPI);
        codegen.setOutputDir(output.getAbsolutePath());
        codegen.additionalProperties().put(INTERFACE_ONLY, "true");
        codegen.additionalProperties().put(SpringCodegen.REACTIVE, "true");

        ClientOptInput input = new ClientOptInput();
        input.openAPI(openAPI);
        input.config(codegen);

        DefaultGenerator generator = new DefaultGenerator();
        generator.setGenerateMetadata(false);
        generator.setGeneratorPropertyDefault(CodegenConstants.MODEL_TESTS, "false");
        generator.setGeneratorPropertyDefault(CodegenConstants.MODEL_DOCS, "false");
        generator.setGeneratorPropertyDefault(CodegenConstants.APIS, "true");

        generator.opts(input).generate();

        assertFileContains(Paths.get(outputPath + "/src/main/java/org/openapitools/api/PetApi.java"),
                "@Valid @RequestPart(value = \"additionalMetadata\", required = false) String additionalMetadata");
    }

    @Test
    public void givenMultipartForm_whenGenerateBlockedServer_thenParameterAreCreatedAsRequestPart() throws IOException {
        File output = Files.createTempDirectory("test").toFile().getCanonicalFile();
        output.deleteOnExit();
        String outputPath = output.getAbsolutePath().replace('\\', '/');

        final OpenAPI openAPI = TestUtils.parseFlattenSpec("src/test/resources/3_0/spring/petstore-with-tags.yaml");
        final SpringCodegen codegen = new SpringCodegen();
        codegen.additionalProperties().put(INTERFACE_ONLY, "true");
        codegen.setOpenAPI(openAPI);
        codegen.setOutputDir(output.getAbsolutePath());

        ClientOptInput input = new ClientOptInput();
        input.openAPI(openAPI);
        input.config(codegen);

        DefaultGenerator generator = new DefaultGenerator();
        generator.setGenerateMetadata(false);
        generator.setGeneratorPropertyDefault(CodegenConstants.MODEL_TESTS, "false");
        generator.setGeneratorPropertyDefault(CodegenConstants.MODEL_DOCS, "false");
        generator.setGeneratorPropertyDefault(CodegenConstants.APIS, "true");

        generator.opts(input).generate();

        assertFileContains(Paths.get(outputPath + "/src/main/java/org/openapitools/api/PetApi.java"),
                "@Valid @RequestParam(value = \"additionalMetadata\", required = false) String additionalMetadata");
    }

    @Test
    public void testAllArgsConstructor_16797() throws IOException {
        final Map<String, File> output = generateFromContract("src/test/resources/3_0/spring/issue_16797.yaml", SPRING_BOOT,
                Map.of(GENERATE_CONSTRUCTOR_WITH_ALL_ARGS, Boolean.TRUE, INTERFACE_ONLY, "true"),
                codegen -> codegen.addOpenapiNormalizer("REFACTOR_ALLOF_WITH_PROPERTIES_ONLY", "false"));
        JavaFileAssert.assertThat(output.get("Object4.java"))
                .assertConstructor("String", "Type1", "String", "String", "Boolean")
                .hasParameter("responseType").toConstructor()
                .hasParameter("requestId").toConstructor()
                .hasParameter("success").toConstructor()
                .hasParameter("pageInfo")
        ;

    }

    @Test
    public void testAllArgsConstructor_16797_REFACTOR_ALLOF_WITH_PROPERTIES_ONLY() throws IOException {
        final Map<String, File> output = generateFromContract("src/test/resources/3_0/spring/issue_16797.yaml", SPRING_BOOT,
                Map.of(GENERATE_CONSTRUCTOR_WITH_ALL_ARGS, Boolean.TRUE, INTERFACE_ONLY, "true"),
                codegen -> codegen.addOpenapiNormalizer("REFACTOR_ALLOF_WITH_PROPERTIES_ONLY", "true"));
        JavaFileAssert.assertThat(output.get("Object4.java"))
                .assertConstructor("String", "Type1", "String", "String", "Boolean")
                .hasParameter("responseType").toConstructor()
                .hasParameter("requestId").toConstructor()
                .hasParameter("success").toConstructor()
                .hasParameter("pageInfo")
        ;
    }

    @Test
    public void testMultiInheritanceParentRequiredParams_issue16797() throws IOException {
        final Map<String, File> output = generateFromContract(
                "src/test/resources/3_0/spring/issue_16797.yaml", SPRING_BOOT, Map.of(INTERFACE_ONLY, "true")
        );
        // constructor should as
        //       public Object4(Type1 pageInfo, String responseType, String requestId, Boolean success) {
        //            super(responseType, requestId, success, pageInfo);
        //        }
        JavaFileAssert.assertThat(output.get("Object4.java"))
                .assertConstructor("Type1", "String", "String", "Boolean")
                .hasParameter("responseType").toConstructor()
                .hasParameter("requestId").toConstructor()
                .hasParameter("success").toConstructor()
                .hasParameter("pageInfo").toConstructor()
        ;
    }

    @Test
    public void testMultiInheritanceParentRequiredParams_issue15796() throws IOException {
        final Map<String, File> output = generateFromContract(
                "src/test/resources/3_0/spring/issue_15796.yaml", SPRING_BOOT, Map.of(INTERFACE_ONLY, "true")
        );
        // constructor should as this
        //public Poodle(String race, String type) {
        //    super(race, type);
        //}
        JavaFileAssert.assertThat(output.get("Poodle.java"))
                .assertConstructor("String", "String")
                .hasParameter("type").toConstructor()
                .hasParameter("race").toConstructor()
        ;
    }

    @Test
    public void testAllArgsConstructor_defaultOrder_15796() throws IOException {
        final Map<String, File> output = generateFromContract("src/test/resources/3_0/spring/issue_15796.yaml", SPRING_BOOT,
                Map.of(GENERATE_CONSTRUCTOR_WITH_ALL_ARGS, Boolean.TRUE, INTERFACE_ONLY, "true"),
                config -> config.addOpenapiNormalizer("REFACTOR_ALLOF_WITH_PROPERTIES_ONLY", " true"));
        // constructors should as this
        //public Poodle(String race, String type) {
        //    super(race, type);
        //}
        // and
        //public Poodle(String hairType, Integer tails, String race, String name, String type) {
        //  super(tails, race, name, type);
        //  this.hairType = hairType;
        //}
        JavaFileAssert.assertThat(output.get("Poodle.java"))
                .assertConstructor("String", "String")
                .hasParameter("type").toConstructor()
                .hasParameter("race").toConstructor()
                .toFileAssert()
                .assertConstructor("String", "Integer", "String", "String", "String")
                .hasParameter("tails").toConstructor()
                .hasParameter("race").toConstructor()
                .hasParameter("name").toConstructor()
                .hasParameter("type").toConstructor()
                .hasParameter("hairType").toConstructor()
        ;
    }

    @Test
    public void generateAllArgsConstructor() throws IOException {
        Map<String, File> files = generateFromContract("src/test/resources/3_0/java/all_args_constructor.yaml", null,
                Map.of(AbstractJavaCodegen.GENERATE_CONSTRUCTOR_WITH_ALL_ARGS, Boolean.TRUE, INTERFACE_ONLY, "true"),
                codegenConfig -> codegenConfig.addOpenapiNormalizer("REFACTOR_ALLOF_WITH_PROPERTIES_ONLY", " true"));
        JavaFileAssert.assertThat(files.get("Pet.java"))
                .assertConstructor("String")
                .hasParameter("type").toConstructor()
                .toFileAssert()
                .assertConstructor("LocalDate", "String", "String")
                .hasParameter("dateOfBirth").toConstructor()
                .hasParameter("name").toConstructor()
                .hasParameter("type").toConstructor();
        JavaFileAssert.assertThat(files.get("Cat.java"))
                .assertConstructor("Integer", "String", "LocalDate", "String", "String");

        // test required constructor
        JavaFileAssert.assertThat(files.get("Page.java"))
                .assertConstructor("Integer")
                .toFileAssert()
                .fileContains("Constructor with only required parameters and all parameters");

        JavaFileAssert.assertThat(files.get("PageOfPets.java"))
                .assertConstructor("Integer", "List<Pet>")
                .hasParameter("count").toConstructor()
                .hasParameter("_list").toConstructor()
                .toFileAssert()
                .assertConstructor("Integer")
                .hasParameter("count").toConstructor();
    }

    @Test
    public void allOfDuplicatedProperties() throws IOException {
        Map<String, File> output = generateFromContract(
                "src/test/resources/3_0/allOfDuplicatedProperties.yaml",
                SPRING_BOOT,
                Map.of(GENERATE_CONSTRUCTOR_WITH_ALL_ARGS, true, INTERFACE_ONLY, "true")
        );

        JavaFileAssert.assertThat(output.get("ModelC.java"))
                .assertConstructor("String", "Integer", "Integer", "String", "String");
    }

    @Test
    public void testLombokAnnotations() throws IOException {
        final Map<String, Object> additionalProperties = new HashMap<>();
        additionalProperties.put(AbstractJavaCodegen.ADDITIONAL_MODEL_TYPE_ANNOTATIONS, "@lombok.Data;@lombok.NoArgsConstructor;@lombok.AllArgsConstructor");
        additionalProperties.put(INTERFACE_ONLY, "true");
        Map<String, File> output = generateFromContract("src/test/resources/3_0/petstore.yaml", SPRING_BOOT, additionalProperties);
        JavaFileAssert.assertThat(output.get("Pet.java"))
                .hasNoConstructor()
                .hasNoMethod("toString")
                .hasNoMethod("hashCode")
                .hasNoMethod("equals")
                .hasNoMethod("getId")
                .hasNoMethod("setId")
                .hasNoMethod("getName")
                .hasNoMethod("setName")
        ;
        additionalProperties.put(AbstractJavaCodegen.ADDITIONAL_MODEL_TYPE_ANNOTATIONS, "@lombok.ToString");
        output = generateFromContract("src/test/resources/3_0/petstore.yaml", SPRING_BOOT, additionalProperties);
        JavaFileAssert.assertThat(output.get("Pet.java"))
                .assertConstructor().toFileAssert()
                .hasNoMethod("toString")
                .assertMethod("hashCode")
                .toFileAssert()
                .assertMethod("equals")
                .toFileAssert()
                .assertMethod("getId")
                .toFileAssert()
                .assertMethod("setId")
                .toFileAssert()
                .assertMethod("getName")
                .toFileAssert()
                .assertMethod("setName")
        ;
        additionalProperties.put(AbstractJavaCodegen.ADDITIONAL_MODEL_TYPE_ANNOTATIONS, "@lombok.Getter;@lombok.Setter");
        output = generateFromContract("src/test/resources/3_0/petstore.yaml", SPRING_BOOT, additionalProperties);
        JavaFileAssert.assertThat(output.get("Pet.java"))
                .assertConstructor().toFileAssert()
                .assertMethod("toString")
                .toFileAssert()
                .assertMethod("hashCode")
                .toFileAssert()
                .assertMethod("equals")
        ;
    }

    @Test
    void testBuilderJavaSpring_noOptional() throws IOException {
        Map<String, File> files = generateFromContract(
                "src/test/resources/3_0/java/builder.yaml",
                SPRING_BOOT,
                Map.of(
                        GENERATE_BUILDERS, true,
                        SpringCodegen.OPENAPI_NULLABLE, false,
                        SpringCodegen.USE_OPTIONAL, false,
                        INTERFACE_ONLY, "true"
                )
        );

        JavaFileAssert.assertThat(files.get("Pet.java"))
                .fileContains("toBuilder()",
                        "builder()",
                        "public static class Builder {");
        JavaFileAssert.assertThat(files.get("Snake.java"))
                .fileContains("toBuilder()",
                        "builder()",
                        "public static class Builder extends Reptile.Builder {",
                        "return builder.copyOf(this);");
        JavaFileAssert.assertThat(files.get("SimpleObject.java"))
                .fileContains("public SimpleObject.Builder additionalProperties(Map<String, Integer> additionalProperties) {",
                        "SimpleObject.Builder nullableObject(String nullableObject) {",
                        "SimpleObject.Builder nb(BigDecimal nb) {")
                .fileDoesNotContain("SimpleObject.Builder nullableObject(JsonNullable<String> nullableObject) {");
    }

    @Test
    void testBuilderJavaSpring_useOptional() throws IOException {
        Map<String, File> files = generateFromContract(
                "src/test/resources/3_0/java/builder.yaml",
                SPRING_BOOT,
                Map.of(
                        GENERATE_BUILDERS, true,
                        SpringCodegen.OPENAPI_NULLABLE, true,
                        SpringCodegen.USE_OPTIONAL, true,
                        INTERFACE_ONLY, "true"
                )
        );

        JavaFileAssert.assertThat(files.get("Pet.java"))
                .fileContains("toBuilder()",
                        "builder()",
                        "public static class Builder {");
        JavaFileAssert.assertThat(files.get("Snake.java"))
                .fileContains("toBuilder()",
                        "builder()",
                        "public static class Builder extends Reptile.Builder {",
                        "return builder.copyOf(this);");
        JavaFileAssert.assertThat(files.get("SimpleObject.java"))
                .fileContains("public SimpleObject.Builder additionalProperties(Map<String, Integer> additionalProperties) {",
                        "SimpleObject.Builder nullableObject(String nullableObject) {",
                        "SimpleObject.Builder nullableObject(JsonNullable<String> nullableObject) {",
                        "SimpleObject.Builder nb(BigDecimal nb) {");
    }

    @Test
    public void optionalListShouldBeEmpty() throws IOException {
        File output = Files.createTempDirectory("test").toFile().getCanonicalFile();
        output.deleteOnExit();

        OpenAPI openAPI = new OpenAPIParser()
                .readLocation("src/test/resources/3_1/petstore.yaml", null, new ParseOptions()).getOpenAPI();
        SpringCodegen codegen = new SpringCodegen();
        codegen.setLibrary(SPRING_CLOUD_LIBRARY);
        codegen.setOutputDir(output.getAbsolutePath());
        codegen.additionalProperties().put(INTERFACE_ONLY, "true");
        codegen.additionalProperties().put(CodegenConstants.MODEL_PACKAGE, "xyz.model");
        codegen.additionalProperties().put(CodegenConstants.API_NAME_SUFFIX, "Controller");
        codegen.additionalProperties().put(CodegenConstants.API_PACKAGE, "xyz.controller");
        codegen.additionalProperties().put(CodegenConstants.MODEL_NAME_SUFFIX, "Dto");


        ClientOptInput input = new ClientOptInput()
                .openAPI(openAPI)
                .config(codegen);

        DefaultGenerator generator = new DefaultGenerator();
        generator.setGenerateMetadata(false); // skip metadata and ↓ only generate models
        generator.setGeneratorPropertyDefault(CodegenConstants.MODELS, "true");

        Map<String, File> files = generator.opts(input).generate().stream()
                .collect(Collectors.toMap(File::getName, Function.identity()));

        JavaFileAssert.assertThat(files.get("PetDto.java"))
                .fileContains("private List<@Valid TagDto> tags = new ArrayList<>();")
                .fileContains("private List<String> photoUrls = new ArrayList<>();");

    }

    @Test
    public void testCollectionTypesWithDefaults_issue_18102() throws IOException {
        File output = Files.createTempDirectory("test").toFile().getCanonicalFile();
        output.deleteOnExit();

        OpenAPI openAPI = new OpenAPIParser()
                .readLocation("src/test/resources/3_1/java/issue_18102.yaml", null, new ParseOptions()).getOpenAPI();
        SpringCodegen codegen = new SpringCodegen();
        codegen.setLibrary(SPRING_CLOUD_LIBRARY);
        codegen.setOutputDir(output.getAbsolutePath());
        codegen.additionalProperties().put(CodegenConstants.MODEL_PACKAGE, "xyz.model");
        codegen.additionalProperties().put(CodegenConstants.API_NAME_SUFFIX, "Controller");
        codegen.additionalProperties().put(CodegenConstants.API_PACKAGE, "xyz.controller");
        codegen.additionalProperties().put(CodegenConstants.MODEL_NAME_SUFFIX, "Dto");
        codegen.setContainerDefaultToNull(true);


        ClientOptInput input = new ClientOptInput()
                .openAPI(openAPI)
                .config(codegen);

        DefaultGenerator generator = new DefaultGenerator();
        generator.setGenerateMetadata(false); // skip metadata and ↓ only generate models
        generator.setGeneratorPropertyDefault(CodegenConstants.MODELS, "true");

        Map<String, File> files = generator.opts(input).generate().stream()
                .collect(Collectors.toMap(File::getName, Function.identity()));

        JavaFileAssert.assertThat(files.get("PetDto.java"))
                .fileContains("private @Nullable List<@Valid TagDto> tags")
                .fileContains("private List<@Valid TagDto> tagsDefaultList = new ArrayList<>()")
                .fileContains("private @Nullable Set<@Valid TagDto> tagsUnique")
                .fileContains("private Set<@Valid TagDto> tagsDefaultSet = new LinkedHashSet<>();")
                .fileContains("private @Nullable List<String> stringList")
                .fileContains("private List<String> stringDefaultList = new ArrayList<>(Arrays.asList(\"A\", \"B\"));")
                .fileContains("private List<String> stringEmptyDefaultList = new ArrayList<>();")
                .fileContains("@Nullable Set<String> stringSet")
                .fileContains("private Set<String> stringDefaultSet = new LinkedHashSet<>(Arrays.asList(\"A\", \"B\"));")
                .fileContains("private Set<String> stringEmptyDefaultSet = new LinkedHashSet<>();")
                .fileDoesNotContain("private List<@Valid TagDto> tags = new ArrayList<>()")
                .fileDoesNotContain("private Set<@Valid TagDto> tagsUnique = new LinkedHashSet<>()")
                .fileDoesNotContain("private List<String> stringList = new ArrayList<>()")
                .fileDoesNotContain("private Set<String> stringSet = new LinkedHashSet<>()");
    }

    @Test
    public void shouldGenerateOptionalParameterTypesWhenUsingOptionalAndDelegate_issue17768() throws IOException {
        Map<String, Object> additionalProperties = new HashMap<>();
        additionalProperties.put(SpringCodegen.USE_TAGS, "true");
        additionalProperties.put(SpringCodegen.SKIP_DEFAULT_INTERFACE, "true");
        additionalProperties.put(SpringCodegen.PERFORM_BEANVALIDATION, "true");
        additionalProperties.put(SpringCodegen.SPRING_CONTROLLER, "true");
        additionalProperties.put(CodegenConstants.SERIALIZATION_LIBRARY, "jackson");
        additionalProperties.put(SpringCodegen.USE_OPTIONAL, "true");
        additionalProperties.put(DELEGATE_PATTERN, "true");
        Map<String, File> files = generateFromContract("src/test/resources/bugs/issue_17768.yaml", SPRING_BOOT, additionalProperties);
        JavaFileAssert.assertThat(files.get("TestApiDelegate.java"))
                .assertMethod("updatePost")
                .assertParameter("updateRequest")
                .hasType("Optional<UpdateRequest>")
                .toMethod()
                .toFileAssert();
        JavaFileAssert.assertThat(files.get("TestApi.java"))
                .assertMethod("updatePost")
                .assertParameter("updateRequest")
                .hasType("Optional<UpdateRequest>")
                .toMethod()
                .toFileAssert();
    }

    @Test
    public void testEnumUnknownDefaultCaseDeserializationTrue_issue13241() throws IOException {

        SpringCodegen codegen = new SpringCodegen();
        codegen.setLibrary(SPRING_BOOT);
        codegen.additionalProperties().put(CodegenConstants.ENUM_UNKNOWN_DEFAULT_CASE, "true");

        Map<String, File> files = generateFiles(codegen, "src/test/resources/bugs/issue_13241.yaml");

        JavaFileAssert.assertThat(files.get("Color.java"))
                .assertMethod("fromValue").bodyContainsLines("return UNKNOWN_DEFAULT_OPEN_API");
    }

    @Test
    public void testEnumUnknownDefaultCaseDeserializationNotSet_issue13241() throws IOException {

        SpringCodegen codegen = new SpringCodegen();
        codegen.setLibrary(SPRING_BOOT);
        Map<String, File> files = generateFiles(codegen, "src/test/resources/bugs/issue_13241.yaml");

        JavaFileAssert.assertThat(files.get("Color.java"))
                .assertMethod("fromValue").bodyContainsLines("throw new IllegalArgumentException(\"Unexpected value '\" + value + \"'\");");
    }

    /**
     * General XML annotations test (both JAXB and Jackson)
     * <br>
     * Includes regression tests for:
     * - <a href="https://github.com/OpenAPITools/openapi-generator/issues/2417">Correct Jackson annotation when `wrapped: false`</a>
     */
    @Test
    void shouldGenerateCorrectXmlAnnotations() {
        // Arrange
        final CodegenConfigurator config = new CodegenConfigurator()
                .addAdditionalProperty(CodegenConstants.WITH_XML, true)
                .addGlobalProperty(CodegenConstants.MODELS, "Pet")
                .setGeneratorName("spring")
                .setInputSpec("src/test/resources/3_0/java/xml-annotations-test.yaml")
                .setLibrary(SPRING_BOOT)
                .setOutputDir(newTempFolder().toString());

        // Act
        final List<File> files = new DefaultGenerator().opts(config.toClientOptInput()).generate();

        // Assert
        JavaFileAssert.assertThat(files.get(0))
                .assertTypeAnnotations()
                .containsWithNameAndAttributes("JacksonXmlRootElement", Map.of("localName", "\"Pet\"", "namespace", "\"urn:jacksonxml\""))
                .containsWithNameAndAttributes("XmlRootElement", Map.of("name", "\"Pet\"", "namespace", "\"urn:jacksonxml\""))
                .containsWithNameAndAttributes("XmlAccessorType", Map.of("value", "XmlAccessType.FIELD"))
                .toType()

                // ↓ test custom-name on wrapper element (https://swagger.io/docs/specification/data-models/representing-xml/#:~:text=Use%20xml/name%20to%20give%20different%20names)
                .assertMethod("getTags")
                .doesNotHaveAnnotation("XmlAttribute")
                .hasAnnotation("XmlElement", Map.of("name", "\"Tag\""))
                .hasAnnotation("XmlElementWrapper", Map.of("name", "\"TagList\""))
                .hasAnnotation("JacksonXmlProperty", Map.of("localName", "\"Tag\""))
                .hasAnnotation("JacksonXmlElementWrapper", Map.of("localName", "\"TagList\"", "useWrapping", "true"))
                .toFileAssert()

                // ↓ custom internal xml-array element name, non-wrapped (1st example in https://spec.openapis.org/oas/v3.0.0#xml-arrays)
                .assertMethod("getFriends")
                .doesNotHaveAnnotation("XmlAttribute")
                .doesNotHaveAnnotation("XmlElementWrapper")
                .hasAnnotation("XmlElement", Map.of("name", "\"friend-pet\""))
                .hasAnnotation("JacksonXmlProperty", Map.of("localName", "\"friend-pet\""))
                .hasAnnotation("JacksonXmlElementWrapper", Map.of("useWrapping", "false"))
                .toFileAssert()

                // ↓ test custom element name (https://swagger.io/docs/specification/data-models/representing-xml/#:~:text=Change%20Element%20Names)
                .assertMethod("getStatus")
                .doesNotHaveAnnotation("XmlAttribute")
                .doesNotHaveAnnotation("XmlElementWrapper")
                .hasAnnotation("XmlElement", Map.of("name", "\"PetStatus\""))
                .doesNotHaveAnnotation("JacksonXmlElementWrapper")
                .hasAnnotation("JacksonXmlProperty", Map.of("localName", "\"PetStatus\""))
                .toFileAssert()

                // ↓ test same-name wrapping element (https://swagger.io/docs/specification/data-models/representing-xml/#:~:text=Wrapping%20Arrays)
                //   maps to 3rd example in https://spec.openapis.org/oas/v3.0.0#xml-arrays
                .assertMethod("getPhotoUrls")
                .doesNotHaveAnnotation("XmlAttribute")
                .hasAnnotation("XmlElement", Map.of("name", "\"photoUrls\""))
                .hasAnnotation("XmlElementWrapper", Map.of("name", "\"photoUrls\""))
                .hasAnnotation("JacksonXmlProperty", Map.of("localName", "\"photoUrls\""))
                .hasAnnotation("JacksonXmlElementWrapper", Map.of("localName", "\"photoUrls\"", "useWrapping", "true"))
                .toFileAssert()

                // ↓ test attribute generation (https://swagger.io/docs/specification/data-models/representing-xml/#:~:text=Convert%20Property%20to%20an%20Attribute)
                .assertMethod("getName")
                .doesNotHaveAnnotation("XmlElement")
                .doesNotHaveAnnotation("XmlElementWrapper")
                .hasAnnotation("XmlAttribute", Map.of("name", "\"name\""))
                .doesNotHaveAnnotation("JacksonXmlElementWrapper")
                .hasAnnotation("JacksonXmlProperty", Map.of("isAttribute", "true", "localName", "\"name\""))
                .toFileAssert()

                // ↓ test XML namespace and prefix (https://swagger.io/docs/specification/data-models/representing-xml/#:~:text=Prefixes%20and%20Namespaces)
                .assertMethod("getId")
                .doesNotHaveAnnotation("XmlAttribute")
                .doesNotHaveAnnotation("XmlElementWrapper")
                .hasAnnotation("XmlElement", Map.of("name", "\"id\"", "namespace", "\"http://example.com/schema\""))
                .doesNotHaveAnnotation("JacksonXmlElementWrapper")
                .hasAnnotation("JacksonXmlProperty", Map.of("localName", "\"id\"", "namespace", "\"http://example.com/schema\""))
                .toFileAssert()

                // ↓ external xml-array element name only (last example in https://spec.openapis.org/oas/v3.0.0#xml-arrays)
                .assertMethod("getFoods")
                .doesNotHaveAnnotation("XmlAttribute")
                .hasAnnotation("XmlElement", Map.of("name", "\"yummy-yummy\""))
                .hasAnnotation("XmlElementWrapper", Map.of("name", "\"yummy-yummy\""))
                .hasAnnotation("JacksonXmlProperty", Map.of("localName", "\"yummy-yummy\""))
                .hasAnnotation("JacksonXmlElementWrapper", Map.of("localName", "\"yummy-yummy\""))
                .toFileAssert()

                // ↓ internal xml-array element name (4th example in https://spec.openapis.org/oas/v3.0.0#xml-arrays)
                .assertMethod("getColors")
                .doesNotHaveAnnotation("XmlAttribute")
                .hasAnnotation("XmlElement", Map.of("name", "\"color\""))
                .hasAnnotation("XmlElementWrapper", Map.of("name", "\"colors\""))
                .hasAnnotation("JacksonXmlProperty", Map.of("localName", "\"color\""))
                .hasAnnotation("JacksonXmlElementWrapper", Map.of("localName", "\"colors\""))
                .toFileAssert()

                // ↓ ignored external xml-array element name, non-wrapped (2nd example in https://spec.openapis.org/oas/v3.0.0#xml-arrays)
                .assertMethod("getCategories")
                .doesNotHaveAnnotation("XmlAttribute")
                .doesNotHaveAnnotation("XmlElementWrapper")
                .hasAnnotation("XmlElement", Map.of("name", "\"Category\""))
                .hasAnnotation("JacksonXmlProperty", Map.of("localName", "\"Category\""))
                // ↓ specific regression test for #2417: (useWrapping=false) needs to be present
                .hasAnnotation("JacksonXmlElementWrapper", Map.of("useWrapping", "false"))
                .toFileAssert()

                // ↓ test custom-name on wrapper AND children (https://swagger.io/docs/specification/data-models/representing-xml/#:~:text=Use%20xml/name%20to%20give%20different%20names)
                //   maps to 5th example in https://spec.openapis.org/oas/v3.0.0#xml-arrays
                .assertMethod("getActivities")
                .doesNotHaveAnnotation("XmlAttribute")
                .hasAnnotation("XmlElement", Map.of("name", "\"item\""))
                .hasAnnotation("XmlElementWrapper", Map.of("name", "\"activities-array\""))
                .hasAnnotation("JacksonXmlProperty", Map.of("localName", "\"item\""))
                .hasAnnotation("JacksonXmlElementWrapper", Map.of("localName", "\"activities-array\""));
    }

    /**
     * Regression test for <a href="https://github.com/OpenAPITools/openapi-generator/issues/12804">#12804</a>
     */
    @Test
    public void shouldGenerateSingleDeprecatedAnnotation() {
        final var tempDir = TestUtils.newTempFolder();
        final CodegenConfigurator configurator = new CodegenConfigurator()
                .addAdditionalProperty(GENERATE_BUILDERS, true)
                .addGlobalProperty(CodegenConstants.MODELS, "Pet")
                .setInputSpec("src/test/resources/3_0/petstore.yaml")
                .setGeneratorName("spring")
                .setOutputDir(tempDir.toString());

        new DefaultGenerator().opts(configurator.toClientOptInput()).generate();

        JavaFileAssert.assertThat(tempDir.resolve("src/main/java/org/openapitools/model/Pet.java"))
                .assertInnerClass("Builder")
                .assertMethod("status").hasAnnotation("Deprecated")
                .toInnerClassAssert()
                .assertMethod("build")
                .doesNotHaveAnnotation("Deprecated");
    }

    @Test
    public void shouldAnnotateNonRequiredFieldsAsNullable() throws IOException {
        SpringCodegen codegen = new SpringCodegen();
        codegen.setLibrary(SPRING_BOOT);
        codegen.setGenerateConstructorWithAllArgs(true);

        Map<String, File> files = generateFiles(codegen, "src/test/resources/3_0/nullable-annotation.yaml");
        var file = files.get("Item.java");

        JavaFileAssert.assertThat(file)
                .assertProperty("mandatoryName")
                .doesNotHaveAnnotation("Nullable");
        JavaFileAssert.assertThat(file)
                .assertProperty("optionalDescription")
                .hasAnnotation("Nullable");
        JavaFileAssert.assertThat(file)
                .assertProperty("optionalOneWithDefault")
                .doesNotHaveAnnotation("Nullable");
        JavaFileAssert.assertThat(file)
                .assertProperty("nullableStr")
                .doesNotHaveAnnotation("Nullable");
        JavaFileAssert.assertThat(file)
                .assertProperty("mandatoryContainer")
                .doesNotHaveAnnotation("Nullable");
        JavaFileAssert.assertThat(file)
                .assertProperty("optionalContainer")
                .doesNotHaveAnnotation("Nullable");
        JavaFileAssert.assertThat(file)
                .assertProperty("optionalContainerWithDefault")
                .doesNotHaveAnnotation("Nullable");
        JavaFileAssert.assertThat(file)
                .assertProperty("nullableContainer")
                .doesNotHaveAnnotation("Nullable");
        JavaFileAssert.assertThat(file)
                .fileContains(
                        "public Item(" +
                                "String mandatoryName," +
                                " @Nullable String optionalDescription," +
                                " String optionalOneWithDefault," +
                                " String nullableStr," +
                                " List<String> mandatoryContainer," +
                                " List<String> optionalContainer," +
                                " List<String> optionalContainerWithDefault," +
                                " List<String> nullableContainer)"
                );
    }

    @Test
    public void shouldAnnotateNonRequiredFieldsAsNullableWhenSetContainerDefaultToNull() throws IOException {
        SpringCodegen codegen = new SpringCodegen();
        codegen.setLibrary(SPRING_BOOT);
        codegen.setGenerateConstructorWithAllArgs(true);
        codegen.setContainerDefaultToNull(true);

        Map<String, File> files = generateFiles(codegen, "src/test/resources/3_0/nullable-annotation.yaml");
        var file = files.get("Item.java");

        JavaFileAssert.assertThat(file)
                .assertProperty("mandatoryContainer")
                .doesNotHaveAnnotation("Nullable");
        JavaFileAssert.assertThat(file)
                .assertProperty("optionalContainer")
                .hasAnnotation("Nullable");
        JavaFileAssert.assertThat(file)
                .assertProperty("optionalContainerWithDefault")
                .doesNotHaveAnnotation("Nullable");
        JavaFileAssert.assertThat(file)
                .assertProperty("nullableContainer")
                .doesNotHaveAnnotation("Nullable");
        JavaFileAssert.assertThat(file)
                .fileContains(
                        ", List<String> mandatoryContainer," +
                                " @Nullable List<String> optionalContainer," +
                                " List<String> optionalContainerWithDefault," +
                                " List<String> nullableContainer)"
                );
    }

    @Test
    public void shouldNotAnnotateNonRequiredFieldsAsNullableWhileUseOptional() throws IOException {
        SpringCodegen codegen = new SpringCodegen();
        codegen.setLibrary(SPRING_BOOT);
        codegen.setGenerateConstructorWithAllArgs(true);
        codegen.setUseOptional(true);

        Map<String, File> files = generateFiles(codegen, "src/test/resources/3_0/nullable-annotation.yaml");
        var file = files.get("Item.java");

        JavaFileAssert.assertThat(file)
                .assertProperty("mandatoryName")
                .doesNotHaveAnnotation("Nullable");
        JavaFileAssert.assertThat(file)
                .assertProperty("optionalDescription")
                .doesNotHaveAnnotation("Nullable");
        JavaFileAssert.assertThat(file)
                .assertProperty("optionalOneWithDefault")
                .doesNotHaveAnnotation("Nullable");
        JavaFileAssert.assertThat(file)
                .assertProperty("nullableStr")
                .doesNotHaveAnnotation("Nullable");
        JavaFileAssert.assertThat(file)
                .fileContains(
                        "public Item(String mandatoryName, String optionalDescription," +
                                " String optionalOneWithDefault, String nullableStr"
                );
    }

    @Test
    public void shouldAnnotateNonRequiredFieldsAsNullableWhileNotUsingOpenApiNullableAndContainerDefaultToNullSet() throws IOException {
        SpringCodegen codegen = new SpringCodegen();
        codegen.setLibrary(SPRING_BOOT);
        codegen.setGenerateConstructorWithAllArgs(true);
        codegen.setOpenApiNullable(false);
        codegen.setContainerDefaultToNull(true);

        Map<String, File> files = generateFiles(codegen, "src/test/resources/3_0/nullable-annotation.yaml");
        var file = files.get("Item.java");

        JavaFileAssert.assertThat(file)
                .assertProperty("mandatoryName")
                .doesNotHaveAnnotation("Nullable");
        JavaFileAssert.assertThat(file)
                .assertProperty("optionalDescription")
                .hasAnnotation("Nullable");
        JavaFileAssert.assertThat(file)
                .assertProperty("optionalOneWithDefault")
                .doesNotHaveAnnotation("Nullable");
        JavaFileAssert.assertThat(file)
                .assertProperty("nullableStr")
                .hasAnnotation("Nullable");
        JavaFileAssert.assertThat(file)
                .assertProperty("mandatoryContainer")
                .doesNotHaveAnnotation("Nullable");
        JavaFileAssert.assertThat(file)
                .assertProperty("optionalContainer")
                .hasAnnotation("Nullable");
        JavaFileAssert.assertThat(file)
                .assertProperty("optionalContainerWithDefault")
                .doesNotHaveAnnotation("Nullable");
        JavaFileAssert.assertThat(file)
                .assertProperty("nullableContainer")
                .hasAnnotation("Nullable");

        JavaFileAssert.assertThat(file)
                .fileContains(
                        " List<String> mandatoryContainer," +
                                " @Nullable List<String> optionalContainer," +
                                " List<String> optionalContainerWithDefault," +
                                " @Nullable List<String> nullableContainer)"
                );
    }

    @Test
    public void shouldNotAcceptNullValues() throws IOException {
        SpringCodegen codegen = new SpringCodegen();
        codegen.setLibrary(SPRING_BOOT);
        codegen.setUseSpringBoot3(true);
        codegen.setUseOptional(true);
        codegen.setOptionalAcceptNullable(false);

        Map<String, File> files = generateFiles(codegen, "src/test/resources/3_0/petstore.yaml");
        var file = files.get("Category.java");

        JavaFileAssert.assertThat(file)
                .fileContains(
                        "this.name = Optional.of(name);"
                );
        JavaFileAssert.assertThat(file)
                .fileDoesNotContain(
                        "this.name = Optional.ofNullable(name);"
                );
    }

    @Test
    public void shouldAcceptNullValues() throws IOException {
        SpringCodegen codegen = new SpringCodegen();
        codegen.setLibrary(SPRING_BOOT);
        codegen.setUseSpringBoot3(true);
        codegen.setUseOptional(true);
        //codegen.setOptionalAcceptNullable(true); // default to true

        Map<String, File> files = generateFiles(codegen, "src/test/resources/3_0/petstore.yaml");
        var file = files.get("Category.java");

        JavaFileAssert.assertThat(file)
                .fileContains(
                        "this.name = Optional.ofNullable(name);"
                );
        JavaFileAssert.assertThat(file)
                .fileDoesNotContain(
                        "this.name = Optional.of(name);"
                );
    }

    @Test
    public void testEnumWithImplements() {
        final Path output = newTempFolder();
        final OpenAPI openAPI = TestUtils.parseFlattenSpec("src/test/resources/3_0/enum-implements.yaml");
        SpringCodegen codegen = new SpringCodegen();
        codegen.setOutputDir(output.toString());

        Map<String, File> files = new DefaultGenerator().opts(new ClientOptInput().openAPI(openAPI).config(codegen))
                .generate().stream().collect(Collectors.toMap(File::getName, Function.identity()));

        JavaFileAssert.assertThat(files.get("Type.java")).fileContains("Type implements java.io.Serializable {");
    }

    @Test
    public void givenMultipartForm_whenGenerateUsingOptional_thenParameterAreCreatedAsOptional() throws IOException {
        File output = Files.createTempDirectory("test").toFile().getCanonicalFile();
        output.deleteOnExit();
        String outputPath = output.getAbsolutePath().replace('\\', '/');

        final OpenAPI openAPI = TestUtils.parseFlattenSpec("src/test/resources/3_0/spring/issue_9530.yaml");
        final SpringCodegen codegen = new SpringCodegen();
        codegen.additionalProperties().put(INTERFACE_ONLY, "true");
        codegen.additionalProperties().put(SpringCodegen.USE_OPTIONAL, "true");
        codegen.setOpenAPI(openAPI);
        codegen.setOutputDir(output.getAbsolutePath());

        ClientOptInput input = new ClientOptInput();
        input.openAPI(openAPI);
        input.config(codegen);


        DefaultGenerator generator = new DefaultGenerator();
        generator.setGenerateMetadata(false);
        generator.setGeneratorPropertyDefault(CodegenConstants.MODEL_TESTS, "false");
        generator.setGeneratorPropertyDefault(CodegenConstants.MODEL_DOCS, "false");
        generator.setGeneratorPropertyDefault(CodegenConstants.APIS, "true");

        generator.opts(input).generate();

        assertFileContains(Paths.get(outputPath + "/src/main/java/org/openapitools/api/PetApi.java"),
                "@Valid @RequestParam(value = \"additionalMetadata\", required = false) Optional<String> additionalMetadata",
                "@Valid @RequestParam(value = \"length\", required = true) Integer length");
    }

    @Test
    public void shouldEnableBuiltInValidationOptionWhenSetToTrue() throws IOException {
        final SpringCodegen codegen = new SpringCodegen();
        codegen.setUseSpringBoot3(true);
        codegen.setUseOptional(true);
        codegen.additionalProperties().put(SpringCodegen.USE_BEANVALIDATION, true);
        codegen.additionalProperties().put(SpringCodegen.USE_SPRING_BUILT_IN_VALIDATION, true);

        Map<String, File> files = generateFiles(codegen, "src/test/resources/3_0/petstore.yaml");
        var file = files.get("UserApi.java");

        JavaFileAssert.assertThat(file)
                .hasNoImports("org.springframework.validation.annotation.Validated")
                .assertTypeAnnotations()
                .doesNotContainWithName("Validated");
    }

    @Test
    public void shouldDisableBuiltInValidationOptionWhenSetToFalse() throws IOException {
        final SpringCodegen codegen = new SpringCodegen();
        codegen.setUseSpringBoot3(true);
        codegen.setUseOptional(true);
        codegen.additionalProperties().put(SpringCodegen.USE_BEANVALIDATION, true);
        codegen.additionalProperties().put(SpringCodegen.USE_SPRING_BUILT_IN_VALIDATION, false);

        Map<String, File> files = generateFiles(codegen, "src/test/resources/3_0/petstore.yaml");
        var file = files.get("UserApi.java");

        JavaFileAssert.assertThat(file)
                .hasImports("org.springframework.validation.annotation.Validated")
                .assertTypeAnnotations()
                .containsWithName("Validated");
    }

    @Test
    public void shouldDisableBuiltInValidationOptionByDefault() throws IOException {
        final SpringCodegen codegen = new SpringCodegen();
        codegen.setUseSpringBoot3(true);
        codegen.setUseOptional(true);
        codegen.additionalProperties().put(SpringCodegen.USE_BEANVALIDATION, true);

        Map<String, File> files = generateFiles(codegen, "src/test/resources/3_0/petstore.yaml");
        var file = files.get("UserApi.java");

        JavaFileAssert.assertThat(file)
                .hasImports("org.springframework.validation.annotation.Validated")
                .assertTypeAnnotations()
                .containsWithName("Validated");
    }

    @Test
<<<<<<< HEAD
    public void shouldUseApiComposedAnnotationWhenSetToTrue() throws IOException {
        final SpringCodegen codegen = new SpringCodegen();
        codegen.additionalProperties().put(USE_API_COMPOSED_ANNOTATION, true);

        Map<String, File> files = generateFiles(codegen, "src/test/resources/3_0/petstore.yaml");
        var file = files.get("UserApi.java");

        JavaFileAssert.assertThat(file)
                .assertMethod("getUserByName")
                .assertMethodAnnotations()
                .containsWithName("GetMapping")
                .doesNotContainWithName("RequestMapping");

        JavaFileAssert.assertThat(file)
                .assertMethod("createUser")
                .assertMethodAnnotations()
                .containsWithName("PostMapping")
                .doesNotContainWithName("RequestMapping");

        JavaFileAssert.assertThat(file)
                .assertMethod("updateUser")
                .assertMethodAnnotations()
                .containsWithName("PutMapping")
                .doesNotContainWithName("RequestMapping");

        JavaFileAssert.assertThat(file)
                .assertMethod("deleteUser")
                .assertMethodAnnotations()
                .containsWithName("DeleteMapping")
                .doesNotContainWithName("RequestMapping");
    }

    @Test
    public void shouldNotUseApiComposedAnnotationWhenSetToFalse() throws IOException {
        final SpringCodegen codegen = new SpringCodegen();
        codegen.additionalProperties().put(USE_API_COMPOSED_ANNOTATION, false);

        Map<String, File> files = generateFiles(codegen, "src/test/resources/3_0/petstore.yaml");
        var file = files.get("UserApi.java");

        JavaFileAssert.assertThat(file)
                .assertMethod("getUserByName")
                .assertMethodAnnotations()
                .containsWithName("RequestMapping")
                .doesNotContainWithName("GetMapping");

        JavaFileAssert.assertThat(file)
                .assertMethod("createUser")
                .assertMethodAnnotations()
                .containsWithName("RequestMapping")
                .doesNotContainWithName("PostMapping");

        JavaFileAssert.assertThat(file)
                .assertMethod("updateUser")
                .assertMethodAnnotations()
                .containsWithName("RequestMapping")
                .doesNotContainWithName("PutMapping");

        JavaFileAssert.assertThat(file)
                .assertMethod("deleteUser")
                .assertMethodAnnotations()
                .containsWithName("RequestMapping")
                .doesNotContainWithName("DeleteMapping");
    }

    @Test
    public void shouldNotUseApiComposedAnnotationByDefault() throws IOException {
        final SpringCodegen codegen = new SpringCodegen();

        Map<String, File> files = generateFiles(codegen, "src/test/resources/3_0/petstore.yaml");
        var file = files.get("UserApi.java");

        JavaFileAssert.assertThat(file)
                .assertMethod("getUserByName")
                .assertMethodAnnotations()
                .containsWithName("RequestMapping")
                .doesNotContainWithName("GetMapping");

        JavaFileAssert.assertThat(file)
                .assertMethod("createUser")
                .assertMethodAnnotations()
                .containsWithName("RequestMapping")
                .doesNotContainWithName("PostMapping");

        JavaFileAssert.assertThat(file)
                .assertMethod("updateUser")
                .assertMethodAnnotations()
                .containsWithName("RequestMapping")
                .doesNotContainWithName("PutMapping");

        JavaFileAssert.assertThat(file)
                .assertMethod("deleteUser")
                .assertMethodAnnotations()
                .containsWithName("RequestMapping")
                .doesNotContainWithName("DeleteMapping");
=======
    public void testExampleAnnotationGeneration_issue17610() throws IOException {
        final Map<String, File> generatedCodeFiles = generateFromContract("src/test/resources/3_0/spring/api-response-examples_issue17610.yaml", SPRING_BOOT);

        JavaFileAssert.assertThat(generatedCodeFiles.get("DogsApi.java"))
                .assertMethod("createDog")
                .assertMethodAnnotations()
                .recursivelyContainsWithName("ExampleObject");
    }

    @Test
    public void testExampleAnnotationGeneration_issue17610_2() throws IOException {
        final Map<String, File> generatedCodeFiles = generateFromContract("src/test/resources/3_0/spring/petstore_with_api_response_examples.yaml", SPRING_BOOT);

        JavaFileAssert.assertThat(generatedCodeFiles.get("PetApi.java"))
                .assertMethod("addPet")
                .assertMethodAnnotations()
                .recursivelyContainsWithName("ExampleObject")
                .toMethod().toFileAssert()
                .assertMethod("findPetsByStatus")
                .assertMethodAnnotations()
                .recursivelyContainsWithName("ExampleObject");
>>>>>>> 9b39c055
    }

    @Test
    public void testEnumFieldShouldBeFinal_issue21018() throws IOException {
        SpringCodegen codegen = new SpringCodegen();
        codegen.setLibrary(SPRING_BOOT);
        Map<String, File> files = generateFiles(codegen, "src/test/resources/bugs/issue_21018.yaml");

        JavaFileAssert.assertThat(files.get("SomeEnum.java"))
                .fileContains("private final String value;");

        JavaFileAssert.assertThat(files.get("SomeObject.java"))
                .fileContains("private final String value");
    }
}<|MERGE_RESOLUTION|>--- conflicted
+++ resolved
@@ -5466,103 +5466,6 @@
     }
 
     @Test
-<<<<<<< HEAD
-    public void shouldUseApiComposedAnnotationWhenSetToTrue() throws IOException {
-        final SpringCodegen codegen = new SpringCodegen();
-        codegen.additionalProperties().put(USE_API_COMPOSED_ANNOTATION, true);
-
-        Map<String, File> files = generateFiles(codegen, "src/test/resources/3_0/petstore.yaml");
-        var file = files.get("UserApi.java");
-
-        JavaFileAssert.assertThat(file)
-                .assertMethod("getUserByName")
-                .assertMethodAnnotations()
-                .containsWithName("GetMapping")
-                .doesNotContainWithName("RequestMapping");
-
-        JavaFileAssert.assertThat(file)
-                .assertMethod("createUser")
-                .assertMethodAnnotations()
-                .containsWithName("PostMapping")
-                .doesNotContainWithName("RequestMapping");
-
-        JavaFileAssert.assertThat(file)
-                .assertMethod("updateUser")
-                .assertMethodAnnotations()
-                .containsWithName("PutMapping")
-                .doesNotContainWithName("RequestMapping");
-
-        JavaFileAssert.assertThat(file)
-                .assertMethod("deleteUser")
-                .assertMethodAnnotations()
-                .containsWithName("DeleteMapping")
-                .doesNotContainWithName("RequestMapping");
-    }
-
-    @Test
-    public void shouldNotUseApiComposedAnnotationWhenSetToFalse() throws IOException {
-        final SpringCodegen codegen = new SpringCodegen();
-        codegen.additionalProperties().put(USE_API_COMPOSED_ANNOTATION, false);
-
-        Map<String, File> files = generateFiles(codegen, "src/test/resources/3_0/petstore.yaml");
-        var file = files.get("UserApi.java");
-
-        JavaFileAssert.assertThat(file)
-                .assertMethod("getUserByName")
-                .assertMethodAnnotations()
-                .containsWithName("RequestMapping")
-                .doesNotContainWithName("GetMapping");
-
-        JavaFileAssert.assertThat(file)
-                .assertMethod("createUser")
-                .assertMethodAnnotations()
-                .containsWithName("RequestMapping")
-                .doesNotContainWithName("PostMapping");
-
-        JavaFileAssert.assertThat(file)
-                .assertMethod("updateUser")
-                .assertMethodAnnotations()
-                .containsWithName("RequestMapping")
-                .doesNotContainWithName("PutMapping");
-
-        JavaFileAssert.assertThat(file)
-                .assertMethod("deleteUser")
-                .assertMethodAnnotations()
-                .containsWithName("RequestMapping")
-                .doesNotContainWithName("DeleteMapping");
-    }
-
-    @Test
-    public void shouldNotUseApiComposedAnnotationByDefault() throws IOException {
-        final SpringCodegen codegen = new SpringCodegen();
-
-        Map<String, File> files = generateFiles(codegen, "src/test/resources/3_0/petstore.yaml");
-        var file = files.get("UserApi.java");
-
-        JavaFileAssert.assertThat(file)
-                .assertMethod("getUserByName")
-                .assertMethodAnnotations()
-                .containsWithName("RequestMapping")
-                .doesNotContainWithName("GetMapping");
-
-        JavaFileAssert.assertThat(file)
-                .assertMethod("createUser")
-                .assertMethodAnnotations()
-                .containsWithName("RequestMapping")
-                .doesNotContainWithName("PostMapping");
-
-        JavaFileAssert.assertThat(file)
-                .assertMethod("updateUser")
-                .assertMethodAnnotations()
-                .containsWithName("RequestMapping")
-                .doesNotContainWithName("PutMapping");
-
-        JavaFileAssert.assertThat(file)
-                .assertMethod("deleteUser")
-                .assertMethodAnnotations()
-                .containsWithName("RequestMapping")
-                .doesNotContainWithName("DeleteMapping");
-=======
     public void testExampleAnnotationGeneration_issue17610() throws IOException {
         final Map<String, File> generatedCodeFiles = generateFromContract("src/test/resources/3_0/spring/api-response-examples_issue17610.yaml", SPRING_BOOT);
 
@@ -5584,7 +5487,104 @@
                 .assertMethod("findPetsByStatus")
                 .assertMethodAnnotations()
                 .recursivelyContainsWithName("ExampleObject");
->>>>>>> 9b39c055
+    }
+
+    @Test
+    public void shouldUseApiComposedAnnotationWhenSetToTrue() throws IOException {
+        final SpringCodegen codegen = new SpringCodegen();
+        codegen.additionalProperties().put(USE_API_COMPOSED_ANNOTATION, true);
+
+        Map<String, File> files = generateFiles(codegen, "src/test/resources/3_0/petstore.yaml");
+        var file = files.get("UserApi.java");
+
+        JavaFileAssert.assertThat(file)
+                .assertMethod("getUserByName")
+                .assertMethodAnnotations()
+                .containsWithName("GetMapping")
+                .doesNotContainWithName("RequestMapping");
+
+        JavaFileAssert.assertThat(file)
+                .assertMethod("createUser")
+                .assertMethodAnnotations()
+                .containsWithName("PostMapping")
+                .doesNotContainWithName("RequestMapping");
+
+        JavaFileAssert.assertThat(file)
+                .assertMethod("updateUser")
+                .assertMethodAnnotations()
+                .containsWithName("PutMapping")
+                .doesNotContainWithName("RequestMapping");
+
+        JavaFileAssert.assertThat(file)
+                .assertMethod("deleteUser")
+                .assertMethodAnnotations()
+                .containsWithName("DeleteMapping")
+                .doesNotContainWithName("RequestMapping");
+    }
+
+    @Test
+    public void shouldNotUseApiComposedAnnotationWhenSetToFalse() throws IOException {
+        final SpringCodegen codegen = new SpringCodegen();
+        codegen.additionalProperties().put(USE_API_COMPOSED_ANNOTATION, false);
+
+        Map<String, File> files = generateFiles(codegen, "src/test/resources/3_0/petstore.yaml");
+        var file = files.get("UserApi.java");
+
+        JavaFileAssert.assertThat(file)
+                .assertMethod("getUserByName")
+                .assertMethodAnnotations()
+                .containsWithName("RequestMapping")
+                .doesNotContainWithName("GetMapping");
+
+        JavaFileAssert.assertThat(file)
+                .assertMethod("createUser")
+                .assertMethodAnnotations()
+                .containsWithName("RequestMapping")
+                .doesNotContainWithName("PostMapping");
+
+        JavaFileAssert.assertThat(file)
+                .assertMethod("updateUser")
+                .assertMethodAnnotations()
+                .containsWithName("RequestMapping")
+                .doesNotContainWithName("PutMapping");
+
+        JavaFileAssert.assertThat(file)
+                .assertMethod("deleteUser")
+                .assertMethodAnnotations()
+                .containsWithName("RequestMapping")
+                .doesNotContainWithName("DeleteMapping");
+    }
+
+    @Test
+    public void shouldNotUseApiComposedAnnotationByDefault() throws IOException {
+        final SpringCodegen codegen = new SpringCodegen();
+
+        Map<String, File> files = generateFiles(codegen, "src/test/resources/3_0/petstore.yaml");
+        var file = files.get("UserApi.java");
+
+        JavaFileAssert.assertThat(file)
+                .assertMethod("getUserByName")
+                .assertMethodAnnotations()
+                .containsWithName("RequestMapping")
+                .doesNotContainWithName("GetMapping");
+
+        JavaFileAssert.assertThat(file)
+                .assertMethod("createUser")
+                .assertMethodAnnotations()
+                .containsWithName("RequestMapping")
+                .doesNotContainWithName("PostMapping");
+
+        JavaFileAssert.assertThat(file)
+                .assertMethod("updateUser")
+                .assertMethodAnnotations()
+                .containsWithName("RequestMapping")
+                .doesNotContainWithName("PutMapping");
+
+        JavaFileAssert.assertThat(file)
+                .assertMethod("deleteUser")
+                .assertMethodAnnotations()
+                .containsWithName("RequestMapping")
+                .doesNotContainWithName("DeleteMapping");
     }
 
     @Test
