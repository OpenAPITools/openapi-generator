--- conflicted
+++ resolved
@@ -4527,8 +4527,6 @@
                 .hasParameter("race").toConstructor()
         ;
     }
-<<<<<<< HEAD
-=======
 
     @Test
     public void testLombokAnnotations() throws IOException {
@@ -4645,5 +4643,4 @@
                 .fileDoesNotContains("private List<String> stringList = new ArrayList<>()")
                 .fileDoesNotContains("private Set<String> stringSet = new LinkedHashSet<>()");
     }
->>>>>>> e78aeb6b
 }