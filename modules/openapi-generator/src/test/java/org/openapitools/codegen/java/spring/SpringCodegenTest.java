--- conflicted
+++ resolved
@@ -162,7 +162,7 @@
         MockDefaultGenerator generator = new MockDefaultGenerator();
         generator.opts(input).generate();
 
-        checkFileNotContains(generator, outputPath + "/src/main/java/org/openapitools/api/PonyApi.java", "@RequestParam");
+        checkFileNotContains(generator, outputPath + "/src/main/java/org/openapitools/api/PonyApi.java",  "@RequestParam");
     }
 
     @Test
@@ -334,14 +334,14 @@
         MockDefaultGenerator generator = new MockDefaultGenerator();
         generator.opts(input).generate();
 
-        checkFileContains(generator, outputPath + "/src/main/java/org/openapitools/api/MonkeysApi.java", "@RequestParam");
-        checkFileContains(generator, outputPath + "/src/main/java/org/openapitools/api/ElephantsApi.java", "@RequestParam");
-        checkFileContains(generator, outputPath + "/src/main/java/org/openapitools/api/ZebrasApi.java", "@RequestParam");
-        checkFileContains(generator, outputPath + "/src/main/java/org/openapitools/api/BearsApi.java", "@RequestParam");
-        checkFileContains(generator, outputPath + "/src/main/java/org/openapitools/api/CamelsApi.java", "@RequestParam");
-        checkFileContains(generator, outputPath + "/src/main/java/org/openapitools/api/PandasApi.java", "@RequestParam");
-        checkFileContains(generator, outputPath + "/src/main/java/org/openapitools/api/CrocodilesApi.java", "@RequestParam");
-        checkFileContains(generator, outputPath + "/src/main/java/org/openapitools/api/PolarBearsApi.java", "@RequestParam");
+        checkFileContains(generator, outputPath + "/src/main/java/org/openapitools/api/MonkeysApi.java",  "@RequestParam");
+        checkFileContains(generator, outputPath + "/src/main/java/org/openapitools/api/ElephantsApi.java",  "@RequestParam");
+        checkFileContains(generator, outputPath + "/src/main/java/org/openapitools/api/ZebrasApi.java",  "@RequestParam");
+        checkFileContains(generator, outputPath + "/src/main/java/org/openapitools/api/BearsApi.java",  "@RequestParam");
+        checkFileContains(generator, outputPath + "/src/main/java/org/openapitools/api/CamelsApi.java",  "@RequestParam");
+        checkFileContains(generator, outputPath + "/src/main/java/org/openapitools/api/PandasApi.java",  "@RequestParam");
+        checkFileContains(generator, outputPath + "/src/main/java/org/openapitools/api/CrocodilesApi.java",  "@RequestParam");
+        checkFileContains(generator, outputPath + "/src/main/java/org/openapitools/api/PolarBearsApi.java",  "@RequestParam");
 
     }
 
@@ -371,7 +371,7 @@
         codegen.cliOptions()
                 .stream()
                 .collect(groupingBy(CliOption::getOpt))
-                .forEach((k, v) -> assertEquals(v.size(), 1, k + " is described multiple times"));
+                .forEach((k,v) -> assertEquals(v.size(), 1, k + " is described multiple times"));
     }
 
     @Test
@@ -447,37 +447,37 @@
 
     @Test
     public void useBeanValidationTruePerformBeanValidationFalseJava8TrueForFormatEmail() throws IOException {
-        beanValidationForFormatEmail(true, false, true, "@javax.validation.constraints.Email", "@org.hibernate.validator.constraints.Email");
+      beanValidationForFormatEmail(true, false, true, "@javax.validation.constraints.Email", "@org.hibernate.validator.constraints.Email");
     }
 
     @Test
     public void useBeanValidationTruePerformBeanValidationTrueJava8TrueForFormatEmail() throws IOException {
-        beanValidationForFormatEmail(true, true, true, "@javax.validation.constraints.Email", "@org.hibernate.validator.constraints.Email");
+      beanValidationForFormatEmail(true, true, true, "@javax.validation.constraints.Email", "@org.hibernate.validator.constraints.Email");
     }
 
     private void beanValidationForFormatEmail(boolean useBeanValidation, boolean performBeanValidation, boolean java8, String contains, String notContains) throws IOException {
-        File output = Files.createTempDirectory("test").toFile().getCanonicalFile();
-        output.deleteOnExit();
-        String outputPath = output.getAbsolutePath().replace('\\', '/');
-
-        OpenAPI openAPI = new OpenAPIParser()
-                .readLocation("src/test/resources/3_0/issue_4876_format_email.yaml", null, new ParseOptions()).getOpenAPI();
-
-        SpringCodegen codegen = new SpringCodegen();
-        codegen.setOutputDir(output.getAbsolutePath());
-        codegen.setUseBeanValidation(useBeanValidation);
-        codegen.setPerformBeanValidation(performBeanValidation);
-        codegen.setJava8(java8);
-
-        ClientOptInput input = new ClientOptInput();
-        input.openAPI(openAPI);
-        input.config(codegen);
-
-        MockDefaultGenerator generator = new MockDefaultGenerator();
-        generator.opts(input).generate();
-
-        checkFileContains(generator, outputPath + "/src/main/java/org/openapitools/model/PersonWithEmail.java", contains);
-        checkFileNotContains(generator, outputPath + "/src/main/java/org/openapitools/model/PersonWithEmail.java", notContains);
+      File output = Files.createTempDirectory("test").toFile().getCanonicalFile();
+      output.deleteOnExit();
+      String outputPath = output.getAbsolutePath().replace('\\', '/');
+
+      OpenAPI openAPI = new OpenAPIParser()
+              .readLocation("src/test/resources/3_0/issue_4876_format_email.yaml", null, new ParseOptions()).getOpenAPI();
+
+      SpringCodegen codegen = new SpringCodegen();
+      codegen.setOutputDir(output.getAbsolutePath());
+      codegen.setUseBeanValidation(useBeanValidation);
+      codegen.setPerformBeanValidation(performBeanValidation);
+      codegen.setJava8(java8);
+
+      ClientOptInput input = new ClientOptInput();
+      input.openAPI(openAPI);
+      input.config(codegen);
+
+      MockDefaultGenerator generator = new MockDefaultGenerator();
+      generator.opts(input).generate();
+
+      checkFileContains(generator, outputPath + "/src/main/java/org/openapitools/model/PersonWithEmail.java", contains);
+      checkFileNotContains(generator, outputPath + "/src/main/java/org/openapitools/model/PersonWithEmail.java", notContains);
     }
 
     @Test
@@ -521,42 +521,52 @@
     }
 
     @Test
-<<<<<<< HEAD
-    public void testPreAuthorizeOnOauth() throws IOException {
-=======
     public void doGenerateCookieParams() throws IOException {
->>>>>>> 6b984a92
-        File output = Files.createTempDirectory("test").toFile().getCanonicalFile();
-        output.deleteOnExit();
-        String outputPath = output.getAbsolutePath().replace('\\', '/');
-
-        OpenAPI openAPI = new OpenAPIParser()
-<<<<<<< HEAD
-                .readLocation("src/test/resources/3_0/security-oauth.yaml", null, new ParseOptions()).getOpenAPI();
-=======
+        File output = Files.createTempDirectory("test").toFile().getCanonicalFile();
+        output.deleteOnExit();
+        String outputPath = output.getAbsolutePath().replace('\\', '/');
+
+        OpenAPI openAPI = new OpenAPIParser()
                 .readLocation("src/test/resources/3_0/issue_5386.yaml", null, new ParseOptions()).getOpenAPI();
->>>>>>> 6b984a92
-
-        SpringCodegen codegen = new SpringCodegen();
-        codegen.setOutputDir(output.getAbsolutePath());
-        codegen.additionalProperties().put(CXFServerFeatures.LOAD_TEST_DATA_FROM_FILE, "true");
-<<<<<<< HEAD
-        codegen.additionalProperties().put(SpringCodegen.USE_SPRING_SECURITY, "true");
-
-        ClientOptInput input = new ClientOptInput();
-        input.setOpenAPI(openAPI);
-        input.setConfig(codegen);
-=======
+
+        SpringCodegen codegen = new SpringCodegen();
+        codegen.setOutputDir(output.getAbsolutePath());
+        codegen.additionalProperties().put(CXFServerFeatures.LOAD_TEST_DATA_FROM_FILE, "true");
 
         ClientOptInput input = new ClientOptInput();
         input.openAPI(openAPI);
         input.config(codegen);
->>>>>>> 6b984a92
-
-        MockDefaultGenerator generator = new MockDefaultGenerator();
-        generator.opts(input).generate();
-
-<<<<<<< HEAD
+
+        MockDefaultGenerator generator = new MockDefaultGenerator();
+        generator.opts(input).generate();
+
+        checkFileContains(generator, outputPath + "/src/main/java/org/openapitools/api/ElephantsApi.java", "@CookieValue");
+        checkFileContains(generator, outputPath + "/src/main/java/org/openapitools/api/ZebrasApi.java", "@CookieValue");
+        checkFileNotContains(generator, outputPath + "/src/main/java/org/openapitools/api/BirdsApi.java", "@CookieValue");
+    }
+
+
+    @Test
+    public void testPreAuthorizeOnOauth() throws IOException {
+        File output = Files.createTempDirectory("test").toFile().getCanonicalFile();
+        output.deleteOnExit();
+        String outputPath = output.getAbsolutePath().replace('\\', '/');
+
+        OpenAPI openAPI = new OpenAPIParser()
+                .readLocation("src/test/resources/3_0/security-oauth.yaml", null, new ParseOptions()).getOpenAPI();
+
+        SpringCodegen codegen = new SpringCodegen();
+        codegen.setOutputDir(output.getAbsolutePath());
+        codegen.additionalProperties().put(CXFServerFeatures.LOAD_TEST_DATA_FROM_FILE, "true");
+        codegen.additionalProperties().put(SpringCodegen.USE_SPRING_SECURITY, "true");
+
+        ClientOptInput input = new ClientOptInput();
+        input.setOpenAPI(openAPI);
+        input.setConfig(codegen);
+
+        MockDefaultGenerator generator = new MockDefaultGenerator();
+        generator.opts(input).generate();
+
         String path = outputPath + "/src/main/java/org/openapitools/api/PetsApi.java";
         checkFileContains(generator, path,
                 "@PreAuthorize(\"(hasAuthority('write_pets') and hasAuthority('rw_pets') or (hasAuthority('read_pets')\")");
@@ -693,10 +703,5 @@
         String path = outputPath + "/src/main/java/org/openapitools/api/PetsApi.java";
         checkFileContains(generator, path,
                 "@PreAuthorize(\"hasAuthority('scope:global')\")");
-=======
-        checkFileContains(generator, outputPath + "/src/main/java/org/openapitools/api/ElephantsApi.java", "@CookieValue");
-        checkFileContains(generator, outputPath + "/src/main/java/org/openapitools/api/ZebrasApi.java", "@CookieValue");
-        checkFileNotContains(generator, outputPath + "/src/main/java/org/openapitools/api/BirdsApi.java", "@CookieValue");
->>>>>>> 6b984a92
     }
 }