--- conflicted
+++ resolved
@@ -1056,29 +1056,17 @@
     }
 
     @Test
-<<<<<<< HEAD
-    public void testExtraAnnotations() throws IOException {
-=======
     public void shouldPurAdditionalModelTypesOverAllModels() throws IOException {
->>>>>>> 1b045a67
-        File output = Files.createTempDirectory("test").toFile().getCanonicalFile();
-        output.deleteOnExit();
-        String outputPath = output.getAbsolutePath().replace('\\', '/');
-
-        OpenAPI openAPI = new OpenAPIParser()
-<<<<<<< HEAD
-                .readLocation("src/test/resources/3_0/issue_11772.yml", null, new ParseOptions()).getOpenAPI();
-
-        SpringCodegen codegen = new SpringCodegen();
-        codegen.setOutputDir(output.getAbsolutePath());
-        codegen.additionalProperties().put(CXFServerFeatures.LOAD_TEST_DATA_FROM_FILE, "true");
-=======
+        File output = Files.createTempDirectory("test").toFile().getCanonicalFile();
+        output.deleteOnExit();
+        String outputPath = output.getAbsolutePath().replace('\\', '/');
+
+        OpenAPI openAPI = new OpenAPIParser()
             .readLocation("src/test/resources/3_0/petstore.yaml", null, new ParseOptions()).getOpenAPI();
 
         SpringCodegen codegen = new SpringCodegen();
         codegen.setOutputDir(output.getAbsolutePath());
         codegen.additionalProperties().put(SpringCodegen.ADDITIONAL_MODEL_TYPE_ANNOTATIONS, "@path.Annotation(param1 = \"test1\", param2 = 3);@path.Annotation2;@custom.Annotation");
->>>>>>> 1b045a67
 
         ClientOptInput input = new ClientOptInput();
         input.openAPI(openAPI);
@@ -1093,12 +1081,6 @@
         generator.setGeneratorPropertyDefault(CodegenConstants.SUPPORTING_FILES, "false");
         generator.opts(input).generate();
 
-<<<<<<< HEAD
-        TestUtils.assertExtraAnnotationFiles(outputPath + "/src/main/java/org/openapitools/model");
-
-    }
-
-=======
         File[] generatedModels = new File(outputPath + "/src/main/java/org/openapitools/model").listFiles();
         Assertions.assertThat(generatedModels).isNotEmpty();
 
@@ -1182,5 +1164,34 @@
                     .assertParameterAnnotations()
                     .containsWithNameAndAttributes("RequestParam", ImmutableMap.of("defaultValue", "\"true\""));
     }
->>>>>>> 1b045a67
+
+    @Test
+    public void testExtraAnnotations() throws IOException {
+        File output = Files.createTempDirectory("test").toFile().getCanonicalFile();
+        output.deleteOnExit();
+        String outputPath = output.getAbsolutePath().replace('\\', '/');
+
+        OpenAPI openAPI = new OpenAPIParser()
+                .readLocation("src/test/resources/3_0/issue_11772.yml", null, new ParseOptions()).getOpenAPI();
+
+        SpringCodegen codegen = new SpringCodegen();
+        codegen.setOutputDir(output.getAbsolutePath());
+        codegen.additionalProperties().put(CXFServerFeatures.LOAD_TEST_DATA_FROM_FILE, "true");
+
+        ClientOptInput input = new ClientOptInput();
+        input.openAPI(openAPI);
+        input.config(codegen);
+
+        DefaultGenerator generator = new DefaultGenerator();
+
+        generator.setGeneratorPropertyDefault(CodegenConstants.MODELS, "true");
+        generator.setGeneratorPropertyDefault(CodegenConstants.MODEL_TESTS, "false");
+        generator.setGeneratorPropertyDefault(CodegenConstants.MODEL_DOCS, "false");
+        generator.setGeneratorPropertyDefault(CodegenConstants.APIS, "false");
+        generator.setGeneratorPropertyDefault(CodegenConstants.SUPPORTING_FILES, "false");
+        generator.opts(input).generate();
+
+        TestUtils.assertExtraAnnotationFiles(outputPath + "/src/main/java/org/openapitools/model");
+
+    }
 }