--- conflicted
+++ resolved
@@ -4453,43 +4453,6 @@
     }
 
     @Test
-<<<<<<< HEAD
-    public void testAllArgsConstructor_inheritanceFirst() throws IOException {
-        final Map<String, File> output = generateFromContract("src/test/resources/3_0/spring/issue_16797.yaml", SPRING_BOOT,
-                Map.of(CodegenConstants.SORT_MODEL_PROPERTIES_BY_INHERITANCE_FIRST, Boolean.TRUE,
-                        CodegenConstants.GENERATE_CONSTRUCTOR_WITH_ALL_ARGS, Boolean.TRUE));
-        JavaFileAssert.assertThat(output.get("Object4.java"))
-                .assertConstructor("String", "String", "Boolean", "Type1")
-                .hasParameter("responseType").toConstructor()
-                .hasParameter("requestId").toConstructor()
-                .hasParameter("success").toConstructor()
-                .hasParameter("pageInfo").toConstructor()
-                .toFileAssert()
-        // all args constructor
-                .assertConstructor("String", "String", "Boolean", "OffsetDateTime", "Type1", "String")
-                .hasParameter("responseType").toConstructor()
-                .hasParameter("requestId").toConstructor()
-                .hasParameter("success").toConstructor()
-                .hasParameter("timestamp").toConstructor()
-                .hasParameter("pageInfo").toConstructor()
-                .hasParameter("data").toConstructor()
-        ;
-        JavaFileAssert.assertThat(output.get("Object3.java"))
-                .assertConstructor("String", "String", "Boolean", "OffsetDateTime", "Type1")
-                .hasParameter("responseType").toConstructor()
-                .hasParameter("requestId").toConstructor()
-                .hasParameter("success").toConstructor()
-                .hasParameter("timestamp").toConstructor()
-                .hasParameter("pageInfo").toConstructor()
-        ;
-
-    }
-
-    @Test
-    public void testAllArgsConstructor_inheritanceLast() throws IOException {
-        final Map<String, File> output = generateFromContract("src/test/resources/3_0/spring/issue_16797.yaml", SPRING_BOOT,
-                Map.of(CodegenConstants.GENERATE_CONSTRUCTOR_WITH_ALL_ARGS, Boolean.TRUE));
-=======
     public void testXDiscriminatorValue_issue17343() throws IOException {
         File output = Files.createTempDirectory("test").toFile().getCanonicalFile();
         output.deleteOnExit();
@@ -4530,13 +4493,41 @@
     }
 
     @Test
-    public void testMultiInheritanceParentRequiredParams_issue16797() throws IOException {
-        final Map<String, File> output = generateFromContract("src/test/resources/3_0/spring/issue_16797.yaml", SPRING_BOOT);
-        // constructor should as
-        //       public Object4(Type1 pageInfo, String responseType, String requestId, Boolean success) {
-        //            super(responseType, requestId, success, pageInfo);
-        //        }
->>>>>>> 9263f4ca
+    public void testAllArgsConstructor_inheritanceFirst() throws IOException {
+        final Map<String, File> output = generateFromContract("src/test/resources/3_0/spring/issue_16797.yaml", SPRING_BOOT,
+                Map.of(CodegenConstants.SORT_MODEL_PROPERTIES_BY_INHERITANCE_FIRST, Boolean.TRUE,
+                        CodegenConstants.GENERATE_CONSTRUCTOR_WITH_ALL_ARGS, Boolean.TRUE));
+        JavaFileAssert.assertThat(output.get("Object4.java"))
+                .assertConstructor("String", "String", "Boolean", "Type1")
+                .hasParameter("responseType").toConstructor()
+                .hasParameter("requestId").toConstructor()
+                .hasParameter("success").toConstructor()
+                .hasParameter("pageInfo").toConstructor()
+                .toFileAssert()
+        // all args constructor
+                .assertConstructor("String", "String", "Boolean", "OffsetDateTime", "Type1", "String")
+                .hasParameter("responseType").toConstructor()
+                .hasParameter("requestId").toConstructor()
+                .hasParameter("success").toConstructor()
+                .hasParameter("timestamp").toConstructor()
+                .hasParameter("pageInfo").toConstructor()
+                .hasParameter("data").toConstructor()
+        ;
+        JavaFileAssert.assertThat(output.get("Object3.java"))
+                .assertConstructor("String", "String", "Boolean", "OffsetDateTime", "Type1")
+                .hasParameter("responseType").toConstructor()
+                .hasParameter("requestId").toConstructor()
+                .hasParameter("success").toConstructor()
+                .hasParameter("timestamp").toConstructor()
+                .hasParameter("pageInfo").toConstructor()
+        ;
+
+    }
+
+    @Test
+    public void testAllArgsConstructor_inheritanceLast() throws IOException {
+        final Map<String, File> output = generateFromContract("src/test/resources/3_0/spring/issue_16797.yaml", SPRING_BOOT,
+                Map.of(CodegenConstants.GENERATE_CONSTRUCTOR_WITH_ALL_ARGS, Boolean.TRUE));
         JavaFileAssert.assertThat(output.get("Object4.java"))
                 .assertConstructor("Type1", "String", "String", "Boolean")
                 .hasParameter("responseType").toConstructor()
@@ -4726,4 +4717,4 @@
                 .fileDoesNotContains("private List<String> stringList = new ArrayList<>()")
                 .fileDoesNotContains("private Set<String> stringSet = new LinkedHashSet<>()");
     }
-}
+}