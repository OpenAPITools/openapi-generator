--- conflicted
+++ resolved
@@ -416,7 +416,30 @@
         codegen.additionalProperties().put(CodegenConstants.LIBRARY, "spring-cloud");
         codegen.processOpts();
     }
-<<<<<<< HEAD
+
+    @Test
+    public void testDoGenerateRequestBodyRequiredAttribute_3134_Regression() throws Exception {
+        File output = Files.createTempDirectory("test").toFile().getCanonicalFile();
+        output.deleteOnExit();
+        String outputPath = output.getAbsolutePath().replace('\\', '/');
+
+        OpenAPI openAPI = new OpenAPIParser()
+                .readLocation("src/test/resources/3_0/3134-regression.yaml", null, new ParseOptions()).getOpenAPI();
+
+        SpringCodegen codegen = new SpringCodegen();
+        codegen.setOutputDir(output.getAbsolutePath());
+        codegen.additionalProperties().put(CXFServerFeatures.LOAD_TEST_DATA_FROM_FILE, "true");
+
+        ClientOptInput input = new ClientOptInput();
+        input.setOpenAPI(openAPI);
+        input.setConfig(codegen);
+
+        MockDefaultGenerator generator = new MockDefaultGenerator();
+        generator.opts(input).generate();
+
+        checkFileContains(generator, outputPath + "/src/main/java/org/openapitools/api/ExampleApi.java",
+                "@RequestBody(required = false");
+    }
     
     @Test
     public void useBeanValidationTruePerformBeanValidationTrueJava8FalseForFormatEmail() throws IOException {
@@ -458,30 +481,4 @@
       checkFileNotContains(generator, outputPath + "/src/main/java/org/openapitools/model/PersonWithEmail.java", notContains);
     }
 
-=======
-
-    @Test
-    public void testDoGenerateRequestBodyRequiredAttribute_3134_Regression() throws Exception {
-        File output = Files.createTempDirectory("test").toFile().getCanonicalFile();
-        output.deleteOnExit();
-        String outputPath = output.getAbsolutePath().replace('\\', '/');
-
-        OpenAPI openAPI = new OpenAPIParser()
-                .readLocation("src/test/resources/3_0/3134-regression.yaml", null, new ParseOptions()).getOpenAPI();
-
-        SpringCodegen codegen = new SpringCodegen();
-        codegen.setOutputDir(output.getAbsolutePath());
-        codegen.additionalProperties().put(CXFServerFeatures.LOAD_TEST_DATA_FROM_FILE, "true");
-
-        ClientOptInput input = new ClientOptInput();
-        input.setOpenAPI(openAPI);
-        input.setConfig(codegen);
-
-        MockDefaultGenerator generator = new MockDefaultGenerator();
-        generator.opts(input).generate();
-
-        checkFileContains(generator, outputPath + "/src/main/java/org/openapitools/api/ExampleApi.java",
-                "@RequestBody(required = false");
-    }
->>>>>>> 4ac5ba13
 }