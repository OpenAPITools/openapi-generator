/*
 * Copyright 2018 OpenAPI-Generator Contributors (https://openapi-generator.tech)
 * Copyright 2018 SmartBear Software
 *
 * Licensed under the Apache License, Version 2.0 (the "License");
 * you may not use this file except in compliance with the License.
 * You may obtain a copy of the License at
 *
 *     https://www.apache.org/licenses/LICENSE-2.0
 *
 * Unless required by applicable law or agreed to in writing, software
 * distributed under the License is distributed on an "AS IS" BASIS,
 * WITHOUT WARRANTIES OR CONDITIONS OF ANY KIND, either express or implied.
 * See the License for the specific language governing permissions and
 * limitations under the License.
 */

package org.openapitools.codegen.java.spring;

import com.google.common.collect.ImmutableMap;
import io.swagger.parser.OpenAPIParser;
import io.swagger.v3.oas.models.OpenAPI;
import io.swagger.v3.oas.models.Operation;
import io.swagger.v3.oas.models.info.Info;
import io.swagger.v3.oas.models.media.Schema;
import io.swagger.v3.oas.models.servers.Server;
import io.swagger.v3.parser.core.models.ParseOptions;
import org.apache.commons.lang3.StringUtils;
import org.assertj.core.api.MapAssert;
import org.openapitools.codegen.*;
import org.openapitools.codegen.config.CodegenConfigurator;
import org.openapitools.codegen.config.GlobalSettings;
import org.openapitools.codegen.java.assertions.JavaFileAssert;
import org.openapitools.codegen.languages.AbstractJavaCodegen;
import org.openapitools.codegen.languages.JavaClientCodegen;
import org.openapitools.codegen.languages.SpringCodegen;
import org.openapitools.codegen.languages.features.BeanValidationFeatures;
import org.openapitools.codegen.languages.features.CXFServerFeatures;
import org.openapitools.codegen.languages.features.DocumentationProviderFeatures;
import org.openapitools.codegen.testutils.ConfigAssert;
import org.testng.Assert;
import org.testng.annotations.DataProvider;
import org.testng.annotations.Ignore;
import org.testng.annotations.Test;

import java.io.File;
import java.io.IOException;
import java.math.BigDecimal;
import java.nio.file.Files;
import java.nio.file.Path;
import java.nio.file.Paths;
import java.util.HashMap;
import java.util.List;
import java.util.Map;
import java.util.function.Consumer;
import java.util.function.Function;
import java.util.stream.Collectors;

import static java.util.stream.Collectors.groupingBy;
import static org.assertj.core.api.Assertions.assertThat;
import static org.openapitools.codegen.TestUtils.*;
import static org.openapitools.codegen.languages.AbstractJavaCodegen.GENERATE_BUILDERS;
import static org.openapitools.codegen.languages.AbstractJavaCodegen.GENERATE_CONSTRUCTOR_WITH_ALL_ARGS;
import static org.openapitools.codegen.languages.SpringCodegen.*;
import static org.openapitools.codegen.languages.features.DocumentationProviderFeatures.ANNOTATION_LIBRARY;
import static org.openapitools.codegen.languages.features.DocumentationProviderFeatures.DOCUMENTATION_PROVIDER;
import static org.testng.Assert.assertEquals;
import static org.testng.Assert.fail;

public class SpringCodegenTest {

    @Test
    public void clientOptsUnicity() {
        SpringCodegen codegen = new SpringCodegen();
        codegen.cliOptions()
                .stream()
                .collect(groupingBy(CliOption::getOpt))
                .forEach((k, v) -> assertEquals(v.size(), 1, k + " is described multiple times"));
    }

    @Test
    public void doAnnotateDatesOnModelParameters() throws IOException {
        File output = Files.createTempDirectory("test").toFile().getCanonicalFile();
        output.deleteOnExit();
        String outputPath = output.getAbsolutePath().replace('\\', '/');

        OpenAPI openAPI = new OpenAPIParser()
                .readLocation("src/test/resources/3_0/issue_5436.yml", null, new ParseOptions()).getOpenAPI();

        SpringCodegen codegen = new SpringCodegen();
        codegen.setOutputDir(output.getAbsolutePath());
        codegen.additionalProperties().put(CXFServerFeatures.LOAD_TEST_DATA_FROM_FILE, "true");

        ClientOptInput input = new ClientOptInput();
        input.openAPI(openAPI);
        input.config(codegen);

        DefaultGenerator generator = new DefaultGenerator();

        generator.setGeneratorPropertyDefault(CodegenConstants.MODELS, "true");
        generator.setGeneratorPropertyDefault(CodegenConstants.MODEL_TESTS, "false");
        generator.setGeneratorPropertyDefault(CodegenConstants.MODEL_DOCS, "false");
        generator.setGeneratorPropertyDefault(CodegenConstants.APIS, "true");
        generator.setGenerateMetadata(false);
        generator.opts(input).generate();

        JavaFileAssert.assertThat(Paths.get(outputPath + "/src/main/java/org/openapitools/api/ZebrasApi.java"))
                .assertTypeAnnotations()
                .hasSize(3)
                .containsWithName("Validated")
                .containsWithName("Generated")
                .containsWithNameAndAttributes("Generated", ImmutableMap.of(
                        "value", "\"org.openapitools.codegen.languages.SpringCodegen\""
                ))
                .containsWithNameAndAttributes("Tag", ImmutableMap.of(
                        "name", "\"zebras\""
                ))
                .toType()
                .assertMethod("getZebras")
                .hasReturnType("ResponseEntity<Void>")
                .assertMethodAnnotations()
                .hasSize(2)
                .containsWithNameAndAttributes("Operation", ImmutableMap.of("operationId", "\"getZebras\""))
                .containsWithNameAndAttributes("RequestMapping", ImmutableMap.of(
                        "method", "RequestMethod.GET",
                        "value", "\"/zebras\""
                ))
                .toMethod()
                .assertParameter("limit").hasType("BigDecimal")
                .assertParameterAnnotations()
                .containsWithName("Valid")
                .containsWithNameAndAttributes("Parameter", ImmutableMap.of("name", "\"limit\""))
                .containsWithNameAndAttributes("RequestParam", ImmutableMap.of("required", "false", "value", "\"limit\""))
                .toParameter()
                .toMethod()
                .assertParameter("animalParams").hasType("AnimalParams")
                .toMethod()
                .commentContainsLines("GET /zebras", "@param limit  (optional)")
                .bodyContainsLines("return new ResponseEntity<>(HttpStatus.NOT_IMPLEMENTED)");

        JavaFileAssert.assertThat(Paths.get(outputPath + "/src/main/java/org/openapitools/model/AnimalParams.java"))
                .hasImports("org.springframework.format.annotation.DateTimeFormat")
                .assertProperty("born").withType("LocalDate")
                .assertPropertyAnnotations()
                .containsWithNameAndAttributes("DateTimeFormat", ImmutableMap.of("iso", "DateTimeFormat.ISO.DATE"))
                .toProperty()
                .toType()
                .assertProperty("lastSeen").withType("OffsetDateTime")
                .assertPropertyAnnotations()
                .containsWithNameAndAttributes("DateTimeFormat", ImmutableMap.of("iso", "DateTimeFormat.ISO.DATE_TIME"))
                .toProperty().toType()
                .assertMethod("born", "LocalDate")
                .bodyContainsLines("this.born = born")
                .doesNotHaveComment();
    }

    @Test
    public void doAnnotateDatesOnModelParametersWithOptionalAndJsonNullable() throws IOException {
        File output = Files.createTempDirectory("test").toFile().getCanonicalFile();
        output.deleteOnExit();
        String outputPath = output.getAbsolutePath().replace('\\', '/');

        OpenAPI openAPI = new OpenAPIParser()
                .readLocation("src/test/resources/3_0/issue_5436.yml", null, new ParseOptions()).getOpenAPI();

        SpringCodegen codegen = new SpringCodegen();
        codegen.setOpenApiNullable(true);
        codegen.setUseOptional(true);
        codegen.setOutputDir(output.getAbsolutePath());
        codegen.additionalProperties().put(CXFServerFeatures.LOAD_TEST_DATA_FROM_FILE, "true");

        ClientOptInput input = new ClientOptInput();
        input.openAPI(openAPI);
        input.config(codegen);

        DefaultGenerator generator = new DefaultGenerator();

        generator.setGeneratorPropertyDefault(CodegenConstants.MODELS, "true");
        generator.setGeneratorPropertyDefault(CodegenConstants.MODEL_TESTS, "false");
        generator.setGeneratorPropertyDefault(CodegenConstants.MODEL_DOCS, "false");
        generator.setGeneratorPropertyDefault(CodegenConstants.APIS, "true");
        generator.setGenerateMetadata(false);
        generator.opts(input).generate();

        JavaFileAssert.assertThat(Paths.get(outputPath + "/src/main/java/org/openapitools/api/ZebrasApi.java"))
                .assertTypeAnnotations()
                .hasSize(3)
                .containsWithName("Validated")
                .containsWithName("Generated")
                .containsWithNameAndAttributes("Generated", ImmutableMap.of(
                        "value", "\"org.openapitools.codegen.languages.SpringCodegen\""
                ))
                .containsWithNameAndAttributes("Tag", ImmutableMap.of(
                        "name", "\"zebras\""
                ))
                .toType()
                .assertMethod("getZebras")
                .hasReturnType("ResponseEntity<Void>")
                .assertMethodAnnotations()
                .hasSize(2)
                .containsWithNameAndAttributes("Operation", ImmutableMap.of("operationId", "\"getZebras\""))
                .containsWithNameAndAttributes("RequestMapping", ImmutableMap.of(
                        "method", "RequestMethod.GET",
                        "value", "\"/zebras\""
                ))
                .toMethod()
                .assertParameter("limit").hasType("Optional<BigDecimal>")
                .assertParameterAnnotations()
                .containsWithName("Valid")
                .containsWithNameAndAttributes("Parameter", ImmutableMap.of("name", "\"limit\""))
                .containsWithNameAndAttributes("RequestParam", ImmutableMap.of("required", "false", "value", "\"limit\""))
                .toParameter()
                .toMethod()
                .assertParameter("animalParams").hasType("Optional<AnimalParams>")
                .toMethod()
                .commentContainsLines("GET /zebras", "@param limit  (optional)")
                .bodyContainsLines("return new ResponseEntity<>(HttpStatus.NOT_IMPLEMENTED)");

        JavaFileAssert.assertThat(Paths.get(outputPath + "/src/main/java/org/openapitools/model/AnimalParams.java"))
                .hasImports("org.springframework.format.annotation.DateTimeFormat")
                .assertProperty("born").withType("Optional<LocalDate>")
                .assertPropertyAnnotations()
                .containsWithNameAndAttributes("DateTimeFormat", ImmutableMap.of("iso", "DateTimeFormat.ISO.DATE"))
                .toProperty()
                .toType()
                .assertProperty("lastSeen").withType("Optional<OffsetDateTime>")
                .assertPropertyAnnotations()
                .containsWithNameAndAttributes("DateTimeFormat", ImmutableMap.of("iso", "DateTimeFormat.ISO.DATE_TIME"))
                .toProperty().toType()
                .assertMethod("born", "LocalDate")
                .bodyContainsLines("this.born = Optional.ofNullable(born)")
                .doesNotHaveComment();
    }

    @Test
    public void doGenerateCookieParams() throws IOException {
        File output = Files.createTempDirectory("test").toFile().getCanonicalFile();
        output.deleteOnExit();
        String outputPath = output.getAbsolutePath().replace('\\', '/');

        OpenAPI openAPI = new OpenAPIParser()
                .readLocation("src/test/resources/3_0/issue_5386.yaml", null, new ParseOptions()).getOpenAPI();

        SpringCodegen codegen = new SpringCodegen();
        codegen.setOutputDir(output.getAbsolutePath());
        codegen.additionalProperties().put(CXFServerFeatures.LOAD_TEST_DATA_FROM_FILE, "true");

        ClientOptInput input = new ClientOptInput();
        input.openAPI(openAPI);
        input.config(codegen);

        DefaultGenerator generator = new DefaultGenerator();

        generator.setGeneratorPropertyDefault(CodegenConstants.MODEL_TESTS, "false");
        generator.setGeneratorPropertyDefault(CodegenConstants.MODEL_DOCS, "false");
        generator.setGeneratorPropertyDefault(CodegenConstants.APIS, "true");
        generator.setGenerateMetadata(false);
        generator.opts(input).generate();

        JavaFileAssert.assertThat(Paths.get(outputPath + "/src/main/java/org/openapitools/api/ElephantsApi.java"))
                .assertMethod("getElephants", "String", "BigDecimal")
                .assertParameter("userToken")
                .assertParameterAnnotations()
                .containsWithNameAndAttributes("CookieValue", ImmutableMap.of("name", "\"userToken\""));

        JavaFileAssert.assertThat(Paths.get(outputPath + "/src/main/java/org/openapitools/api/ZebrasApi.java"))
                .assertMethod("getZebras", "String")
                .assertParameter("userToken")
                .assertParameterAnnotations()
                .containsWithNameAndAttributes("CookieValue", ImmutableMap.of("name", "\"userToken\""));

        JavaFileAssert.assertThat(Paths.get(outputPath + "/src/main/java/org/openapitools/api/BirdsApi.java"))
                .assertMethod("getBirds", "BigDecimal")
                .doesNotHaveParameter("userToken")
                .noneOfParameterHasAnnotation("CookieValue");
    }

    @Test
    public void doGenerateRequestParamForSimpleParam() throws IOException {
        File output = Files.createTempDirectory("test").toFile().getCanonicalFile();
        output.deleteOnExit();
        String outputPath = output.getAbsolutePath().replace('\\', '/');

        OpenAPI openAPI = new OpenAPIParser()
                .readLocation("src/test/resources/3_0/issue_3248.yaml", null, new ParseOptions()).getOpenAPI();

        SpringCodegen codegen = new SpringCodegen();
        codegen.setOutputDir(output.getAbsolutePath());
        codegen.additionalProperties().put(CXFServerFeatures.LOAD_TEST_DATA_FROM_FILE, "true");

        ClientOptInput input = new ClientOptInput();
        input.openAPI(openAPI);
        input.config(codegen);

        DefaultGenerator generator = new DefaultGenerator();

        generator.setGeneratorPropertyDefault(CodegenConstants.MODEL_TESTS, "false");
        generator.setGeneratorPropertyDefault(CodegenConstants.MODEL_DOCS, "false");
        generator.setGeneratorPropertyDefault(CodegenConstants.APIS, "true");
        generator.setGenerateMetadata(false);

        generator.opts(input).generate();

        assertFileContains(Paths.get(outputPath + "/src/main/java/org/openapitools/api/MonkeysApi.java"), "@RequestParam");
        assertFileContains(Paths.get(outputPath + "/src/main/java/org/openapitools/api/ElephantsApi.java"), "@RequestParam");
        assertFileContains(Paths.get(outputPath + "/src/main/java/org/openapitools/api/ZebrasApi.java"), "@RequestParam");
        assertFileContains(Paths.get(outputPath + "/src/main/java/org/openapitools/api/BearsApi.java"), "@RequestParam");
        assertFileContains(Paths.get(outputPath + "/src/main/java/org/openapitools/api/CamelsApi.java"), "@RequestParam");
        assertFileContains(Paths.get(outputPath + "/src/main/java/org/openapitools/api/PandasApi.java"), "@RequestParam");
        assertFileContains(Paths.get(outputPath + "/src/main/java/org/openapitools/api/CrocodilesApi.java"), "@RequestParam");
        assertFileContains(Paths.get(outputPath + "/src/main/java/org/openapitools/api/PolarBearsApi.java"), "@RequestParam");
    }

    @Test
    public void doNotGenerateRequestParamForObjectQueryParam() throws IOException {
        File output = Files.createTempDirectory("test").toFile().getCanonicalFile();
        output.deleteOnExit();
        String outputPath = output.getAbsolutePath().replace('\\', '/');

        OpenAPI openAPI = new OpenAPIParser()
                .readLocation("src/test/resources/3_0/objectQueryParam.yaml", null, new ParseOptions()).getOpenAPI();

        SpringCodegen codegen = new SpringCodegen();
        codegen.setOutputDir(output.getAbsolutePath());
        codegen.additionalProperties().put(CXFServerFeatures.LOAD_TEST_DATA_FROM_FILE, "true");

        ClientOptInput input = new ClientOptInput();
        input.openAPI(openAPI);
        input.config(codegen);

        DefaultGenerator generator = new DefaultGenerator();

        generator.setGeneratorPropertyDefault(CodegenConstants.MODEL_TESTS, "false");
        generator.setGeneratorPropertyDefault(CodegenConstants.MODEL_DOCS, "false");
        generator.setGeneratorPropertyDefault(CodegenConstants.APIS, "true");
        generator.setGenerateMetadata(false);

        generator.opts(input).generate();

        assertFileNotContains(Paths.get(outputPath + "/src/main/java/org/openapitools/api/PonyApi.java"), "@RequestParam");
    }

    @Test
    public void generateFormatForDateAndDateTimeQueryParam() throws IOException {
        File output = Files.createTempDirectory("test").toFile().getCanonicalFile();
        output.deleteOnExit();
        String outputPath = output.getAbsolutePath().replace('\\', '/');

        OpenAPI openAPI = new OpenAPIParser()
                .readLocation("src/test/resources/3_0/issue_2053.yaml", null, new ParseOptions()).getOpenAPI();

        SpringCodegen codegen = new SpringCodegen();
        codegen.setOutputDir(output.getAbsolutePath());
        codegen.additionalProperties().put(CXFServerFeatures.LOAD_TEST_DATA_FROM_FILE, "true");

        ClientOptInput input = new ClientOptInput();
        input.openAPI(openAPI);
        input.config(codegen);

        DefaultGenerator generator = new DefaultGenerator();
        generator.setGeneratorPropertyDefault(CodegenConstants.MODEL_TESTS, "false");
        generator.setGeneratorPropertyDefault(CodegenConstants.MODEL_DOCS, "false");
        generator.setGeneratorPropertyDefault(CodegenConstants.APIS, "true");
        generator.setGenerateMetadata(false);
        generator.opts(input).generate();

        JavaFileAssert.assertThat(Paths.get(outputPath + "/src/main/java/org/openapitools/api/ElephantsApi.java"))
                .hasImports("org.springframework.format.annotation.DateTimeFormat")
                .assertMethod("getElephants", "LocalDate")
                .assertParameter("startDate")
                .assertParameterAnnotations()
                .containsWithNameAndAttributes("DateTimeFormat", ImmutableMap.of("iso", "DateTimeFormat.ISO.DATE"));

        JavaFileAssert.assertThat(Paths.get(outputPath + "/src/main/java/org/openapitools/api/ZebrasApi.java"))
                .hasImports("org.springframework.format.annotation.DateTimeFormat")
                .assertMethod("getZebras", "OffsetDateTime")
                .assertParameter("startDateTime")
                .assertParameterAnnotations()
                .containsWithNameAndAttributes("DateTimeFormat", ImmutableMap.of("iso", "DateTimeFormat.ISO.DATE_TIME"));
    }

    @Test
    public void interfaceDefaultImplDisableWithResponseWrapper() {
        final SpringCodegen codegen = new SpringCodegen();
        codegen.additionalProperties().put(RESPONSE_WRAPPER, "aWrapper");
        codegen.processOpts();

        // jdk8 tag has been removed
        Assert.assertNull(codegen.additionalProperties().get("jdk8"));
    }

    @Test(expectedExceptions = IllegalArgumentException.class)
    public void reactiveRequiredSpringBoot() {
        final SpringCodegen codegen = new SpringCodegen();
        codegen.additionalProperties().put(SpringCodegen.REACTIVE, true);
        codegen.additionalProperties().put(CodegenConstants.LIBRARY, "spring-cloud");
        codegen.processOpts();
    }

    @Test
    public void shouldGenerateRequestParamForRefParams_3248_Regression() throws IOException {
        File output = Files.createTempDirectory("test").toFile().getCanonicalFile();
        output.deleteOnExit();
        String outputPath = output.getAbsolutePath().replace('\\', '/');

        OpenAPI openAPI = new OpenAPIParser()
                .readLocation("src/test/resources/3_0/3248-regression.yaml", null, new ParseOptions()).getOpenAPI();

        SpringCodegen codegen = new SpringCodegen();
        codegen.setOutputDir(output.getAbsolutePath());
        codegen.additionalProperties().put(CXFServerFeatures.LOAD_TEST_DATA_FROM_FILE, "true");

        ClientOptInput input = new ClientOptInput();
        input.openAPI(openAPI);
        input.config(codegen);

        DefaultGenerator generator = new DefaultGenerator();

        generator.setGeneratorPropertyDefault(CodegenConstants.MODEL_TESTS, "false");
        generator.setGeneratorPropertyDefault(CodegenConstants.MODEL_DOCS, "false");
        generator.setGeneratorPropertyDefault(CodegenConstants.APIS, "true");
        generator.setGenerateMetadata(false);

        generator.opts(input).generate();

        JavaFileAssert.assertThat(Paths.get(outputPath + "/src/main/java/org/openapitools/api/ExampleApi.java"))
                .assertMethod("exampleApiGet", "String", "Format")
                .assertParameter("query")
                .assertParameterAnnotations()
                .containsWithNameAndAttributes("RequestParam", ImmutableMap.of("value", "\"query\""))
                .toParameter().toMethod()
                .assertParameter("format")
                .assertParameterAnnotations()
                .containsWithNameAndAttributes("RequestParam", ImmutableMap.of("value", "\"format\""));
    }

    @Test
    public void shouldGenerateRequestParamForRefParams_3248_RegressionDates() throws IOException {
        File output = Files.createTempDirectory("test").toFile().getCanonicalFile();
        output.deleteOnExit();
        String outputPath = output.getAbsolutePath().replace('\\', '/');

        OpenAPI openAPI = new OpenAPIParser()
                .readLocation("src/test/resources/3_0/3248-regression-dates.yaml", null, new ParseOptions()).getOpenAPI();

        SpringCodegen codegen = new SpringCodegen();
        codegen.setOutputDir(output.getAbsolutePath());
        codegen.additionalProperties().put(CXFServerFeatures.LOAD_TEST_DATA_FROM_FILE, "true");

        ClientOptInput input = new ClientOptInput();
        input.openAPI(openAPI);
        input.config(codegen);

        DefaultGenerator generator = new DefaultGenerator();

        generator.setGeneratorPropertyDefault(CodegenConstants.MODEL_TESTS, "false");
        generator.setGeneratorPropertyDefault(CodegenConstants.MODEL_DOCS, "false");
        generator.setGeneratorPropertyDefault(CodegenConstants.APIS, "true");
        generator.setGenerateMetadata(false);

        generator.opts(input).generate();

        JavaFileAssert.assertThat(Paths.get(outputPath + "/src/main/java/org/openapitools/api/ExampleApi.java"))
                .assertMethod("exampleApiGet", "OffsetDateTime")
                .assertParameter("start")
                .assertParameterAnnotations()
                .containsWithNameAndAttributes("RequestParam", ImmutableMap.of("value", "\"start\""))
                .containsWithNameAndAttributes("DateTimeFormat", ImmutableMap.of("iso", "DateTimeFormat.ISO.DATE_TIME"));
    }

    @Test
    public void testJavaClientCorrectConstructorOrderForRequiredFields_issue15825() throws IOException {
        Map<String, Object> properties = new HashMap<>();
        properties.put(JavaClientCodegen.MICROPROFILE_REST_CLIENT_VERSION, "3.0");

        File output = Files.createTempDirectory("test").toFile();
        output.deleteOnExit();

        final CodegenConfigurator configurator = new CodegenConfigurator()
                .setAdditionalProperties(properties)
                .setGeneratorName("spring")
                .setLibrary(SPRING_BOOT)
                .setInputSpec("src/test/resources/bugs/issue_constructor-required-values-with-multiple-inheritance.yaml")
                .setOutputDir(output.getAbsolutePath().replace("\\", "/"));

        final ClientOptInput clientOptInput = configurator.toClientOptInput();
        DefaultGenerator generator = new DefaultGenerator();
        generator.setGenerateMetadata(false); // skip metadata and ↓ only generate models
        generator.setGeneratorPropertyDefault(CodegenConstants.MODELS, "true");
        Map<String, File> files = generator.opts(clientOptInput).generate().stream()
                .collect(Collectors.toMap(File::getName, Function.identity()));

        JavaFileAssert.assertThat(files.get("SubType.java"))
                .assertConstructor("TypeEnum", "SchemaVersion", "UUID", "Boolean", "Boolean", "SomeEnum")
                .bodyContainsLines("super(someBoolean, someEnum, schemaVersion, id, oneBoolean);",
                        "this.type = type;");
        JavaFileAssert.assertThat(files.get("IntermediateSubType.java"))
                .assertConstructor("Boolean", "SomeEnum", "SchemaVersion", "UUID", "Boolean")
                .bodyContainsLines("super(oneBoolean, schemaVersion, id);",
                        "this.someBoolean = someBoolean;",
                        "this.someEnum = someEnum");
        JavaFileAssert.assertThat(files.get("IntermediateType.java"))
                .assertConstructor("Boolean", "SchemaVersion", "UUID")
                .bodyContainsLines("super(schemaVersion, id);",
                        "this.oneBoolean = oneBoolean;");
        JavaFileAssert.assertThat(files.get("BaseType.java"))
                .assertConstructor("SchemaVersion", "UUID")
                .bodyContainsLines(
                        "this.schemaVersion = schemaVersion;",
                        "this.id = id;");
    }

    @Test
    public void springcloudWithAsyncAndJava8HasResponseWrapperCompletableFuture() throws IOException {
        Map<String, Object> additionalProperties = new HashMap<>();
        additionalProperties.put(SpringCodegen.ASYNC, "true");
        additionalProperties.put(CodegenConstants.LIBRARY, "spring-cloud");
        additionalProperties.put(CodegenConstants.MODEL_TESTS, "false");
        additionalProperties.put(CodegenConstants.MODEL_DOCS, "false");
        additionalProperties.put(CodegenConstants.APIS, "true");

        Map<String, File> files = generateFromContract("src/test/resources/3_0/petstore.yaml", SPRING_BOOT, additionalProperties);

        assertFileContains(files.get("PetApi.java").toPath(), "CompletableFuture<ResponseEntity<Void>> deletePet");
        assertFileNotContains(files.get("PetApi.java").toPath(), "default CompletableFuture<ResponseEntity<Void>> deletePet");
    }

    @Test
    public void springcloudWithJava8DisableJdk8() {
        final SpringCodegen codegen = new SpringCodegen();
        codegen.additionalProperties().put(CodegenConstants.LIBRARY, "spring-cloud");
        codegen.processOpts();

        Assert.assertEquals(codegen.additionalProperties().get("jdk8-default-interface"), false);
    }

    @Test
    public void testAdditionalPropertiesPutForConfigValues() throws Exception {
        final SpringCodegen codegen = new SpringCodegen();
        codegen.additionalProperties().put(CodegenConstants.HIDE_GENERATION_TIMESTAMP, "true");
        codegen.additionalProperties().put(CodegenConstants.MODEL_PACKAGE, "xyz.yyyyy.mmmmm.model");
        codegen.additionalProperties().put(CodegenConstants.API_PACKAGE, "xyz.yyyyy.aaaaa.api");
        codegen.additionalProperties().put(CodegenConstants.INVOKER_PACKAGE, "xyz.yyyyy.iiii.invoker");
        codegen.additionalProperties().put(SpringCodegen.BASE_PACKAGE, "xyz.yyyyy.bbbb.base");
        codegen.additionalProperties().put(SpringCodegen.CONFIG_PACKAGE, "xyz.yyyyy.cccc.config");
        codegen.additionalProperties().put(SpringCodegen.SERVER_PORT, "8088");
        codegen.processOpts();

        OpenAPI openAPI = new OpenAPI();
        openAPI.addServersItem(new Server().url("https://api.abcde.xy:8082/v2"));
        openAPI.setInfo(new Info());
        openAPI.getInfo().setTitle("Some test API");
        codegen.preprocessOpenAPI(openAPI);

        ConfigAssert configAssert = new ConfigAssert(codegen.additionalProperties());
        configAssert.assertValue(CodegenConstants.HIDE_GENERATION_TIMESTAMP, codegen::isHideGenerationTimestamp, Boolean.TRUE);
        configAssert.assertValue(CodegenConstants.MODEL_PACKAGE, codegen::modelPackage, "xyz.yyyyy.mmmmm.model");
        configAssert.assertValue(CodegenConstants.API_PACKAGE, codegen::apiPackage, "xyz.yyyyy.aaaaa.api");
        configAssert.assertValue(CodegenConstants.INVOKER_PACKAGE, codegen::getInvokerPackage, "xyz.yyyyy.iiii.invoker");
        configAssert.assertValue(SpringCodegen.BASE_PACKAGE, "xyz.yyyyy.bbbb.base");
        configAssert.assertValue(SpringCodegen.CONFIG_PACKAGE, "xyz.yyyyy.cccc.config");
        configAssert.assertValue(SpringCodegen.TITLE, "someTest");
        configAssert.assertValue(SpringCodegen.SERVER_PORT, "8088");
    }

    @Test
    public void testDefaultValuesFixed() {
        // we had an issue where int64, float, and double values were having single character string suffixes
        // included in their defaultValues
        // This test verifies that those characters are no longer present
        final OpenAPI openAPI = TestUtils.parseFlattenSpec("src/test/resources/2_0/issue1226.yaml");
        final SpringCodegen codegen = new SpringCodegen();
        codegen.setOpenAPI(openAPI);

        String int64Val = "9223372036854775807l";
        String floatVal = "3.14159f";
        String doubleVal = "3.14159d";

        // make sure that the model properties include character suffixes
        String modelName = "NumberHolder";
        Schema nhSchema = openAPI.getComponents().getSchemas().get(modelName);
        CodegenModel cm = codegen.fromModel(modelName, nhSchema);
        CodegenProperty int64Prop = cm.vars.get(0);
        CodegenProperty floatProp = cm.vars.get(1);
        CodegenProperty doubleProp = cm.vars.get(2);
        Assert.assertEquals(int64Prop.defaultValue, int64Val);
        Assert.assertEquals(floatProp.defaultValue, floatVal);
        Assert.assertEquals(doubleProp.defaultValue, doubleVal);

        int64Val = "9223372036854775807";
        floatVal = "3.14159";
        doubleVal = "3.14159";

        // make sure that the operation parameters omit character suffixes
        String route = "/numericqueryparams";
        Operation op = openAPI.getPaths().get(route).getGet();
        CodegenOperation co = codegen.fromOperation(route, "GET", op, null);
        CodegenParameter int64Param = co.queryParams.get(0);
        CodegenParameter floatParam = co.queryParams.get(1);
        CodegenParameter doubleParam = co.queryParams.get(2);
        Assert.assertEquals(int64Param.defaultValue, int64Val);
        Assert.assertEquals(floatParam.defaultValue, floatVal);
        Assert.assertEquals(doubleParam.defaultValue, doubleVal);
    }

    @Test
    public void testDoGenerateRequestBodyRequiredAttribute_3134_Regression() throws Exception {
        File output = Files.createTempDirectory("test").toFile().getCanonicalFile();
        output.deleteOnExit();
        String outputPath = output.getAbsolutePath().replace('\\', '/');

        OpenAPI openAPI = new OpenAPIParser()
                .readLocation("src/test/resources/3_0/3134-regression.yaml", null, new ParseOptions()).getOpenAPI();

        SpringCodegen codegen = new SpringCodegen();
        codegen.setOutputDir(output.getAbsolutePath());
        codegen.additionalProperties().put(CXFServerFeatures.LOAD_TEST_DATA_FROM_FILE, "true");

        ClientOptInput input = new ClientOptInput();
        input.openAPI(openAPI);
        input.config(codegen);

        DefaultGenerator generator = new DefaultGenerator();

        generator.setGeneratorPropertyDefault(CodegenConstants.MODEL_TESTS, "false");
        generator.setGeneratorPropertyDefault(CodegenConstants.MODEL_DOCS, "false");
        generator.setGeneratorPropertyDefault(CodegenConstants.APIS, "true");
        generator.setGenerateMetadata(false);

        generator.opts(input).generate();

        JavaFileAssert.assertThat(Paths.get(outputPath + "/src/main/java/org/openapitools/api/ExampleApi.java"))
                .fileContains("@RequestBody(required = false")
                .assertMethod("exampleApiPost", "ExampleApiPostRequest")
                .assertParameter("exampleApiPostRequest")
                .assertParameterAnnotations()
                .containsWithNameAndAttributes("RequestBody", ImmutableMap.of("required", "false"));
    }

    @Test
    public void testInitialConfigValues() throws Exception {
        final SpringCodegen codegen = new SpringCodegen();
        codegen.processOpts();

        OpenAPI openAPI = new OpenAPI();
        openAPI.addServersItem(new Server().url("https://api.abcde.xy:8082/v2"));
        openAPI.setInfo(new Info());
        codegen.preprocessOpenAPI(openAPI);

//        Assert.assertEquals(codegen.additionalProperties().get(CodegenConstants.HIDE_GENERATION_TIMESTAMP), Boolean.FALSE);
//        Assert.assertEquals(codegen.isHideGenerationTimestamp(), false);
        ConfigAssert configAssert = new ConfigAssert(codegen.additionalProperties());
//        configAssert.assertValue(CodegenConstants.HIDE_GENERATION_TIMESTAMP, codegen::isHideGenerationTimestamp, Boolean.FALSE);
//        Assert.assertEquals(codegen.modelPackage(), "org.openapitools.model");
//        Assert.assertEquals(codegen.additionalProperties().get(CodegenConstants.MODEL_PACKAGE), "org.openapitools.model");
        configAssert.assertValue(CodegenConstants.MODEL_PACKAGE, codegen::modelPackage, "org.openapitools.model");
//        Assert.assertEquals(codegen.apiPackage(), "org.openapitools.api");
//        Assert.assertEquals(codegen.additionalProperties().get(CodegenConstants.API_PACKAGE), "org.openapitools.api");
        configAssert.assertValue(CodegenConstants.API_PACKAGE, codegen::apiPackage, "org.openapitools.api");
//        Assert.assertEquals(codegen.getInvokerPackage(), "org.openapitools.api");
//        Assert.assertEquals(codegen.additionalProperties().get(CodegenConstants.INVOKER_PACKAGE), "org.openapitools.api");
        configAssert.assertValue(CodegenConstants.INVOKER_PACKAGE, codegen::getInvokerPackage, "org.openapitools.api");
//        Assert.assertEquals(codegen.getBasePackage(), "org.openapitools");
//        Assert.assertEquals(codegen.additionalProperties().get(SpringCodegen.BASE_PACKAGE), "org.openapitools");
        configAssert.assertValue(SpringCodegen.BASE_PACKAGE, "org.openapitools");
//        Assert.assertEquals(codegen.getConfigPackage(), "org.openapitools.configuration");
//        Assert.assertEquals(codegen.additionalProperties().get(SpringCodegen.CONFIG_PACKAGE), "org.openapitools.configuration");
        configAssert.assertValue(SpringCodegen.CONFIG_PACKAGE, "org.openapitools.configuration");
//        Assert.assertEquals(codegen.additionalProperties().get(SpringCodegen.SERVER_PORT), "8082");
        configAssert.assertValue(SpringCodegen.SERVER_PORT, "8082");
//        Assert.assertEquals(codegen.additionalProperties().get(SpringCodegen.UNHANDLED_EXCEPTION_HANDLING), false);
        configAssert.assertValue(SpringCodegen.UNHANDLED_EXCEPTION_HANDLING, false);
        configAssert.assertValue(SpringCodegen.USE_RESPONSE_ENTITY, true);
//        Assert.assertEquals(codegen.additionalProperties().get(SpringCodegen.USE_RESPONSE_ENTITY), true);
    }

    @Test
    public void testMultipartBoot() throws IOException {
        final SpringCodegen codegen = new SpringCodegen();
        codegen.setLibrary("spring-boot");
        codegen.setDelegatePattern(true);
        codegen.additionalProperties().put(DOCUMENTATION_PROVIDER, "springfox");

        final Map<String, File> files = generateFiles(codegen, "src/test/resources/3_0/form-multipart-binary-array.yaml");

        // Check that the delegate handles the array
        JavaFileAssert.assertThat(files.get("MultipartArrayApiDelegate.java"))
                .assertMethod("multipartArray", "List<MultipartFile>")
                .assertParameter("files").hasType("List<MultipartFile>");

        // Check that the api handles the array
        JavaFileAssert.assertThat(files.get("MultipartArrayApi.java"))
                .assertMethod("multipartArray", "List<MultipartFile>")
                .assertParameter("files").hasType("List<MultipartFile>")
                .assertParameterAnnotations()
                .containsWithNameAndAttributes("ApiParam", ImmutableMap.of("value", "\"Many files\""))
                .containsWithNameAndAttributes("RequestPart", ImmutableMap.of("value", "\"files\"", "required", "false"));

        // UPDATE: the following test has been ignored due to https://github.com/OpenAPITools/openapi-generator/pull/11081/
        // We will contact the contributor of the following test to see if the fix will break their use cases and
        // how we can fix it accordingly.
        //// Check that the delegate handles the single file
        // final File multipartSingleApiDelegate = files.get("MultipartSingleApiDelegate.java");
        // assertFileContains(multipartSingleApiDelegate.toPath(), "MultipartFile file");

        // Check that the api handles the single file
        JavaFileAssert.assertThat(files.get("MultipartSingleApi.java"))
                .assertMethod("multipartSingle", "MultipartFile")
                .assertParameter("file").hasType("MultipartFile")
                .assertParameterAnnotations()
                .containsWithNameAndAttributes("ApiParam", ImmutableMap.of("value", "\"One file\""))
                .containsWithNameAndAttributes("RequestPart", ImmutableMap.of("value", "\"file\"", "required", "false"));

        // Check that api validates mixed multipart request
        JavaFileAssert.assertThat(files.get("MultipartMixedApi.java"))
                .assertMethod("multipartMixed", "MultipartMixedStatus", "MultipartFile", "MultipartMixedRequestMarker", "List<MultipartMixedStatus>")
                .assertParameter("status").hasType("MultipartMixedStatus")
                .assertParameterAnnotations()
                .containsWithName("Valid")
                .containsWithNameAndAttributes("ApiParam", ImmutableMap.of("value", "\"\""))
                .containsWithNameAndAttributes("RequestParam", ImmutableMap.of("value", "\"status\"", "required", "true"))
                .toParameter().toMethod()
                .assertParameter("file").hasType("MultipartFile")
                .assertParameterAnnotations()
                .containsWithNameAndAttributes("RequestPart", ImmutableMap.of("value", "\"file\"", "required", "true"))
                .toParameter().toMethod()
                .assertParameter("marker").hasType("MultipartMixedRequestMarker")
                .assertParameterAnnotations()
                .containsWithNameAndAttributes("RequestPart", ImmutableMap.of("value", "\"marker\"", "required", "false"))
                .toParameter().toMethod()
                .assertParameter("statusArray").hasType("List<MultipartMixedStatus>")
                .assertParameterAnnotations()
                .containsWithNameAndAttributes("RequestPart", ImmutableMap.of("value", "\"statusArray\"", "required", "false"));
    }

    @Test
    public void testAdditionalProperties_issue1466() throws IOException {
        final SpringCodegen codegen = new SpringCodegen();

        final Map<String, File> files = generateFiles(codegen, "src/test/resources/3_0/spring/petstore-with-fake-endpoints-models-for-testing.yaml");

        JavaFileAssert.assertThat(files.get("AdditionalPropertiesAnyType.java"))
                .assertProperty("additionalProperties").withType("Map<String, Object>")
                .toType()
                .assertMethod("putAdditionalProperty", "String", "Object")
                .toFileAssert()
                .assertMethod("getAdditionalProperty", "String").hasReturnType("Object");

        JavaFileAssert.assertThat(files.get("AdditionalPropertiesArray.java"))
                .assertProperty("additionalProperties").withType("Map<String, List>")
                .toType()
                .assertMethod("putAdditionalProperty", "String", "List")
                .toFileAssert()
                .assertMethod("getAdditionalProperty", "String").hasReturnType("List");

        JavaFileAssert.assertThat(files.get("AdditionalPropertiesInteger.java"))
                .assertProperty("additionalProperties").withType("Map<String, Integer>")
                .toType()
                .assertMethod("putAdditionalProperty", "String", "Integer")
                .toFileAssert()
                .assertMethod("getAdditionalProperty", "String").hasReturnType("Integer");
    }

    @Test
    public void shouldAddParameterWithInHeaderWhenImplicitHeadersIsTrue_issue14418() throws IOException {
        File output = Files.createTempDirectory("test").toFile().getCanonicalFile();
        output.deleteOnExit();

        OpenAPI openAPI = new OpenAPIParser()
                .readLocation("src/test/resources/bugs/issue_14418.yaml", null, new ParseOptions()).getOpenAPI();
        SpringCodegen codegen = new SpringCodegen();
        codegen.setLibrary(SPRING_BOOT);
        codegen.setOutputDir(output.getAbsolutePath());
        codegen.additionalProperties().put(SpringCodegen.INTERFACE_ONLY, "true");
        codegen.additionalProperties().put(SpringCodegen.USE_BEANVALIDATION, "true");
        codegen.additionalProperties().put(SpringCodegen.PERFORM_BEANVALIDATION, "true");
        codegen.additionalProperties().put(CodegenConstants.MODEL_PACKAGE, "xyz.model");
        codegen.additionalProperties().put(CodegenConstants.API_PACKAGE, "xyz.controller");
        codegen.additionalProperties().put(SpringCodegen.IMPLICIT_HEADERS, "true");

        ClientOptInput input = new ClientOptInput()
                .openAPI(openAPI)
                .config(codegen);

        DefaultGenerator generator = new DefaultGenerator();
        generator.setGenerateMetadata(false);
        Map<String, File> files = generator.opts(input).generate().stream()
                .collect(Collectors.toMap(File::getName, Function.identity()));

        JavaFileAssert.assertThat(files.get("TestApi.java"))
                .isInterface()
                .hasImports("io.swagger.v3.oas.annotations.enums.ParameterIn")
                .assertMethod("test")
                .assertMethodAnnotations()
                .containsWithNameAndAttributes("Parameters", ImmutableMap.of(
                        "value", "{ @Parameter(name = \"testHeader\", description = \"Test header\", required = true, in = ParameterIn.HEADER) }"
                        // in = ParameterIn.HEADER is missing?!
                ));
    }

    @Test
    public void shouldApiNameSuffixForApiClassname() throws IOException {
        File output = Files.createTempDirectory("test").toFile().getCanonicalFile();
        output.deleteOnExit();

        OpenAPI openAPI = new OpenAPIParser()
                .readLocation("src/test/resources/3_1/petstore.yaml", null, new ParseOptions()).getOpenAPI();
        SpringCodegen codegen = new SpringCodegen();
        codegen.setLibrary(SPRING_CLOUD_LIBRARY);
        codegen.setOutputDir(output.getAbsolutePath());
        codegen.additionalProperties().put(INTERFACE_ONLY, "true");
        codegen.additionalProperties().put(CodegenConstants.MODEL_PACKAGE, "xyz.model");
        codegen.additionalProperties().put(CodegenConstants.API_NAME_SUFFIX, "Controller");
        codegen.additionalProperties().put(CodegenConstants.API_PACKAGE, "xyz.controller");
        codegen.additionalProperties().put(CodegenConstants.MODEL_NAME_SUFFIX, "Dto");


        ClientOptInput input = new ClientOptInput()
                .openAPI(openAPI)
                .config(codegen);

        DefaultGenerator generator = new DefaultGenerator();
        generator.setGenerateMetadata(false);
        Map<String, File> files = generator.opts(input).generate().stream()
                .collect(Collectors.toMap(File::getName, Function.identity()));

        JavaFileAssert.assertThat(files.get("PetController.java"))
                .isInterface();

        File notExisting = files.get("PetApi.java");
        assertThat(notExisting).isNull();
    }

    @Test
    public void shouldUseTagsForClassname() throws IOException {
        File output = Files.createTempDirectory("test").toFile().getCanonicalFile();
        output.deleteOnExit();

        OpenAPI openAPI = new OpenAPIParser()
                .readLocation("src/test/resources/bugs/issue_15933.yaml", null, new ParseOptions()).getOpenAPI();
        SpringCodegen codegen = new SpringCodegen();
        codegen.setLibrary(SPRING_CLOUD_LIBRARY);
        codegen.setOutputDir(output.getAbsolutePath());
        codegen.additionalProperties().put(INTERFACE_ONLY, "true");
        codegen.additionalProperties().put(USE_TAGS, "true");
        codegen.additionalProperties().put(CodegenConstants.MODEL_PACKAGE, "xyz.model");
        codegen.additionalProperties().put(CodegenConstants.API_PACKAGE, "xyz.controller");
        codegen.additionalProperties().put(CodegenConstants.MODEL_NAME_SUFFIX, "Dto");


        ClientOptInput input = new ClientOptInput()
                .openAPI(openAPI)
                .config(codegen);

        DefaultGenerator generator = new DefaultGenerator();
        generator.setGenerateMetadata(false);

        Map<String, File> files = generator.opts(input).generate().stream()
                .collect(Collectors.toMap(File::getName, Function.identity()));

        JavaFileAssert.assertThat(files.get("PetTagApi.java"))
                .isInterface();

        File notExisting = files.get("PetApi.java");
        assertThat(notExisting).isNull();
    }

    @Test
    public void shouldNotUseTagsForClassname() throws IOException {
        File output = Files.createTempDirectory("test").toFile().getCanonicalFile();
        output.deleteOnExit();

        OpenAPI openAPI = new OpenAPIParser()
                .readLocation("src/test/resources/bugs/issue_15933.yaml", null, new ParseOptions()).getOpenAPI();
        SpringCodegen codegen = new SpringCodegen();
        codegen.setLibrary(SPRING_CLOUD_LIBRARY);
        codegen.setOutputDir(output.getAbsolutePath());
        codegen.additionalProperties().put(INTERFACE_ONLY, "true");
        codegen.additionalProperties().put(USE_TAGS, "false");
        codegen.additionalProperties().put(CodegenConstants.MODEL_PACKAGE, "xyz.model");
        codegen.additionalProperties().put(CodegenConstants.API_PACKAGE, "xyz.controller");
        codegen.additionalProperties().put(CodegenConstants.MODEL_NAME_SUFFIX, "Dto");


        ClientOptInput input = new ClientOptInput()
                .openAPI(openAPI)
                .config(codegen);

        DefaultGenerator generator = new DefaultGenerator();
        generator.setGenerateMetadata(false);
        Map<String, File> files = generator.opts(input).generate().stream()
                .collect(Collectors.toMap(File::getName, Function.identity()));

        JavaFileAssert.assertThat(files.get("PetApi.java"))
                .isInterface();

        File notExisting = files.get("PetTagApi.java");
        assertThat(notExisting).isNull();
    }

    @Test
    public void shouldAddValidAnnotationIntoCollectionWhenBeanValidationIsEnabled_issue14723() throws IOException {
        File output = Files.createTempDirectory("test").toFile().getCanonicalFile();
        output.deleteOnExit();

        OpenAPI openAPI = new OpenAPIParser()
                .readLocation("src/test/resources/bugs/issue_14723.yaml", null, new ParseOptions()).getOpenAPI();
        SpringCodegen codegen = new SpringCodegen();
        codegen.setLibrary(SPRING_CLOUD_LIBRARY);
        codegen.setOutputDir(output.getAbsolutePath());
        codegen.additionalProperties().put(SpringCodegen.USE_BEANVALIDATION, "true");
        codegen.additionalProperties().put(SpringCodegen.PERFORM_BEANVALIDATION, "true");
        codegen.additionalProperties().put(CodegenConstants.MODEL_PACKAGE, "xyz.model");
        codegen.additionalProperties().put(CodegenConstants.API_PACKAGE, "xyz.controller");

        ClientOptInput input = new ClientOptInput()
                .openAPI(openAPI)
                .config(codegen);

        DefaultGenerator generator = new DefaultGenerator();
        generator.setGenerateMetadata(false); // skip metadata and ↓ only generate models
        generator.setGeneratorPropertyDefault(CodegenConstants.MODELS, "true");
        Map<String, File> files = generator.opts(input).generate().stream()
                .collect(Collectors.toMap(File::getName, Function.identity()));

        JavaFileAssert.assertThat(files.get("ResponseTest.java"))
                .isNormalClass()
                .hasImports("javax.validation.Valid")
                .assertProperty("details")
                .withType("Map<String, Object>")
                .toType()
                .assertProperty("response")
                .withType("JsonNullable<Set<@Valid ResponseTest2>>")
                .toType()
                .assertProperty("nullableDtos")
                .withType("JsonNullable<Set<@Valid ResponseTest2>>")
                .toType()
                .assertProperty("dtos")
                .withType("Set<@Valid ResponseTest2>")
                .toType()
                .assertProperty("listNullableDtos")
                .withType("JsonNullable<List<@Valid ResponseTest2>>")
                .toType()
                .assertProperty("listDtos")
                .withType("List<@Valid ResponseTest2>")
                .toType()
                .assertProperty("nullableStrings")
                .withType("JsonNullable<Set<String>>")
                .toType()
                .assertProperty("strings")
                .withType("Set<String>")
                .toType()
                .assertProperty("nullableInts")
                .withType("JsonNullable<Set<Integer>>")
                .toType()
                .assertProperty("ints")
                .withType("Set<Integer>");
    }

    @Test
    public void shouldAddValidAnnotationIntoCollectionWhenBeanValidationIsEnabled_issue17150() throws IOException {
        File output = Files.createTempDirectory("test").toFile().getCanonicalFile();
        output.deleteOnExit();

        OpenAPI openAPI = new OpenAPIParser()
                .readLocation("src/test/resources/3_0/spring/issue_17150.yaml", null, new ParseOptions()).getOpenAPI();
        SpringCodegen codegen = new SpringCodegen();
        codegen.setLibrary(SPRING_CLOUD_LIBRARY);
        codegen.setOutputDir(output.getAbsolutePath());
        codegen.additionalProperties().put(SpringCodegen.USE_BEANVALIDATION, "true");
        // codegen.additionalProperties().put(SpringCodegen.PERFORM_BEANVALIDATION, "true");
        codegen.additionalProperties().put(CodegenConstants.MODEL_PACKAGE, "xyz.model");
        codegen.additionalProperties().put(CodegenConstants.API_PACKAGE, "xyz.controller");
        codegen.setUseSpringBoot3(true);

        ClientOptInput input = new ClientOptInput()
                .openAPI(openAPI)
                .config(codegen);

        DefaultGenerator generator = new DefaultGenerator();
        generator.setGenerateMetadata(false); // skip metadata and ↓ only generate models
        generator.setGeneratorPropertyDefault(CodegenConstants.MODELS, "true");
        Map<String, File> files = generator.opts(input).generate().stream()
                .collect(Collectors.toMap(File::getName, Function.identity()));

        JavaFileAssert.assertThat(files.get("Foo.java"))
                .isNormalClass()
                .hasImports("jakarta.validation.Valid")
                .hasImports("jakarta.validation.constraints")
                .assertProperty("stringPattern")
                .withType("Set<@Pattern(regexp = \"[a-z]\") String>")
                .toType()
                .assertProperty("stringMaxMinLength")
                .withType("Set<@Size(min = 1, max = 10) String>")
                .toType()
                .assertProperty("stringMinLength")
                .withType("List<@Size(min = 1) String>")
                .toType()
                .assertProperty("stringMaxLength")
                .withType("Set<@Size(max = 1) String>")
                .toType()
                .assertProperty("intMinMax")
                .withType("List<@Min(1) @Max(10) Integer>")
                .toType()
                .assertProperty("intMin")
                .withType("List<@Min(1) Integer>")
                .toType()
                .assertProperty("intMax")
                .withType("List<@Max(10) Integer>")
                .toType()
                .assertProperty("numberMinMax")
                .withType("List<@DecimalMin(value = \"1\", inclusive = true) @DecimalMax(value = \"10\", inclusive = true) BigDecimal>")
                .toType()
                .assertProperty("numberMin")
                .withType("List<@DecimalMin(value = \"1\", inclusive = true) BigDecimal>")
                .toType()
                .assertProperty("numberMax")
                .withType("List<@DecimalMax(value = \"10\", inclusive = true) BigDecimal>")
                .toType()

                .assertProperty("stringPatternNullable")
                .withType("JsonNullable<Set<@Pattern(regexp = \"[a-z]\") String>>")
                .toType()
                .assertProperty("stringMaxMinLengthNullable")
                .withType("JsonNullable<Set<@Size(min = 1, max = 10) String>>")
                .toType()
                .assertProperty("stringMinLengthNullable")
                .withType("JsonNullable<List<@Size(min = 1) String>>")
                .toType()
                .assertProperty("stringMaxLengthNullable")
                .withType("JsonNullable<Set<@Size(max = 1) String>>")
                .toType()
                .assertProperty("intMinMaxNullable")
                .withType("JsonNullable<List<@Min(1) @Max(10) Integer>>")
                .toType()
                .assertProperty("intMinNullable")
                .withType("JsonNullable<List<@Min(1) Integer>>")
                .toType()
                .assertProperty("intMaxNullable")
                .withType("JsonNullable<List<@Max(10) Integer>>")
                .toType()
                .assertProperty("numberMinMaxNullable")
                .withType("JsonNullable<List<@DecimalMin(value = \"1\", inclusive = true) @DecimalMax(value = \"10\", inclusive = true) BigDecimal>>")
                .toType()
                .assertProperty("numberMinNullable")
                .withType("JsonNullable<List<@DecimalMin(value = \"1\", inclusive = true) BigDecimal>>")
                .toType()
                .assertProperty("numberMaxNullable")
                .withType("JsonNullable<List<@DecimalMax(value = \"10\", inclusive = true) BigDecimal>>")
                .toType()
        ;
    }

    // Helper function, intended to reduce boilerplate
    private Map<String, File> generateFiles(SpringCodegen codegen, String filePath) throws IOException {
        final File output = Files.createTempDirectory("test").toFile().getCanonicalFile();
        output.deleteOnExit();
        final String outputPath = output.getAbsolutePath().replace('\\', '/');

        codegen.setOutputDir(output.getAbsolutePath());
        codegen.additionalProperties().put(CXFServerFeatures.LOAD_TEST_DATA_FROM_FILE, "true");

        final ClientOptInput input = new ClientOptInput();
        final OpenAPI openAPI = new OpenAPIParser().readLocation(filePath, null, new ParseOptions()).getOpenAPI();
        input.openAPI(openAPI);
        input.config(codegen);

        final DefaultGenerator generator = new DefaultGenerator();
        generator.setGenerateMetadata(false); // skip metadata generation
        List<File> files = generator.opts(input).generate();

        return files.stream().collect(Collectors.toMap(e -> e.getName().replace(outputPath, ""), i -> i));
    }

    /*
     * UPDATE: the following test has been ignored due to https://github.com/OpenAPITools/openapi-generator/pull/11081/
     * We will contact the contributor of the following test to see if the fix will break their use cases and
     * how we can fix it accordingly.
     */
    @Test
    @Ignore
    public void testMultipartCloud() throws IOException {
        final SpringCodegen codegen = new SpringCodegen();
        codegen.setLibrary("spring-cloud");
        codegen.setDelegatePattern(true);

        final Map<String, File> files = generateFiles(codegen, "src/test/resources/3_0/form-multipart-binary-array.yaml");

        // Check that the delegate handles the array and the file
        final File multipartApiDelegate = files.get("MultipartApiDelegate.java");
        assertFileContains(multipartApiDelegate.toPath(),
                "List<MultipartFile> files",
                "MultipartFile file");

        // Check that the api handles the array and the file
        final File multipartApi = files.get("MultipartApi.java");
        assertFileContains(multipartApi.toPath(),
                "List<MultipartFile> files",
                "MultipartFile file");
    }

    @Test
    public void testRequestMappingAnnotation() throws IOException {
        final SpringCodegen codegen = new SpringCodegen();
        codegen.setLibrary("spring-boot");
        codegen.additionalProperties().put(REQUEST_MAPPING_OPTION, SpringCodegen.RequestMappingMode.api_interface);

        final Map<String, File> files = generateFiles(codegen, "src/test/resources/2_0/petstore.yaml");

        // Check that the @RequestMapping annotation is generated in the Api file
        final File petApiFile = files.get("PetApi.java");
        assertFileContains(petApiFile.toPath(), "@RequestMapping(\"${openapi.openAPIPetstore.base-path:/v2}\")");

        // Check that the @RequestMapping annotation is not generated in the Controller file
        final File petApiControllerFile = files.get("PetApiController.java");
        assertFileNotContains(petApiControllerFile.toPath(), "@RequestMapping(\"${openapi.openAPIPetstore.base-path:/v2}\")");
    }

    @Test
    public void testNoRequestMappingAnnotation_spring_cloud_default() throws IOException {
        final SpringCodegen codegen = new SpringCodegen();
        codegen.setLibrary("spring-cloud");

        final Map<String, File> files = generateFiles(codegen, "src/test/resources/2_0/petstore.yaml");

        // Check that the @RequestMapping annotation is not generated in the Api file
        final File petApiFile = files.get("PetApi.java");
        JavaFileAssert.assertThat(petApiFile).assertTypeAnnotations().hasSize(3).containsWithName("Validated")
                .containsWithName("Generated").containsWithName("Tag");

    }

    @Test
    public void testNoRequestMappingAnnotation() throws IOException {
        final SpringCodegen codegen = new SpringCodegen();
        codegen.setLibrary("spring-cloud");
        codegen.additionalProperties().put(INTERFACE_ONLY, "true");
        codegen.additionalProperties().put(REQUEST_MAPPING_OPTION, SpringCodegen.RequestMappingMode.none);

        final Map<String, File> files = generateFiles(codegen, "src/test/resources/2_0/petstore.yaml");

        // Check that the @RequestMapping annotation is not generated in the Api file
        final File petApiFile = files.get("PetApi.java");
        JavaFileAssert.assertThat(petApiFile).assertTypeAnnotations().hasSize(3).containsWithName("Validated")
                .containsWithName("Generated").containsWithName("Tag");
    }

    @Test
    public void testSettersForConfigValues() throws Exception {
        final SpringCodegen codegen = new SpringCodegen();
        codegen.setHideGenerationTimestamp(true);
        codegen.setModelPackage("xx.yyyyyyyy.model");
        codegen.setApiPackage("xx.yyyyyyyy.api");
        codegen.setInvokerPackage("xx.yyyyyyyy.invoker");
        codegen.setBasePackage("xx.yyyyyyyy.base");
        codegen.setConfigPackage("xx.yyyyyyyy.config");
        codegen.setUnhandledException(true);
        codegen.processOpts();

        ConfigAssert configAssert = new ConfigAssert(codegen.additionalProperties());
        configAssert.assertValue(CodegenConstants.HIDE_GENERATION_TIMESTAMP, codegen::isHideGenerationTimestamp, Boolean.TRUE);
        configAssert.assertValue(CodegenConstants.MODEL_PACKAGE, codegen::modelPackage, "xx.yyyyyyyy.model");
        configAssert.assertValue(CodegenConstants.API_PACKAGE, codegen::apiPackage, "xx.yyyyyyyy.api");
        configAssert.assertValue(CodegenConstants.INVOKER_PACKAGE, codegen::getInvokerPackage, "xx.yyyyyyyy.invoker");
        configAssert.assertValue(SpringCodegen.BASE_PACKAGE, codegen::getBasePackage, "xx.yyyyyyyy.base");
        configAssert.assertValue(SpringCodegen.CONFIG_PACKAGE, codegen::getConfigPackage, "xx.yyyyyyyy.config");
        configAssert.assertValue(SpringCodegen.UNHANDLED_EXCEPTION_HANDLING, codegen::isUnhandledException, true);
    }

    @Test
    public void testGenerationOfClientPropertiesConfigurationForOAuth() throws Exception {
        File output = Files.createTempDirectory("test").toFile().getCanonicalFile();
        output.deleteOnExit();

        OpenAPI openAPI = new OpenAPIParser()
                .readLocation("src/test/resources/3_0/spring/petstore-auth.yaml", null, new ParseOptions()).getOpenAPI();

        final SpringCodegen codegen = new SpringCodegen();
        codegen.setOpenAPI(openAPI);
        codegen.setOutputDir(output.getAbsolutePath());

        codegen.setHideGenerationTimestamp(true);
        codegen.setInterfaceOnly(false);
        codegen.setLibrary(SPRING_CLOUD_LIBRARY);

        codegen.processOpts();

        ClientOptInput input = new ClientOptInput();
        input.openAPI(openAPI);
        input.config(codegen);

        DefaultGenerator generator = new DefaultGenerator();

        generator.setGeneratorPropertyDefault(CodegenConstants.MODEL_TESTS, "false");
        generator.setGeneratorPropertyDefault(CodegenConstants.MODEL_DOCS, "false");
        generator.setGeneratorPropertyDefault(CodegenConstants.SUPPORTING_FILES, "true");
        generator.setGenerateMetadata(false); // skip metadata generation

        generator.opts(input).generate();

        Path filePath = Paths.get(output.getAbsolutePath(), "src/main/java/org/openapitools/configuration/ClientPropertiesConfiguration.java");


        assertFileContains(filePath,
                "oAuth2AccessCode.put(\"spring.security.oauth2.client.registration.oAuth2AccessCode.redirect-uri\", \"set-oAuth2AccessCode-redirect-uri\" );",
                "oAuth2AccessCode.put(\"spring.security.oauth2.client.registration.oAuth2AccessCode.authorization-grant-type\", \"authorization_code\" );",
                "oAuth2AccessCode.put(\"spring.security.oauth2.client.registration.oAuth2AccessCode.client-id\", \"set-oAuth2AccessCode-client-id\" );",
                "oAuth2AccessCode.put(\"spring.security.oauth2.client.registration.oAuth2AccessCode.scope\", \"openid,profile,aud\" );",
                "oAuth2AccessCode.put(\"spring.security.oauth2.client.provider.oAuth2AccessCode.token-uri\", \"${tokenUrl}\" );",
                "oAuth2AccessCode.put(\"spring.security.oauth2.client.provider.oAuth2AccessCode.authorization-uri\", \"${authorizationUrl}\" );",


                "oAuth2Application.put(\"spring.security.oauth2.client.registration.oAuth2Application.client-id\", \"set-oAuth2Application-client-id\" );",
                "oAuth2Application.put(\"spring.security.oauth2.client.registration.oAuth2Application.authorization-grant-type\", \"client_credentials\" );",
                "oAuth2Application.put(\"spring.security.oauth2.client.provider.oAuth2Application.token-uri\", \"/openid-connect/token\" );"

        );

        assertFileNotContains(filePath, "spring.security.oauth2.client.registration.oAuth2Application.scope");
    }

    @Test
    public void useBeanValidationTruePerformBeanValidationFalseForFormatEmail() throws IOException {
        beanValidationForFormatEmail(true, false, "@javax.validation.constraints.Email", "@org.hibernate.validator.constraints.Email");
    }

    @Test
    public void useBeanValidationTruePerformBeanValidationTrueForFormatEmail() throws IOException {
        beanValidationForFormatEmail(true, true, "@javax.validation.constraints.Email", "@org.hibernate.validator.constraints.Email");
    }

    @Test
    public void useBeanValidationTruePerformBeanValidationFalseJakartaeeTrueForFormatEmail() throws IOException {
        beanValidationForFormatEmail(true, false, true, "@jakarta.validation.constraints.Email", "@javax.validation.constraints.Email");
    }

    // note: java8 option/mustache tag has been removed and default to true
    private void beanValidationForFormatEmail(boolean useBeanValidation, boolean performBeanValidation, String contains, String notContains) throws IOException {
        this.beanValidationForFormatEmail(useBeanValidation, performBeanValidation, false, contains, notContains);
    }

    private void beanValidationForFormatEmail(boolean useBeanValidation, boolean performBeanValidation, boolean useJakarta, String contains, String notContains) throws IOException {
        File output = Files.createTempDirectory("test").toFile().getCanonicalFile();
        output.deleteOnExit();
        String outputPath = output.getAbsolutePath().replace('\\', '/');

        OpenAPI openAPI = new OpenAPIParser()
                .readLocation("src/test/resources/3_0/issue_4876_format_email.yaml", null, new ParseOptions()).getOpenAPI();

        SpringCodegen codegen = new SpringCodegen();
        codegen.setOutputDir(output.getAbsolutePath());
        codegen.setUseBeanValidation(useBeanValidation);
        codegen.setPerformBeanValidation(performBeanValidation);
        codegen.setUseSpringBoot3(useJakarta);

        ClientOptInput input = new ClientOptInput();
        input.openAPI(openAPI);
        input.config(codegen);

        DefaultGenerator generator = new DefaultGenerator();
        generator.setGenerateMetadata(false); // skip metadata and ↓ only generate models
        generator.setGeneratorPropertyDefault(CodegenConstants.MODEL_TESTS, "false");
        generator.setGeneratorPropertyDefault(CodegenConstants.MODEL_DOCS, "false");
        generator.setGeneratorPropertyDefault(CodegenConstants.MODELS, "true");

        Map<String, File> files = generator.opts(input).generate().stream()
                .collect(Collectors.toMap(File::getName, Function.identity()));

        JavaFileAssert javaFileAssert = JavaFileAssert.assertThat(files.get("PersonWithEmail.java"));
        if (useBeanValidation)
            javaFileAssert.hasImports((useJakarta ? "jakarta" : "javax") + ".validation.constraints");
        if (performBeanValidation) javaFileAssert.hasImports("org.hibernate.validator.constraints");
        JavaFileAssert.assertThat(Paths.get(outputPath + "/src/main/java/org/openapitools/model/PersonWithEmail.java"))
                .fileContains(contains)
                .fileDoesNotContain(notContains);
    }

    @Test
    public void reactiveMapTypeRequestMonoTest() throws IOException {
        File output = Files.createTempDirectory("test").toFile().getCanonicalFile();
        output.deleteOnExit();
        String outputPath = output.getAbsolutePath().replace('\\', '/');

        final OpenAPI openAPI = TestUtils.parseFlattenSpec("src/test/resources/3_0/spring/issue_8045.yaml");
        final SpringCodegen codegen = new SpringCodegen();
        codegen.setOpenAPI(openAPI);
        codegen.setOutputDir(output.getAbsolutePath());

        codegen.additionalProperties().put(SpringCodegen.DELEGATE_PATTERN, "true");
        codegen.additionalProperties().put(SpringCodegen.REACTIVE, "true");

        ClientOptInput input = new ClientOptInput();
        input.openAPI(openAPI);
        input.config(codegen);

        DefaultGenerator generator = new DefaultGenerator();
        generator.setGenerateMetadata(false); // skip metadata and ↓ only generate API files
        generator.setGeneratorPropertyDefault(CodegenConstants.MODEL_TESTS, "false");
        generator.setGeneratorPropertyDefault(CodegenConstants.MODEL_DOCS, "false");
        generator.setGeneratorPropertyDefault(CodegenConstants.APIS, "true");

        generator.opts(input).generate();

        JavaFileAssert.assertThat(Paths.get(outputPath + "/src/main/java/org/openapitools/api/SomeApi.java"))
                .fileContains("Mono<Map<String, DummyRequest>>")
                .fileDoesNotContain("Mono<DummyRequest>");
        JavaFileAssert.assertThat(Paths.get(outputPath + "/src/main/java/org/openapitools/api/SomeApiDelegate.java"))
                .fileContains("Mono<Map<String, DummyRequest>>")
                .fileDoesNotContain("Mono<DummyRequest>");
    }

    @Test
    public void reactiveArrayShouldBeWrappedInFluxWithoutMono() throws IOException {
        Map<String, Object> additionalProperties = new HashMap<>();
        additionalProperties.put(SpringCodegen.DELEGATE_PATTERN, "false");
        additionalProperties.put(SpringCodegen.REACTIVE, "true");
        additionalProperties.put(SpringCodegen.USE_RESPONSE_ENTITY, "false");
        additionalProperties.put(SpringCodegen.USE_SPRING_BOOT3, "true");
        additionalProperties.put(CodegenConstants.APIS, "true");
        Map<String, File> files = generateFromContract("src/test/resources/3_0/petstore.yaml", SPRING_BOOT, additionalProperties);

        JavaFileAssert
                .assertThat(files.get("PetApi.java"))
                .assertMethod("addPet").hasReturnType("Mono<Pet>")
                .toFileAssert()
                .assertMethod("findPetsByStatus").hasReturnType("Flux<Pet>")
                .toFileAssert()
                .assertMethod("deletePet").hasReturnType("Mono<Void>");
    }

    @Test
    public void reactiveArrayShouldBeWrappedInMonoFluxWhenUsingResponseEntity() throws IOException {
        Map<String, Object> additionalProperties = new HashMap<>();
        additionalProperties.put(SpringCodegen.DELEGATE_PATTERN, "false");
        additionalProperties.put(SpringCodegen.REACTIVE, "true");
        additionalProperties.put(SpringCodegen.USE_RESPONSE_ENTITY, "true");
        additionalProperties.put(SpringCodegen.USE_SPRING_BOOT3, "true");
        additionalProperties.put(CodegenConstants.MODEL_TESTS, "false");
        additionalProperties.put(CodegenConstants.MODEL_DOCS, "false");
        additionalProperties.put(CodegenConstants.APIS, "true");
        additionalProperties.put(CodegenConstants.SUPPORTING_FILES, "false");
        Map<String, File> files = generateFromContract("src/test/resources/3_0/petstore.yaml", SPRING_BOOT, additionalProperties);

        JavaFileAssert
                .assertThat(files.get("PetApi.java"))
                .assertMethod("addPet").hasReturnType("Mono<ResponseEntity<Pet>>")
                .toFileAssert()
                .assertMethod("findPetsByStatus").hasReturnType("Mono<ResponseEntity<Flux<Pet>>>")
                .toFileAssert()
                .assertMethod("deletePet").hasReturnType("Mono<ResponseEntity<Void>>");
    }

    @Test
    public void shouldGenerateValidCodeForReactiveControllerWithoutParams_issue14907() throws IOException {
        File output = Files.createTempDirectory("test").toFile().getCanonicalFile();
        output.deleteOnExit();

        final OpenAPI openAPI = TestUtils.parseFlattenSpec("src/test/resources/bugs/issue_14907.yaml");
        final SpringCodegen codegen = new SpringCodegen();
        codegen.setOpenAPI(openAPI);
        codegen.setOutputDir(output.getAbsolutePath());

        codegen.additionalProperties().put(SpringCodegen.REACTIVE, "true");
        codegen.additionalProperties().put(USE_TAGS, "true");
        codegen.additionalProperties().put(SpringCodegen.DATE_LIBRARY, "java8");
        codegen.additionalProperties().put(INTERFACE_ONLY, "true");
        codegen.additionalProperties().put(SKIP_DEFAULT_INTERFACE, "true");
        codegen.additionalProperties().put(IMPLICIT_HEADERS, "true");
        codegen.additionalProperties().put(OPENAPI_NULLABLE, "false");

        ClientOptInput input = new ClientOptInput();
        input.openAPI(openAPI);
        input.config(codegen);

        DefaultGenerator generator = new DefaultGenerator();
        generator.setGenerateMetadata(false); // skip metadata

        Map<String, File> files = generator.opts(input).generate().stream()
                .collect(Collectors.toMap(File::getName, Function.identity()));

        JavaFileAssert.assertThat(files.get("ConsentControllerApi.java"))
                .assertMethod("readAgreements", "ServerWebExchange");
    }

    @Test
    public void shouldGenerateValidCodeWithPaginated_reactive_issue15265() throws IOException {
        File output = Files.createTempDirectory("test").toFile().getCanonicalFile();
        output.deleteOnExit();

        final OpenAPI openAPI = TestUtils.parseFlattenSpec("src/test/resources/bugs/issue_15265.yaml");
        final SpringCodegen codegen = new SpringCodegen();
        codegen.setOpenAPI(openAPI);
        codegen.setOutputDir(output.getAbsolutePath());

        codegen.additionalProperties().put(SpringCodegen.REACTIVE, "true");
        codegen.additionalProperties().put(USE_TAGS, "true");
        codegen.additionalProperties().put(SpringCodegen.DATE_LIBRARY, "java8");
        codegen.additionalProperties().put(INTERFACE_ONLY, "true");
        codegen.additionalProperties().put(SKIP_DEFAULT_INTERFACE, "true");
        codegen.additionalProperties().put(IMPLICIT_HEADERS, "true");
        codegen.additionalProperties().put(OPENAPI_NULLABLE, "false");

        ClientOptInput input = new ClientOptInput();
        input.openAPI(openAPI);
        input.config(codegen);

        DefaultGenerator generator = new DefaultGenerator();
        generator.setGenerateMetadata(false); // skip metadata and ↓ only generate models

        Map<String, File> files = generator.opts(input).generate().stream()
                .collect(Collectors.toMap(File::getName, Function.identity()));

        JavaFileAssert.assertThat(files.get("ConsentControllerApi.java"))
                .assertMethod("paginated", "ServerWebExchange", "Pageable")
                .toFileAssert()
                .assertMethod("paginatedWithParams", "String", "ServerWebExchange", "Pageable");
    }

    @Test
    public void shouldGenerateValidCodeWithPaginated_nonReactive_issue15265() throws IOException {
        File output = Files.createTempDirectory("test").toFile().getCanonicalFile();
        output.deleteOnExit();

        final OpenAPI openAPI = TestUtils.parseFlattenSpec("src/test/resources/bugs/issue_15265.yaml");
        final SpringCodegen codegen = new SpringCodegen();
        codegen.setOpenAPI(openAPI);
        codegen.setOutputDir(output.getAbsolutePath());

        codegen.additionalProperties().put(USE_TAGS, "true");
        codegen.additionalProperties().put(SpringCodegen.DATE_LIBRARY, "java8");
        codegen.additionalProperties().put(INTERFACE_ONLY, "true");
        codegen.additionalProperties().put(SKIP_DEFAULT_INTERFACE, "true");
        codegen.additionalProperties().put(IMPLICIT_HEADERS, "true");
        codegen.additionalProperties().put(OPENAPI_NULLABLE, "false");

        ClientOptInput input = new ClientOptInput();
        input.openAPI(openAPI);
        input.config(codegen);

        DefaultGenerator generator = new DefaultGenerator();
        generator.setGenerateMetadata(false); // skip metadata and ↓ only generate models

        Map<String, File> files = generator.opts(input).generate().stream()
                .collect(Collectors.toMap(File::getName, Function.identity()));

        JavaFileAssert.assertThat(files.get("ConsentControllerApi.java"))
                .assertMethod("paginated", "Pageable")
                .toFileAssert()
                .assertMethod("paginatedWithParams", "String", "Pageable");
    }

    @Test
    public void shouldEscapeReservedKeyWordsForRequestParameters_7506_Regression() throws Exception {
        final SpringCodegen codegen = new SpringCodegen();
        codegen.setLibrary("spring-boot");
        codegen.setDelegatePattern(true);

        final Map<String, File> files = generateFiles(codegen, "src/test/resources/3_0/issue7506.yaml");

        final File multipartArrayApiDelegate = files.get("ExampleApi.java");
        assertFileContains(multipartArrayApiDelegate.toPath(), "@RequestPart(value = \"super\", required = false) MultipartFile _super");
        assertFileContains(multipartArrayApiDelegate.toPath(), "@RequestPart(value = \"package\", required = false) MultipartFile _package");
    }

    @Test
    public void doGeneratePathVariableForSimpleParam() throws IOException {
        File output = Files.createTempDirectory("test").toFile().getCanonicalFile();
        output.deleteOnExit();
        String outputPath = output.getAbsolutePath().replace('\\', '/');

        OpenAPI openAPI = new OpenAPIParser()
                .readLocation("src/test/resources/3_0/issue_6762.yaml", null, new ParseOptions()).getOpenAPI();

        SpringCodegen codegen = new SpringCodegen();
        codegen.setOutputDir(output.getAbsolutePath());
        codegen.additionalProperties().put(CXFServerFeatures.LOAD_TEST_DATA_FROM_FILE, "true");
        codegen.additionalProperties().put(DOCUMENTATION_PROVIDER, "springfox");

        ClientOptInput input = new ClientOptInput();
        input.openAPI(openAPI);
        input.config(codegen);

        DefaultGenerator generator = new DefaultGenerator();
        generator.setGenerateMetadata(false); // skip metadata and ↓ only generate API
        generator.setGeneratorPropertyDefault(CodegenConstants.MODEL_TESTS, "false");
        generator.setGeneratorPropertyDefault(CodegenConstants.MODEL_DOCS, "false");
        generator.setGeneratorPropertyDefault(CodegenConstants.APIS, "true");

        generator.opts(input).generate();

        JavaFileAssert.assertThat(Paths.get(outputPath + "/src/main/java/org/openapitools/api/ZebrasApi.java"))
                .fileContains("allowableValues = \"0, 1\"", "@PathVariable");
        JavaFileAssert.assertThat(Paths.get(outputPath + "/src/main/java/org/openapitools/api/BearsApi.java"))
                .fileContains("allowableValues = \"sleeping, awake\"", "@PathVariable");
        JavaFileAssert.assertThat(Paths.get(outputPath + "/src/main/java/org/openapitools/api/CamelsApi.java"))
                .fileContains("allowableValues = \"sleeping, awake\"", "@PathVariable");
        JavaFileAssert.assertThat(Paths.get(outputPath + "/src/main/java/org/openapitools/api/GiraffesApi.java"))
                .fileContains("allowableValues = \"0, 1\"", "@PathVariable");
    }

    @Test
    public void shouldGenerateDefaultValueForEnumRequestParameter() throws IOException {
        File output = Files.createTempDirectory("test").toFile().getCanonicalFile();
        output.deleteOnExit();
        String outputPath = output.getAbsolutePath().replace('\\', '/');

        final OpenAPI openAPI = TestUtils.parseFlattenSpec("src/test/resources/3_0/spring/issue_10278.yaml");
        final SpringCodegen codegen = new SpringCodegen();
        codegen.setOpenAPI(openAPI);
        codegen.setOutputDir(output.getAbsolutePath());

        codegen.additionalProperties().put(SpringCodegen.DELEGATE_PATTERN, "true");
        codegen.additionalProperties().put(SpringCodegen.REACTIVE, "true");

        ClientOptInput input = new ClientOptInput();
        input.openAPI(openAPI);
        input.config(codegen);

        DefaultGenerator generator = new DefaultGenerator();
        generator.setGenerateMetadata(false); // skip metadata and ↓ only generate API
        generator.setGeneratorPropertyDefault(CodegenConstants.MODEL_TESTS, "false");
        generator.setGeneratorPropertyDefault(CodegenConstants.MODEL_DOCS, "false");
        generator.setGeneratorPropertyDefault(CodegenConstants.APIS, "true");

        generator.opts(input).generate();

        assertFileContains(Paths.get(outputPath + "/src/main/java/org/openapitools/api/GetApi.java"),
                "@RequestParam(value = \"testParameter1\", required = false, defaultValue = \"BAR\")",
                "@RequestParam(value = \"TestParameter2\", required = false, defaultValue = \"BAR\")");

    }

    /**
     * Define documentation providers to test
     */
    private final static String SPRINGFOX = "springfox";
    private final static String SPRINGFOX_DESTINATIONFILE = "SpringFoxConfiguration.java";
    private final static String SPRINGFOX_TEMPLATEFILE = "openapiDocumentationConfig.mustache";
    private final static String SPRINGDOC = "springdoc";
    private final static String SPRINGDOC_DESTINATIONFILE = "SpringDocConfiguration.java";
    private final static String SPRINGDOC_TEMPLATEFILE = "springdocDocumentationConfig.mustache";

    /**
     * test whether OpenAPIDocumentationConfig.java is generated
     * fix issue #10287
     */
    @Test
    public void testConfigFileGeneration_springfox() {
        testConfigFileCommon(SPRINGFOX, SPRINGFOX_DESTINATIONFILE, SPRINGFOX_TEMPLATEFILE);
    }

    /**
     * test whether SpringDocDocumentationConfig.java is generated
     * fix issue #12220
     */
    @Test
    public void testConfigFileGeneration_springdoc() {
        testConfigFileCommon(SPRINGDOC, SPRINGDOC_DESTINATIONFILE, SPRINGDOC_TEMPLATEFILE);
    }

    private void testConfigFileCommon(String documentationProvider, String destinationFile, String templateFileName) {
        final SpringCodegen codegen = new SpringCodegen();
        codegen.additionalProperties().put(DOCUMENTATION_PROVIDER, documentationProvider);
        codegen.additionalProperties().put(SpringCodegen.INTERFACE_ONLY, false);
        codegen.additionalProperties().put(SpringCodegen.SPRING_CLOUD_LIBRARY, "spring-cloud");
        codegen.additionalProperties().put(SpringCodegen.REACTIVE, false);
        codegen.additionalProperties().put(SpringCodegen.API_FIRST, false);

        codegen.processOpts();

        final List<SupportingFile> supList = codegen.supportingFiles();
        String tmpFile;
        String desFile;
        boolean flag = false;
        for (final SupportingFile s : supList) {
            tmpFile = s.getTemplateFile();
            desFile = s.getDestinationFilename();

            if (templateFileName.equals(tmpFile)) {
                flag = true;
                assertEquals(desFile, destinationFile);
            }
        }
        if (!flag) {
            fail(templateFileName + " not generated");
        }
    }

    @Test
    public void shouldAddNotNullOnRequiredAttributes() throws IOException {
        File output = Files.createTempDirectory("test").toFile().getCanonicalFile();
        output.deleteOnExit();
        String outputPath = output.getAbsolutePath().replace('\\', '/');

        final OpenAPI openAPI = TestUtils.parseFlattenSpec("src/test/resources/3_0/spring/issue_5026-b.yaml");
        final SpringCodegen codegen = new SpringCodegen();
        codegen.setOpenAPI(openAPI);
        codegen.setOutputDir(output.getAbsolutePath());

        ClientOptInput input = new ClientOptInput();
        input.openAPI(openAPI);
        input.config(codegen);

        DefaultGenerator generator = new DefaultGenerator();
        generator.setGenerateMetadata(false); // skip metadata and ↓ only generate models
        generator.setGeneratorPropertyDefault(CodegenConstants.MODEL_TESTS, "false");
        generator.setGeneratorPropertyDefault(CodegenConstants.MODEL_DOCS, "false");
        generator.setGeneratorPropertyDefault(CodegenConstants.MODELS, "true");

        generator.opts(input).generate();

        JavaFileAssert.assertThat(Paths.get(outputPath + "/src/main/java/org/openapitools/model/Dummy.java"))
                .fileContains("status", "@NotNull");
    }

    @Test
    public void shouldNotAddNotNullOnReadOnlyAttributes() throws IOException {
        File output = Files.createTempDirectory("test").toFile().getCanonicalFile();
        output.deleteOnExit();
        String outputPath = output.getAbsolutePath().replace('\\', '/');

        final OpenAPI openAPI = TestUtils.parseFlattenSpec("src/test/resources/3_0/spring/issue_5026.yaml");
        final SpringCodegen codegen = new SpringCodegen();
        codegen.setOpenAPI(openAPI);
        codegen.setOutputDir(output.getAbsolutePath());

        ClientOptInput input = new ClientOptInput();
        input.openAPI(openAPI);
        input.config(codegen);

        DefaultGenerator generator = new DefaultGenerator();
        generator.setGenerateMetadata(false); // skip metadata and ↓ only generate models
        generator.setGeneratorPropertyDefault(CodegenConstants.MODELS, "true");
        generator.setGeneratorPropertyDefault(CodegenConstants.MODEL_TESTS, "false");
        generator.setGeneratorPropertyDefault(CodegenConstants.MODEL_DOCS, "false");

        generator.opts(input).generate();

        JavaFileAssert.assertThat(Paths.get(outputPath + "/src/main/java/org/openapitools/model/Dummy.java"))
                .fileContains("status")
                .fileDoesNotContain("@NotNull");
    }

    @Test
    public void testOneOf5381() throws IOException {
        File output = Files.createTempDirectory("test").toFile().getCanonicalFile();
        output.deleteOnExit();
        String outputPath = output.getAbsolutePath().replace('\\', '/');
        OpenAPI openAPI = new OpenAPIParser()
                .readLocation("src/test/resources/3_0/issue_5381.yaml", null, new ParseOptions()).getOpenAPI();

        SpringCodegen codegen = new SpringCodegen();
        codegen.setOutputDir(output.getAbsolutePath());
        codegen.additionalProperties().put(CXFServerFeatures.LOAD_TEST_DATA_FROM_FILE, "true");
        codegen.setUseOneOfInterfaces(true);

        ClientOptInput input = new ClientOptInput();
        input.openAPI(openAPI);
        input.config(codegen);

        DefaultGenerator generator = new DefaultGenerator();
        //       codegen.setHateoas(true);
        generator.setGenerateMetadata(false); // skip metadata and ↓ only generate models
        generator.setGeneratorPropertyDefault(CodegenConstants.MODELS, "true");
        generator.setGeneratorPropertyDefault(CodegenConstants.MODEL_TESTS, "false");
        generator.setGeneratorPropertyDefault(CodegenConstants.MODEL_DOCS, "false");
        generator.setGeneratorPropertyDefault(CodegenConstants.LEGACY_DISCRIMINATOR_BEHAVIOR, "false");

        codegen.setUseOneOfInterfaces(true);
        codegen.setLegacyDiscriminatorBehavior(false);

        generator.opts(input).generate();

        assertFileContains(Paths.get(outputPath + "/src/main/java/org/openapitools/model/Foo.java"), "public class Foo implements FooRefOrValue");
        assertFileContains(Paths.get(outputPath + "/src/main/java/org/openapitools/model/FooRef.java"), "public class FooRef implements FooRefOrValue");
        assertFileContains(Paths.get(outputPath + "/src/main/java/org/openapitools/model/FooRefOrValue.java"), "public interface FooRefOrValue");
    }

    @Test
    public void testOneOfAndAllOf() throws IOException {
        File output = Files.createTempDirectory("test").toFile().getCanonicalFile();
        output.deleteOnExit();
        String outputPath = output.getAbsolutePath().replace('\\', '/');
        OpenAPI openAPI = new OpenAPIParser()
                .readLocation("src/test/resources/3_0/oneof_polymorphism_and_inheritance.yaml", null, new ParseOptions()).getOpenAPI();

        SpringCodegen codegen = new SpringCodegen();
        codegen.setOutputDir(output.getAbsolutePath());
        codegen.additionalProperties().put(CXFServerFeatures.LOAD_TEST_DATA_FROM_FILE, "true");
        codegen.setUseOneOfInterfaces(true);

        ClientOptInput input = new ClientOptInput();
        input.openAPI(openAPI);
        input.config(codegen);

        DefaultGenerator generator = new DefaultGenerator();
        codegen.setHateoas(true);
        generator.setGenerateMetadata(false); // skip metadata and ↓ only generate models
        generator.setGeneratorPropertyDefault(CodegenConstants.MODELS, "true");
        generator.setGeneratorPropertyDefault(CodegenConstants.MODEL_TESTS, "false");
        generator.setGeneratorPropertyDefault(CodegenConstants.MODEL_DOCS, "false");
        generator.setGeneratorPropertyDefault(CodegenConstants.LEGACY_DISCRIMINATOR_BEHAVIOR, "false");

        codegen.setUseOneOfInterfaces(true);
        codegen.setLegacyDiscriminatorBehavior(false);

        generator.opts(input).generate();

        assertFileContains(Paths.get(outputPath + "/src/main/java/org/openapitools/model/Foo.java"), "public class Foo extends Entity implements FooRefOrValue");
        assertFileContains(Paths.get(outputPath + "/src/main/java/org/openapitools/model/FooRef.java"), "public class FooRef extends EntityRef implements FooRefOrValue");
        assertFileContains(Paths.get(outputPath + "/src/main/java/org/openapitools/model/FooRefOrValue.java"), "public interface FooRefOrValue");
        // previous bugs
        JavaFileAssert.assertThat(Paths.get(outputPath + "/src/main/java/org/openapitools/model/BarRef.java"))
                .fileDoesNotContain("atTypesuper.hashCode", "private String atBaseType");
        // imports for inherited properties
        assertFileContains(Paths.get(outputPath + "/src/main/java/org/openapitools/model/PizzaSpeziale.java"), "import java.math.BigDecimal");
    }

    @Test
    public void testDiscriminatorWithMappingIssue14731() throws IOException {
        File output = Files.createTempDirectory("test").toFile().getCanonicalFile();
        output.deleteOnExit();
        String outputPath = output.getAbsolutePath().replace('\\', '/');
        OpenAPI openAPI = new OpenAPIParser()
                .readLocation("src/test/resources/bugs/issue_14731.yaml", null, new ParseOptions()).getOpenAPI();

        SpringCodegen codegen = new SpringCodegen();
        codegen.setOutputDir(output.getAbsolutePath());
        codegen.additionalProperties().put(CXFServerFeatures.LOAD_TEST_DATA_FROM_FILE, "true");
        codegen.setUseOneOfInterfaces(true);

        ClientOptInput input = new ClientOptInput();
        input.openAPI(openAPI);
        input.config(codegen);

        DefaultGenerator generator = new DefaultGenerator();
        codegen.setHateoas(true);
        generator.setGenerateMetadata(false); // skip metadata and ↓ only generate models
        generator.setGeneratorPropertyDefault(CodegenConstants.MODEL_TESTS, "false");
        generator.setGeneratorPropertyDefault(CodegenConstants.MODEL_DOCS, "false");
        generator.setGeneratorPropertyDefault(CodegenConstants.MODELS, "true");
        generator.setGeneratorPropertyDefault(CodegenConstants.LEGACY_DISCRIMINATOR_BEHAVIOR, "false");


        codegen.setUseOneOfInterfaces(true);
        codegen.setLegacyDiscriminatorBehavior(false);
        codegen.setUseSpringBoot3(true);
        codegen.setModelNameSuffix("DTO");

        generator.opts(input).generate();

        assertFileNotContains(Paths.get(outputPath + "/src/main/java/org/openapitools/model/ChildWithMappingADTO.java"), "@JsonTypeName");
        assertFileNotContains(Paths.get(outputPath + "/src/main/java/org/openapitools/model/ChildWithMappingBDTO.java"), "@JsonTypeName");
    }

    @Test
    public void testDiscriminatorWithoutMappingIssue14731() throws IOException {
        File output = Files.createTempDirectory("test").toFile().getCanonicalFile();
        output.deleteOnExit();
        String outputPath = output.getAbsolutePath().replace('\\', '/');
        OpenAPI openAPI = new OpenAPIParser()
                .readLocation("src/test/resources/bugs/issue_14731.yaml", null, new ParseOptions()).getOpenAPI();

        SpringCodegen codegen = new SpringCodegen();
        codegen.setOutputDir(output.getAbsolutePath());
        codegen.additionalProperties().put(CXFServerFeatures.LOAD_TEST_DATA_FROM_FILE, "true");
        codegen.setUseOneOfInterfaces(true);

        ClientOptInput input = new ClientOptInput();
        input.openAPI(openAPI);
        input.config(codegen);

        DefaultGenerator generator = new DefaultGenerator();
        codegen.setHateoas(true);
        generator.setGenerateMetadata(false); // skip metadata and ↓ only generate models
        generator.setGeneratorPropertyDefault(CodegenConstants.MODELS, "true");
        generator.setGeneratorPropertyDefault(CodegenConstants.MODEL_TESTS, "false");
        generator.setGeneratorPropertyDefault(CodegenConstants.MODEL_DOCS, "false");
        generator.setGeneratorPropertyDefault(CodegenConstants.LEGACY_DISCRIMINATOR_BEHAVIOR, "false");


        codegen.setUseOneOfInterfaces(true);
        codegen.setLegacyDiscriminatorBehavior(false);
        codegen.setUseSpringBoot3(true);
        codegen.setModelNameSuffix("DTO");

        generator.opts(input).generate();


        assertFileContains(Paths.get(outputPath + "/src/main/java/org/openapitools/model/ChildWithoutMappingADTO.java"), "@JsonTypeName");
        assertFileContains(Paths.get(outputPath + "/src/main/java/org/openapitools/model/ChildWithoutMappingBDTO.java"), "@JsonTypeName");
    }

    @Test
    void testOneOfWithEnumDiscriminator() throws IOException {
        File output = Files.createTempDirectory("test").toFile().getCanonicalFile();
        output.deleteOnExit();
        String outputPath = output.getAbsolutePath().replace('\\', '/');
        OpenAPI openAPI = new OpenAPIParser()
                .readLocation("src/test/resources/3_0/oneOfDiscriminator.yaml", null, new ParseOptions()).getOpenAPI();

        SpringCodegen codegen = new SpringCodegen();
        codegen.setOutputDir(output.getAbsolutePath());
        codegen.additionalProperties().put(CXFServerFeatures.LOAD_TEST_DATA_FROM_FILE, "true");
        codegen.setUseOneOfInterfaces(true);

        ClientOptInput input = new ClientOptInput();
        input.openAPI(openAPI);
        input.config(codegen);

        DefaultGenerator generator = new DefaultGenerator();
        codegen.setHateoas(true);
        generator.setGenerateMetadata(false); // skip metadata and ↓ only generate models
        generator.setGeneratorPropertyDefault(CodegenConstants.MODEL_TESTS, "false");
        generator.setGeneratorPropertyDefault(CodegenConstants.MODEL_DOCS, "false");
        generator.setGeneratorPropertyDefault(CodegenConstants.MODELS, "true");
        generator.setGeneratorPropertyDefault(CodegenConstants.LEGACY_DISCRIMINATOR_BEHAVIOR, "false");

        codegen.setUseOneOfInterfaces(true);
        codegen.setLegacyDiscriminatorBehavior(false);

        generator.opts(input).generate();

        assertFileContains(
                Paths.get(outputPath + "/src/main/java/org/openapitools/model/FruitOneOfEnumMappingDisc.java"),
                "public FruitTypeEnum getFruitType();"
        );
        assertFileContains(
                Paths.get(outputPath + "/src/main/java/org/openapitools/model/AppleOneOfEnumMappingDisc.java"),
                "private FruitTypeEnum fruitType;",
                "public FruitTypeEnum getFruitType() {"
        );
        assertFileContains(
                Paths.get(outputPath + "/src/main/java/org/openapitools/model/BananaOneOfEnumMappingDisc.java"),
                "private FruitTypeEnum fruitType;",
                "public FruitTypeEnum getFruitType() {"
        );
    }

    @Test
    public void testTypeMappings() {
        final SpringCodegen codegen = new SpringCodegen();
        codegen.processOpts();
        Assert.assertEquals(codegen.typeMapping().get("file"), "org.springframework.core.io.Resource");
    }

    @Test
    public void testImportMappings() {
        final SpringCodegen codegen = new SpringCodegen();
        codegen.processOpts();
        Assert.assertEquals(codegen.importMapping().get("org.springframework.core.io.Resource"), "org.springframework.core.io.Resource");
        Assert.assertEquals(codegen.importMapping().get("DateTimeFormat"), "org.springframework.format.annotation.DateTimeFormat");
        Assert.assertEquals(codegen.importMapping().get("ApiIgnore"), "springfox.documentation.annotations.ApiIgnore");
        Assert.assertEquals(codegen.importMapping().get("ParameterObject"), "org.springdoc.api.annotations.ParameterObject");
    }

    @Test(dataProvider = "issue11464TestCases")
    public void shouldGenerateOneTagAttributeForMultipleTags_Regression11464(String documentProvider, Consumer<String> assertFunction) throws IOException {
        File output = Files.createTempDirectory("test").toFile().getCanonicalFile();
        output.deleteOnExit();
        String outputPath = output.getAbsolutePath().replace('\\', '/');

        OpenAPI openAPI = new OpenAPIParser()
                .readLocation("src/test/resources/bugs/issue_11464.yaml", null, new ParseOptions()).getOpenAPI();

        SpringCodegen codegen = new SpringCodegen();
        codegen.setOutputDir(output.getAbsolutePath());
        codegen.additionalProperties().put(DOCUMENTATION_PROVIDER, documentProvider);
        ClientOptInput input = new ClientOptInput();
        input.openAPI(openAPI);
        input.config(codegen);

        DefaultGenerator generator = new DefaultGenerator();
        generator.setGenerateMetadata(false); // skip metadata and ↓ only generate API
        generator.setGeneratorPropertyDefault(CodegenConstants.MODEL_TESTS, "false");
        generator.setGeneratorPropertyDefault(CodegenConstants.MODEL_DOCS, "false");
        generator.setGeneratorPropertyDefault(CodegenConstants.APIS, "true");

        generator.opts(input).generate();

        assertFunction.accept(outputPath);
    }

    @DataProvider
    public Object[][] issue11464TestCases() {
        return new Object[][]{
                {DocumentationProviderFeatures.DocumentationProvider.SPRINGDOC.name(), (Consumer<String>) outputPath -> {
                    assertFileContains(Paths.get(outputPath + "/src/main/java/org/openapitools/api/NoneApi.java"),
                            "@Operation( operationId = \"getNone\", summary = \"No Tag\", responses = {");
                    assertFileContains(Paths.get(outputPath + "/src/main/java/org/openapitools/api/SingleApi.java"),
                            "@Operation( operationId = \"getSingleTag\", summary = \"Single Tag\", tags = { \"tag1\" }, responses = {");
                    assertFileContains(Paths.get(outputPath + "/src/main/java/org/openapitools/api/MultipleApi.java"),
                            "@Operation( operationId = \"getMultipleTags\", summary = \"Multiple Tags\", tags = { \"tag1\", \"tag2\" }, responses = {");
                }},
                {DocumentationProviderFeatures.DocumentationProvider.SPRINGFOX.name(), (Consumer<String>) outputPath -> {
                    assertFileContains(Paths.get(outputPath + "/src/main/java/org/openapitools/api/NoneApi.java"),
                            "@ApiOperation( value = \"No Tag\", nickname = \"getNone\", notes = \"\", response = ");
                    assertFileContains(Paths.get(outputPath + "/src/main/java/org/openapitools/api/SingleApi.java"),
                            "@ApiOperation( tags = { \"tag1\" }, value = \"Single Tag\", nickname = \"getSingleTag\", notes = \"\", response = ");
                    assertFileContains(Paths.get(outputPath + "/src/main/java/org/openapitools/api/MultipleApi.java"),
                            "@ApiOperation( tags = { \"tag1\", \"tag2\" }, value = \"Multiple Tags\", nickname = \"getMultipleTags\", notes = \"\", response = ");
                }},
        };
    }

    @Test
    public void apiFirstShouldNotGenerateApiOrModel() {
        final SpringCodegen codegen = new SpringCodegen();
        codegen.additionalProperties().put(SpringCodegen.API_FIRST, true);
        codegen.processOpts();
        Assert.assertTrue(codegen.modelTemplateFiles().isEmpty());
        Assert.assertTrue(codegen.apiTemplateFiles().isEmpty());
    }

    @Test
    public void testIssue11323() throws IOException {
        File output = Files.createTempDirectory("test").toFile().getCanonicalFile();
        output.deleteOnExit();
        String outputPath = output.getAbsolutePath().replace('\\', '/');

        OpenAPI openAPI = new OpenAPIParser()
                .readLocation("src/test/resources/3_0/spring/issue_11323.yml", null, new ParseOptions()).getOpenAPI();

        SpringCodegen codegen = new SpringCodegen();
        codegen.setOutputDir(output.getAbsolutePath());
        //codegen.additionalProperties().put(CXFServerFeatures.LOAD_TEST_DATA_FROM_FILE, "true");

        ClientOptInput input = new ClientOptInput();
        input.openAPI(openAPI);
        input.config(codegen);

        DefaultGenerator generator = new DefaultGenerator();
        generator.setGenerateMetadata(false); // skip metadata and ↓ only generate models
        generator.setGeneratorPropertyDefault(CodegenConstants.MODEL_TESTS, "false");
        generator.setGeneratorPropertyDefault(CodegenConstants.MODEL_DOCS, "false");
        generator.setGeneratorPropertyDefault(CodegenConstants.MODELS, "true");
        generator.opts(input).generate();

        assertFileContains(Paths.get(outputPath + "/src/main/java/org/openapitools/model/Address.java"),
                "@JsonValue", "import com.fasterxml.jackson.annotation.JsonValue;");
    }

    @Test
    public void shouldPurAdditionalModelTypesOverAllModels() throws IOException {
        File output = Files.createTempDirectory("test").toFile().getCanonicalFile();
        output.deleteOnExit();
        String outputPath = output.getAbsolutePath().replace('\\', '/');

        OpenAPI openAPI = new OpenAPIParser()
                .readLocation("src/test/resources/3_0/petstore.yaml", null, new ParseOptions()).getOpenAPI();

        SpringCodegen codegen = new SpringCodegen();
        codegen.setOutputDir(output.getAbsolutePath());
        codegen.additionalProperties().put(SpringCodegen.ADDITIONAL_MODEL_TYPE_ANNOTATIONS, "@path.Annotation(param1 = \"test1\", param2 = 3);@path.Annotation2;@custom.Annotation");

        ClientOptInput input = new ClientOptInput();
        input.openAPI(openAPI);
        input.config(codegen);

        DefaultGenerator generator = new DefaultGenerator();
        generator.setGenerateMetadata(false); // skip metadata and ↓ only generate models
        generator.setGeneratorPropertyDefault(CodegenConstants.MODEL_TESTS, "false");
        generator.setGeneratorPropertyDefault(CodegenConstants.MODEL_DOCS, "false");
        generator.setGeneratorPropertyDefault(CodegenConstants.MODELS, "true");
        generator.opts(input).generate();

        File[] generatedModels = new File(outputPath + "/src/main/java/org/openapitools/model").listFiles();
        assertThat(generatedModels).isNotEmpty();

        for (File modelPath : generatedModels) {
            JavaFileAssert.assertThat(modelPath)
                    .assertTypeAnnotations()
                    .containsWithName("custom.Annotation")
                    .containsWithName("path.Annotation2")
                    .containsWithNameAndAttributes("path.Annotation", ImmutableMap.of("param1", "\"test1\"", "param2", "3"));
        }
    }

    @Test
    public void shouldGenerateExternalDocs() throws IOException {
        File output = Files.createTempDirectory("test").toFile().getCanonicalFile();
        output.deleteOnExit();

        OpenAPI openAPI = new OpenAPIParser()
                .readLocation("src/test/resources/3_0/petstore.yaml", null, new ParseOptions()).getOpenAPI();
        SpringCodegen codegen = new SpringCodegen();
        codegen.setLibrary(SPRING_BOOT);
        codegen.setOutputDir(output.getAbsolutePath());
        codegen.additionalProperties().put(SpringCodegen.USE_TAGS, "true");
        codegen.additionalProperties().put(BeanValidationFeatures.USE_BEANVALIDATION, "true");

        ClientOptInput input = new ClientOptInput()
                .openAPI(openAPI)
                .config(codegen);

        DefaultGenerator generator = new DefaultGenerator();
        generator.setGenerateMetadata(false); // skip metadata and ↓ only generate API
        generator.setGeneratorPropertyDefault(CodegenConstants.MODEL_TESTS, "false");
        generator.setGeneratorPropertyDefault(CodegenConstants.MODEL_DOCS, "false");
        generator.setGeneratorPropertyDefault(CodegenConstants.APIS, "true");

        Map<String, File> files = generator.opts(input).generate().stream()
                .collect(Collectors.toMap(File::getName, Function.identity()));

        JavaFileAssert.assertThat(files.get("PetApi.java"))
                .hasImports("io.swagger.v3.oas.annotations.ExternalDocumentation")
                .assertMethod("updatePet")
                .assertMethodAnnotations()
                .containsWithName("Operation")
                .containsWithNameAndAttributes("Operation",
                        ImmutableMap.of(
                                "operationId", "\"updatePet\"",
                                //"security", "{ @SecurityRequirement(name = \"petstore_auth\", scopes = { \"write:pets\", \"read:pets\" }) }",
                                "externalDocs", "@ExternalDocumentation(description = \"API documentation for the updatePet operation\", url = \"http://petstore.swagger.io/v2/doc/updatePet\")"
                        )
                );
    }

    @Test
    public void testHandleDefaultValue_issue8535() throws Exception {
        Map<String, Object> additionalProperties = new HashMap<>();
        additionalProperties.put(CXFServerFeatures.LOAD_TEST_DATA_FROM_FILE, "true");
        Map<String, File> files = generateFromContract("src/test/resources/3_0/issue_8535.yaml", SPRING_BOOT, additionalProperties);

        JavaFileAssert.assertThat(files.get("TestHeadersApi.java"))
                .assertMethod("headersTest")
                .assertParameter("headerNumber").hasType("BigDecimal")
                .assertParameterAnnotations()
                .containsWithNameAndAttributes("RequestHeader", ImmutableMap.of("defaultValue", "\"11.2\""))
                .toParameter().toMethod()
                .assertParameter("headerString").hasType("String")
                .assertParameterAnnotations()
                .containsWithNameAndAttributes("RequestHeader", ImmutableMap.of("defaultValue", "\"qwerty\""))
                .toParameter().toMethod()
                .assertParameter("headerStringWrapped").hasType("String")
                .assertParameterAnnotations()
                .containsWithNameAndAttributes("RequestHeader", ImmutableMap.of("defaultValue", "\"qwerty\""))
                .toParameter().toMethod()
                .assertParameter("headerStringQuotes").hasType("String")
                .assertParameterAnnotations()
                .containsWithNameAndAttributes("RequestHeader", ImmutableMap.of("defaultValue", "\"qwerty\\\"with quotes\\\" test\""))
                .toParameter().toMethod()
                .assertParameter("headerStringQuotesWrapped").hasType("String")
                .assertParameterAnnotations()
                .containsWithNameAndAttributes("RequestHeader", ImmutableMap.of("defaultValue", "\"qwerty\\\"with quotes\\\" test\""))
                .toParameter().toMethod()
                .assertParameter("headerBoolean").hasType("Boolean")
                .assertParameterAnnotations()
                .containsWithNameAndAttributes("RequestHeader", ImmutableMap.of("defaultValue", "\"true\""));

        JavaFileAssert.assertThat(files.get("TestQueryParamsApi.java"))
                .assertMethod("queryParamsTest")
                .assertParameter("queryNumber").hasType("BigDecimal")
                .assertParameterAnnotations()
                .containsWithNameAndAttributes("RequestParam", ImmutableMap.of("defaultValue", "\"11.2\""))
                .toParameter().toMethod()
                .assertParameter("queryString").hasType("String")
                .assertParameterAnnotations()
                .containsWithNameAndAttributes("RequestParam", ImmutableMap.of("defaultValue", "\"qwerty\""))
                .toParameter().toMethod()
                .assertParameter("queryStringWrapped").hasType("String")
                .assertParameterAnnotations()
                .containsWithNameAndAttributes("RequestParam", ImmutableMap.of("defaultValue", "\"qwerty\""))
                .toParameter().toMethod()
                .assertParameter("queryStringQuotes").hasType("String")
                .assertParameterAnnotations()
                .containsWithNameAndAttributes("RequestParam", ImmutableMap.of("defaultValue", "\"qwerty\\\"with quotes\\\" test\""))
                .toParameter().toMethod()
                .assertParameter("queryStringQuotesWrapped").hasType("String")
                .assertParameterAnnotations()
                .containsWithNameAndAttributes("RequestParam", ImmutableMap.of("defaultValue", "\"qwerty\\\"with quotes\\\" test\""))
                .toParameter().toMethod()
                .assertParameter("queryBoolean").hasType("Boolean")
                .assertParameterAnnotations()
                .containsWithNameAndAttributes("RequestParam", ImmutableMap.of("defaultValue", "\"true\""));
    }

    @Test
    public void testExtraAnnotations() throws IOException {
        File output = Files.createTempDirectory("test").toFile().getCanonicalFile();
        output.deleteOnExit();
        String outputPath = output.getAbsolutePath().replace('\\', '/');

        OpenAPI openAPI = new OpenAPIParser()
                .readLocation("src/test/resources/3_0/issue_11772.yml", null, new ParseOptions()).getOpenAPI();

        SpringCodegen codegen = new SpringCodegen();
        codegen.setOutputDir(output.getAbsolutePath());
        codegen.additionalProperties().put(CXFServerFeatures.LOAD_TEST_DATA_FROM_FILE, "true");

        ClientOptInput input = new ClientOptInput();
        input.openAPI(openAPI);
        input.config(codegen);

        DefaultGenerator generator = new DefaultGenerator();
        generator.setGenerateMetadata(false); // skip metadata and ↓ only generate models
        generator.setGeneratorPropertyDefault(CodegenConstants.MODEL_TESTS, "false");
        generator.setGeneratorPropertyDefault(CodegenConstants.MODEL_DOCS, "false");
        generator.setGeneratorPropertyDefault(CodegenConstants.MODELS, "true");
        generator.opts(input).generate();

        TestUtils.assertExtraAnnotationFiles(outputPath + "/src/main/java/org/openapitools/model");

    }

    @Test
    public void testResponseWithArray_issue11897() throws Exception {
        Map<String, Object> additionalProperties = new HashMap<>();
        additionalProperties.put(SpringCodegen.USE_TAGS, "true");
        additionalProperties.put(SpringCodegen.INTERFACE_ONLY, "true");
        additionalProperties.put(SpringCodegen.SKIP_DEFAULT_INTERFACE, "true");
        additionalProperties.put(SpringCodegen.PERFORM_BEANVALIDATION, "true");
        additionalProperties.put(SpringCodegen.SPRING_CONTROLLER, "true");
        additionalProperties.put(CodegenConstants.SERIALIZATION_LIBRARY, "jackson");
        Map<String, File> files = generateFromContract("src/test/resources/bugs/issue_11897.yaml", SPRING_BOOT, additionalProperties);

        JavaFileAssert.assertThat(files.get("MetadataApi.java"))
                .assertMethod("getWithArrayOfObjects").hasReturnType("ResponseEntity<List<TestResponse>>")
                .toFileAssert()
                .assertMethod("getWithArrayOfString").hasReturnType("ResponseEntity<List<String>>")
                .toFileAssert()
                .assertMethod("getWithSetOfObjects").hasReturnType("ResponseEntity<Set<TestResponse>>")
                .toFileAssert()
                .assertMethod("getWithSetOfStrings").hasReturnType("ResponseEntity<Set<String>>")
                .toFileAssert()
                .assertMethod("getWithMapOfObjects").hasReturnType("ResponseEntity<Map<String, TestResponse>>")
                .toFileAssert()
                .assertMethod("getWithMapOfStrings").hasReturnType("ResponseEntity<Map<String, String>>");
    }

    @Test
    public void shouldGenerateMethodsWithoutUsingResponseEntityAndWithoutDelegation_issue11537() throws IOException {
        Map<String, Object> additionalProperties = new HashMap<>();
        additionalProperties.put(SpringCodegen.USE_TAGS, "true");
        additionalProperties.put(SpringCodegen.INTERFACE_ONLY, "true");
        additionalProperties.put(SpringCodegen.SKIP_DEFAULT_INTERFACE, "true");
        additionalProperties.put(SpringCodegen.PERFORM_BEANVALIDATION, "true");
        additionalProperties.put(SpringCodegen.SPRING_CONTROLLER, "true");
        additionalProperties.put(CodegenConstants.SERIALIZATION_LIBRARY, "jackson");
        additionalProperties.put(USE_RESPONSE_ENTITY, "false");
        Map<String, File> files = generateFromContract("src/test/resources/bugs/issue_11537.yaml", SPRING_BOOT, additionalProperties);

        JavaFileAssert.assertThat(files.get("MetadataApi.java"))
                .assertMethod("getSomething")
                .hasReturnType("List<String>")
                .assertMethodAnnotations()
                .containsWithNameAndAttributes(
                        "ResponseStatus",
                        ImmutableMap.of("value", "HttpStatus.OK")
                )
                .toMethod()
                .toFileAssert()
                .assertMethod("putSomething")
                .hasReturnType("String")
                .assertMethodAnnotations()
                .containsWithNameAndAttributes(
                        "ResponseStatus",
                        ImmutableMap.of("value", "HttpStatus.CREATED")
                );
    }

    @Test
    public void shouldGenerateMethodsWithoutUsingResponseEntityAndDelegation_issue11537() throws IOException {
        Map<String, Object> additionalProperties = new HashMap<>();
        additionalProperties.put(SpringCodegen.USE_TAGS, "true");
        additionalProperties.put(SpringCodegen.SKIP_DEFAULT_INTERFACE, "true");
        additionalProperties.put(SpringCodegen.PERFORM_BEANVALIDATION, "true");
        additionalProperties.put(SpringCodegen.SPRING_CONTROLLER, "true");
        additionalProperties.put(CodegenConstants.SERIALIZATION_LIBRARY, "jackson");
        additionalProperties.put(USE_RESPONSE_ENTITY, "false");
        additionalProperties.put(DELEGATE_PATTERN, "true");
        Map<String, File> files = generateFromContract("src/test/resources/bugs/issue_11537.yaml", SPRING_BOOT, additionalProperties);

        JavaFileAssert.assertThat(files.get("MetadataApiDelegate.java"))
                .assertMethod("getSomething").hasReturnType("List<String>")
                .toFileAssert()
                .assertMethod("putSomething").hasReturnType("String");

        JavaFileAssert.assertThat(files.get("MetadataApi.java"))
                .assertMethod("getSomething")
                .hasReturnType("List<String>")
                .assertMethodAnnotations()
                .containsWithNameAndAttributes(
                        "ResponseStatus",
                        ImmutableMap.of("value", "HttpStatus.OK")
                )
                .toMethod()
                .toFileAssert()
                .assertMethod("putSomething")
                .hasReturnType("String")
                .assertMethodAnnotations()
                .containsWithNameAndAttributes(
                        "ResponseStatus",
                        ImmutableMap.of("value", "HttpStatus.CREATED")
                );
    }

    @Test
    public void testResponseWithArray_issue12524() throws Exception {
        GlobalSettings.setProperty("skipFormModel", "true");

        try {
            Map<String, Object> additionalProperties = new HashMap<>();
            additionalProperties.put(DOCUMENTATION_PROVIDER, "none");
            additionalProperties.put(ANNOTATION_LIBRARY, "none");
            additionalProperties.put(RETURN_SUCCESS_CODE, "true");
            Map<String, File> files = generateFromContract("src/test/resources/bugs/issue_12524.json", SPRING_BOOT, additionalProperties);

            JavaFileAssert.assertThat(files.get("API01ListOfStuff.java"))
                    .hasImports("com.fasterxml.jackson.annotation.JsonTypeName");
        } finally {
            GlobalSettings.reset();
        }
    }

    @Test
    public void paramObjectImportForDifferentSpringBootVersions_issue14077() throws Exception {
        Map<String, Object> additionalProperties = new HashMap<>();
        additionalProperties.put(SpringCodegen.USE_TAGS, "true");
        additionalProperties.put(DOCUMENTATION_PROVIDER, "springdoc");
        additionalProperties.put(SpringCodegen.INTERFACE_ONLY, "true");
        additionalProperties.put(SpringCodegen.SKIP_DEFAULT_INTERFACE, "true");
        Map<String, File> files = generateFromContract("src/test/resources/2_0/petstore-with-spring-pageable.yaml", SPRING_BOOT, additionalProperties);

        JavaFileAssert.assertThat(files.get("PetApi.java"))
                .hasImports("org.springdoc.api.annotations.ParameterObject")
                .assertMethod("findPetsByStatus")
                .assertParameter("pageable").hasType("Pageable")
                .assertParameterAnnotations()
                .containsWithName("ParameterObject");


        // different import for SB3
        additionalProperties.put(USE_SPRING_BOOT3, "true");
        files = generateFromContract("src/test/resources/2_0/petstore-with-spring-pageable.yaml", SPRING_BOOT, additionalProperties);

        JavaFileAssert.assertThat(files.get("PetApi.java"))
                .hasImports("org.springdoc.core.annotations.ParameterObject", "org.springframework.data.domain.Pageable")
                .assertMethod("findPetsByStatus")
                .assertParameter("pageable").hasType("Pageable")
                .assertParameterAnnotations()
                .containsWithName("ParameterObject");
    }

    @Test
    public void paramPageableIsNotSpringPaginated_issue13052() throws Exception {
        Map<String, Object> additionalProperties = new HashMap<>();
        additionalProperties.put(SpringCodegen.USE_TAGS, "true");
        additionalProperties.put(DOCUMENTATION_PROVIDER, "springdoc");
        additionalProperties.put(SpringCodegen.INTERFACE_ONLY, "true");
        additionalProperties.put(SpringCodegen.SKIP_DEFAULT_INTERFACE, "true");
        additionalProperties.put(USE_SPRING_BOOT3, "true");

        Map<String, File> files = generateFromContract("src/test/resources/bugs/issue_13052.yaml", SPRING_BOOT, additionalProperties);

        JavaFileAssert.assertThat(files.get("PetApi.java"))
                .hasImports("org.openapitools.model.Pageable")
                .hasNoImports("org.springframework.data.domain.Pageable", "org.springdoc.core.annotations.ParameterObject")
                .assertMethod("findPageable")
                .assertParameter("pageable").hasType("Pageable");
    }

    @DataProvider(name = "sealedScenarios")
    public static Object[][] sealedScenarios() {
        return new Object[][]{
                {"oneof_polymorphism_and_inheritance.yaml", Map.of(
                        "Foo.java", "public final class Foo extends Entity implements FooRefOrValue",
                        "FooRef.java", "public final class FooRef extends EntityRef implements FooRefOrValue",
                        "FooRefOrValue.java", "public sealed interface FooRefOrValue permits Foo, FooRef ",
                        "Entity.java", "public sealed class Entity extends RepresentationModel<Entity> permits Bar, BarCreate, Foo, Pasta, Pizza {")},
                {"oneOf_additionalProperties.yaml", Map.of(
                        "SchemaA.java", "public final class SchemaA extends RepresentationModel<SchemaA>  implements PostRequest {",
                        "PostRequest.java", "public sealed interface PostRequest permits SchemaA {")},
                {"oneOf_array.yaml", Map.of(
                        "MyExampleGet200Response.java", "public sealed interface MyExampleGet200Response")},
                {"oneOf_duplicateArray.yaml", Map.of(
                        "Example.java", "public interface Example  {")},
                {"oneOf_nonPrimitive.yaml", Map.of(
                        "Example.java", "public interface Example  {")},
                {"oneOf_primitive.yaml", Map.of(
                        "Child.java", "public final class Child extends RepresentationModel<Child>  implements Example  {",
                        "Example.java", "public sealed interface Example permits Child {")},
                {"oneOf_primitiveAndArray.yaml", Map.of(
                        "Example.java", "public interface Example  {")},
                {"oneOf_reuseRef.yaml", Map.of(
                        "Fruit.java", "public sealed interface Fruit permits Apple, Banana {",
                        "Banana.java", "public final class Banana extends RepresentationModel<Banana>  implements Fruit  {",
                        "Apple.java", "public final class Apple extends RepresentationModel<Apple>  implements Fruit  {")},
                {"oneOf_twoPrimitives.yaml", Map.of(
                        "MyExamplePostRequest.java", "public interface MyExamplePostRequest  {")},
                {"oneOfArrayMapImport.yaml", Map.of(
                        "Fruit.java", "public interface Fruit  {",
                        "Grape.java", "public final class Grape extends RepresentationModel<Grape>   {",
                        "Apple.java", "public final class Apple extends RepresentationModel<Apple>   {")},
                {"oneOfDiscriminator.yaml", Map.of(
                        "FruitAllOfDisc.java", "public sealed interface FruitAllOfDisc permits AppleAllOfDisc, BananaAllOfDisc {",
                        "FruitReqDisc.java", "public sealed interface FruitReqDisc permits AppleReqDisc, BananaReqDisc {\n")}
        };
    }

    @Test(dataProvider = "sealedScenarios", description = "sealed scenarios")
    public void sealedScenarios(String apiFile, Map<String, String> definitions) throws IOException {
        File output = Files.createTempDirectory("test").toFile().getCanonicalFile();
        output.deleteOnExit();
        String outputPath = output.getAbsolutePath().replace('\\', '/');
        OpenAPI openAPI = new OpenAPIParser()
                .readLocation("src/test/resources/3_0/" + apiFile, null, new ParseOptions()).getOpenAPI();

        SpringCodegen codegen = new SpringCodegen();
        codegen.setOutputDir(output.getAbsolutePath());
        codegen.additionalProperties().put(CXFServerFeatures.LOAD_TEST_DATA_FROM_FILE, "true");
        codegen.setUseOneOfInterfaces(true);
        codegen.setUseSealed(true);

        ClientOptInput input = new ClientOptInput();
        input.openAPI(openAPI);
        input.config(codegen);

        DefaultGenerator generator = new DefaultGenerator();
        codegen.setHateoas(true);
        generator.setGenerateMetadata(false); // skip metadata and ↓ only generate models
        generator.setGeneratorPropertyDefault(CodegenConstants.MODELS, "true");
        generator.setGeneratorPropertyDefault(CodegenConstants.MODEL_TESTS, "false");
        generator.setGeneratorPropertyDefault(CodegenConstants.MODEL_DOCS, "false");
        generator.setGeneratorPropertyDefault(CodegenConstants.LEGACY_DISCRIMINATOR_BEHAVIOR, "false");

        codegen.setLegacyDiscriminatorBehavior(false);

        generator.opts(input).generate();

        definitions.forEach((file, check) ->
                assertFileContains(Paths.get(outputPath + "/src/main/java/org/openapitools/model/" + file), check));
    }

    @Test
    public void shouldSetDefaultValueForMultipleArrayItems() throws IOException {
        Map<String, Object> additionalProperties = new HashMap<>();
        additionalProperties.put(SpringCodegen.USE_TAGS, "true");
        additionalProperties.put(SpringCodegen.INTERFACE_ONLY, "true");
        additionalProperties.put(SpringCodegen.SKIP_DEFAULT_INTERFACE, "true");
        additionalProperties.put(SpringCodegen.PERFORM_BEANVALIDATION, "true");
        additionalProperties.put(SpringCodegen.SPRING_CONTROLLER, "true");
        additionalProperties.put(CodegenConstants.SERIALIZATION_LIBRARY, "jackson");

        Map<String, File> files = generateFromContract("src/test/resources/bugs/issue_11957.yaml", SPRING_BOOT, additionalProperties);

        JavaFileAssert.assertThat(files.get("SearchApi.java"))
                .assertMethod("defaultList")
                .assertParameter("orderBy")
                .assertParameterAnnotations()
                .containsWithNameAndAttributes("RequestParam", ImmutableMap.of("defaultValue", "\"updatedAt:DESC,createdAt:DESC\""))
                .toParameter().toMethod().toFileAssert()
                .assertMethod("defaultSet")
                .assertParameter("orderBy")
                .assertParameterAnnotations()
                .containsWithNameAndAttributes("RequestParam", ImmutableMap.of("defaultValue", "\"updatedAt:DESC,createdAt:DESC\""))
                .toParameter().toMethod().toFileAssert()
                .assertMethod("emptyDefaultList")
                .assertParameter("orderBy")
                .assertParameterAnnotations()
                .containsWithNameAndAttributes("RequestParam", ImmutableMap.of("defaultValue", "\"\""))
                .toParameter().toMethod().toFileAssert()
                .assertMethod("emptyDefaultSet")
                .assertParameter("orderBy")
                .assertParameterAnnotations()
                .containsWithNameAndAttributes("RequestParam", ImmutableMap.of("defaultValue", "\"\""));
    }

    @Test
    public void testPutItemsMethodContainsKeyInSuperClassMethodCall_issue12494() throws IOException {
        Map<String, File> files = generateFromContract("src/test/resources/bugs/issue_12494.yaml", null);

        JavaFileAssert.assertThat(files.get("ChildClass.java"))
                .assertMethod("putSomeMapItem")
                .bodyContainsLines("super.putSomeMapItem(key, someMapItem);");
    }

    @Test
    public void shouldHandleCustomResponseType_issue11731() throws IOException {
        Map<String, File> files = generateFromContract("src/test/resources/bugs/issue_11731.yaml", SPRING_BOOT);

        JavaFileAssert.assertThat(files.get("CustomersApi.java"))
                .assertMethod("getAllUsingGET1")
                .bodyContainsLines("if (mediaType.isCompatibleWith(MediaType.valueOf(\"application/hal+json\"))) {");
    }

    @Test
    public void shouldHandleContentTypeWithSecondWildcardSubtype_issue12457() throws IOException {
        Map<String, Object> additionalProperties = new HashMap<>();
        additionalProperties.put(SpringCodegen.USE_TAGS, "true");
        Map<String, File> files = generateFromContract("src/test/resources/bugs/issue_12457.yaml", SPRING_BOOT, additionalProperties);

        JavaFileAssert.assertThat(files.get("UsersApi.java"))
                .assertMethod("wildcardSubTypeForContentType")
                .assertMethodAnnotations()
                .containsWithNameAndAttributes("RequestMapping", ImmutableMap.of(
                        "produces", "{ \"application/json\", \"application/*\" }",
                        "consumes", "{ \"application/octet-stream\", \"application/*\" }"
                ));
    }

    @Test
    public void shouldGenerateDiscriminatorFromAllOfWhenUsingLegacyDiscriminatorBehaviour_issue12692() throws IOException {
        Map<String, Object> additionalProperties = new HashMap<>();
        additionalProperties.put(CodegenConstants.LEGACY_DISCRIMINATOR_BEHAVIOR, "true");
        Map<String, File> output = generateFromContract("src/test/resources/bugs/issue_12692.yml", SPRING_BOOT, additionalProperties);

        String jsonTypeInfo = "@JsonTypeInfo(use = JsonTypeInfo.Id.NAME, include = JsonTypeInfo.As.PROPERTY, property = \"type\", visible = true)";
        String jsonSubType = "@JsonSubTypes({\n" +
                "  @JsonSubTypes.Type(value = Cat.class, name = \"cat\")" +
                "})";
        assertFileContains(output.get("Pet.java").toPath(), jsonTypeInfo, jsonSubType);
    }

    @Test
    public void shouldGenerateBeanValidationOnHeaderParams() throws IOException {
        File output = Files.createTempDirectory("test").toFile().getCanonicalFile();
        output.deleteOnExit();

        OpenAPI openAPI = new OpenAPIParser()
                .readLocation("src/test/resources/bugs/issue_7125.json", null, new ParseOptions()).getOpenAPI();
        SpringCodegen codegen = new SpringCodegen();
        codegen.setLibrary(SPRING_BOOT);
        codegen.setOutputDir(output.getAbsolutePath());
        codegen.additionalProperties().put(INTERFACE_ONLY, "true");
        codegen.additionalProperties().put(SpringCodegen.USE_TAGS, "true");
        codegen.additionalProperties().put(BeanValidationFeatures.USE_BEANVALIDATION, "true");

        ClientOptInput input = new ClientOptInput()
                .openAPI(openAPI)
                .config(codegen);

        DefaultGenerator generator = new DefaultGenerator();
        generator.setGeneratorPropertyDefault(CodegenConstants.APIS, "true");
        generator.setGenerateMetadata(false);

        Map<String, File> files = generator.opts(input).generate().stream()
                .collect(Collectors.toMap(File::getName, Function.identity()));

        JavaFileAssert.assertThat(files.get("SomeMethodApi.java"))
                .assertMethod("methodWithValidation")
                .assertParameter("headerOne")
                .assertParameterAnnotations()
                .containsWithName("RequestHeader")
                .containsWithName("NotNull")
                .containsWithNameAndAttributes("Size", ImmutableMap.of(
                        "min", "1",
                        "max", "10"
                ))
                .containsWithNameAndAttributes("Pattern", ImmutableMap.of("regexp", "\"\\\\d+\""))
                .toParameter()
                .toMethod()
                .assertParameter("headerTwo")
                .assertParameterAnnotations()
                .containsWithName("RequestHeader")
                .containsWithName("NotNull")
                .containsWithNameAndAttributes("Min", ImmutableMap.of("value", "500"))
                .containsWithNameAndAttributes("Max", ImmutableMap.of("value", "10000"));
    }

    @Test
    public void requiredFieldShouldIncludeNotNullAnnotation_issue13365() throws IOException {

        SpringCodegen codegen = new SpringCodegen();
        codegen.setLibrary(SPRING_BOOT);
        codegen.additionalProperties().put(SpringCodegen.INTERFACE_ONLY, "true");
        codegen.additionalProperties().put(SpringCodegen.USE_BEANVALIDATION, "false");
        codegen.additionalProperties().put(SpringCodegen.PERFORM_BEANVALIDATION, "false");
        codegen.additionalProperties().put(SpringCodegen.OPENAPI_NULLABLE, "false");
        codegen.additionalProperties().put(SpringCodegen.UNHANDLED_EXCEPTION_HANDLING, "false");
        codegen.additionalProperties().put(CodegenConstants.SORT_MODEL_PROPERTIES_BY_REQUIRED_FLAG, "false");
        codegen.additionalProperties().put(CodegenConstants.SORT_PARAMS_BY_REQUIRED_FLAG, "false");
        codegen.additionalProperties().put(CodegenConstants.SERIALIZATION_LIBRARY, "jackson");
        codegen.additionalProperties().put(SpringCodegen.USE_TAGS, "true");

        Map<String, File> files = generateFiles(codegen, "src/test/resources/bugs/issue_13365.yml");

        //Assert that NotNull annotation exists alone with no other BeanValidation annotations
        JavaFileAssert javaFileAssert = JavaFileAssert.assertThat(files.get("Person.java"));
        javaFileAssert.assertMethod("getName").assertMethodAnnotations()
                .containsWithName("NotNull").anyMatch(annotation ->
                        !annotation.getNameAsString().equals("Valid") ||
                                !annotation.getNameAsString().equals("Pattern") ||
                                !annotation.getNameAsString().equals("Email") ||
                                !annotation.getNameAsString().equals("Size"));
        javaFileAssert.hasImports("javax.validation.constraints.NotNull");
    }

    @Test
    public void requiredFieldShouldIncludeNotNullAnnotationJakarta_issue13365_issue13885() throws IOException {

        SpringCodegen codegen = new SpringCodegen();
        codegen.setLibrary(SPRING_BOOT);
        codegen.additionalProperties().put(SpringCodegen.INTERFACE_ONLY, "true");
        codegen.additionalProperties().put(SpringCodegen.USE_BEANVALIDATION, "false");
        codegen.additionalProperties().put(SpringCodegen.PERFORM_BEANVALIDATION, "false");
        codegen.additionalProperties().put(SpringCodegen.USE_SPRING_BOOT3, "true");
        codegen.additionalProperties().put(SpringCodegen.OPENAPI_NULLABLE, "false");
        codegen.additionalProperties().put(SpringCodegen.UNHANDLED_EXCEPTION_HANDLING, "false");
        codegen.additionalProperties().put(CodegenConstants.SORT_MODEL_PROPERTIES_BY_REQUIRED_FLAG, "false");
        codegen.additionalProperties().put(CodegenConstants.SORT_PARAMS_BY_REQUIRED_FLAG, "false");
        codegen.additionalProperties().put(CodegenConstants.SERIALIZATION_LIBRARY, "jackson");
        codegen.additionalProperties().put(SpringCodegen.USE_TAGS, "true");

        Map<String, File> files = generateFiles(codegen, "src/test/resources/bugs/issue_13365.yml");

        //Assert that NotNull annotation exists alone with no other BeanValidation annotations
        JavaFileAssert javaFileAssert = JavaFileAssert.assertThat(files.get("Person.java"));
        javaFileAssert.assertMethod("getName").assertMethodAnnotations()
                .containsWithName("NotNull").anyMatch(annotation ->
                        !annotation.getNameAsString().equals("Valid") ||
                                !annotation.getNameAsString().equals("Pattern") ||
                                !annotation.getNameAsString().equals("Email") ||
                                !annotation.getNameAsString().equals("Size"));
        javaFileAssert.hasImports("jakarta.validation.constraints.NotNull");
    }

    @Test
    public void nonRequiredFieldShouldNotIncludeNotNullAnnotation_issue13365() throws IOException {

        SpringCodegen codegen = new SpringCodegen();
        codegen.setLibrary(SPRING_BOOT);
        codegen.additionalProperties().put(SpringCodegen.INTERFACE_ONLY, "true");
        codegen.additionalProperties().put(SpringCodegen.USE_BEANVALIDATION, "true");
        codegen.additionalProperties().put(SpringCodegen.PERFORM_BEANVALIDATION, "true");
        codegen.additionalProperties().put(SpringCodegen.OPENAPI_NULLABLE, "false");
        codegen.additionalProperties().put(SpringCodegen.UNHANDLED_EXCEPTION_HANDLING, "false");
        codegen.additionalProperties().put(CodegenConstants.SORT_MODEL_PROPERTIES_BY_REQUIRED_FLAG, "false");
        codegen.additionalProperties().put(CodegenConstants.SORT_PARAMS_BY_REQUIRED_FLAG, "false");
        codegen.additionalProperties().put(CodegenConstants.SERIALIZATION_LIBRARY, "jackson");
        codegen.additionalProperties().put(SpringCodegen.USE_TAGS, "true");

        Map<String, File> files = generateFiles(codegen, "src/test/resources/bugs/issue_13365.yml");

        JavaFileAssert javaFileAssert = JavaFileAssert.assertThat(files.get("Alien.java"));
        javaFileAssert.assertMethod("getName")
                .assertMethodAnnotations().anyMatch(annotation -> !annotation.getNameAsString().equals("NotNull"));
        javaFileAssert.hasNoImports("javax.validation.constraints.NotNull");
    }

    @Test
    public void requiredFieldShouldIncludeNotNullAnnotationWithBeanValidationTrue_issue14252() throws IOException {

        SpringCodegen codegen = new SpringCodegen();
        codegen.setLibrary(SPRING_BOOT);
        codegen.additionalProperties().put(CodegenConstants.SERIALIZE_BIG_DECIMAL_AS_STRING, "true");

        Map<String, File> files = generateFiles(codegen, "src/test/resources/bugs/issue_14252.yaml");

        JavaFileAssert.assertThat(files.get("MyResponse.java"))
                .hasImports("com.fasterxml.jackson.annotation.JsonFormat")
                .assertMethod("getMyPropTypeNumber")
                .assertMethodAnnotations()
                .containsWithNameAndAttributes("JsonFormat", ImmutableMap.of(
                        "shape", "JsonFormat.Shape.STRING"
                ));
    }

    @Test
    public void requiredFieldShouldIncludeNotNullAnnotationWithBeanValidationTrue_issue13365() throws IOException {

        SpringCodegen codegen = new SpringCodegen();
        codegen.setLibrary(SPRING_BOOT);
        codegen.additionalProperties().put(SpringCodegen.INTERFACE_ONLY, "true");
        codegen.additionalProperties().put(SpringCodegen.USE_BEANVALIDATION, "true");
        codegen.additionalProperties().put(SpringCodegen.PERFORM_BEANVALIDATION, "false");
        codegen.additionalProperties().put(SpringCodegen.OPENAPI_NULLABLE, "false");
        codegen.additionalProperties().put(SpringCodegen.UNHANDLED_EXCEPTION_HANDLING, "false");
        codegen.additionalProperties().put(CodegenConstants.SORT_MODEL_PROPERTIES_BY_REQUIRED_FLAG, "false");
        codegen.additionalProperties().put(CodegenConstants.SORT_PARAMS_BY_REQUIRED_FLAG, "false");
        codegen.additionalProperties().put(CodegenConstants.SERIALIZATION_LIBRARY, "jackson");
        codegen.additionalProperties().put(SpringCodegen.USE_TAGS, "true");

        Map<String, File> files = generateFiles(codegen, "src/test/resources/bugs/issue_13365.yml");

        JavaFileAssert javaFileAssert = JavaFileAssert.assertThat(files.get("Person.java"));
        javaFileAssert.assertMethod("getName").assertMethodAnnotations()
                .containsWithName("NotNull").containsWithName("Size").containsWithName("javax.validation.constraints.Email");
        javaFileAssert
                .hasNoImports("javax.validation.constraints.NotNull")
                .hasImports("javax.validation.constraints");
    }

    @Test
    public void shouldUseEqualsNullableForArrayWhenSetInConfig_issue13385() throws IOException {
        File output = Files.createTempDirectory("test").toFile().getCanonicalFile();
        output.deleteOnExit();

        OpenAPI openAPI = new OpenAPIParser()
                .readLocation("src/test/resources/bugs/issue_13385.yml", null, new ParseOptions()).getOpenAPI();
        SpringCodegen codegen = new SpringCodegen();
        codegen.setLibrary(SPRING_BOOT);
        codegen.setOutputDir(output.getAbsolutePath());
        codegen.additionalProperties().put(SpringCodegen.INTERFACE_ONLY, "true");
        codegen.additionalProperties().put(SpringCodegen.USE_BEANVALIDATION, "true");
        codegen.additionalProperties().put(SpringCodegen.PERFORM_BEANVALIDATION, "true");
        codegen.additionalProperties().put(CodegenConstants.MODEL_PACKAGE, "xyz.model");
        codegen.additionalProperties().put(CodegenConstants.API_PACKAGE, "xyz.controller");

        ClientOptInput input = new ClientOptInput()
                .openAPI(openAPI)
                .config(codegen);

        DefaultGenerator generator = new DefaultGenerator();
        generator.setGenerateMetadata(false); // skip metadata and ↓ only generate models
        generator.setGeneratorPropertyDefault(CodegenConstants.MODEL_TESTS, "false");
        generator.setGeneratorPropertyDefault(CodegenConstants.MODEL_DOCS, "false");
        generator.setGeneratorPropertyDefault(CodegenConstants.MODELS, "true");

        Map<String, File> files = generator.opts(input).generate().stream()
                .collect(Collectors.toMap(File::getName, Function.identity()));

        JavaFileAssert.assertThat(files.get("TestObject.java"))
                .assertMethod("equals")
                .bodyContainsLines("return equalsNullable(this.picture, testObject.picture);");

    }

    @Test
    public void shouldNotUseEqualsNullableForArrayWhenNotSetInConfig_issue13385() throws IOException {
        File output = Files.createTempDirectory("test").toFile().getCanonicalFile();
        output.deleteOnExit();

        OpenAPI openAPI = new OpenAPIParser()
                .readLocation("src/test/resources/bugs/issue_13385_2.yml", null, new ParseOptions()).getOpenAPI();
        SpringCodegen codegen = new SpringCodegen();
        codegen.setLibrary(SPRING_BOOT);
        codegen.setOutputDir(output.getAbsolutePath());
        codegen.additionalProperties().put(SpringCodegen.INTERFACE_ONLY, "true");
        codegen.additionalProperties().put(SpringCodegen.USE_BEANVALIDATION, "true");
        codegen.additionalProperties().put(SpringCodegen.PERFORM_BEANVALIDATION, "true");
        codegen.additionalProperties().put(CodegenConstants.MODEL_PACKAGE, "xyz.model");
        codegen.additionalProperties().put(CodegenConstants.API_PACKAGE, "xyz.controller");

        ClientOptInput input = new ClientOptInput()
                .openAPI(openAPI)
                .config(codegen);

        DefaultGenerator generator = new DefaultGenerator();
        generator.setGenerateMetadata(false); // skip metadata and ↓ only generate models
        generator.setGeneratorPropertyDefault(CodegenConstants.MODELS, "true");
        Map<String, File> files = generator.opts(input).generate().stream()
                .collect(Collectors.toMap(File::getName, Function.identity()));

        JavaFileAssert.assertThat(files.get("TestObject.java"))
                .assertMethod("equals")
                .bodyContainsLines("return Arrays.equals(this.picture, testObject.picture);");
    }

    @Test
    public void useBeanValidationGenerateAnnotationsForRequestBody_issue13932() throws IOException {
        File output = Files.createTempDirectory("test").toFile().getCanonicalFile();
        output.deleteOnExit();

        OpenAPI openAPI = new OpenAPIParser()
                .readLocation("src/test/resources/bugs/issue_13932.yml", null, new ParseOptions()).getOpenAPI();
        SpringCodegen codegen = new SpringCodegen();
        codegen.setLibrary(SPRING_BOOT);
        codegen.setOutputDir(output.getAbsolutePath());
        codegen.additionalProperties().put(SpringCodegen.INTERFACE_ONLY, "true");
        codegen.additionalProperties().put(SpringCodegen.USE_BEANVALIDATION, "true");
        codegen.additionalProperties().put(CodegenConstants.MODEL_PACKAGE, "xyz.model");
        codegen.additionalProperties().put(CodegenConstants.API_PACKAGE, "xyz.controller");

        ClientOptInput input = new ClientOptInput()
                .openAPI(openAPI)
                .config(codegen);

        DefaultGenerator generator = new DefaultGenerator();
        generator.setGenerateMetadata(false);
        Map<String, File> files = generator.opts(input).generate().stream()
                .collect(Collectors.toMap(File::getName, Function.identity()));

        JavaFileAssert.assertThat(files.get("AddApi.java"))
                .assertMethod("addPost")
                .assertParameter("body")
                .assertParameterAnnotations()
                .containsWithNameAndAttributes("Min", ImmutableMap.of("value", "2"));
    }

    @Test
    public void shouldHandleSeparatelyInterfaceAndModelAdditionalAnnotations() throws IOException {
        File output = Files.createTempDirectory("test").toFile().getCanonicalFile();
        output.deleteOnExit();

        OpenAPI openAPI = new OpenAPIParser()
                .readLocation("src/test/resources/bugs/issue_13917.yaml", null, new ParseOptions()).getOpenAPI();
        SpringCodegen codegen = new SpringCodegen();
        codegen.setLibrary(SPRING_BOOT);
        codegen.setOutputDir(output.getAbsolutePath());
        codegen.additionalProperties().put(SpringCodegen.INTERFACE_ONLY, "true");
        codegen.additionalProperties().put(SpringCodegen.USE_BEANVALIDATION, "true");
        codegen.additionalProperties().put(SpringCodegen.PERFORM_BEANVALIDATION, "true");
        codegen.additionalProperties().put(CodegenConstants.MODEL_PACKAGE, "xyz.model");
        codegen.additionalProperties().put(CodegenConstants.API_PACKAGE, "xyz.controller");
        codegen.additionalProperties().put(AbstractJavaCodegen.ADDITIONAL_MODEL_TYPE_ANNOTATIONS, "@marker.Class1;@marker.Class2;@marker.Common");
        codegen.additionalProperties().put(AbstractJavaCodegen.ADDITIONAL_ONE_OF_TYPE_ANNOTATIONS, "@marker.Interface1;@marker.Common");

        ClientOptInput input = new ClientOptInput()
                .openAPI(openAPI)
                .config(codegen);

        DefaultGenerator generator = new DefaultGenerator();
        generator.setGenerateMetadata(false); // skip metadata and ↓ only generate models
        generator.setGeneratorPropertyDefault(CodegenConstants.MODELS, "true");
        Map<String, File> files = generator.opts(input).generate().stream()
                .collect(Collectors.toMap(File::getName, Function.identity()));

        JavaFileAssert.assertThat(files.get("PatchRequestInner.java"))
                .isInterface()
                .assertTypeAnnotations()
                .containsWithName("marker.Interface1")
                .containsWithName("marker.Common");

        JavaFileAssert.assertThat(files.get("JSONPatchRequestRemove.java"))
                .isNormalClass()
                .assertTypeAnnotations()
                .containsWithName("marker.Class1")
                .containsWithName("marker.Class2")
                .containsWithName("marker.Common");
    }

    @Test
    public void contractWithoutEnumDoesNotContainEnumConverter() throws IOException {
        Map<String, File> output = generateFromContract("src/test/resources/3_0/generic.yaml", SPRING_BOOT);

        assertThat(output).doesNotContainKey("EnumConverterConfiguration.java");
    }

    @Test
    public void contractWithEnumContainsEnumConverter() throws IOException {
        Map<String, File> output = generateFromContract("src/test/resources/3_0/enum.yaml", SPRING_BOOT);

        JavaFileAssert.assertThat(output.get("EnumConverterConfiguration.java"))
                .assertMethod("typeConverter");
    }

    @Test
    public void contractWithResolvedInnerEnumContainsEnumConverter() throws IOException {
        File output = Files.createTempDirectory("test").toFile();
        output.deleteOnExit();

        final CodegenConfigurator configurator = new CodegenConfigurator()
                .setGeneratorName("spring")
                .setInputSpec("src/test/resources/3_0/inner_enum.yaml")
                .addInlineSchemaOption("RESOLVE_INLINE_ENUMS", "true")
                .setOutputDir(output.getAbsolutePath().replace("\\", "/"));

        final ClientOptInput clientOptInput = configurator.toClientOptInput();
        DefaultGenerator generator = new DefaultGenerator();
        generator.setGenerateMetadata(false);

        Map<String, File> files = generator.opts(clientOptInput).generate().stream()
                .collect(Collectors.toMap(File::getName, Function.identity()));

        JavaFileAssert.assertThat(files.get("EnumConverterConfiguration.java"))
                .assertMethod("ponyTypeConverter");
    }

    @Test
    public void shouldUseTheSameTagNameForTheInterfaceAndTheMethod_issue11570() throws IOException {
        final Map<String, File> output = generateFromContract(
                "src/test/resources/bugs/issue_11570.yml", SPRING_BOOT, Map.of(INTERFACE_ONLY, "true")
        );

        final String expectedTagName = "\"personTagWithExclamation!\"";
        final String expectedTagDescription = "\"the personTagWithExclamation! API\"";

        final String interfaceTag = "@Tag(name = " + expectedTagName + ", description = " + expectedTagDescription + ")";
        final String methodTag = "tags = { " + expectedTagName + " }";
        assertFileContains(output.get("PersonApi.java").toPath(), interfaceTag, methodTag);
    }

    @Test
    public void shouldGenerateConstructorWithOnlyRequiredParameters() throws IOException {
        final Map<String, File> output = generateFromContract(
                "src/test/resources/3_0/spring/issue_9789.yml",
                SPRING_BOOT,
                Map.of(GENERATE_CONSTRUCTOR_WITH_ALL_ARGS, "false")
        );

        JavaFileAssert.assertThat(output.get("ObjectWithNoRequiredParameter.java")).hasNoConstructor("String");

        JavaFileAssert.assertThat(output.get("ObjectWithRequiredParameter.java")).assertConstructor();
        JavaFileAssert.assertThat(output.get("ObjectWithRequiredParameter.java")).assertConstructor("String", "String")
                .hasParameter("param2").toConstructor()
                .hasParameter("param3");

        JavaFileAssert.assertThat(output.get("ObjectWithInheritedRequiredParameter.java")).assertConstructor();
        JavaFileAssert.assertThat(output.get("ObjectWithInheritedRequiredParameter.java")).assertConstructor("Integer", "String", "String")
                .hasParameter("param2").toConstructor()
                .hasParameter("param3").toConstructor()
                .hasParameter("param6").toConstructor()
                .bodyContainsLines("super(param2, param3)", "this.param6 = param6");
    }

    private Map<String, File> generateFromContract(String url, String library) throws IOException {
        return generateFromContract(url, library, new HashMap<>());
    }

    private Map<String, File> generateFromContract(String url, String library, Map<String, Object> additionalProperties) throws IOException {
        return generateFromContract(url, library, additionalProperties, codegen -> {
        });
    }

    /**
     * Generate the contract with additional configuration.
     * <p>
     * use CodegenConfigurator instead of CodegenConfig for easier configuration like in JavaClientCodeGenTest
     */
    private Map<String, File> generateFromContract(String url, String library, Map<String, Object> additionalProperties,
                                                   Consumer<CodegenConfigurator> consumer) throws IOException {

        File output = Files.createTempDirectory("test").toFile().getCanonicalFile();
        output.deleteOnExit();

        final CodegenConfigurator configurator = new CodegenConfigurator()
                .setGeneratorName("spring")
                .setAdditionalProperties(additionalProperties)
                .setValidateSpec(false)
                .setInputSpec(url)
                .setOutputDir(output.getAbsolutePath());
        if (null != library) {
            configurator.setLibrary(library);
        }
        consumer.accept(configurator);

        ClientOptInput input = configurator.toClientOptInput();
        DefaultGenerator generator = new DefaultGenerator();
        generator.setGenerateMetadata(false);

        return generator.opts(input).generate().stream()
                .collect(Collectors.toMap(File::getName, Function.identity()));
    }

    @Test
    public void testMappingSubtypesIssue13150() throws IOException {
        File output = Files.createTempDirectory("test").toFile().getCanonicalFile();
        output.deleteOnExit();
        String outputPath = output.getAbsolutePath().replace('\\', '/');
        OpenAPI openAPI = new OpenAPIParser()
                .readLocation("src/test/resources/bugs/issue_13150.yaml", null, new ParseOptions()).getOpenAPI();

        SpringCodegen codegen = new SpringCodegen();
        codegen.setOutputDir(output.getAbsolutePath());
        codegen.additionalProperties().put(CXFServerFeatures.LOAD_TEST_DATA_FROM_FILE, "true");
        codegen.setUseOneOfInterfaces(true);
        codegen.setHateoas(true);
        codegen.setUseOneOfInterfaces(true);
        codegen.setLegacyDiscriminatorBehavior(false);

        ClientOptInput input = new ClientOptInput();
        input.openAPI(openAPI);
        input.config(codegen);

        DefaultGenerator generator = new DefaultGenerator();
        generator.setGenerateMetadata(false);
        generator.setGeneratorPropertyDefault(CodegenConstants.MODEL_TESTS, "false");
        generator.setGeneratorPropertyDefault(CodegenConstants.MODEL_DOCS, "false");
        generator.setGeneratorPropertyDefault(CodegenConstants.MODELS, "true");
        generator.setGeneratorPropertyDefault(CodegenConstants.LEGACY_DISCRIMINATOR_BEHAVIOR, "false");

        generator.opts(input).generate();

        String jsonSubType = "@JsonSubTypes({\n" +
                "  @JsonSubTypes.Type(value = Foo.class, name = \"foo\")\n" +
                "})";
        assertFileContains(Paths.get(outputPath + "/src/main/java/org/openapitools/model/Parent.java"), jsonSubType);
    }

    @Test
    public void shouldGenerateJsonPropertyAnnotationLocatedInGetters_issue5705() throws IOException {
        File output = Files.createTempDirectory("test").toFile().getCanonicalFile();
        output.deleteOnExit();

        OpenAPI openAPI = new OpenAPIParser()
                .readLocation("src/test/resources/3_0/spring/petstore-with-fake-endpoints-models-for-testing.yaml", null, new ParseOptions()).getOpenAPI();
        SpringCodegen codegen = new SpringCodegen();
        codegen.setLibrary(SPRING_BOOT);
        codegen.setWithXml(true);
        codegen.setOutputDir(output.getAbsolutePath());

        ClientOptInput input = new ClientOptInput()
                .openAPI(openAPI)
                .config(codegen);

        DefaultGenerator generator = new DefaultGenerator();
        generator.setGenerateMetadata(false); // skip metadata and ↓ only generate models
        generator.setGeneratorPropertyDefault(CodegenConstants.MODELS, "true");
        Map<String, File> files = generator.opts(input).generate().stream()
                .collect(Collectors.toMap(File::getName, Function.identity()));

        JavaFileAssert.assertThat(files.get("ResponseObjectWithDifferentFieldNames.java"))
                .assertProperty("normalPropertyName")
                .assertPropertyAnnotations()
                .doesNotContainWithName("JsonProperty")
                .doesNotContainWithName("JacksonXmlProperty")
                .toProperty().toType()
                .assertProperty("UPPER_CASE_PROPERTY_SNAKE")
                .assertPropertyAnnotations()
                .doesNotContainWithName("JsonProperty")
                .doesNotContainWithName("JacksonXmlProperty")
                .toProperty().toType()
                .assertProperty("lowerCasePropertyDashes")
                .assertPropertyAnnotations()
                .doesNotContainWithName("JsonProperty")
                .doesNotContainWithName("JacksonXmlProperty")
                .toProperty().toType()
                .assertProperty("propertyNameWithSpaces")
                .assertPropertyAnnotations()
                .doesNotContainWithName("JsonProperty")
                .doesNotContainWithName("JacksonXmlProperty")
                .toProperty().toType()
                .assertMethod("getNormalPropertyName")
                .assertMethodAnnotations()
                .containsWithNameAndAttributes("JsonProperty", ImmutableMap.of("value", "\"normalPropertyName\""))
                .containsWithNameAndAttributes("JacksonXmlProperty", ImmutableMap.of("localName", "\"normalPropertyName\""))
                .toMethod().toFileAssert()
                .assertMethod("getUPPERCASEPROPERTYSNAKE")
                .assertMethodAnnotations()
                .containsWithNameAndAttributes("JsonProperty", ImmutableMap.of("value", "\"UPPER_CASE_PROPERTY_SNAKE\""))
                .containsWithNameAndAttributes("JacksonXmlProperty", ImmutableMap.of("localName", "\"UPPER_CASE_PROPERTY_SNAKE\""))
                .toMethod().toFileAssert()
                .assertMethod("getLowerCasePropertyDashes")
                .assertMethodAnnotations()
                .containsWithNameAndAttributes("JsonProperty", ImmutableMap.of("value", "\"lower-case-property-dashes\""))
                .containsWithNameAndAttributes("JacksonXmlProperty", ImmutableMap.of("localName", "\"lower-case-property-dashes\""))
                .toMethod().toFileAssert()
                .assertMethod("getPropertyNameWithSpaces")
                .assertMethodAnnotations()
                .containsWithNameAndAttributes("JsonProperty", ImmutableMap.of("value", "\"property name with spaces\""))
                .containsWithNameAndAttributes("JacksonXmlProperty", ImmutableMap.of("localName", "\"property name with spaces\""));
    }

    @Test
    public void testReturnTypeVoidWithResponseEntity_issue12341() throws IOException {
        File output = Files.createTempDirectory("test").toFile().getCanonicalFile();
        output.deleteOnExit();

        final OpenAPI openAPI = TestUtils.parseFlattenSpec("src/test/resources/2_0/issue12341.yaml");
        final SpringCodegen codegen = new SpringCodegen();
        codegen.setOpenAPI(openAPI);
        codegen.setOutputDir(output.getAbsolutePath());

        codegen.additionalProperties().put(SpringCodegen.DATE_LIBRARY, "java8-localdatetime");
        codegen.additionalProperties().put(INTERFACE_ONLY, "true");
        codegen.additionalProperties().put(USE_RESPONSE_ENTITY, "true");
        codegen.additionalProperties().put(DELEGATE_PATTERN, "true");

        ClientOptInput input = new ClientOptInput();
        input.openAPI(openAPI);
        input.config(codegen);

        DefaultGenerator generator = new DefaultGenerator();
        generator.setGenerateMetadata(false); // skip metadata generation
        generator.setGeneratorPropertyDefault(CodegenConstants.APIS, "true");

        Map<String, File> files = generator.opts(input).generate().stream()
                .collect(Collectors.toMap(File::getName, Function.identity()));

        JavaFileAssert javaFileAssert = JavaFileAssert.assertThat(files.get("TestApi.java"));
        javaFileAssert
                .assertMethod("_postToTest", "ObjTest")
                .hasReturnType("ResponseEntity<ObjTest>")
                .bodyContainsLines("return postToTest(objToTest);");
        javaFileAssert
                .assertMethod("postToTest", "ObjTest")
                .hasReturnType("ResponseEntity<ObjTest>")
                .bodyContainsLines("return new ResponseEntity<>(HttpStatus.NOT_IMPLEMENTED);");
        javaFileAssert
                .assertMethod("_putToTest", "ObjTest")
                .hasReturnType("ResponseEntity<Void>")
                .bodyContainsLines("return putToTest(objToTest);");
        javaFileAssert
                .assertMethod("putToTest", "ObjTest")
                .hasReturnType("ResponseEntity<Void>")
                .bodyContainsLines("return new ResponseEntity<>(HttpStatus.NOT_IMPLEMENTED);");
    }

    @Test
    public void testReturnTypeVoidWithoutResponseEntityWithDelegate_issue12341() throws IOException {
        File output = Files.createTempDirectory("test").toFile().getCanonicalFile();
        output.deleteOnExit();

        final OpenAPI openAPI = TestUtils.parseFlattenSpec("src/test/resources/2_0/issue12341.yaml");
        final SpringCodegen codegen = new SpringCodegen();
        codegen.setOpenAPI(openAPI);
        codegen.setOutputDir(output.getAbsolutePath());

        codegen.additionalProperties().put(SpringCodegen.DATE_LIBRARY, "java8-localdatetime");
        codegen.additionalProperties().put(INTERFACE_ONLY, "true");
        codegen.additionalProperties().put(USE_RESPONSE_ENTITY, "false");
        codegen.additionalProperties().put(DELEGATE_PATTERN, "true");

        ClientOptInput input = new ClientOptInput();
        input.openAPI(openAPI);
        input.config(codegen);

        DefaultGenerator generator = new DefaultGenerator();
        generator.setGenerateMetadata(false); // skip metadata generation
        generator.setGeneratorPropertyDefault(CodegenConstants.APIS, "true");

        Map<String, File> files = generator.opts(input).generate().stream()
                .collect(Collectors.toMap(File::getName, Function.identity()));

        JavaFileAssert javaFileAssert = JavaFileAssert.assertThat(files.get("TestApi.java"));
        javaFileAssert
                .assertMethod("_postToTest", "ObjTest")
                .hasReturnType("ObjTest")
                .bodyContainsLines("return postToTest(objToTest);");
        javaFileAssert
                .assertMethod("postToTest", "ObjTest")
                .hasReturnType("ObjTest")
                .bodyContainsLines("throw new IllegalArgumentException(\"Not implemented\");");
        javaFileAssert
                .assertMethod("_putToTest", "ObjTest")
                .hasReturnType("void")
                .bodyContainsLines("putToTest(objToTest);")
                .bodyNotContainsLines("return putToTest(objToTest);");
        javaFileAssert
                .assertMethod("putToTest", "ObjTest")
                .hasReturnType("void")
                .bodyContainsLines("throw new IllegalArgumentException(\"Not implemented\");");
    }

    @Test
    public void testReturnTypeVoidWithoutResponseEntityWithoutDelegateWithAsync_issue12341() throws IOException {
        File output = Files.createTempDirectory("test").toFile().getCanonicalFile();
        output.deleteOnExit();

        final OpenAPI openAPI = TestUtils.parseFlattenSpec("src/test/resources/2_0/issue12341.yaml");
        final SpringCodegen codegen = new SpringCodegen();
        codegen.setOpenAPI(openAPI);
        codegen.setOutputDir(output.getAbsolutePath());

        codegen.additionalProperties().put(SpringCodegen.DATE_LIBRARY, "java8-localdatetime");
        codegen.additionalProperties().put(INTERFACE_ONLY, "true");
        codegen.additionalProperties().put(USE_RESPONSE_ENTITY, "false");
        codegen.additionalProperties().put(DELEGATE_PATTERN, "false");
        codegen.additionalProperties().put(ASYNC, "true");

        ClientOptInput input = new ClientOptInput();
        input.openAPI(openAPI);
        input.config(codegen);

        DefaultGenerator generator = new DefaultGenerator();
        generator.setGenerateMetadata(false); // skip metadata generation
        generator.setGeneratorPropertyDefault(CodegenConstants.APIS, "true");

        Map<String, File> files = generator.opts(input).generate().stream()
                .collect(Collectors.toMap(File::getName, Function.identity()));

        JavaFileAssert javaFileAssert = JavaFileAssert.assertThat(files.get("TestApi.java"));
        javaFileAssert
                .assertMethod("postToTest", "ObjTest")
                .hasReturnType("CompletableFuture<ObjTest>")
                .bodyContainsLines("return CompletableFuture.supplyAsync(()-> {")
                .bodyContainsLines("throw new IllegalArgumentException(\"Not implemented\");");
        javaFileAssert
                .assertMethod("putToTest", "ObjTest")
                .hasReturnType("CompletableFuture<Void>")
                .bodyContainsLines("throw new IllegalArgumentException(\"Not implemented\");");
    }

    @Test
    public void testReturnTypeVoidWithoutResponseEntityWithoutDelegateWithoutAsync_issue12341() throws IOException {
        File output = Files.createTempDirectory("test").toFile().getCanonicalFile();
        output.deleteOnExit();

        final OpenAPI openAPI = TestUtils.parseFlattenSpec("src/test/resources/2_0/issue12341.yaml");
        final SpringCodegen codegen = new SpringCodegen();
        codegen.setOpenAPI(openAPI);
        codegen.setOutputDir(output.getAbsolutePath());

        codegen.additionalProperties().put(SpringCodegen.DATE_LIBRARY, "java8-localdatetime");
        codegen.additionalProperties().put(INTERFACE_ONLY, "true");
        codegen.additionalProperties().put(USE_RESPONSE_ENTITY, "false");
        codegen.additionalProperties().put(DELEGATE_PATTERN, "false");
        codegen.additionalProperties().put(ASYNC, "false");

        ClientOptInput input = new ClientOptInput();
        input.openAPI(openAPI);
        input.config(codegen);

        DefaultGenerator generator = new DefaultGenerator();
        generator.setGenerateMetadata(false); // skip metadata generation
        generator.setGeneratorPropertyDefault(CodegenConstants.APIS, "true");

        Map<String, File> files = generator.opts(input).generate().stream()
                .collect(Collectors.toMap(File::getName, Function.identity()));

        JavaFileAssert javaFileAssert = JavaFileAssert.assertThat(files.get("TestApi.java"));
        javaFileAssert
                .assertMethod("postToTest", "ObjTest")
                .hasReturnType("ObjTest")
                .bodyContainsLines("throw new IllegalArgumentException(\"Not implemented\");");
        javaFileAssert
                .assertMethod("putToTest", "ObjTest")
                .hasReturnType("void")
                .bodyContainsLines("throw new IllegalArgumentException(\"Not implemented\");");
    }

    @Test
    public void testHasRestControllerDoesNotHaveController_issue15264() throws IOException {
        File output = Files.createTempDirectory("test").toFile().getCanonicalFile();
        output.deleteOnExit();

        final OpenAPI openAPI = TestUtils.parseFlattenSpec("src/test/resources/2_0/issue15264.yaml");
        final SpringCodegen codegen = new SpringCodegen();
        codegen.setOpenAPI(openAPI);
        codegen.setOutputDir(output.getAbsolutePath());

        codegen.additionalProperties().put(SpringCodegen.DATE_LIBRARY, "java8-localdatetime");
        codegen.additionalProperties().put(INTERFACE_ONLY, "true");
        codegen.additionalProperties().put(USE_RESPONSE_ENTITY, "false");
        codegen.additionalProperties().put(DELEGATE_PATTERN, "true");
        codegen.additionalProperties().put(REQUEST_MAPPING_OPTION, "api_interface");
        codegen.additionalProperties().put(SPRING_CONTROLLER, "true");

        ClientOptInput input = new ClientOptInput();
        input.openAPI(openAPI);
        input.config(codegen);

        DefaultGenerator generator = new DefaultGenerator();
        generator.setGenerateMetadata(false); // skip metadata generation
        generator.setGeneratorPropertyDefault(CodegenConstants.APIS, "true");

        Map<String, File> files = generator.opts(input).generate().stream()
                .collect(Collectors.toMap(File::getName, Function.identity()));

        JavaFileAssert javaFileAssert = JavaFileAssert.assertThat(files.get("TestApi.java"));
        javaFileAssert
                .isInterface()
                .hasImports("org.springframework.web.bind.annotation.RestController")
                .hasNoImports("org.springframework.stereotype.Controller")
                .assertTypeAnnotations()
                .containsWithName("RestController")
                .doesNotContainWithName("Controller");
    }

    @Test
    public void testDoesNotHasRestControllerHaveController_issue15264() throws IOException {
        File output = Files.createTempDirectory("test").toFile().getCanonicalFile();
        output.deleteOnExit();

        final OpenAPI openAPI = TestUtils.parseFlattenSpec("src/test/resources/2_0/issue15264.yaml");
        final SpringCodegen codegen = new SpringCodegen();
        codegen.setOpenAPI(openAPI);
        codegen.setOutputDir(output.getAbsolutePath());

        codegen.additionalProperties().put(SpringCodegen.DATE_LIBRARY, "java8-localdatetime");
        codegen.additionalProperties().put(INTERFACE_ONLY, "true");
        codegen.additionalProperties().put(USE_RESPONSE_ENTITY, "true");
        codegen.additionalProperties().put(DELEGATE_PATTERN, "true");
        codegen.additionalProperties().put(REQUEST_MAPPING_OPTION, "api_interface");
        codegen.additionalProperties().put(SPRING_CONTROLLER, "true");

        ClientOptInput input = new ClientOptInput();
        input.openAPI(openAPI);
        input.config(codegen);

        DefaultGenerator generator = new DefaultGenerator();
        generator.setGenerateMetadata(false); // skip metadata generation
        generator.setGeneratorPropertyDefault(CodegenConstants.APIS, "true");

        Map<String, File> files = generator.opts(input).generate().stream()
                .collect(Collectors.toMap(File::getName, Function.identity()));

        JavaFileAssert javaFileAssert = JavaFileAssert.assertThat(files.get("TestApi.java"));
        javaFileAssert
                .isInterface()
                .hasImports("org.springframework.stereotype.Controller")
                .hasNoImports("org.springframework.web.bind.annotation.RestController")
                .assertTypeAnnotations()
                .containsWithName("Controller")
                .doesNotContainWithName("RestController");
    }

    @Test
    public void testXPatternMessage_issue5857() throws IOException {
        File output = Files.createTempDirectory("test").toFile().getCanonicalFile();
        output.deleteOnExit();

        final OpenAPI openAPI = TestUtils.parseFlattenSpec("src/test/resources/2_0/issue5857.yaml");
        final SpringCodegen codegen = new SpringCodegen();
        codegen.setOpenAPI(openAPI);
        codegen.setOutputDir(output.getAbsolutePath());

        codegen.additionalProperties().put(SpringCodegen.DATE_LIBRARY, "java8-localdatetime");
        codegen.additionalProperties().put(INTERFACE_ONLY, "true");
        codegen.additionalProperties().put(USE_RESPONSE_ENTITY, "false");
        codegen.additionalProperties().put(DELEGATE_PATTERN, "true");

        ClientOptInput input = new ClientOptInput();
        input.openAPI(openAPI);
        input.config(codegen);

        DefaultGenerator generator = new DefaultGenerator();
        generator.setGenerateMetadata(false); // skip metadata generation
        generator.setGeneratorPropertyDefault(CodegenConstants.MODELS, "true");

        Map<String, File> files = generator.opts(input).generate().stream()
                .collect(Collectors.toMap(File::getName, Function.identity()));

        JavaFileAssert javaFileAssert = JavaFileAssert.assertThat(files.get("ObjTest.java"));
        javaFileAssert
                .assertMethod("getField2")
                .assertMethodAnnotations()
                .containsWithNameAndAttributes("Pattern", ImmutableMap.of(
                        "regexp", "\"\\\\w\"",
                        "message", "\"Only letters, numbers and underscore\""
                ));
        javaFileAssert
                .assertMethod("getField3")
                .assertMethodAnnotations()
                .containsWithNameAndAttributes("Pattern", ImmutableMap.of(
                        "regexp", "\"\\\\w\""
                ));
    }

    @Test
    public void testXPatternMessage_issue18959() throws IOException {
        File output = Files.createTempDirectory("test").toFile().getCanonicalFile();
        output.deleteOnExit();

        final OpenAPI openAPI = TestUtils.parseFlattenSpec("src/test/resources/3_0/issue_18959.yaml");
        final SpringCodegen codegen = new SpringCodegen();
        codegen.setOpenAPI(openAPI);
        codegen.setOutputDir(output.getAbsolutePath());

        codegen.additionalProperties().put(SpringCodegen.DATE_LIBRARY, "java8-localdatetime");
        codegen.additionalProperties().put(INTERFACE_ONLY, "true");
        codegen.additionalProperties().put(USE_RESPONSE_ENTITY, "false");
        codegen.additionalProperties().put(DELEGATE_PATTERN, "true");
        codegen.additionalProperties().put(USE_BEANVALIDATION, "true");
        codegen.additionalProperties().put(PERFORM_BEANVALIDATION, "true");
        codegen.additionalProperties().put(REQUEST_MAPPING_OPTION, "api_interface");

        ClientOptInput input = new ClientOptInput();
        input.openAPI(openAPI);
        input.config(codegen);

        DefaultGenerator generator = new DefaultGenerator();
        generator.setGenerateMetadata(false); // skip metadata generation

        Map<String, File> files = generator.opts(input).generate().stream()
                .collect(Collectors.toMap(File::getName, Function.identity()));

        JavaFileAssert javaFileAssert = JavaFileAssert.assertThat(files.get("TestApi.java"));
        javaFileAssert
                .assertMethod("_postToTest")
                .assertParameter("groupObj")
                .assertParameterAnnotations()
                .containsWithNameAndAttributes("Pattern", ImmutableMap.of(
                        "regexp", "\"[a-zA-Z]\"",
                        "message", "\"Only letters\""
                ))
                .toParameter()
                .toMethod()
                .assertParameter("token")
                .assertParameterAnnotations()
                .containsWithNameAndAttributes("Pattern", ImmutableMap.of(
                        "regexp", "\"[0-9a-fA-F]\"",
                        "message", "\"Only numbers and letters a-f\""
                ))
                .toParameter()
                .toMethod()
                .assertParameter("clientId")
                .assertParameterAnnotations()
                .containsWithNameAndAttributes("Pattern", ImmutableMap.of(
                        "regexp", "\"\\\\d\"",
                        "message", "\"Only numbers\""
                ));
    }

    @Test
    public void testEnumCaseInsensitive_issue8084() throws IOException {
        File output = Files.createTempDirectory("test").toFile().getCanonicalFile();
        output.deleteOnExit();

        final OpenAPI openAPI = TestUtils.parseFlattenSpec("src/test/resources/2_0/issue8084.yaml");
        final SpringCodegen codegen = new SpringCodegen();
        codegen.setOpenAPI(openAPI);
        codegen.setOutputDir(output.getAbsolutePath());

        codegen.additionalProperties().put(SpringCodegen.DATE_LIBRARY, "java8-localdatetime");
        codegen.additionalProperties().put(INTERFACE_ONLY, "true");
        codegen.additionalProperties().put(USE_RESPONSE_ENTITY, "false");
        codegen.additionalProperties().put(DELEGATE_PATTERN, "true");
        codegen.additionalProperties().put(USE_ENUM_CASE_INSENSITIVE, "true");

        ClientOptInput input = new ClientOptInput();
        input.openAPI(openAPI);
        input.config(codegen);

        DefaultGenerator generator = new DefaultGenerator();
        generator.setGenerateMetadata(false); // skip metadata generation
        generator.setGeneratorPropertyDefault(CodegenConstants.MODELS, "true");

        Map<String, File> files = generator.opts(input).generate().stream()
                .collect(Collectors.toMap(File::getName, Function.identity()));

        JavaFileAssert javaFileAssert = JavaFileAssert.assertThat(files.get("EnumTest.java"));
        javaFileAssert
                .assertMethod("fromValue")
                .bodyContainsLines("if (b.value.equalsIgnoreCase(value)) {");
    }

    @Test
    public void testEnumCaseSensitive_issue8084() throws IOException {
        File output = Files.createTempDirectory("test").toFile().getCanonicalFile();
        output.deleteOnExit();

        final OpenAPI openAPI = TestUtils.parseFlattenSpec("src/test/resources/2_0/issue8084.yaml");
        final SpringCodegen codegen = new SpringCodegen();
        codegen.setOpenAPI(openAPI);
        codegen.setOutputDir(output.getAbsolutePath());

        codegen.additionalProperties().put(SpringCodegen.DATE_LIBRARY, "java8-localdatetime");
        codegen.additionalProperties().put(INTERFACE_ONLY, "true");
        codegen.additionalProperties().put(USE_RESPONSE_ENTITY, "false");
        codegen.additionalProperties().put(DELEGATE_PATTERN, "true");
        codegen.additionalProperties().put(USE_ENUM_CASE_INSENSITIVE, "false");

        ClientOptInput input = new ClientOptInput();
        input.openAPI(openAPI);
        input.config(codegen);

        DefaultGenerator generator = new DefaultGenerator();
        generator.setGenerateMetadata(false); // skip metadata generation
        generator.setGeneratorPropertyDefault(CodegenConstants.MODELS, "true");

        Map<String, File> files = generator.opts(input).generate().stream()
                .collect(Collectors.toMap(File::getName, Function.identity()));

        JavaFileAssert javaFileAssert = JavaFileAssert.assertThat(files.get("EnumTest.java"));
        javaFileAssert
                .assertMethod("fromValue")
                .bodyContainsLines("if (b.value.equals(value)) {");
    }

    @Test
    public void testHasOperationParameterExtraAnnotation_issue18224() throws IOException {
        File output = Files.createTempDirectory("test").toFile().getCanonicalFile();
        output.deleteOnExit();

        final OpenAPI openAPI = TestUtils.parseFlattenSpec("src/test/resources/3_0/issue_18224.yaml");
        final SpringCodegen codegen = new SpringCodegen();
        codegen.setOpenAPI(openAPI);
        codegen.setOutputDir(output.getAbsolutePath());

        codegen.additionalProperties().put(SpringCodegen.DATE_LIBRARY, "java8-localdatetime");
        codegen.additionalProperties().put(INTERFACE_ONLY, "true");
        codegen.additionalProperties().put(USE_RESPONSE_ENTITY, "false");
        codegen.additionalProperties().put(DELEGATE_PATTERN, "true");
        codegen.additionalProperties().put(REQUEST_MAPPING_OPTION, "api_interface");
        codegen.additionalProperties().put(SPRING_CONTROLLER, "true");

        ClientOptInput input = new ClientOptInput();
        input.openAPI(openAPI);
        input.config(codegen);

        DefaultGenerator generator = new DefaultGenerator();
        generator.setGenerateMetadata(false); // skip metadata generation
        generator.setGeneratorPropertyDefault(CodegenConstants.APIS, "true");

        Map<String, File> files = generator.opts(input).generate().stream()
                .collect(Collectors.toMap(File::getName, Function.identity()));

        JavaFileAssert javaFileAssert = JavaFileAssert.assertThat(files.get("TestApi.java"));
        javaFileAssert
                .assertMethod("_postToTest")
                .assertParameter("groupObj")
                .assertParameterAnnotations()
                .containsWithName("com.test.MyAnnotationInPath")
                .toParameter()
                .toMethod()
                .assertParameter("token")
                .assertParameterAnnotations()
                .containsWithName("com.test.MyAnnotationInQuery")
                .toParameter()
                .toMethod()
                .assertParameter("clientId")
                .assertParameterAnnotations()
                .containsWithName("com.test.MyAnnotationInHeader");
    }

    @Test
    public void testHasOperationExtraAnnotation_issue15822() throws IOException {
        File output = Files.createTempDirectory("test").toFile().getCanonicalFile();
        output.deleteOnExit();

        final OpenAPI openAPI = TestUtils.parseFlattenSpec("src/test/resources/2_0/issue15822.yaml");
        final SpringCodegen codegen = new SpringCodegen();
        codegen.setOpenAPI(openAPI);
        codegen.setOutputDir(output.getAbsolutePath());

        codegen.additionalProperties().put(SpringCodegen.DATE_LIBRARY, "java8-localdatetime");
        codegen.additionalProperties().put(INTERFACE_ONLY, "true");
        codegen.additionalProperties().put(USE_RESPONSE_ENTITY, "false");
        codegen.additionalProperties().put(DELEGATE_PATTERN, "true");
        codegen.additionalProperties().put(REQUEST_MAPPING_OPTION, "api_interface");
        codegen.additionalProperties().put(SPRING_CONTROLLER, "true");

        ClientOptInput input = new ClientOptInput();
        input.openAPI(openAPI);
        input.config(codegen);

        DefaultGenerator generator = new DefaultGenerator();
        generator.setGenerateMetadata(false); // skip metadata generation
        generator.setGeneratorPropertyDefault(CodegenConstants.APIS, "true");

        Map<String, File> files = generator.opts(input).generate().stream()
                .collect(Collectors.toMap(File::getName, Function.identity()));

        JavaFileAssert javaFileAssert = JavaFileAssert.assertThat(files.get("TestApi.java"));
        javaFileAssert
                .assertMethod("_postToTest")
                .assertMethodAnnotations()
                .containsWithName("javax.annotation.security.RolesAllowed");
    }

    @Test
    public void testHasOperationExtraAnnotation_issue12219() throws IOException {
        File output = Files.createTempDirectory("test").toFile().getCanonicalFile();
        output.deleteOnExit();

        final OpenAPI openAPI = TestUtils.parseFlattenSpec("src/test/resources/2_0/issue12219.yaml");
        final SpringCodegen codegen = new SpringCodegen();
        codegen.setOpenAPI(openAPI);
        codegen.setOutputDir(output.getAbsolutePath());

        codegen.additionalProperties().put(SpringCodegen.DATE_LIBRARY, "java8-localdatetime");
        codegen.additionalProperties().put(INTERFACE_ONLY, "true");
        codegen.additionalProperties().put(USE_RESPONSE_ENTITY, "false");
        codegen.additionalProperties().put(DELEGATE_PATTERN, "true");
        codegen.additionalProperties().put(REQUEST_MAPPING_OPTION, "api_interface");
        codegen.additionalProperties().put(SPRING_CONTROLLER, "true");

        ClientOptInput input = new ClientOptInput();
        input.openAPI(openAPI);
        input.config(codegen);

        DefaultGenerator generator = new DefaultGenerator();
        generator.setGenerateMetadata(false); // skip metadata generation
        generator.setGeneratorPropertyDefault(CodegenConstants.APIS, "true");

        Map<String, File> files = generator.opts(input).generate().stream()
                .collect(Collectors.toMap(File::getName, Function.identity()));

        JavaFileAssert javaFileAssert = JavaFileAssert.assertThat(files.get("TestApi.java"));
        javaFileAssert
                .assertMethod("_postToTest")
                .assertMethodAnnotations()
                .containsWithName("javax.annotation.security.RolesAllowed")
                .containsWithName("org.springframework.security.access.annotation.Secured")
                .containsWithName("org.springframework.security.access.prepost.PreAuthorize");
    }

    @Test
    public void testHasOperationExtraAnnotation_issue12219_array() throws IOException {
        File output = Files.createTempDirectory("test").toFile().getCanonicalFile();
        output.deleteOnExit();

        final OpenAPI openAPI = TestUtils.parseFlattenSpec("src/test/resources/2_0/issue12219_array.yaml");
        final SpringCodegen codegen = new SpringCodegen();
        codegen.setOpenAPI(openAPI);
        codegen.setOutputDir(output.getAbsolutePath());

        codegen.additionalProperties().put(SpringCodegen.DATE_LIBRARY, "java8-localdatetime");
        codegen.additionalProperties().put(INTERFACE_ONLY, "true");
        codegen.additionalProperties().put(USE_RESPONSE_ENTITY, "false");
        codegen.additionalProperties().put(DELEGATE_PATTERN, "true");
        codegen.additionalProperties().put(REQUEST_MAPPING_OPTION, "api_interface");
        codegen.additionalProperties().put(SPRING_CONTROLLER, "true");

        ClientOptInput input = new ClientOptInput();
        input.openAPI(openAPI);
        input.config(codegen);

        DefaultGenerator generator = new DefaultGenerator();
        generator.setGenerateMetadata(false); // skip metadata generation
        generator.setGeneratorPropertyDefault(CodegenConstants.APIS, "true");

        Map<String, File> files = generator.opts(input).generate().stream()
                .collect(Collectors.toMap(File::getName, Function.identity()));

        JavaFileAssert javaFileAssert = JavaFileAssert.assertThat(files.get("TestApi.java"));
        javaFileAssert
                .assertMethod("_postToTest")
                .assertMethodAnnotations()
                .containsWithName("javax.annotation.security.RolesAllowed")
                .containsWithName("org.springframework.security.access.annotation.Secured")
                .containsWithName("org.springframework.security.access.prepost.PreAuthorize");
    }

    @Test
    public void doCallFluentParentSettersFromChildModel() throws IOException {
        File output = Files.createTempDirectory("test").toFile().getCanonicalFile();
        output.deleteOnExit();
        String outputPath = output.getAbsolutePath().replace('\\', '/');

        OpenAPI openAPI = new OpenAPIParser()
                .readLocation("src/test/resources/3_0/issue_16496.yaml", null, new ParseOptions()).getOpenAPI();

        SpringCodegen codegen = new SpringCodegen();
        codegen.setOutputDir(output.getAbsolutePath());
        codegen.setOpenApiNullable(true);
        codegen.additionalProperties().put(CXFServerFeatures.LOAD_TEST_DATA_FROM_FILE, "true");

        ClientOptInput input = new ClientOptInput();
        input.openAPI(openAPI);
        input.config(codegen);

        DefaultGenerator generator = new DefaultGenerator();

        generator.setGeneratorPropertyDefault(CodegenConstants.MODEL_TESTS, "false");
        generator.setGeneratorPropertyDefault(CodegenConstants.MODEL_DOCS, "false");
        generator.setGeneratorPropertyDefault(CodegenConstants.MODELS, "true");
        generator.setGenerateMetadata(false); // skip metadata generation
        generator.opts(input).generate();


        JavaFileAssert.assertThat(Paths.get(outputPath + "/src/main/java/org/openapitools/model/Animal.java"))
                // Fluent method assertions
                .assertMethod("alias")
                .hasReturnType("Animal")
                .bodyContainsLines("this.alias = JsonNullable.of(alias);", "return this;")
                .assertParameter("alias")
                .hasType("String")
                .toMethod()
                .toFileAssert()

                // Setter method assertions
                .assertMethod("setAlias")
                .hasReturnType("void")
                .assertParameter("alias")
                .hasType("JsonNullable<String>");

        JavaFileAssert.assertThat(Paths.get(outputPath + "/src/main/java/org/openapitools/model/Zebra.java"))
                // Fluent method assertions
                .assertMethod("alias")
                .hasReturnType("Zebra")
                .bodyContainsLines("super.alias(alias);", "return this;")
                .assertParameter("alias")
                .hasType("String")
                .toMethod()
                .toFileAssert()

                // No overridden setter on child object
                .hasNoMethod("setAlias");
    }

    @Test
    public void testModelsWithNoneOptionalAndJsonNullable() throws IOException {
        File output = Files.createTempDirectory("test").toFile().getCanonicalFile();
        output.deleteOnExit();
        String outputPath = output.getAbsolutePath().replace('\\', '/');

        OpenAPI openAPI = new OpenAPIParser()
                .readLocation("src/test/resources/3_0/issue_14765.yaml", null, new ParseOptions()).getOpenAPI();

        SpringCodegen codegen = new SpringCodegen();
        codegen.setOutputDir(output.getAbsolutePath());
        codegen.setOpenApiNullable(true);
        codegen.setUseOptional(false);
        codegen.setUseSpringBoot3(true);

        ClientOptInput input = new ClientOptInput();
        input.openAPI(openAPI);
        input.config(codegen);

        DefaultGenerator generator = new DefaultGenerator();

        generator.setGeneratorPropertyDefault(CodegenConstants.MODELS, "true");
        generator.setGeneratorPropertyDefault(CodegenConstants.MODEL_TESTS, "false");
        generator.setGeneratorPropertyDefault(CodegenConstants.MODEL_DOCS, "false");
        generator.opts(input).generate();


        JavaFileAssert javaFileAssert = JavaFileAssert.assertThat(Paths.get(outputPath + "/src/main/java/org/openapitools/model/Animal.java"))
                .hasImports("jakarta.validation.Valid")
                .hasImports("jakarta.validation.constraints")

                .assertProperty("name")
                .withType("String")
                .toType()
                .assertProperty("age")
                .withType("JsonNullable<Integer>")
                .toType()
                .assertProperty("alias")
                .withType("JsonNullable<String>")
                .toType()
                .assertProperty("color")
                .withType("String")
                .toType()
                .assertProperty("names")
                .withType("List<String>")
                .toType()
                .assertProperty("colors")
                .withType("JsonNullable<List<String>>")
                .toType()
                .assertProperty("stringPattern")
                .withType("String")
                .toType()
                .assertProperty("stringMaxMinLength")
                .withType("String")
                .toType()
                .assertProperty("stringMinLength")
                .withType("String")
                .toType()
                .assertProperty("stringMaxLength")
                .withType("String")
                .toType()
                .assertProperty("stringEmail")
                .withType("String")
                .toType()
                .assertProperty("intMinMax")
                .withType("Integer")
                .toType()
                .assertProperty("intMin")
                .withType("Integer")
                .toType()
                .assertProperty("intMax")
                .withType("Integer")
                .toType()
                .assertProperty("numberMinMax")
                .withType("BigDecimal")
                .toType()
                .assertProperty("numberMin")
                .withType("BigDecimal")
                .toType()
                .assertProperty("numberMax")
                .withType("BigDecimal")
                .toType()
                .assertProperty("stringDefault")
                .withType("String")
                .toType()
                .fileContains("stringDefault = \"ABC\"")
                .assertProperty("zebra")
                .withType("Zebra")
                .toType()

                .assertProperty("stringPatternNullable")
                .withType("JsonNullable<@Pattern(regexp = \"[a-z]\") String>")
                .toType()
                .assertProperty("stringMaxMinLengthNullable")
                .withType("JsonNullable<@Size(min = 1, max = 10) String>")
                .toType()
                .assertProperty("stringMinLengthNullable")
                .withType("JsonNullable<@Size(min = 1) String>")
                .toType()
                .assertProperty("stringMaxLengthNullable")
                .withType("JsonNullable<@Size(max = 1) String>")
                .toType()
                .assertProperty("intMinMaxNullable")
                .withType("JsonNullable<@Min(1) @Max(10) Integer>")
                .toType()
                .assertProperty("intMinNullable")
                .withType("JsonNullable<@Min(1) Integer>")
                .toType()
                .assertProperty("intMaxNullable")
                .withType("JsonNullable<@Max(10) Integer>")
                .toType()
                .assertProperty("numberMinMaxNullable")
                .withType("JsonNullable<@DecimalMin(\"1\") @DecimalMax(\"10\") BigDecimal>")
                .toType()
                .assertProperty("numberMinNullable")
                .withType("JsonNullable<@DecimalMin(\"1\") BigDecimal>")
                .toType()
                .assertProperty("numberMaxNullable")
                .withType("JsonNullable<@DecimalMax(\"10\") BigDecimal>")
                .toType()
                .assertProperty("stringDefaultNullable")
                .withType("JsonNullable<@Size(max = 1) String>")
                .toType()
                .fileContains("stringDefaultNullable = JsonNullable.<String>undefined();")

                .assertMethod("name")
                .hasReturnType("Animal")
                .bodyContainsLines("this.name = name;", "return this;")
                .assertParameter("name")
                .hasType("String")
                .toMethod()
                .toFileAssert()
                // Setter method assertions
                .assertMethod("setName")
                .hasReturnType("void")
                .assertParameter("name")
                .hasType("String")
                .toMethod()
                .toFileAssert()
                // Getter method assertions
                .assertMethod("getName")
                .hasReturnType("String")
                .doesNotHaveParameters()
                .toFileAssert()

                .assertMethod("colors")
                .hasReturnType("Animal")
                .bodyContainsLines("this.colors = JsonNullable.of(colors);", "return this;")
                .assertParameter("colors")
                .hasType("List<String>")
                .toMethod()
                .toFileAssert()
                // Setter method assertions
                .assertMethod("setColors")
                .hasReturnType("void")
                .assertParameter("colors")
                .hasType("JsonNullable<List<String>>")
                .toMethod()
                .toFileAssert()
                // Getter method assertions
                .assertMethod("getColors")
                .hasReturnType("JsonNullable<List<String>>")
                .doesNotHaveParameters()
                .toFileAssert()

                .assertMethod("names")
                .hasReturnType("Animal")
                .bodyContainsLines("this.names = names;", "return this;")
                .assertParameter("names")
                .hasType("List<String>")
                .toMethod()
                .toFileAssert()
                // Setter method assertions
                .assertMethod("setNames")
                .hasReturnType("void")
                .assertParameter("names")
                .hasType("List<String>")
                .toMethod()
                .toFileAssert()
                // Getter method assertions
                .assertMethod("getNames")
                .hasReturnType("List<String>")
                .doesNotHaveParameters()
                .toFileAssert();

        assertJsonNullableMethod(javaFileAssert, Integer.class, "age", "JsonNullable<Integer>");
        assertJsonNullableMethod(javaFileAssert, String.class, "alias", "JsonNullable<String>");
        assertMethod(javaFileAssert, String.class, "color");

        assertMethod(javaFileAssert, String.class, "stringPattern");
        assertMethod(javaFileAssert, String.class, "stringMaxMinLength");
        assertMethod(javaFileAssert, String.class, "stringMinLength");
        assertMethod(javaFileAssert, String.class, "stringMaxLength");
        assertMethod(javaFileAssert, String.class, "stringEmail");
        assertMethod(javaFileAssert, Integer.class, "intMinMax");
        assertMethod(javaFileAssert, Integer.class, "intMin");
        assertMethod(javaFileAssert, Integer.class, "intMax");
        assertMethod(javaFileAssert, BigDecimal.class, "numberMinMax");
        assertMethod(javaFileAssert, BigDecimal.class, "numberMin");
        assertMethod(javaFileAssert, BigDecimal.class, "numberMax");
        assertMethod(javaFileAssert, "Zebra", "zebra");

        assertJsonNullableMethod(javaFileAssert, String.class, "stringPatternNullable", "JsonNullable<@Pattern(regexp = \"[a-z]\") String>");
        assertJsonNullableMethod(javaFileAssert, String.class, "stringMaxMinLengthNullable", "JsonNullable<@Size(min = 1, max = 10) String>");
        assertJsonNullableMethod(javaFileAssert, String.class, "stringMinLengthNullable", "JsonNullable<@Size(min = 1) String>");
        assertJsonNullableMethod(javaFileAssert, String.class, "stringMaxLengthNullable", "JsonNullable<@Size(max = 1) String>");
        assertJsonNullableMethod(javaFileAssert, String.class, "stringEmailNullable", "JsonNullable<@jakarta.validation.constraints.Email String>");
        assertJsonNullableMethod(javaFileAssert, Integer.class, "intMinMaxNullable", "JsonNullable<@Min(1) @Max(10) Integer>");
        assertJsonNullableMethod(javaFileAssert, Integer.class, "intMinNullable", "JsonNullable<@Min(1) Integer>");
        assertJsonNullableMethod(javaFileAssert, Integer.class, "intMaxNullable", "JsonNullable<@Max(10) Integer>");
        assertJsonNullableMethod(javaFileAssert, BigDecimal.class, "numberMinMaxNullable", "JsonNullable<@DecimalMin(\"1\") @DecimalMax(\"10\") BigDecimal>");
        assertJsonNullableMethod(javaFileAssert, BigDecimal.class, "numberMinNullable", "JsonNullable<@DecimalMin(\"1\") BigDecimal>");
        assertJsonNullableMethod(javaFileAssert, BigDecimal.class, "numberMaxNullable", "JsonNullable<@DecimalMax(\"10\") BigDecimal>");

    }

    @Test
    public void testModelsWithOptionalAndJsonNullable() throws IOException {
        File output = Files.createTempDirectory("test").toFile().getCanonicalFile();
        output.deleteOnExit();
        String outputPath = output.getAbsolutePath().replace('\\', '/');

        OpenAPI openAPI = new OpenAPIParser()
                .readLocation("src/test/resources/3_0/issue_14765.yaml", null, new ParseOptions()).getOpenAPI();

        SpringCodegen codegen = new SpringCodegen();
        codegen.setOutputDir(output.getAbsolutePath());
        codegen.setOpenApiNullable(true);
        codegen.setUseOptional(true);
        codegen.setUseSpringBoot3(true);

        ClientOptInput input = new ClientOptInput();
        input.openAPI(openAPI);
        input.config(codegen);

        DefaultGenerator generator = new DefaultGenerator();
        generator.setGenerateMetadata(false);
        generator.setGeneratorPropertyDefault(CodegenConstants.MODELS, "true");
        generator.setGeneratorPropertyDefault(CodegenConstants.MODEL_TESTS, "false");
        generator.setGeneratorPropertyDefault(CodegenConstants.MODEL_DOCS, "false");
        generator.opts(input).generate();


        JavaFileAssert javaFileAssert = JavaFileAssert.assertThat(Paths.get(outputPath + "/src/main/java/org/openapitools/model/Animal.java"))
                .hasImports("jakarta.validation.Valid")
                .hasImports("jakarta.validation.constraints")

                .assertProperty("name")
                .withType("String")
                .toType()
                .assertProperty("age")
                .withType("JsonNullable<Integer>")
                .toType()
                .assertProperty("alias")
                .withType("JsonNullable<String>")
                .toType()
                .assertProperty("color")
                .withType("Optional<String>")
                .toType()
                .assertProperty("names")
                .withType("List<String>")
                .toType()
                .assertProperty("colors")
                .withType("JsonNullable<List<String>>")
                .toType()
                .assertProperty("stringPattern")
                .withType("Optional<@Pattern(regexp = \"[a-z]\") String>")
                .toType()
                .assertProperty("stringMaxMinLength")
                .withType("Optional<@Size(min = 1, max = 10) String>")
                .toType()
                .assertProperty("stringMinLength")
                .withType("Optional<@Size(min = 1) String>")
                .toType()
                .assertProperty("stringMaxLength")
                .withType("Optional<@Size(max = 1) String>")
                .toType()
                .assertProperty("stringEmail")
                .withType("Optional<@jakarta.validation.constraints.Email String>")
                .toType()
                .assertProperty("intMinMax")
                .withType("Optional<@Min(1) @Max(10) Integer>")
                .toType()
                .assertProperty("intMin")
                .withType("Optional<@Min(1) Integer>")
                .toType()
                .assertProperty("intMax")
                .withType("Optional<@Max(10) Integer>")
                .toType()
                .assertProperty("numberMinMax")
                .withType("Optional<@DecimalMin(\"1\") @DecimalMax(\"10\") BigDecimal>")
                .toType()
                .assertProperty("numberMin")
                .withType("Optional<@DecimalMin(\"1\") BigDecimal>")
                .toType()
                .assertProperty("numberMax")
                .withType("Optional<@DecimalMax(\"10\") BigDecimal>")
                .toType()
                .assertProperty("stringDefault")
                .withType("Optional<@Size(max = 1) String>")
                .toType()
                .fileContains("stringDefault = Optional.of(\"ABC\")")
                .assertProperty("zebra")
                .withType("Optional<Zebra>")
                .toType()

                .assertProperty("stringPatternNullable")
                .withType("JsonNullable<@Pattern(regexp = \"[a-z]\") String>")
                .toType()
                .assertProperty("stringMaxMinLengthNullable")
                .withType("JsonNullable<@Size(min = 1, max = 10) String>")
                .toType()
                .assertProperty("stringMinLengthNullable")
                .withType("JsonNullable<@Size(min = 1) String>")
                .toType()
                .assertProperty("stringMaxLengthNullable")
                .withType("JsonNullable<@Size(max = 1) String>")
                .toType()
                .assertProperty("intMinMaxNullable")
                .withType("JsonNullable<@Min(1) @Max(10) Integer>")
                .toType()
                .assertProperty("intMinNullable")
                .withType("JsonNullable<@Min(1) Integer>")
                .toType()
                .assertProperty("intMaxNullable")
                .withType("JsonNullable<@Max(10) Integer>")
                .toType()
                .assertProperty("numberMinMaxNullable")
                .withType("JsonNullable<@DecimalMin(\"1\") @DecimalMax(\"10\") BigDecimal>")
                .toType()
                .assertProperty("numberMinNullable")
                .withType("JsonNullable<@DecimalMin(\"1\") BigDecimal>")
                .toType()
                .assertProperty("numberMaxNullable")
                .withType("JsonNullable<@DecimalMax(\"10\") BigDecimal>")
                .toType()
                .assertProperty("stringDefaultNullable")
                .withType("JsonNullable<@Size(max = 1) String>")
                .toType()
                .fileContains("stringDefaultNullable = JsonNullable.<String>undefined();")

                .assertMethod("name")
                .hasReturnType("Animal")
                .bodyContainsLines("this.name = name;", "return this;")
                .assertParameter("name")
                .hasType("String")
                .toMethod()
                .toFileAssert()
                // Setter method assertions
                .assertMethod("setName")
                .hasReturnType("void")
                .assertParameter("name")
                .hasType("String")
                .toMethod()
                .toFileAssert()
                // Getter method assertions
                .assertMethod("getName")
                .hasReturnType("String")
                .doesNotHaveParameters()
                .toFileAssert()

                .assertMethod("colors")
                .hasReturnType("Animal")
                .bodyContainsLines("this.colors = JsonNullable.of(colors);", "return this;")
                .assertParameter("colors")
                .hasType("List<String>")
                .toMethod()
                .toFileAssert()
                // Setter method assertions
                .assertMethod("setColors")
                .hasReturnType("void")
                .assertParameter("colors")
                .hasType("JsonNullable<List<String>>")
                .toMethod()
                .toFileAssert()
                // Getter method assertions
                .assertMethod("getColors")
                .hasReturnType("JsonNullable<List<String>>")
                .doesNotHaveParameters()
                .toFileAssert()

                .assertMethod("names")
                .hasReturnType("Animal")
                .bodyContainsLines("this.names = names;", "return this;")
                .assertParameter("names")
                .hasType("List<String>")
                .toMethod()
                .toFileAssert()
                // Setter method assertions
                .assertMethod("setNames")
                .hasReturnType("void")
                .assertParameter("names")
                .hasType("List<String>")
                .toMethod()
                .toFileAssert()
                // Getter method assertions
                .assertMethod("getNames")
                .hasReturnType("List<String>")
                .doesNotHaveParameters()
                .toFileAssert();

        assertJsonNullableMethod(javaFileAssert, String.class, "alias", "JsonNullable<String>");
        assertJsonNullableMethod(javaFileAssert, Integer.class, "age", "JsonNullable<Integer>");
        assertOptionalMethod(javaFileAssert, String.class, "color", "Optional<String>");

        assertOptionalMethod(javaFileAssert, String.class, "stringPattern", "Optional<@Pattern(regexp = \"[a-z]\") String>");
        assertOptionalMethod(javaFileAssert, String.class, "stringMaxMinLength", "Optional<@Size(min = 1, max = 10) String>");
        assertOptionalMethod(javaFileAssert, String.class, "stringMinLength", "Optional<@Size(min = 1) String>");
        assertOptionalMethod(javaFileAssert, String.class, "stringMaxLength", "Optional<@Size(max = 1) String>");
        assertOptionalMethod(javaFileAssert, String.class, "stringEmail", "Optional<@jakarta.validation.constraints.Email String>");
        assertOptionalMethod(javaFileAssert, Integer.class, "intMinMax", "Optional<@Min(1) @Max(10) Integer>");
        assertOptionalMethod(javaFileAssert, Integer.class, "intMin", "Optional<@Min(1) Integer>");
        assertOptionalMethod(javaFileAssert, Integer.class, "intMax", "Optional<@Max(10) Integer>");
        assertOptionalMethod(javaFileAssert, BigDecimal.class, "numberMinMax", "Optional<@DecimalMin(\"1\") @DecimalMax(\"10\") BigDecimal>");
        assertOptionalMethod(javaFileAssert, BigDecimal.class, "numberMin", "Optional<@DecimalMin(\"1\") BigDecimal>");
        assertOptionalMethod(javaFileAssert, BigDecimal.class, "numberMax", "Optional<@DecimalMax(\"10\") BigDecimal>");
        assertOptionalMethod(javaFileAssert, "Zebra", "zebra", "Optional<Zebra>");

        assertJsonNullableMethod(javaFileAssert, String.class, "stringPatternNullable", "JsonNullable<@Pattern(regexp = \"[a-z]\") String>");
        assertJsonNullableMethod(javaFileAssert, String.class, "stringMaxMinLengthNullable", "JsonNullable<@Size(min = 1, max = 10) String>");
        assertJsonNullableMethod(javaFileAssert, String.class, "stringMinLengthNullable", "JsonNullable<@Size(min = 1) String>");
        assertJsonNullableMethod(javaFileAssert, String.class, "stringMaxLengthNullable", "JsonNullable<@Size(max = 1) String>");
        assertJsonNullableMethod(javaFileAssert, String.class, "stringEmailNullable", "JsonNullable<@jakarta.validation.constraints.Email String>");
        assertJsonNullableMethod(javaFileAssert, Integer.class, "intMinMaxNullable", "JsonNullable<@Min(1) @Max(10) Integer>");
        assertJsonNullableMethod(javaFileAssert, Integer.class, "intMinNullable", "JsonNullable<@Min(1) Integer>");
        assertJsonNullableMethod(javaFileAssert, Integer.class, "intMaxNullable", "JsonNullable<@Max(10) Integer>");
        assertJsonNullableMethod(javaFileAssert, BigDecimal.class, "numberMinMaxNullable", "JsonNullable<@DecimalMin(\"1\") @DecimalMax(\"10\") BigDecimal>");
        assertJsonNullableMethod(javaFileAssert, BigDecimal.class, "numberMinNullable", "JsonNullable<@DecimalMin(\"1\") BigDecimal>");
        assertJsonNullableMethod(javaFileAssert, BigDecimal.class, "numberMaxNullable", "JsonNullable<@DecimalMax(\"10\") BigDecimal>");

    }

    @Test
    public void testModelsWithOptionalAndNoneJsonNullable() throws IOException {
        File output = Files.createTempDirectory("test").toFile().getCanonicalFile();
        output.deleteOnExit();
        String outputPath = output.getAbsolutePath().replace('\\', '/');

        OpenAPI openAPI = new OpenAPIParser()
                .readLocation("src/test/resources/3_0/issue_14765.yaml", null, new ParseOptions()).getOpenAPI();

        SpringCodegen codegen = new SpringCodegen();
        codegen.setOutputDir(output.getAbsolutePath());
        codegen.setOpenApiNullable(false);
        codegen.setUseOptional(true);
        codegen.setUseSpringBoot3(true);

        ClientOptInput input = new ClientOptInput();
        input.openAPI(openAPI);
        input.config(codegen);

        DefaultGenerator generator = new DefaultGenerator();
        generator.setGenerateMetadata(false);
        generator.setGeneratorPropertyDefault(CodegenConstants.MODELS, "true");
        generator.setGeneratorPropertyDefault(CodegenConstants.MODEL_TESTS, "false");
        generator.setGeneratorPropertyDefault(CodegenConstants.MODEL_DOCS, "false");
        generator.opts(input).generate();


        JavaFileAssert javaFileAssert = JavaFileAssert.assertThat(Paths.get(outputPath + "/src/main/java/org/openapitools/model/Animal.java"))
                .hasImports("jakarta.validation.Valid")
                .hasImports("jakarta.validation.constraints")

                .assertProperty("name")
                .withType("String")
                .toType()
                .assertProperty("age")
                .withType("Integer")
                .toType()
                .assertProperty("alias")
                .withType("String")
                .toType()
                .assertProperty("color")
                .withType("String")
                .toType()
                .assertProperty("names")
                .withType("List<String>")
                .toType()
                .assertProperty("colors")
                .withType("List<String>")
                .toType()
                .assertProperty("stringPattern")
                .withType("String")
                .toType()
                .assertProperty("stringMaxMinLength")
                .withType("String")
                .toType()
                .assertProperty("stringMinLength")
                .withType("String")
                .toType()
                .assertProperty("stringMaxLength")
                .withType("String")
                .toType()
                .assertProperty("stringEmail")
                .withType("String")
                .toType()
                .assertProperty("intMinMax")
                .withType("Integer")
                .toType()
                .assertProperty("intMin")
                .withType("Integer")
                .toType()
                .assertProperty("intMax")
                .withType("Integer")
                .toType()
                .assertProperty("numberMinMax")
                .withType("BigDecimal")
                .toType()
                .assertProperty("numberMin")
                .withType("BigDecimal")
                .toType()
                .assertProperty("numberMax")
                .withType("BigDecimal")
                .toType()
                .assertProperty("stringDefault")
                .withType("String")
                .toType()
                .fileContains("stringDefault = \"ABC\"")
                .assertProperty("zebra")
                .withType("Zebra")
                .toType()

                .assertProperty("stringPatternNullable")
                .withType("String")
                .toType()
                .assertProperty("stringMaxMinLengthNullable")
                .withType("String")
                .toType()
                .assertProperty("stringMinLengthNullable")
                .withType("String")
                .toType()
                .assertProperty("stringMaxLengthNullable")
                .withType("String")
                .toType()
                .assertProperty("intMinMaxNullable")
                .withType("Integer")
                .toType()
                .assertProperty("intMinNullable")
                .withType("Integer")
                .toType()
                .assertProperty("intMaxNullable")
                .withType("Integer")
                .toType()
                .assertProperty("numberMinMaxNullable")
                .withType("BigDecimal")
                .toType()
                .assertProperty("numberMinNullable")
                .withType("BigDecimal")
                .toType()
                .assertProperty("numberMaxNullable")
                .withType("BigDecimal")
                .toType()
                .assertProperty("stringDefaultNullable")
                .withType("String")
                .toType()
                .fileContains("stringDefaultNullable = null;")

                .assertMethod("name")
                .hasReturnType("Animal")
                .bodyContainsLines("this.name = name;", "return this;")
                .assertParameter("name")
                .hasType("String")
                .toMethod()
                .toFileAssert()
                // Setter method assertions
                .assertMethod("setName")
                .hasReturnType("void")
                .assertParameter("name")
                .hasType("String")
                .toMethod()
                .toFileAssert()
                // Getter method assertions
                .assertMethod("getName")
                .hasReturnType("String")
                .doesNotHaveParameters()
                .toFileAssert()

                .assertMethod("age")
                .hasReturnType("Animal")
                .bodyContainsLines("this.age = age;", "return this;")
                .assertParameter("age")
                .hasType("Integer")
                .toMethod()
                .toFileAssert()
                // Setter method assertions
                .assertMethod("setAge")
                .hasReturnType("void")
                .assertParameter("age")
                .hasType("Integer")
                .toMethod()
                .toFileAssert()
                // Getter method assertions
                .assertMethod("getAge")
                .hasReturnType("Integer")
                .doesNotHaveParameters()
                .toFileAssert()

                .assertMethod("colors")
                .hasReturnType("Animal")
                .bodyContainsLines("this.colors = colors;", "return this;")
                .assertParameter("colors")
                .hasType("List<String>")
                .toMethod()
                .toFileAssert()
                // Setter method assertions
                .assertMethod("setColors")
                .hasReturnType("void")
                .assertParameter("colors")
                .hasType("List<String>")
                .toMethod()
                .toFileAssert()
                // Getter method assertions
                .assertMethod("getColors")
                .hasReturnType("List<String>")
                .doesNotHaveParameters()
                .toFileAssert()

                .assertMethod("names")
                .hasReturnType("Animal")
                .bodyContainsLines("this.names = names;", "return this;")
                .assertParameter("names")
                .hasType("List<String>")
                .toMethod()
                .toFileAssert()
                // Setter method assertions
                .assertMethod("setNames")
                .hasReturnType("void")
                .assertParameter("names")
                .hasType("List<String>")
                .toMethod()
                .toFileAssert()
                // Getter method assertions
                .assertMethod("getNames")
                .hasReturnType("List<String>")
                .doesNotHaveParameters()
                .toFileAssert();

        assertMethod(javaFileAssert, String.class, "alias");
        assertMethod(javaFileAssert, String.class, "color");

        assertMethod(javaFileAssert, String.class, "stringPattern");
        assertMethod(javaFileAssert, String.class, "stringMaxMinLength");
        assertMethod(javaFileAssert, String.class, "stringMinLength");
        assertMethod(javaFileAssert, String.class, "stringMaxLength");
        assertMethod(javaFileAssert, String.class, "stringEmail");
        assertMethod(javaFileAssert, Integer.class, "intMinMax");
        assertMethod(javaFileAssert, Integer.class, "intMin");
        assertMethod(javaFileAssert, Integer.class, "intMax");
        assertMethod(javaFileAssert, BigDecimal.class, "numberMinMax");
        assertMethod(javaFileAssert, BigDecimal.class, "numberMin");
        assertMethod(javaFileAssert, BigDecimal.class, "numberMax");
        assertMethod(javaFileAssert, "Zebra", "zebra");

        assertMethod(javaFileAssert, String.class, "stringPatternNullable");
        assertMethod(javaFileAssert, String.class, "stringMaxMinLengthNullable");
        assertMethod(javaFileAssert, String.class, "stringMinLengthNullable");
        assertMethod(javaFileAssert, String.class, "stringMaxLengthNullable");
        assertMethod(javaFileAssert, String.class, "stringEmailNullable");
        assertMethod(javaFileAssert, Integer.class, "intMinMaxNullable");
        assertMethod(javaFileAssert, Integer.class, "intMinNullable");
        assertMethod(javaFileAssert, Integer.class, "intMaxNullable");
        assertMethod(javaFileAssert, BigDecimal.class, "numberMinMaxNullable");
        assertMethod(javaFileAssert, BigDecimal.class, "numberMinNullable");
        assertMethod(javaFileAssert, BigDecimal.class, "numberMaxNullable");

    }

    @Test
    public void testModelsWithNoneOptionalAndNoneOpenApiNullable() throws IOException {
        File output = Files.createTempDirectory("test").toFile().getCanonicalFile();
        output.deleteOnExit();
        String outputPath = output.getAbsolutePath().replace('\\', '/');

        OpenAPI openAPI = new OpenAPIParser()
                .readLocation("src/test/resources/3_0/issue_14765.yaml", null, new ParseOptions()).getOpenAPI();

        SpringCodegen codegen = new SpringCodegen();
        codegen.setOutputDir(output.getAbsolutePath());
        codegen.setOpenApiNullable(false);
        codegen.setUseOptional(false);
        codegen.setUseSpringBoot3(true);

        ClientOptInput input = new ClientOptInput();
        input.openAPI(openAPI);
        input.config(codegen);

        DefaultGenerator generator = new DefaultGenerator();
        generator.setGenerateMetadata(false);
        generator.setGeneratorPropertyDefault(CodegenConstants.MODEL_TESTS, "false");
        generator.setGeneratorPropertyDefault(CodegenConstants.MODEL_DOCS, "false");
        generator.setGeneratorPropertyDefault(CodegenConstants.MODELS, "true");
        generator.opts(input).generate();


        JavaFileAssert javaFileAssert = JavaFileAssert.assertThat(Paths.get(outputPath + "/src/main/java/org/openapitools/model/Animal.java"))
                .hasImports("jakarta.validation.Valid")
                .hasImports("jakarta.validation.constraints")

                .assertProperty("name")
                .withType("String")
                .toType()
                .assertProperty("age")
                .withType("Integer")
                .toType()
                .assertProperty("alias")
                .withType("String")
                .toType()
                .assertProperty("color")
                .withType("String")
                .toType()
                .assertProperty("names")
                .withType("List<String>")
                .toType()
                .assertProperty("colors")
                .withType("List<String>")
                .toType()
                .assertProperty("stringPattern")
                .withType("String")
                .toType()
                .assertProperty("stringMaxMinLength")
                .withType("String")
                .toType()
                .assertProperty("stringMinLength")
                .withType("String")
                .toType()
                .assertProperty("stringMaxLength")
                .withType("String")
                .toType()
                .assertProperty("stringEmail")
                .withType("String")
                .toType()
                .assertProperty("intMinMax")
                .withType("Integer")
                .toType()
                .assertProperty("intMin")
                .withType("Integer")
                .toType()
                .assertProperty("intMax")
                .withType("Integer")
                .toType()
                .assertProperty("numberMinMax")
                .withType("BigDecimal")
                .toType()
                .assertProperty("numberMin")
                .withType("BigDecimal")
                .toType()
                .assertProperty("numberMax")
                .withType("BigDecimal")
                .toType()
                .assertProperty("stringDefault")
                .withType("String")
                .toType()
                .fileContains("stringDefault = \"ABC\"")
                .assertProperty("zebra")
                .withType("Zebra")
                .toType()

                .assertProperty("stringPatternNullable")
                .withType("String")
                .toType()
                .assertProperty("stringMaxMinLengthNullable")
                .withType("String")
                .toType()
                .assertProperty("stringMinLengthNullable")
                .withType("String")
                .toType()
                .assertProperty("stringMaxLengthNullable")
                .withType("String")
                .toType()
                .assertProperty("intMinMaxNullable")
                .withType("Integer")
                .toType()
                .assertProperty("intMinNullable")
                .withType("Integer")
                .toType()
                .assertProperty("intMaxNullable")
                .withType("Integer")
                .toType()
                .assertProperty("numberMinMaxNullable")
                .withType("BigDecimal")
                .toType()
                .assertProperty("numberMinNullable")
                .withType("BigDecimal")
                .toType()
                .assertProperty("numberMaxNullable")
                .withType("BigDecimal")
                .toType()
                .assertProperty("stringDefaultNullable")
                .withType("String")
                .toType()
                .fileContains("stringDefaultNullable = null;")

                .assertMethod("name")
                .hasReturnType("Animal")
                .bodyContainsLines("this.name = name;", "return this;")
                .assertParameter("name")
                .hasType("String")
                .toMethod()
                .toFileAssert()
                // Setter method assertions
                .assertMethod("setName")
                .hasReturnType("void")
                .assertParameter("name")
                .hasType("String")
                .toMethod()
                .toFileAssert()
                // Getter method assertions
                .assertMethod("getName")
                .hasReturnType("String")
                .doesNotHaveParameters()
                .toFileAssert()

                .assertMethod("age")
                .hasReturnType("Animal")
                .bodyContainsLines("this.age = age;", "return this;")
                .assertParameter("age")
                .hasType("Integer")
                .toMethod()
                .toFileAssert()
                // Setter method assertions
                .assertMethod("setAge")
                .hasReturnType("void")
                .assertParameter("age")
                .hasType("Integer")
                .toMethod()
                .toFileAssert()
                // Getter method assertions
                .assertMethod("getAge")
                .hasReturnType("Integer")
                .doesNotHaveParameters()
                .toFileAssert()

                .assertMethod("colors")
                .hasReturnType("Animal")
                .bodyContainsLines("this.colors = colors;", "return this;")
                .assertParameter("colors")
                .hasType("List<String>")
                .toMethod()
                .toFileAssert()
                // Setter method assertions
                .assertMethod("setColors")
                .hasReturnType("void")
                .assertParameter("colors")
                .hasType("List<String>")
                .toMethod()
                .toFileAssert()
                // Getter method assertions
                .assertMethod("getColors")
                .hasReturnType("List<String>")
                .doesNotHaveParameters()
                .toFileAssert()

                .assertMethod("names")
                .hasReturnType("Animal")
                .bodyContainsLines("this.names = names;", "return this;")
                .assertParameter("names")
                .hasType("List<String>")
                .toMethod()
                .toFileAssert()
                // Setter method assertions
                .assertMethod("setNames")
                .hasReturnType("void")
                .assertParameter("names")
                .hasType("List<String>")
                .toMethod()
                .toFileAssert()
                // Getter method assertions
                .assertMethod("getNames")
                .hasReturnType("List<String>")
                .doesNotHaveParameters()
                .toFileAssert();

        assertMethod(javaFileAssert, String.class, "alias");
        assertMethod(javaFileAssert, String.class, "color");

        assertMethod(javaFileAssert, String.class, "stringPattern");
        assertMethod(javaFileAssert, String.class, "stringMaxMinLength");
        assertMethod(javaFileAssert, String.class, "stringMinLength");
        assertMethod(javaFileAssert, String.class, "stringMaxLength");
        assertMethod(javaFileAssert, String.class, "stringEmail");
        assertMethod(javaFileAssert, Integer.class, "intMinMax");
        assertMethod(javaFileAssert, Integer.class, "intMin");
        assertMethod(javaFileAssert, Integer.class, "intMax");
        assertMethod(javaFileAssert, BigDecimal.class, "numberMinMax");
        assertMethod(javaFileAssert, BigDecimal.class, "numberMin");
        assertMethod(javaFileAssert, BigDecimal.class, "numberMax");
        assertMethod(javaFileAssert, "Zebra", "zebra");

        assertMethod(javaFileAssert, String.class, "stringPatternNullable");
        assertMethod(javaFileAssert, String.class, "stringMaxMinLengthNullable");
        assertMethod(javaFileAssert, String.class, "stringMinLengthNullable");
        assertMethod(javaFileAssert, String.class, "stringMaxLengthNullable");
        assertMethod(javaFileAssert, String.class, "stringEmailNullable");
        assertMethod(javaFileAssert, Integer.class, "intMinMaxNullable");
        assertMethod(javaFileAssert, Integer.class, "intMinNullable");
        assertMethod(javaFileAssert, Integer.class, "intMaxNullable");
        assertMethod(javaFileAssert, BigDecimal.class, "numberMinMaxNullable");
        assertMethod(javaFileAssert, BigDecimal.class, "numberMinNullable");
        assertMethod(javaFileAssert, BigDecimal.class, "numberMaxNullable");

    }

    private void assertOptionalMethod(JavaFileAssert javaFileAssert, Class<?> type, String expectedName, String getterReturnType) {
        assertOptionalMethod(javaFileAssert, type.getSimpleName(), expectedName, getterReturnType);
    }

    private void assertOptionalMethod(JavaFileAssert javaFileAssert, String type, String expectedName, String getterReturnType) {
        assertWrapperMethod(javaFileAssert, "Optional", type, expectedName, getterReturnType);
    }

    private void assertJsonNullableMethod(JavaFileAssert javaFileAssert, Class<?> type, String expectedName, String getterReturnType) {
        assertJsonNullableMethod(javaFileAssert, type.getSimpleName(), expectedName, getterReturnType);
    }

    private void assertJsonNullableMethod(JavaFileAssert javaFileAssert, String type, String expectedName, String getterReturnType) {
        assertWrapperMethod(javaFileAssert, "JsonNullable", type, expectedName, getterReturnType);
    }

    private void assertWrapperMethod(JavaFileAssert javaFileAssert, String wrapperType, String type, String expectedName, String getterReturnType) {
        String methodName = StringUtils.capitalize(expectedName);
        var of = wrapperType.equals("Optional") ? "ofNullable" : "of";
        javaFileAssert.assertMethod(expectedName)
                .hasReturnType("Animal")
                .bodyContainsLines("this." + expectedName + " = " + wrapperType + "." + of + "(" + expectedName + ");", "return this;")
                .assertParameter(expectedName)
                .hasType(type)
                .toMethod()
                .toFileAssert()
                // Setter method assertions
                .assertMethod("set" + methodName)
                .hasReturnType("void")
                .assertParameter(expectedName)
                .hasType(wrapperType + "<" + type + ">")
                .toMethod()
                .toFileAssert()
                // Getter method assertions
                .assertMethod("get" + methodName)
                .hasReturnType(getterReturnType)
                .doesNotHaveParameters()
                .toFileAssert();
    }

    private void assertMethod(JavaFileAssert javaFileAssert, String type, String expectedName) {
        String methodName = StringUtils.capitalize(expectedName);
        javaFileAssert.assertMethod(expectedName)
                .hasReturnType("Animal")
                .bodyContainsLines("this." + expectedName + " = " + expectedName + ";", "return this;")
                .assertParameter(expectedName)
                .hasType(type)
                .toMethod()
                .toFileAssert()
                // Setter method assertions
                .assertMethod("set" + methodName)
                .hasReturnType("void")
                .assertParameter(expectedName)
                .hasType(type)
                .toMethod()
                .toFileAssert()
                // Getter method assertions
                .assertMethod("get" + methodName)
                .hasReturnType(type)
                .doesNotHaveParameters()
                .toFileAssert();
    }

    private void assertMethod(JavaFileAssert javaFileAssert, Class<?> type, String expectedName) {
        assertMethod(javaFileAssert, type.getSimpleName(), expectedName);
    }


    @Test
    public void multiLineOperationDescription() throws IOException {
        Map<String, Object> additionalProperties = new HashMap<>();
        additionalProperties.put(SpringCodegen.USE_TAGS, "true");
        additionalProperties.put(INTERFACE_ONLY, "true");
        additionalProperties.put(DOCUMENTATION_PROVIDER, DocumentationProvider.SPRINGDOC.name());

        Map<String, File> files = generateFromContract("src/test/resources/3_0/spring/issue12474-multiline-description.yaml", SPRING_BOOT, additionalProperties);

        String expectedDescription = "# Multi-line descriptions  This is an example of a multi-line description.  It: - has multiple lines - uses Markdown (CommonMark) for rich text representation";
        JavaFileAssert.assertThat(files.get("PingTagApi.java"))
                .fileContains(expectedDescription);
    }

    @Test
    public void multiLineTagDescription() throws IOException {
        Map<String, Object> additionalProperties = new HashMap<>();
        additionalProperties.put(SpringCodegen.USE_TAGS, "true");
        additionalProperties.put(INTERFACE_ONLY, "true");
        additionalProperties.put(DOCUMENTATION_PROVIDER, DocumentationProvider.SPRINGDOC.name());

        Map<String, File> files = generateFromContract("src/test/resources/3_0/spring/issue12474-multiline-description.yaml", SPRING_BOOT, additionalProperties);

        JavaFileAssert.assertThat(files.get("PingTagApi.java"))
                .fileContains("This is a multine tag : * tag item 1 * tag item 2 ");
    }

    @Test
    public void testSSEOperationSupport() throws Exception {

        File output = Files.createTempDirectory("test").toFile().getCanonicalFile();
        output.deleteOnExit();

        final OpenAPI openAPI = TestUtils.parseFlattenSpec("src/test/resources/3_0/sse.yaml");
        final SpringCodegen codegen = new SpringCodegen();
        codegen.setOpenAPI(openAPI);
        codegen.setOutputDir(output.getAbsolutePath());

        codegen.additionalProperties().put(SSE, "true");
        codegen.additionalProperties().put(REACTIVE, "true");
        codegen.additionalProperties().put(INTERFACE_ONLY, "false");
        codegen.additionalProperties().put(DELEGATE_PATTERN, "true");

        ClientOptInput input = new ClientOptInput();
        input.openAPI(openAPI);
        input.config(codegen);

        DefaultGenerator generator = new DefaultGenerator();
        generator.setGeneratorPropertyDefault(CodegenConstants.APIS, "true");
        generator.setGenerateMetadata(false);

        Map<String, File> files = generator.opts(input).generate().stream()
                .collect(Collectors.toMap(File::getName, Function.identity()));

        MapAssert.assertThatMap(files).isNotEmpty();
        File api = files.get("PathApi.java");
        File delegate = files.get("PathApiDelegate.java");

        JavaFileAssert.assertThat(api)
                .assertMethod("sseVariant1", "ServerWebExchange")
                .isNotNull()
                .hasReturnType("Flux<String>")
                .toFileAssert()
                .assertMethod("sseVariant2", "ServerWebExchange")
                .isNotNull()
                .hasReturnType("Flux<EventType>")
                .toFileAssert()
                .assertMethod("nonSSE", "ServerWebExchange")
                .isNotNull()
                .hasReturnType("Mono<ResponseEntity<String>>");

        JavaFileAssert.assertThat(delegate)
                .assertMethod("sseVariant1", "ServerWebExchange")
                .isNotNull()
                .hasReturnType("Flux<String>")
                .bodyContainsLines("return Flux.empty();")
                .toFileAssert()
                .assertMethod("sseVariant2", "ServerWebExchange")
                .isNotNull()
                .hasReturnType("Flux<EventType>")
                .bodyContainsLines("return Flux.empty();")
                .toFileAssert()
                .assertMethod("nonSSE", "ServerWebExchange")
                .isNotNull()
                .hasReturnType("Mono<ResponseEntity<String>>")
                .bodyContainsLines("return result.then(Mono.empty());")
        ;

    }

    @Test
    public void givenMultipartForm_whenGenerateReactiveServer_thenParameterAreCreatedAsRequestPart() throws IOException {
        File output = Files.createTempDirectory("test").toFile().getCanonicalFile();
        output.deleteOnExit();
        String outputPath = output.getAbsolutePath().replace('\\', '/');

        final OpenAPI openAPI = TestUtils.parseFlattenSpec("src/test/resources/3_0/spring/petstore-with-tags.yaml");
        final SpringCodegen codegen = new SpringCodegen();
        codegen.setOpenAPI(openAPI);
        codegen.setOutputDir(output.getAbsolutePath());
        codegen.additionalProperties().put(INTERFACE_ONLY, "true");
        codegen.additionalProperties().put(SpringCodegen.REACTIVE, "true");

        ClientOptInput input = new ClientOptInput();
        input.openAPI(openAPI);
        input.config(codegen);

        DefaultGenerator generator = new DefaultGenerator();
        generator.setGenerateMetadata(false);
        generator.setGeneratorPropertyDefault(CodegenConstants.MODEL_TESTS, "false");
        generator.setGeneratorPropertyDefault(CodegenConstants.MODEL_DOCS, "false");
        generator.setGeneratorPropertyDefault(CodegenConstants.APIS, "true");

        generator.opts(input).generate();

        assertFileContains(Paths.get(outputPath + "/src/main/java/org/openapitools/api/PetApi.java"),
                "@Valid @RequestPart(value = \"additionalMetadata\", required = false) String additionalMetadata");
    }

    @Test
    public void givenMultipartForm_whenGenerateBlockedServer_thenParameterAreCreatedAsRequestPart() throws IOException {
        File output = Files.createTempDirectory("test").toFile().getCanonicalFile();
        output.deleteOnExit();
        String outputPath = output.getAbsolutePath().replace('\\', '/');

        final OpenAPI openAPI = TestUtils.parseFlattenSpec("src/test/resources/3_0/spring/petstore-with-tags.yaml");
        final SpringCodegen codegen = new SpringCodegen();
        codegen.additionalProperties().put(INTERFACE_ONLY, "true");
        codegen.setOpenAPI(openAPI);
        codegen.setOutputDir(output.getAbsolutePath());

        ClientOptInput input = new ClientOptInput();
        input.openAPI(openAPI);
        input.config(codegen);

        DefaultGenerator generator = new DefaultGenerator();
        generator.setGenerateMetadata(false);
        generator.setGeneratorPropertyDefault(CodegenConstants.MODEL_TESTS, "false");
        generator.setGeneratorPropertyDefault(CodegenConstants.MODEL_DOCS, "false");
        generator.setGeneratorPropertyDefault(CodegenConstants.APIS, "true");

        generator.opts(input).generate();

        assertFileContains(Paths.get(outputPath + "/src/main/java/org/openapitools/api/PetApi.java"),
                "@Valid @RequestParam(value = \"additionalMetadata\", required = false) String additionalMetadata");
    }

    @Test
    public void testAllArgsConstructor_16797() throws IOException {
        final Map<String, File> output = generateFromContract("src/test/resources/3_0/spring/issue_16797.yaml", SPRING_BOOT,
                Map.of(GENERATE_CONSTRUCTOR_WITH_ALL_ARGS, Boolean.TRUE, INTERFACE_ONLY, "true"),
                codegen -> codegen.addOpenapiNormalizer("REFACTOR_ALLOF_WITH_PROPERTIES_ONLY", "false"));
        JavaFileAssert.assertThat(output.get("Object4.java"))
                .assertConstructor("String", "Type1", "String", "String", "Boolean")
                .hasParameter("responseType").toConstructor()
                .hasParameter("requestId").toConstructor()
                .hasParameter("success").toConstructor()
                .hasParameter("pageInfo")
        ;

    }

    @Test
    public void testAllArgsConstructor_16797_REFACTOR_ALLOF_WITH_PROPERTIES_ONLY() throws IOException {
        final Map<String, File> output = generateFromContract("src/test/resources/3_0/spring/issue_16797.yaml", SPRING_BOOT,
                Map.of(GENERATE_CONSTRUCTOR_WITH_ALL_ARGS, Boolean.TRUE, INTERFACE_ONLY, "true"),
                codegen -> codegen.addOpenapiNormalizer("REFACTOR_ALLOF_WITH_PROPERTIES_ONLY", "true"));
        JavaFileAssert.assertThat(output.get("Object4.java"))
                .assertConstructor("String", "Type1", "String", "String", "Boolean")
                .hasParameter("responseType").toConstructor()
                .hasParameter("requestId").toConstructor()
                .hasParameter("success").toConstructor()
                .hasParameter("pageInfo")
        ;
    }

    @Test
    public void testMultiInheritanceParentRequiredParams_issue16797() throws IOException {
        final Map<String, File> output = generateFromContract(
                "src/test/resources/3_0/spring/issue_16797.yaml", SPRING_BOOT, Map.of(INTERFACE_ONLY, "true")
        );
        // constructor should as
        //       public Object4(Type1 pageInfo, String responseType, String requestId, Boolean success) {
        //            super(responseType, requestId, success, pageInfo);
        //        }
        JavaFileAssert.assertThat(output.get("Object4.java"))
                .assertConstructor("Type1", "String", "String", "Boolean")
                .hasParameter("responseType").toConstructor()
                .hasParameter("requestId").toConstructor()
                .hasParameter("success").toConstructor()
                .hasParameter("pageInfo").toConstructor()
        ;
    }

    @Test
    public void testMultiInheritanceParentRequiredParams_issue15796() throws IOException {
        final Map<String, File> output = generateFromContract(
                "src/test/resources/3_0/spring/issue_15796.yaml", SPRING_BOOT, Map.of(INTERFACE_ONLY, "true")
        );
        // constructor should as this
        //public Poodle(String race, String type) {
        //    super(race, type);
        //}
        JavaFileAssert.assertThat(output.get("Poodle.java"))
                .assertConstructor("String", "String")
                .hasParameter("type").toConstructor()
                .hasParameter("race").toConstructor()
        ;
    }

    @Test
    public void testAllArgsConstructor_defaultOrder_15796() throws IOException {
        final Map<String, File> output = generateFromContract("src/test/resources/3_0/spring/issue_15796.yaml", SPRING_BOOT,
                Map.of(GENERATE_CONSTRUCTOR_WITH_ALL_ARGS, Boolean.TRUE, INTERFACE_ONLY, "true"),
                config -> config.addOpenapiNormalizer("REFACTOR_ALLOF_WITH_PROPERTIES_ONLY", " true"));
        // constructors should as this
        //public Poodle(String race, String type) {
        //    super(race, type);
        //}
        // and
        //public Poodle(String hairType, Integer tails, String race, String name, String type) {
        //  super(tails, race, name, type);
        //  this.hairType = hairType;
        //}
        JavaFileAssert.assertThat(output.get("Poodle.java"))
                .assertConstructor("String", "String")
                .hasParameter("type").toConstructor()
                .hasParameter("race").toConstructor()
                .toFileAssert()
                .assertConstructor("String", "Integer", "String", "String", "String")
                .hasParameter("tails").toConstructor()
                .hasParameter("race").toConstructor()
                .hasParameter("name").toConstructor()
                .hasParameter("type").toConstructor()
                .hasParameter("hairType").toConstructor()
        ;
    }

    @Test
    public void generateAllArgsConstructor() throws IOException {
        Map<String, File> files = generateFromContract("src/test/resources/3_0/java/all_args_constructor.yaml", null,
                Map.of(AbstractJavaCodegen.GENERATE_CONSTRUCTOR_WITH_ALL_ARGS, Boolean.TRUE, INTERFACE_ONLY, "true"),
                codegenConfig -> codegenConfig.addOpenapiNormalizer("REFACTOR_ALLOF_WITH_PROPERTIES_ONLY", " true"));
        JavaFileAssert.assertThat(files.get("Pet.java"))
                .assertConstructor("String")
                .hasParameter("type").toConstructor()
                .toFileAssert()
                .assertConstructor("LocalDate", "String", "String")
                .hasParameter("dateOfBirth").toConstructor()
                .hasParameter("name").toConstructor()
                .hasParameter("type").toConstructor();
        JavaFileAssert.assertThat(files.get("Cat.java"))
                .assertConstructor("Integer", "String", "LocalDate", "String", "String");

        // test required constructor
        JavaFileAssert.assertThat(files.get("Page.java"))
                .assertConstructor("Integer")
                .toFileAssert()
                .fileContains("Constructor with only required parameters and all parameters");

        JavaFileAssert.assertThat(files.get("PageOfPets.java"))
                .assertConstructor("Integer", "List<Pet>")
                .hasParameter("count").toConstructor()
                .hasParameter("_list").toConstructor()
                .toFileAssert()
                .assertConstructor("Integer")
                .hasParameter("count").toConstructor();
    }

    @Test
    public void allOfDuplicatedProperties() throws IOException {
        Map<String, File> output = generateFromContract(
                "src/test/resources/3_0/allOfDuplicatedProperties.yaml",
                SPRING_BOOT,
                Map.of(GENERATE_CONSTRUCTOR_WITH_ALL_ARGS, true, INTERFACE_ONLY, "true")
        );

        JavaFileAssert.assertThat(output.get("ModelC.java"))
                .assertConstructor("String", "Integer", "Integer", "String", "String");
    }

    @Test
    public void testLombokAnnotations() throws IOException {
        final Map<String, Object> additionalProperties = new HashMap<>();
        additionalProperties.put(AbstractJavaCodegen.ADDITIONAL_MODEL_TYPE_ANNOTATIONS, "@lombok.Data;@lombok.NoArgsConstructor;@lombok.AllArgsConstructor");
        additionalProperties.put(INTERFACE_ONLY, "true");
        Map<String, File> output = generateFromContract("src/test/resources/3_0/petstore.yaml", SPRING_BOOT, additionalProperties);
        JavaFileAssert.assertThat(output.get("Pet.java"))
                .hasNoConstructor()
                .hasNoMethod("toString")
                .hasNoMethod("hashCode")
                .hasNoMethod("equals")
                .hasNoMethod("getId")
                .hasNoMethod("setId")
                .hasNoMethod("getName")
                .hasNoMethod("setName")
        ;
        additionalProperties.put(AbstractJavaCodegen.ADDITIONAL_MODEL_TYPE_ANNOTATIONS, "@lombok.ToString");
        output = generateFromContract("src/test/resources/3_0/petstore.yaml", SPRING_BOOT, additionalProperties);
        JavaFileAssert.assertThat(output.get("Pet.java"))
                .assertConstructor().toFileAssert()
                .hasNoMethod("toString")
                .assertMethod("hashCode")
                .toFileAssert()
                .assertMethod("equals")
                .toFileAssert()
                .assertMethod("getId")
                .toFileAssert()
                .assertMethod("setId")
                .toFileAssert()
                .assertMethod("getName")
                .toFileAssert()
                .assertMethod("setName")
        ;
        additionalProperties.put(AbstractJavaCodegen.ADDITIONAL_MODEL_TYPE_ANNOTATIONS, "@lombok.Getter;@lombok.Setter");
        output = generateFromContract("src/test/resources/3_0/petstore.yaml", SPRING_BOOT, additionalProperties);
        JavaFileAssert.assertThat(output.get("Pet.java"))
                .assertConstructor().toFileAssert()
                .assertMethod("toString")
                .toFileAssert()
                .assertMethod("hashCode")
                .toFileAssert()
                .assertMethod("equals")
        ;
    }

    @Test
    void testBuilderJavaSpring_noOptional() throws IOException {
        Map<String, File> files = generateFromContract(
                "src/test/resources/3_0/java/builder.yaml",
                SPRING_BOOT,
                Map.of(
                        GENERATE_BUILDERS, true,
                        SpringCodegen.OPENAPI_NULLABLE, false,
                        SpringCodegen.USE_OPTIONAL, false,
                        INTERFACE_ONLY, "true"
                )
        );

        JavaFileAssert.assertThat(files.get("Pet.java"))
                .fileContains("toBuilder()",
                        "builder()",
                        "public static class Builder {");
        JavaFileAssert.assertThat(files.get("Snake.java"))
                .fileContains("toBuilder()",
                        "builder()",
                        "public static class Builder extends Reptile.Builder {",
                        "return builder.copyOf(this);");
        JavaFileAssert.assertThat(files.get("SimpleObject.java"))
                .fileContains("public SimpleObject.Builder additionalProperties(Map<String, Integer> additionalProperties) {",
                        "SimpleObject.Builder nullableObject(String nullableObject) {",
                        "SimpleObject.Builder nb(BigDecimal nb) {")
                .fileDoesNotContain("SimpleObject.Builder nullableObject(JsonNullable<String> nullableObject) {");
    }

    @Test
    void testBuilderJavaSpring_useOptional() throws IOException {
        Map<String, File> files = generateFromContract(
                "src/test/resources/3_0/java/builder.yaml",
                SPRING_BOOT,
                Map.of(
                        GENERATE_BUILDERS, true,
                        SpringCodegen.OPENAPI_NULLABLE, true,
                        SpringCodegen.USE_OPTIONAL, true,
                        INTERFACE_ONLY, "true"
                )
        );

        JavaFileAssert.assertThat(files.get("Pet.java"))
                .fileContains("toBuilder()",
                        "builder()",
                        "public static class Builder {");
        JavaFileAssert.assertThat(files.get("Snake.java"))
                .fileContains("toBuilder()",
                        "builder()",
                        "public static class Builder extends Reptile.Builder {",
                        "return builder.copyOf(this);");
        JavaFileAssert.assertThat(files.get("SimpleObject.java"))
                .fileContains("public SimpleObject.Builder additionalProperties(Map<String, Integer> additionalProperties) {",
                        "SimpleObject.Builder nullableObject(String nullableObject) {",
                        "SimpleObject.Builder nullableObject(JsonNullable<String> nullableObject) {",
                        "SimpleObject.Builder nb(BigDecimal nb) {");
    }

    @Test
    public void optionalListShouldBeEmpty() throws IOException {
        File output = Files.createTempDirectory("test").toFile().getCanonicalFile();
        output.deleteOnExit();

        OpenAPI openAPI = new OpenAPIParser()
                .readLocation("src/test/resources/3_1/petstore.yaml", null, new ParseOptions()).getOpenAPI();
        SpringCodegen codegen = new SpringCodegen();
        codegen.setLibrary(SPRING_CLOUD_LIBRARY);
        codegen.setOutputDir(output.getAbsolutePath());
        codegen.additionalProperties().put(INTERFACE_ONLY, "true");
        codegen.additionalProperties().put(CodegenConstants.MODEL_PACKAGE, "xyz.model");
        codegen.additionalProperties().put(CodegenConstants.API_NAME_SUFFIX, "Controller");
        codegen.additionalProperties().put(CodegenConstants.API_PACKAGE, "xyz.controller");
        codegen.additionalProperties().put(CodegenConstants.MODEL_NAME_SUFFIX, "Dto");


        ClientOptInput input = new ClientOptInput()
                .openAPI(openAPI)
                .config(codegen);

        DefaultGenerator generator = new DefaultGenerator();
        generator.setGenerateMetadata(false); // skip metadata and ↓ only generate models
        generator.setGeneratorPropertyDefault(CodegenConstants.MODELS, "true");

        Map<String, File> files = generator.opts(input).generate().stream()
                .collect(Collectors.toMap(File::getName, Function.identity()));

        JavaFileAssert.assertThat(files.get("PetDto.java"))
                .fileContains("private List<@Valid TagDto> tags = new ArrayList<>();")
                .fileContains("private List<String> photoUrls = new ArrayList<>();");

    }

    @Test
    public void testCollectionTypesWithDefaults_issue_18102() throws IOException {
        File output = Files.createTempDirectory("test").toFile().getCanonicalFile();
        output.deleteOnExit();

        OpenAPI openAPI = new OpenAPIParser()
                .readLocation("src/test/resources/3_1/java/issue_18102.yaml", null, new ParseOptions()).getOpenAPI();
        SpringCodegen codegen = new SpringCodegen();
        codegen.setLibrary(SPRING_CLOUD_LIBRARY);
        codegen.setOutputDir(output.getAbsolutePath());
        codegen.additionalProperties().put(CodegenConstants.MODEL_PACKAGE, "xyz.model");
        codegen.additionalProperties().put(CodegenConstants.API_NAME_SUFFIX, "Controller");
        codegen.additionalProperties().put(CodegenConstants.API_PACKAGE, "xyz.controller");
        codegen.additionalProperties().put(CodegenConstants.MODEL_NAME_SUFFIX, "Dto");
        codegen.setContainerDefaultToNull(true);


        ClientOptInput input = new ClientOptInput()
                .openAPI(openAPI)
                .config(codegen);

        DefaultGenerator generator = new DefaultGenerator();
        generator.setGenerateMetadata(false); // skip metadata and ↓ only generate models
        generator.setGeneratorPropertyDefault(CodegenConstants.MODELS, "true");

        Map<String, File> files = generator.opts(input).generate().stream()
                .collect(Collectors.toMap(File::getName, Function.identity()));

        JavaFileAssert.assertThat(files.get("PetDto.java"))
                .fileContains("private @Nullable List<@Valid TagDto> tags")
                .fileContains("private List<@Valid TagDto> tagsDefaultList = new ArrayList<>()")
                .fileContains("private @Nullable Set<@Valid TagDto> tagsUnique")
                .fileContains("private Set<@Valid TagDto> tagsDefaultSet = new LinkedHashSet<>();")
                .fileContains("private @Nullable List<String> stringList")
                .fileContains("private List<String> stringDefaultList = new ArrayList<>(Arrays.asList(\"A\", \"B\"));")
                .fileContains("private List<String> stringEmptyDefaultList = new ArrayList<>();")
                .fileContains("@Nullable Set<String> stringSet")
                .fileContains("private Set<String> stringDefaultSet = new LinkedHashSet<>(Arrays.asList(\"A\", \"B\"));")
                .fileContains("private Set<String> stringEmptyDefaultSet = new LinkedHashSet<>();")
                .fileDoesNotContain("private List<@Valid TagDto> tags = new ArrayList<>()")
                .fileDoesNotContain("private Set<@Valid TagDto> tagsUnique = new LinkedHashSet<>()")
                .fileDoesNotContain("private List<String> stringList = new ArrayList<>()")
                .fileDoesNotContain("private Set<String> stringSet = new LinkedHashSet<>()");
    }

    @Test
    public void shouldGenerateOptionalParameterTypesWhenUsingOptionalAndDelegate_issue17768() throws IOException {
        Map<String, Object> additionalProperties = new HashMap<>();
        additionalProperties.put(SpringCodegen.USE_TAGS, "true");
        additionalProperties.put(SpringCodegen.SKIP_DEFAULT_INTERFACE, "true");
        additionalProperties.put(SpringCodegen.PERFORM_BEANVALIDATION, "true");
        additionalProperties.put(SpringCodegen.SPRING_CONTROLLER, "true");
        additionalProperties.put(CodegenConstants.SERIALIZATION_LIBRARY, "jackson");
        additionalProperties.put(SpringCodegen.USE_OPTIONAL, "true");
        additionalProperties.put(DELEGATE_PATTERN, "true");
        Map<String, File> files = generateFromContract("src/test/resources/bugs/issue_17768.yaml", SPRING_BOOT, additionalProperties);
        JavaFileAssert.assertThat(files.get("TestApiDelegate.java"))
                .assertMethod("updatePost")
                .assertParameter("updateRequest")
                .hasType("Optional<UpdateRequest>")
                .toMethod()
                .toFileAssert();
        JavaFileAssert.assertThat(files.get("TestApi.java"))
                .assertMethod("updatePost")
                .assertParameter("updateRequest")
                .hasType("Optional<UpdateRequest>")
                .toMethod()
                .toFileAssert();
    }

    @Test
    public void testEnumUnknownDefaultCaseDeserializationTrue_issue13241() throws IOException {

        SpringCodegen codegen = new SpringCodegen();
        codegen.setLibrary(SPRING_BOOT);
        codegen.additionalProperties().put(CodegenConstants.ENUM_UNKNOWN_DEFAULT_CASE, "true");

        Map<String, File> files = generateFiles(codegen, "src/test/resources/bugs/issue_13241.yaml");

        JavaFileAssert.assertThat(files.get("Color.java"))
                .assertMethod("fromValue").bodyContainsLines("return UNKNOWN_DEFAULT_OPEN_API");
    }

    @Test
    public void testEnumUnknownDefaultCaseDeserializationNotSet_issue13241() throws IOException {

        SpringCodegen codegen = new SpringCodegen();
        codegen.setLibrary(SPRING_BOOT);
        Map<String, File> files = generateFiles(codegen, "src/test/resources/bugs/issue_13241.yaml");

        JavaFileAssert.assertThat(files.get("Color.java"))
                .assertMethod("fromValue").bodyContainsLines("throw new IllegalArgumentException(\"Unexpected value '\" + value + \"'\");");
    }

    /**
     * General XML annotations test (both JAXB and Jackson)
     * <br>
     * Includes regression tests for:
     * - <a href="https://github.com/OpenAPITools/openapi-generator/issues/2417">Correct Jackson annotation when `wrapped: false`</a>
     */
    @Test
    void shouldGenerateCorrectXmlAnnotations() {
        // Arrange
        final CodegenConfigurator config = new CodegenConfigurator()
                .addAdditionalProperty(CodegenConstants.WITH_XML, true)
                .addGlobalProperty(CodegenConstants.MODELS, "Pet")
                .setGeneratorName("spring")
                .setInputSpec("src/test/resources/3_0/java/xml-annotations-test.yaml")
                .setLibrary(SPRING_BOOT)
                .setOutputDir(newTempFolder().toString());

        // Act
        final List<File> files = new DefaultGenerator().opts(config.toClientOptInput()).generate();

        // Assert
        JavaFileAssert.assertThat(files.get(0))
                .assertTypeAnnotations()
                .containsWithNameAndAttributes("JacksonXmlRootElement", Map.of("localName", "\"Pet\"", "namespace", "\"urn:jacksonxml\""))
                .containsWithNameAndAttributes("XmlRootElement", Map.of("name", "\"Pet\"", "namespace", "\"urn:jacksonxml\""))
                .containsWithNameAndAttributes("XmlAccessorType", Map.of("value", "XmlAccessType.FIELD"))
                .toType()

                // ↓ test custom-name on wrapper element (https://swagger.io/docs/specification/data-models/representing-xml/#:~:text=Use%20xml/name%20to%20give%20different%20names)
                .assertMethod("getTags")
                .doesNotHaveAnnotation("XmlAttribute")
                .hasAnnotation("XmlElement", Map.of("name", "\"Tag\""))
                .hasAnnotation("XmlElementWrapper", Map.of("name", "\"TagList\""))
                .hasAnnotation("JacksonXmlProperty", Map.of("localName", "\"Tag\""))
                .hasAnnotation("JacksonXmlElementWrapper", Map.of("localName", "\"TagList\"", "useWrapping", "true"))
                .toFileAssert()

                // ↓ custom internal xml-array element name, non-wrapped (1st example in https://spec.openapis.org/oas/v3.0.0#xml-arrays)
                .assertMethod("getFriends")
                .doesNotHaveAnnotation("XmlAttribute")
                .doesNotHaveAnnotation("XmlElementWrapper")
                .hasAnnotation("XmlElement", Map.of("name", "\"friend-pet\""))
                .hasAnnotation("JacksonXmlProperty", Map.of("localName", "\"friend-pet\""))
                .hasAnnotation("JacksonXmlElementWrapper", Map.of("useWrapping", "false"))
                .toFileAssert()

                // ↓ test custom element name (https://swagger.io/docs/specification/data-models/representing-xml/#:~:text=Change%20Element%20Names)
                .assertMethod("getStatus")
                .doesNotHaveAnnotation("XmlAttribute")
                .doesNotHaveAnnotation("XmlElementWrapper")
                .hasAnnotation("XmlElement", Map.of("name", "\"PetStatus\""))
                .doesNotHaveAnnotation("JacksonXmlElementWrapper")
                .hasAnnotation("JacksonXmlProperty", Map.of("localName", "\"PetStatus\""))
                .toFileAssert()

                // ↓ test same-name wrapping element (https://swagger.io/docs/specification/data-models/representing-xml/#:~:text=Wrapping%20Arrays)
                //   maps to 3rd example in https://spec.openapis.org/oas/v3.0.0#xml-arrays
                .assertMethod("getPhotoUrls")
                .doesNotHaveAnnotation("XmlAttribute")
                .hasAnnotation("XmlElement", Map.of("name", "\"photoUrls\""))
                .hasAnnotation("XmlElementWrapper", Map.of("name", "\"photoUrls\""))
                .hasAnnotation("JacksonXmlProperty", Map.of("localName", "\"photoUrls\""))
                .hasAnnotation("JacksonXmlElementWrapper", Map.of("localName", "\"photoUrls\"", "useWrapping", "true"))
                .toFileAssert()

                // ↓ test attribute generation (https://swagger.io/docs/specification/data-models/representing-xml/#:~:text=Convert%20Property%20to%20an%20Attribute)
                .assertMethod("getName")
                .doesNotHaveAnnotation("XmlElement")
                .doesNotHaveAnnotation("XmlElementWrapper")
                .hasAnnotation("XmlAttribute", Map.of("name", "\"name\""))
                .doesNotHaveAnnotation("JacksonXmlElementWrapper")
                .hasAnnotation("JacksonXmlProperty", Map.of("isAttribute", "true", "localName", "\"name\""))
                .toFileAssert()

                // ↓ test XML namespace and prefix (https://swagger.io/docs/specification/data-models/representing-xml/#:~:text=Prefixes%20and%20Namespaces)
                .assertMethod("getId")
                .doesNotHaveAnnotation("XmlAttribute")
                .doesNotHaveAnnotation("XmlElementWrapper")
                .hasAnnotation("XmlElement", Map.of("name", "\"id\"", "namespace", "\"http://example.com/schema\""))
                .doesNotHaveAnnotation("JacksonXmlElementWrapper")
                .hasAnnotation("JacksonXmlProperty", Map.of("localName", "\"id\"", "namespace", "\"http://example.com/schema\""))
                .toFileAssert()

                // ↓ external xml-array element name only (last example in https://spec.openapis.org/oas/v3.0.0#xml-arrays)
                .assertMethod("getFoods")
                .doesNotHaveAnnotation("XmlAttribute")
                .hasAnnotation("XmlElement", Map.of("name", "\"yummy-yummy\""))
                .hasAnnotation("XmlElementWrapper", Map.of("name", "\"yummy-yummy\""))
                .hasAnnotation("JacksonXmlProperty", Map.of("localName", "\"yummy-yummy\""))
                .hasAnnotation("JacksonXmlElementWrapper", Map.of("localName", "\"yummy-yummy\""))
                .toFileAssert()

                // ↓ internal xml-array element name (4th example in https://spec.openapis.org/oas/v3.0.0#xml-arrays)
                .assertMethod("getColors")
                .doesNotHaveAnnotation("XmlAttribute")
                .hasAnnotation("XmlElement", Map.of("name", "\"color\""))
                .hasAnnotation("XmlElementWrapper", Map.of("name", "\"colors\""))
                .hasAnnotation("JacksonXmlProperty", Map.of("localName", "\"color\""))
                .hasAnnotation("JacksonXmlElementWrapper", Map.of("localName", "\"colors\""))
                .toFileAssert()

                // ↓ ignored external xml-array element name, non-wrapped (2nd example in https://spec.openapis.org/oas/v3.0.0#xml-arrays)
                .assertMethod("getCategories")
                .doesNotHaveAnnotation("XmlAttribute")
                .doesNotHaveAnnotation("XmlElementWrapper")
                .hasAnnotation("XmlElement", Map.of("name", "\"Category\""))
                .hasAnnotation("JacksonXmlProperty", Map.of("localName", "\"Category\""))
                // ↓ specific regression test for #2417: (useWrapping=false) needs to be present
                .hasAnnotation("JacksonXmlElementWrapper", Map.of("useWrapping", "false"))
                .toFileAssert()

                // ↓ test custom-name on wrapper AND children (https://swagger.io/docs/specification/data-models/representing-xml/#:~:text=Use%20xml/name%20to%20give%20different%20names)
                //   maps to 5th example in https://spec.openapis.org/oas/v3.0.0#xml-arrays
                .assertMethod("getActivities")
                .doesNotHaveAnnotation("XmlAttribute")
                .hasAnnotation("XmlElement", Map.of("name", "\"item\""))
                .hasAnnotation("XmlElementWrapper", Map.of("name", "\"activities-array\""))
                .hasAnnotation("JacksonXmlProperty", Map.of("localName", "\"item\""))
                .hasAnnotation("JacksonXmlElementWrapper", Map.of("localName", "\"activities-array\""));
    }

    /**
     * Regression test for <a href="https://github.com/OpenAPITools/openapi-generator/issues/12804">#12804</a>
     */
    @Test
    public void shouldGenerateSingleDeprecatedAnnotation() {
        final var tempDir = TestUtils.newTempFolder();
        final CodegenConfigurator configurator = new CodegenConfigurator()
                .addAdditionalProperty(GENERATE_BUILDERS, true)
                .addGlobalProperty(CodegenConstants.MODELS, "Pet")
                .setInputSpec("src/test/resources/3_0/petstore.yaml")
                .setGeneratorName("spring")
                .setOutputDir(tempDir.toString());

        new DefaultGenerator().opts(configurator.toClientOptInput()).generate();

        JavaFileAssert.assertThat(tempDir.resolve("src/main/java/org/openapitools/model/Pet.java"))
                .assertInnerClass("Builder")
                .assertMethod("status").hasAnnotation("Deprecated")
                .toInnerClassAssert()
                .assertMethod("build")
                .doesNotHaveAnnotation("Deprecated");
    }

    @Test
    public void shouldAnnotateNonRequiredFieldsAsNullable() throws IOException {
        SpringCodegen codegen = new SpringCodegen();
        codegen.setLibrary(SPRING_BOOT);
        codegen.setGenerateConstructorWithAllArgs(true);

        Map<String, File> files = generateFiles(codegen, "src/test/resources/3_0/nullable-annotation.yaml");
        var file = files.get("Item.java");

        JavaFileAssert.assertThat(file)
                .assertProperty("mandatoryName")
                .doesNotHaveAnnotation("Nullable");
        JavaFileAssert.assertThat(file)
                .assertProperty("optionalDescription")
                .hasAnnotation("Nullable");
        JavaFileAssert.assertThat(file)
                .assertProperty("optionalOneWithDefault")
                .doesNotHaveAnnotation("Nullable");
        JavaFileAssert.assertThat(file)
                .assertProperty("nullableStr")
                .doesNotHaveAnnotation("Nullable");
        JavaFileAssert.assertThat(file)
                .assertProperty("mandatoryContainer")
                .doesNotHaveAnnotation("Nullable");
        JavaFileAssert.assertThat(file)
                .assertProperty("optionalContainer")
                .doesNotHaveAnnotation("Nullable");
        JavaFileAssert.assertThat(file)
                .assertProperty("optionalContainerWithDefault")
                .doesNotHaveAnnotation("Nullable");
        JavaFileAssert.assertThat(file)
                .assertProperty("nullableContainer")
                .doesNotHaveAnnotation("Nullable");
        JavaFileAssert.assertThat(file)
                .fileContains(
                        "public Item(" +
                                "String mandatoryName," +
                                " @Nullable String optionalDescription," +
                                " String optionalOneWithDefault," +
                                " String nullableStr," +
                                " List<String> mandatoryContainer," +
                                " List<String> optionalContainer," +
                                " List<String> optionalContainerWithDefault," +
                                " List<String> nullableContainer)"
                );
    }

    @Test
    public void shouldAnnotateNonRequiredFieldsAsNullableWhenSetContainerDefaultToNull() throws IOException {
        SpringCodegen codegen = new SpringCodegen();
        codegen.setLibrary(SPRING_BOOT);
        codegen.setGenerateConstructorWithAllArgs(true);
        codegen.setContainerDefaultToNull(true);

        Map<String, File> files = generateFiles(codegen, "src/test/resources/3_0/nullable-annotation.yaml");
        var file = files.get("Item.java");

        JavaFileAssert.assertThat(file)
                .assertProperty("mandatoryContainer")
                .doesNotHaveAnnotation("Nullable");
        JavaFileAssert.assertThat(file)
                .assertProperty("optionalContainer")
                .hasAnnotation("Nullable");
        JavaFileAssert.assertThat(file)
                .assertProperty("optionalContainerWithDefault")
                .doesNotHaveAnnotation("Nullable");
        JavaFileAssert.assertThat(file)
                .assertProperty("nullableContainer")
                .doesNotHaveAnnotation("Nullable");
        JavaFileAssert.assertThat(file)
                .fileContains(
                        ", List<String> mandatoryContainer," +
                                " @Nullable List<String> optionalContainer," +
                                " List<String> optionalContainerWithDefault," +
                                " List<String> nullableContainer)"
                );
    }

    @Test
    public void shouldNotAnnotateNonRequiredFieldsAsNullableWhileUseOptional() throws IOException {
        SpringCodegen codegen = new SpringCodegen();
        codegen.setLibrary(SPRING_BOOT);
        codegen.setGenerateConstructorWithAllArgs(true);
        codegen.setUseOptional(true);

        Map<String, File> files = generateFiles(codegen, "src/test/resources/3_0/nullable-annotation.yaml");
        var file = files.get("Item.java");

        JavaFileAssert.assertThat(file)
                .assertProperty("mandatoryName")
                .doesNotHaveAnnotation("Nullable");
        JavaFileAssert.assertThat(file)
                .assertProperty("optionalDescription")
                .doesNotHaveAnnotation("Nullable");
        JavaFileAssert.assertThat(file)
                .assertProperty("optionalOneWithDefault")
                .doesNotHaveAnnotation("Nullable");
        JavaFileAssert.assertThat(file)
                .assertProperty("nullableStr")
                .doesNotHaveAnnotation("Nullable");
        JavaFileAssert.assertThat(file)
                .fileContains(
                        "public Item(String mandatoryName, String optionalDescription," +
                                " String optionalOneWithDefault, String nullableStr"
                );
    }

    @Test
    public void shouldAnnotateNonRequiredFieldsAsNullableWhileNotUsingOpenApiNullableAndContainerDefaultToNullSet() throws IOException {
        SpringCodegen codegen = new SpringCodegen();
        codegen.setLibrary(SPRING_BOOT);
        codegen.setGenerateConstructorWithAllArgs(true);
        codegen.setOpenApiNullable(false);
        codegen.setContainerDefaultToNull(true);

        Map<String, File> files = generateFiles(codegen, "src/test/resources/3_0/nullable-annotation.yaml");
        var file = files.get("Item.java");

        JavaFileAssert.assertThat(file)
                .assertProperty("mandatoryName")
                .doesNotHaveAnnotation("Nullable");
        JavaFileAssert.assertThat(file)
                .assertProperty("optionalDescription")
                .hasAnnotation("Nullable");
        JavaFileAssert.assertThat(file)
                .assertProperty("optionalOneWithDefault")
                .doesNotHaveAnnotation("Nullable");
        JavaFileAssert.assertThat(file)
                .assertProperty("nullableStr")
                .hasAnnotation("Nullable");
        JavaFileAssert.assertThat(file)
                .assertProperty("mandatoryContainer")
                .doesNotHaveAnnotation("Nullable");
        JavaFileAssert.assertThat(file)
                .assertProperty("optionalContainer")
                .hasAnnotation("Nullable");
        JavaFileAssert.assertThat(file)
                .assertProperty("optionalContainerWithDefault")
                .doesNotHaveAnnotation("Nullable");
        JavaFileAssert.assertThat(file)
                .assertProperty("nullableContainer")
                .hasAnnotation("Nullable");

        JavaFileAssert.assertThat(file)
                .fileContains(
                        " List<String> mandatoryContainer," +
                                " @Nullable List<String> optionalContainer," +
                                " List<String> optionalContainerWithDefault," +
                                " @Nullable List<String> nullableContainer)"
                );
    }

    @Test
    public void shouldNotAcceptNullValues() throws IOException {
        SpringCodegen codegen = new SpringCodegen();
        codegen.setLibrary(SPRING_BOOT);
        codegen.setUseSpringBoot3(true);
        codegen.setUseOptional(true);
        codegen.setOptionalAcceptNullable(false);

        Map<String, File> files = generateFiles(codegen, "src/test/resources/3_0/petstore.yaml");
        var file = files.get("Category.java");

        JavaFileAssert.assertThat(file)
                .fileContains(
                        "this.name = Optional.of(name);"
                );
        JavaFileAssert.assertThat(file)
                .fileDoesNotContain(
                        "this.name = Optional.ofNullable(name);"
                );
    }

    @Test
    public void shouldAcceptNullValues() throws IOException {
        SpringCodegen codegen = new SpringCodegen();
        codegen.setLibrary(SPRING_BOOT);
        codegen.setUseSpringBoot3(true);
        codegen.setUseOptional(true);
        //codegen.setOptionalAcceptNullable(true); // default to true

        Map<String, File> files = generateFiles(codegen, "src/test/resources/3_0/petstore.yaml");
        var file = files.get("Category.java");

        JavaFileAssert.assertThat(file)
                .fileContains(
                        "this.name = Optional.ofNullable(name);"
                );
        JavaFileAssert.assertThat(file)
                .fileDoesNotContain(
                        "this.name = Optional.of(name);"
                );
    }

    @Test
    public void testEnumWithImplements() {
        final Path output = newTempFolder();
        final OpenAPI openAPI = TestUtils.parseFlattenSpec("src/test/resources/3_0/enum-implements.yaml");
        SpringCodegen codegen = new SpringCodegen();
        codegen.setOutputDir(output.toString());

        Map<String, File> files = new DefaultGenerator().opts(new ClientOptInput().openAPI(openAPI).config(codegen))
                .generate().stream().collect(Collectors.toMap(File::getName, Function.identity()));

        JavaFileAssert.assertThat(files.get("Type.java")).fileContains("Type implements java.io.Serializable {");
    }

    @Test
<<<<<<< HEAD
    public void givenMultipartForm_whenGenerateUsingOptional_thenParameterAreCreatedAsOptional() throws IOException {
        File output = Files.createTempDirectory("test").toFile().getCanonicalFile();
        output.deleteOnExit();
        String outputPath = output.getAbsolutePath().replace('\\', '/');

        final OpenAPI openAPI = TestUtils.parseFlattenSpec("src/test/resources/3_0/spring/issue_9530.yaml");
        final SpringCodegen codegen = new SpringCodegen();
        codegen.additionalProperties().put(INTERFACE_ONLY, "true");
        codegen.additionalProperties().put(SpringCodegen.USE_OPTIONAL, "true");
        codegen.setOpenAPI(openAPI);
        codegen.setOutputDir(output.getAbsolutePath());

        ClientOptInput input = new ClientOptInput();
        input.openAPI(openAPI);
        input.config(codegen);


        DefaultGenerator generator = new DefaultGenerator();
        generator.setGenerateMetadata(false);
        generator.setGeneratorPropertyDefault(CodegenConstants.MODEL_TESTS, "false");
        generator.setGeneratorPropertyDefault(CodegenConstants.MODEL_DOCS, "false");
        generator.setGeneratorPropertyDefault(CodegenConstants.APIS, "true");

        generator.opts(input).generate();

        assertFileContains(Paths.get(outputPath + "/src/main/java/org/openapitools/api/PetApi.java"),
                "@Valid @RequestParam(value = \"additionalMetadata\", required = false) Optional<String> additionalMetadata",
                "@Valid @RequestParam(value = \"length\", required = true) Integer length");
    }

=======
    public void shouldEnableBuiltInValidationOptionWhenSetToTrue() throws IOException {
        final SpringCodegen codegen = new SpringCodegen();
        codegen.setUseSpringBoot3(true);
        codegen.setUseOptional(true);
        codegen.additionalProperties().put(SpringCodegen.USE_BEANVALIDATION, true);
        codegen.additionalProperties().put(SpringCodegen.USE_SPRING_BUILT_IN_VALIDATION, true);

        Map<String, File> files = generateFiles(codegen, "src/test/resources/3_0/petstore.yaml");
        var file = files.get("UserApi.java");

        JavaFileAssert.assertThat(file)
                .hasNoImports("org.springframework.validation.annotation.Validated")
                .assertTypeAnnotations()
                .doesNotContainWithName("Validated");
    }

    @Test
    public void shouldDisableBuiltInValidationOptionWhenSetToFalse() throws IOException {
        final SpringCodegen codegen = new SpringCodegen();
        codegen.setUseSpringBoot3(true);
        codegen.setUseOptional(true);
        codegen.additionalProperties().put(SpringCodegen.USE_BEANVALIDATION, true);
        codegen.additionalProperties().put(SpringCodegen.USE_SPRING_BUILT_IN_VALIDATION, false);

        Map<String, File> files = generateFiles(codegen, "src/test/resources/3_0/petstore.yaml");
        var file = files.get("UserApi.java");

        JavaFileAssert.assertThat(file)
                .hasImports("org.springframework.validation.annotation.Validated")
                .assertTypeAnnotations()
                .containsWithName("Validated");
    }

    @Test
    public void shouldDisableBuiltInValidationOptionByDefault() throws IOException {
        final SpringCodegen codegen = new SpringCodegen();
        codegen.setUseSpringBoot3(true);
        codegen.setUseOptional(true);
        codegen.additionalProperties().put(SpringCodegen.USE_BEANVALIDATION, true);

        Map<String, File> files = generateFiles(codegen, "src/test/resources/3_0/petstore.yaml");
        var file = files.get("UserApi.java");

        JavaFileAssert.assertThat(file)
                .hasImports("org.springframework.validation.annotation.Validated")
                .assertTypeAnnotations()
                .containsWithName("Validated");
    }

    @Test
    public void testExampleAnnotationGeneration_issue17610() throws IOException {
        final Map<String, File> generatedCodeFiles = generateFromContract("src/test/resources/3_0/spring/api-response-examples_issue17610.yaml", SPRING_BOOT);

        JavaFileAssert.assertThat(generatedCodeFiles.get("DogsApi.java"))
                .assertMethod("createDog")
                .assertMethodAnnotations()
                .recursivelyContainsWithName("ExampleObject");
    }

    @Test
    public void testExampleAnnotationGeneration_issue17610_2() throws IOException {
        final Map<String, File> generatedCodeFiles = generateFromContract("src/test/resources/3_0/spring/petstore_with_api_response_examples.yaml", SPRING_BOOT);

        JavaFileAssert.assertThat(generatedCodeFiles.get("PetApi.java"))
                .assertMethod("addPet")
                .assertMethodAnnotations()
                .recursivelyContainsWithName("ExampleObject")
                .toMethod().toFileAssert()
                .assertMethod("findPetsByStatus")
                .assertMethodAnnotations()
                .recursivelyContainsWithName("ExampleObject");
    }

    @Test
    public void testEnumFieldShouldBeFinal_issue21018() throws IOException {
        SpringCodegen codegen = new SpringCodegen();
        codegen.setLibrary(SPRING_BOOT);
        Map<String, File> files = generateFiles(codegen, "src/test/resources/bugs/issue_21018.yaml");

        JavaFileAssert.assertThat(files.get("SomeEnum.java"))
                .fileContains("private final String value;");

        JavaFileAssert.assertThat(files.get("SomeObject.java"))
                .fileContains("private final String value");
    }
>>>>>>> 76540e59
}<|MERGE_RESOLUTION|>--- conflicted
+++ resolved
@@ -5385,7 +5385,6 @@
     }
 
     @Test
-<<<<<<< HEAD
     public void givenMultipartForm_whenGenerateUsingOptional_thenParameterAreCreatedAsOptional() throws IOException {
         File output = Files.createTempDirectory("test").toFile().getCanonicalFile();
         output.deleteOnExit();
@@ -5416,7 +5415,7 @@
                 "@Valid @RequestParam(value = \"length\", required = true) Integer length");
     }
 
-=======
+    @Test
     public void shouldEnableBuiltInValidationOptionWhenSetToTrue() throws IOException {
         final SpringCodegen codegen = new SpringCodegen();
         codegen.setUseSpringBoot3(true);
@@ -5502,5 +5501,4 @@
         JavaFileAssert.assertThat(files.get("SomeObject.java"))
                 .fileContains("private final String value");
     }
->>>>>>> 76540e59
 }