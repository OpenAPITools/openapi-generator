/*
 * Copyright 2018 OpenAPI-Generator Contributors (https://openapi-generator.tech)
 * Copyright 2018 SmartBear Software
 *
 * Licensed under the Apache License, Version 2.0 (the "License");
 * you may not use this file except in compliance with the License.
 * You may obtain a copy of the License at
 *
 *     https://www.apache.org/licenses/LICENSE-2.0
 *
 * Unless required by applicable law or agreed to in writing, software
 * distributed under the License is distributed on an "AS IS" BASIS,
 * WITHOUT WARRANTIES OR CONDITIONS OF ANY KIND, either express or implied.
 * See the License for the specific language governing permissions and
 * limitations under the License.
 */

package org.openapitools.codegen.java.spring;

import static java.util.stream.Collectors.groupingBy;
import static org.openapitools.codegen.TestUtils.assertFileContains;
import static org.openapitools.codegen.TestUtils.assertFileNotContains;
import static org.openapitools.codegen.languages.SpringCodegen.RESPONSE_WRAPPER;
import static org.openapitools.codegen.languages.features.DocumentationProviderFeatures.DOCUMENTATION_PROVIDER;
import static org.testng.Assert.assertEquals;
import static org.testng.Assert.fail;

import io.swagger.parser.OpenAPIParser;
import io.swagger.v3.oas.models.OpenAPI;
import io.swagger.v3.oas.models.Operation;
import io.swagger.v3.oas.models.info.Info;
import io.swagger.v3.oas.models.media.Schema;
import io.swagger.v3.oas.models.servers.Server;
import io.swagger.v3.parser.core.models.ParseOptions;
import java.io.File;
import java.io.IOException;
import java.nio.file.Files;
import java.nio.file.Paths;
import java.util.List;
import java.util.Map;
import java.util.function.Consumer;
import java.util.stream.Collectors;
import org.openapitools.codegen.CliOption;
import org.openapitools.codegen.ClientOptInput;
import org.openapitools.codegen.CodegenConstants;
import org.openapitools.codegen.CodegenModel;
import org.openapitools.codegen.CodegenOperation;
import org.openapitools.codegen.CodegenParameter;
import org.openapitools.codegen.CodegenProperty;
import org.openapitools.codegen.DefaultGenerator;
import org.openapitools.codegen.SupportingFile;
import org.openapitools.codegen.TestUtils;
import org.openapitools.codegen.languages.SpringCodegen;
import org.openapitools.codegen.languages.features.CXFServerFeatures;
import org.openapitools.codegen.languages.features.DocumentationProviderFeatures;
import org.testng.Assert;
import org.testng.annotations.DataProvider;
import org.testng.annotations.Ignore;
import org.testng.annotations.Test;

public class SpringCodegenTest {

    @Test
    public void clientOptsUnicity() {
        SpringCodegen codegen = new SpringCodegen();
        codegen.cliOptions()
                .stream()
                .collect(groupingBy(CliOption::getOpt))
                .forEach((k, v) -> assertEquals(v.size(), 1, k + " is described multiple times"));
    }

    @Test
    public void doAnnotateDatesOnModelParameters() throws IOException {
        File output = Files.createTempDirectory("test").toFile().getCanonicalFile();
        output.deleteOnExit();
        String outputPath = output.getAbsolutePath().replace('\\', '/');

        OpenAPI openAPI = new OpenAPIParser()
                .readLocation("src/test/resources/3_0/issue_5436.yml", null, new ParseOptions()).getOpenAPI();

        SpringCodegen codegen = new SpringCodegen();
        codegen.setOutputDir(output.getAbsolutePath());
        codegen.additionalProperties().put(CXFServerFeatures.LOAD_TEST_DATA_FROM_FILE, "true");

        ClientOptInput input = new ClientOptInput();
        input.openAPI(openAPI);
        input.config(codegen);

        DefaultGenerator generator = new DefaultGenerator();

        generator.setGeneratorPropertyDefault(CodegenConstants.MODELS, "true");
        generator.setGeneratorPropertyDefault(CodegenConstants.MODEL_TESTS, "false");
        generator.setGeneratorPropertyDefault(CodegenConstants.MODEL_DOCS, "false");
        generator.setGeneratorPropertyDefault(CodegenConstants.APIS, "true");
        generator.setGeneratorPropertyDefault(CodegenConstants.SUPPORTING_FILES, "false");
        generator.opts(input).generate();

        assertFileContains(Paths.get(outputPath + "/src/main/java/org/openapitools/api/ZebrasApi.java"),
            "AnimalParams");

        assertFileContains(Paths.get(outputPath + "/src/main/java/org/openapitools/model/AnimalParams.java"),
            "@DateTimeFormat(iso = DateTimeFormat.ISO.DATE)", "@DateTimeFormat(iso = DateTimeFormat.ISO.DATE_TIME)");

        assertFileContains(Paths.get(outputPath + "/src/main/java/org/openapitools/model/AnimalParams.java"),
            "import org.springframework.format.annotation.DateTimeFormat;"
        );
    }

    @Test
    public void doGenerateCookieParams() throws IOException {
        File output = Files.createTempDirectory("test").toFile().getCanonicalFile();
        output.deleteOnExit();
        String outputPath = output.getAbsolutePath().replace('\\', '/');

        OpenAPI openAPI = new OpenAPIParser()
                .readLocation("src/test/resources/3_0/issue_5386.yaml", null, new ParseOptions()).getOpenAPI();

        SpringCodegen codegen = new SpringCodegen();
        codegen.setOutputDir(output.getAbsolutePath());
        codegen.additionalProperties().put(CXFServerFeatures.LOAD_TEST_DATA_FROM_FILE, "true");

        ClientOptInput input = new ClientOptInput();
        input.openAPI(openAPI);
        input.config(codegen);

        DefaultGenerator generator = new DefaultGenerator();

        generator.setGeneratorPropertyDefault(CodegenConstants.MODELS, "false");
        generator.setGeneratorPropertyDefault(CodegenConstants.MODEL_TESTS, "false");
        generator.setGeneratorPropertyDefault(CodegenConstants.MODEL_DOCS, "false");
        generator.setGeneratorPropertyDefault(CodegenConstants.APIS, "true");
        generator.setGeneratorPropertyDefault(CodegenConstants.SUPPORTING_FILES, "false");
        generator.opts(input).generate();

        assertFileContains(Paths.get(outputPath + "/src/main/java/org/openapitools/api/ElephantsApi.java"), "@CookieValue");
        assertFileContains(Paths.get(outputPath + "/src/main/java/org/openapitools/api/ZebrasApi.java"), "@CookieValue");
        assertFileNotContains(Paths.get(outputPath + "/src/main/java/org/openapitools/api/BirdsApi.java"), "@CookieValue");
    }

    @Test
    public void doGenerateRequestParamForSimpleParam() throws IOException {
        File output = Files.createTempDirectory("test").toFile().getCanonicalFile();
        output.deleteOnExit();
        String outputPath = output.getAbsolutePath().replace('\\', '/');

        OpenAPI openAPI = new OpenAPIParser()
                .readLocation("src/test/resources/3_0/issue_3248.yaml", null, new ParseOptions()).getOpenAPI();

        SpringCodegen codegen = new SpringCodegen();
        codegen.setOutputDir(output.getAbsolutePath());
        codegen.additionalProperties().put(CXFServerFeatures.LOAD_TEST_DATA_FROM_FILE, "true");

        ClientOptInput input = new ClientOptInput();
        input.openAPI(openAPI);
        input.config(codegen);

        DefaultGenerator generator = new DefaultGenerator();

        generator.setGeneratorPropertyDefault(CodegenConstants.MODELS, "false");
        generator.setGeneratorPropertyDefault(CodegenConstants.MODEL_TESTS, "false");
        generator.setGeneratorPropertyDefault(CodegenConstants.MODEL_DOCS, "false");
        generator.setGeneratorPropertyDefault(CodegenConstants.APIS, "true");
        generator.setGeneratorPropertyDefault(CodegenConstants.SUPPORTING_FILES, "false");

        generator.opts(input).generate();

        assertFileContains(Paths.get(outputPath + "/src/main/java/org/openapitools/api/MonkeysApi.java"), "@RequestParam");
        assertFileContains(Paths.get(outputPath + "/src/main/java/org/openapitools/api/ElephantsApi.java"), "@RequestParam");
        assertFileContains(Paths.get(outputPath + "/src/main/java/org/openapitools/api/ZebrasApi.java"), "@RequestParam");
        assertFileContains(Paths.get(outputPath + "/src/main/java/org/openapitools/api/BearsApi.java"), "@RequestParam");
        assertFileContains(Paths.get(outputPath + "/src/main/java/org/openapitools/api/CamelsApi.java"), "@RequestParam");
        assertFileContains(Paths.get(outputPath + "/src/main/java/org/openapitools/api/PandasApi.java"), "@RequestParam");
        assertFileContains(Paths.get(outputPath + "/src/main/java/org/openapitools/api/CrocodilesApi.java"), "@RequestParam");
        assertFileContains(Paths.get(outputPath + "/src/main/java/org/openapitools/api/PolarBearsApi.java"), "@RequestParam");
    }

    @Test
    public void doNotGenerateRequestParamForObjectQueryParam() throws IOException {
        File output = Files.createTempDirectory("test").toFile().getCanonicalFile();
        output.deleteOnExit();
        String outputPath = output.getAbsolutePath().replace('\\', '/');

        OpenAPI openAPI = new OpenAPIParser()
                .readLocation("src/test/resources/3_0/objectQueryParam.yaml", null, new ParseOptions()).getOpenAPI();

        SpringCodegen codegen = new SpringCodegen();
        codegen.setOutputDir(output.getAbsolutePath());
        codegen.additionalProperties().put(CXFServerFeatures.LOAD_TEST_DATA_FROM_FILE, "true");

        ClientOptInput input = new ClientOptInput();
        input.openAPI(openAPI);
        input.config(codegen);

        DefaultGenerator generator = new DefaultGenerator();

        generator.setGeneratorPropertyDefault(CodegenConstants.MODELS, "false");
        generator.setGeneratorPropertyDefault(CodegenConstants.MODEL_TESTS, "false");
        generator.setGeneratorPropertyDefault(CodegenConstants.MODEL_DOCS, "false");
        generator.setGeneratorPropertyDefault(CodegenConstants.APIS, "true");
        generator.setGeneratorPropertyDefault(CodegenConstants.SUPPORTING_FILES, "false");

        generator.opts(input).generate();

        assertFileNotContains(Paths.get(outputPath + "/src/main/java/org/openapitools/api/PonyApi.java"), "@RequestParam");
    }

    @Test
    public void generateFormatForDateAndDateTimeQueryParam() throws IOException {
        File output = Files.createTempDirectory("test").toFile().getCanonicalFile();
        output.deleteOnExit();
        String outputPath = output.getAbsolutePath().replace('\\', '/');

        OpenAPI openAPI = new OpenAPIParser()
                .readLocation("src/test/resources/3_0/issue_2053.yaml", null, new ParseOptions()).getOpenAPI();

        SpringCodegen codegen = new SpringCodegen();
        codegen.setOutputDir(output.getAbsolutePath());
        codegen.additionalProperties().put(CXFServerFeatures.LOAD_TEST_DATA_FROM_FILE, "true");

        ClientOptInput input = new ClientOptInput();
        input.openAPI(openAPI);
        input.config(codegen);

        DefaultGenerator generator = new DefaultGenerator();
        generator.setGeneratorPropertyDefault(CodegenConstants.MODELS, "false");
        generator.setGeneratorPropertyDefault(CodegenConstants.MODEL_TESTS, "false");
        generator.setGeneratorPropertyDefault(CodegenConstants.MODEL_DOCS, "false");
        generator.setGeneratorPropertyDefault(CodegenConstants.APIS, "true");
        generator.setGeneratorPropertyDefault(CodegenConstants.SUPPORTING_FILES, "false");
        generator.opts(input).generate();

        assertFileContains(
                Paths.get(outputPath + "/src/main/java/org/openapitools/api/ElephantsApi.java"),
                "import org.springframework.format.annotation.DateTimeFormat;"
        );
        assertFileContains(
                Paths.get(outputPath + "/src/main/java/org/openapitools/api/ElephantsApi.java"),
                "@DateTimeFormat(iso = DateTimeFormat.ISO.DATE)"
        );
        assertFileContains(
                Paths.get(outputPath + "/src/main/java/org/openapitools/api/ZebrasApi.java"),
                "import org.springframework.format.annotation.DateTimeFormat;"
        );
        assertFileContains(
                Paths.get(outputPath + "/src/main/java/org/openapitools/api/ZebrasApi.java"),
                "@DateTimeFormat(iso = DateTimeFormat.ISO.DATE_TIME)"
        );
    }

    @Test
    public void interfaceDefaultImplDisableWithResponseWrapper() {
        final SpringCodegen codegen = new SpringCodegen();
        codegen.additionalProperties().put(RESPONSE_WRAPPER, "aWrapper");
        codegen.processOpts();

        // jdk8 tag has been removed
        Assert.assertEquals(codegen.additionalProperties().get("jdk8"), null);
    }

    @Test(expectedExceptions = IllegalArgumentException.class)
    public void reactiveRequiredSpringBoot() {
        final SpringCodegen codegen = new SpringCodegen();
        codegen.additionalProperties().put(SpringCodegen.REACTIVE, true);
        codegen.additionalProperties().put(CodegenConstants.LIBRARY, "spring-cloud");
        codegen.processOpts();
    }

    @Test
    public void shouldGenerateRequestParamForRefParams_3248_Regression() throws IOException {
        File output = Files.createTempDirectory("test").toFile().getCanonicalFile();
        output.deleteOnExit();
        String outputPath = output.getAbsolutePath().replace('\\', '/');

        OpenAPI openAPI = new OpenAPIParser()
                .readLocation("src/test/resources/3_0/3248-regression.yaml", null, new ParseOptions()).getOpenAPI();

        SpringCodegen codegen = new SpringCodegen();
        codegen.setOutputDir(output.getAbsolutePath());
        codegen.additionalProperties().put(CXFServerFeatures.LOAD_TEST_DATA_FROM_FILE, "true");

        ClientOptInput input = new ClientOptInput();
        input.openAPI(openAPI);
        input.config(codegen);

        DefaultGenerator generator = new DefaultGenerator();

        generator.setGeneratorPropertyDefault(CodegenConstants.MODELS, "false");
        generator.setGeneratorPropertyDefault(CodegenConstants.MODEL_TESTS, "false");
        generator.setGeneratorPropertyDefault(CodegenConstants.MODEL_DOCS, "false");
        generator.setGeneratorPropertyDefault(CodegenConstants.APIS, "true");
        generator.setGeneratorPropertyDefault(CodegenConstants.SUPPORTING_FILES, "false");

        generator.opts(input).generate();

        assertFileContains(Paths.get(outputPath + "/src/main/java/org/openapitools/api/ExampleApi.java"),
                "@RequestParam(value = \"format\"",
                "@RequestParam(value = \"query\"");
    }

    @Test
    public void shouldGenerateRequestParamForRefParams_3248_RegressionDates() throws IOException {
        File output = Files.createTempDirectory("test").toFile().getCanonicalFile();
        output.deleteOnExit();
        String outputPath = output.getAbsolutePath().replace('\\', '/');

        OpenAPI openAPI = new OpenAPIParser()
                .readLocation("src/test/resources/3_0/3248-regression-dates.yaml", null, new ParseOptions()).getOpenAPI();

        SpringCodegen codegen = new SpringCodegen();
        codegen.setOutputDir(output.getAbsolutePath());
        codegen.additionalProperties().put(CXFServerFeatures.LOAD_TEST_DATA_FROM_FILE, "true");

        ClientOptInput input = new ClientOptInput();
        input.openAPI(openAPI);
        input.config(codegen);

        DefaultGenerator generator = new DefaultGenerator();

        generator.setGeneratorPropertyDefault(CodegenConstants.MODELS, "false");
        generator.setGeneratorPropertyDefault(CodegenConstants.MODEL_TESTS, "false");
        generator.setGeneratorPropertyDefault(CodegenConstants.MODEL_DOCS, "false");
        generator.setGeneratorPropertyDefault(CodegenConstants.APIS, "true");
        generator.setGeneratorPropertyDefault(CodegenConstants.SUPPORTING_FILES, "false");

        generator.opts(input).generate();

        assertFileContains(Paths.get(outputPath + "/src/main/java/org/openapitools/api/ExampleApi.java"),
                "@RequestParam(value = \"start\"");
    }

    @Test
    public void springcloudWithAsyncAndJava8HasResponseWrapperCompletableFuture() {
        final SpringCodegen codegen = new SpringCodegen();
        codegen.additionalProperties().put(SpringCodegen.ASYNC, true);
        codegen.additionalProperties().put(CodegenConstants.LIBRARY, "spring-cloud");
        codegen.processOpts();

        Assert.assertEquals(codegen.additionalProperties().get("jdk8-default-interface"), false);
        Assert.assertEquals(codegen.additionalProperties().get(RESPONSE_WRAPPER), "CompletableFuture");
    }

    @Test
    public void springcloudWithJava8DisableJdk8() {
        final SpringCodegen codegen = new SpringCodegen();
        codegen.additionalProperties().put(CodegenConstants.LIBRARY, "spring-cloud");
        codegen.processOpts();

        Assert.assertEquals(codegen.additionalProperties().get("jdk8-default-interface"), false);
    }

    @Test
    public void testAdditionalPropertiesPutForConfigValues() throws Exception {
        final SpringCodegen codegen = new SpringCodegen();
        codegen.additionalProperties().put(CodegenConstants.HIDE_GENERATION_TIMESTAMP, "true");
        codegen.additionalProperties().put(CodegenConstants.MODEL_PACKAGE, "xyz.yyyyy.mmmmm.model");
        codegen.additionalProperties().put(CodegenConstants.API_PACKAGE, "xyz.yyyyy.aaaaa.api");
        codegen.additionalProperties().put(CodegenConstants.INVOKER_PACKAGE, "xyz.yyyyy.iiii.invoker");
        codegen.additionalProperties().put(SpringCodegen.BASE_PACKAGE, "xyz.yyyyy.bbbb.base");
        codegen.additionalProperties().put(SpringCodegen.CONFIG_PACKAGE, "xyz.yyyyy.cccc.config");
        codegen.additionalProperties().put(SpringCodegen.SERVER_PORT, "8088");
        codegen.processOpts();

        OpenAPI openAPI = new OpenAPI();
        openAPI.addServersItem(new Server().url("https://api.abcde.xy:8082/v2"));
        openAPI.setInfo(new Info());
        openAPI.getInfo().setTitle("Some test API");
        codegen.preprocessOpenAPI(openAPI);

        Assert.assertEquals(codegen.additionalProperties().get(CodegenConstants.HIDE_GENERATION_TIMESTAMP), Boolean.TRUE);
        Assert.assertEquals(codegen.isHideGenerationTimestamp(), true);
        Assert.assertEquals(codegen.modelPackage(), "xyz.yyyyy.mmmmm.model");
        Assert.assertEquals(codegen.additionalProperties().get(CodegenConstants.MODEL_PACKAGE), "xyz.yyyyy.mmmmm.model");
        Assert.assertEquals(codegen.apiPackage(), "xyz.yyyyy.aaaaa.api");
        Assert.assertEquals(codegen.additionalProperties().get(CodegenConstants.API_PACKAGE), "xyz.yyyyy.aaaaa.api");
        Assert.assertEquals(codegen.getInvokerPackage(), "xyz.yyyyy.iiii.invoker");
        Assert.assertEquals(codegen.additionalProperties().get(CodegenConstants.INVOKER_PACKAGE), "xyz.yyyyy.iiii.invoker");
        Assert.assertEquals(codegen.getBasePackage(), "xyz.yyyyy.bbbb.base");
        Assert.assertEquals(codegen.additionalProperties().get(SpringCodegen.BASE_PACKAGE), "xyz.yyyyy.bbbb.base");
        Assert.assertEquals(codegen.getConfigPackage(), "xyz.yyyyy.cccc.config");
        Assert.assertEquals(codegen.additionalProperties().get(SpringCodegen.CONFIG_PACKAGE), "xyz.yyyyy.cccc.config");
        Assert.assertEquals(codegen.additionalProperties().get(SpringCodegen.TITLE), "someTest");
        Assert.assertEquals(codegen.additionalProperties().get(SpringCodegen.SERVER_PORT), "8088");
    }

    @Test
    public void testDefaultValuesFixed() {
        // we had an issue where int64, float, and double values were having single character string suffixes
        // included in their defaultValues
        // This test verifies that those characters are no longer present
        final OpenAPI openAPI = TestUtils.parseFlattenSpec("src/test/resources/2_0/issue1226.yaml");
        final SpringCodegen codegen = new SpringCodegen();
        codegen.setOpenAPI(openAPI);

        String int64Val = "9223372036854775807l";
        String floatVal = "3.14159f";
        String doubleVal = "3.14159d";

        // make sure that the model properties include character suffixes
        String modelName = "NumberHolder";
        Schema nhSchema = openAPI.getComponents().getSchemas().get(modelName);
        CodegenModel cm = codegen.fromModel(modelName, nhSchema);
        CodegenProperty int64Prop = cm.vars.get(0);
        CodegenProperty floatProp = cm.vars.get(1);
        CodegenProperty doubleProp = cm.vars.get(2);
        Assert.assertEquals(int64Prop.defaultValue, int64Val);
        Assert.assertEquals(floatProp.defaultValue, floatVal);
        Assert.assertEquals(doubleProp.defaultValue, doubleVal);

        int64Val = "9223372036854775807";
        floatVal = "3.14159";
        doubleVal = "3.14159";

        // make sure that the operation parameters omit character suffixes
        String route = "/numericqueryparams";
        Operation op = openAPI.getPaths().get(route).getGet();
        CodegenOperation co = codegen.fromOperation(route, "GET", op, null);
        CodegenParameter int64Param = co.queryParams.get(0);
        CodegenParameter floatParam = co.queryParams.get(1);
        CodegenParameter doubleParam = co.queryParams.get(2);
        Assert.assertEquals(int64Param.defaultValue, int64Val);
        Assert.assertEquals(floatParam.defaultValue, floatVal);
        Assert.assertEquals(doubleParam.defaultValue, doubleVal);
    }

    @Test
    public void testDoGenerateRequestBodyRequiredAttribute_3134_Regression() throws Exception {
        File output = Files.createTempDirectory("test").toFile().getCanonicalFile();
        output.deleteOnExit();
        String outputPath = output.getAbsolutePath().replace('\\', '/');

        OpenAPI openAPI = new OpenAPIParser()
                .readLocation("src/test/resources/3_0/3134-regression.yaml", null, new ParseOptions()).getOpenAPI();

        SpringCodegen codegen = new SpringCodegen();
        codegen.setOutputDir(output.getAbsolutePath());
        codegen.additionalProperties().put(CXFServerFeatures.LOAD_TEST_DATA_FROM_FILE, "true");

        ClientOptInput input = new ClientOptInput();
        input.openAPI(openAPI);
        input.config(codegen);

        DefaultGenerator generator = new DefaultGenerator();

        generator.setGeneratorPropertyDefault(CodegenConstants.MODELS, "false");
        generator.setGeneratorPropertyDefault(CodegenConstants.MODEL_TESTS, "false");
        generator.setGeneratorPropertyDefault(CodegenConstants.MODEL_DOCS, "false");
        generator.setGeneratorPropertyDefault(CodegenConstants.APIS, "true");
        generator.setGeneratorPropertyDefault(CodegenConstants.SUPPORTING_FILES, "false");

        generator.opts(input).generate();

        assertFileContains(Paths.get(outputPath + "/src/main/java/org/openapitools/api/ExampleApi.java"),
                "@RequestBody(required = false");
    }

    @Test
    public void testInitialConfigValues() throws Exception {
        final SpringCodegen codegen = new SpringCodegen();
        codegen.processOpts();

        OpenAPI openAPI = new OpenAPI();
        openAPI.addServersItem(new Server().url("https://api.abcde.xy:8082/v2"));
        openAPI.setInfo(new Info());
        codegen.preprocessOpenAPI(openAPI);

        Assert.assertEquals(codegen.additionalProperties().get(CodegenConstants.HIDE_GENERATION_TIMESTAMP), Boolean.FALSE);
        Assert.assertEquals(codegen.isHideGenerationTimestamp(), false);
        Assert.assertEquals(codegen.modelPackage(), "org.openapitools.model");
        Assert.assertEquals(codegen.additionalProperties().get(CodegenConstants.MODEL_PACKAGE), "org.openapitools.model");
        Assert.assertEquals(codegen.apiPackage(), "org.openapitools.api");
        Assert.assertEquals(codegen.additionalProperties().get(CodegenConstants.API_PACKAGE), "org.openapitools.api");
        Assert.assertEquals(codegen.getInvokerPackage(), "org.openapitools.api");
        Assert.assertEquals(codegen.additionalProperties().get(CodegenConstants.INVOKER_PACKAGE), "org.openapitools.api");
        Assert.assertEquals(codegen.getBasePackage(), "org.openapitools");
        Assert.assertEquals(codegen.additionalProperties().get(SpringCodegen.BASE_PACKAGE), "org.openapitools");
        Assert.assertEquals(codegen.getConfigPackage(), "org.openapitools.configuration");
        Assert.assertEquals(codegen.additionalProperties().get(SpringCodegen.CONFIG_PACKAGE), "org.openapitools.configuration");
        Assert.assertEquals(codegen.additionalProperties().get(SpringCodegen.SERVER_PORT), "8082");
        Assert.assertEquals(codegen.additionalProperties().get(SpringCodegen.UNHANDLED_EXCEPTION_HANDLING), false);
    }

    @Test
    public void testMultipartBoot() throws IOException {
        final SpringCodegen codegen = new SpringCodegen();
        codegen.setLibrary("spring-boot");
        codegen.setDelegatePattern(true);
        codegen.additionalProperties().put(DOCUMENTATION_PROVIDER, "springfox");

        final Map<String, File> files = generateFiles(codegen, "src/test/resources/3_0/form-multipart-binary-array.yaml");

        // Check that the delegate handles the array
        final File multipartArrayApiDelegate = files.get("MultipartArrayApiDelegate.java");
        assertFileContains(multipartArrayApiDelegate.toPath(), "List<MultipartFile> files");

        // Check that the api handles the array
        final File multipartArrayApi = files.get("MultipartArrayApi.java");
        assertFileContains(multipartArrayApi.toPath(), "List<MultipartFile> files",
                "@ApiParam(value = \"Many files\")",
                "@RequestPart(value = \"files\", required = false)");

        // UPDATE: the following test has been ignored due to https://github.com/OpenAPITools/openapi-generator/pull/11081/
        // We will contact the contributor of the following test to see if the fix will break their use cases and
        // how we can fix it accordingly.
        //// Check that the delegate handles the single file
        // final File multipartSingleApiDelegate = files.get("MultipartSingleApiDelegate.java");
        // assertFileContains(multipartSingleApiDelegate.toPath(), "MultipartFile file");

        // Check that the api handles the single file
        final File multipartSingleApi = files.get("MultipartSingleApi.java");
        assertFileContains(multipartSingleApi.toPath(), "MultipartFile file",
                "@ApiParam(value = \"One file\")",
                "@RequestPart(value = \"file\", required = false)");

        // Check that api validates mixed multipart request
        final File multipartMixedApi = files.get("MultipartMixedApi.java");
        assertFileContains(multipartMixedApi.toPath(), "MultipartFile file",
                "@RequestPart(value = \"file\", required = true)",
                "@Valid @RequestPart(value = \"marker\", required = false)");
    }

    // Helper function, intended to reduce boilerplate
    private Map<String, File> generateFiles(SpringCodegen codegen, String filePath) throws IOException {
        final File output = Files.createTempDirectory("test").toFile().getCanonicalFile();
        output.deleteOnExit();
        final String outputPath = output.getAbsolutePath().replace('\\', '/');

        codegen.setOutputDir(output.getAbsolutePath());
        codegen.additionalProperties().put(CXFServerFeatures.LOAD_TEST_DATA_FROM_FILE, "true");

        final ClientOptInput input = new ClientOptInput();
        final OpenAPI openAPI = new OpenAPIParser().readLocation(filePath, null, new ParseOptions()).getOpenAPI();
        input.openAPI(openAPI);
        input.config(codegen);

        final DefaultGenerator generator = new DefaultGenerator();
        List<File> files = generator.opts(input).generate();

        return files.stream().collect(Collectors.toMap(e -> e.getName().replace(outputPath, ""), i -> i));
    }

    /*
     * UPDATE: the following test has been ignored due to https://github.com/OpenAPITools/openapi-generator/pull/11081/
     * We will contact the contributor of the following test to see if the fix will break their use cases and
     * how we can fix it accordingly.
     */
    @Test
    @Ignore
    public void testMultipartCloud() throws IOException {
        final SpringCodegen codegen = new SpringCodegen();
        codegen.setLibrary("spring-cloud");
        codegen.setDelegatePattern(true);

        final Map<String, File> files = generateFiles(codegen, "src/test/resources/3_0/form-multipart-binary-array.yaml");

        // Check that the delegate handles the array and the file
        final File multipartApiDelegate = files.get("MultipartApiDelegate.java");
        assertFileContains(multipartApiDelegate.toPath(),
                "List<MultipartFile> files",
                "MultipartFile file");

        // Check that the api handles the array and the file
        final File multipartApi = files.get("MultipartApi.java");
        assertFileContains(multipartApi.toPath(),
               "List<MultipartFile> files",
               "MultipartFile file");
    }

    @Test
    public void testSettersForConfigValues() throws Exception {
        final SpringCodegen codegen = new SpringCodegen();
        codegen.setHideGenerationTimestamp(true);
        codegen.setModelPackage("xx.yyyyyyyy.model");
        codegen.setApiPackage("xx.yyyyyyyy.api");
        codegen.setInvokerPackage("xx.yyyyyyyy.invoker");
        codegen.setBasePackage("xx.yyyyyyyy.base");
        codegen.setConfigPackage("xx.yyyyyyyy.config");
        codegen.setUnhandledException(true);
        codegen.processOpts();

        Assert.assertEquals(codegen.additionalProperties().get(CodegenConstants.HIDE_GENERATION_TIMESTAMP), Boolean.TRUE);
        Assert.assertEquals(codegen.isHideGenerationTimestamp(), true);
        Assert.assertEquals(codegen.modelPackage(), "xx.yyyyyyyy.model");
        Assert.assertEquals(codegen.additionalProperties().get(CodegenConstants.MODEL_PACKAGE), "xx.yyyyyyyy.model");
        Assert.assertEquals(codegen.apiPackage(), "xx.yyyyyyyy.api");
        Assert.assertEquals(codegen.additionalProperties().get(CodegenConstants.API_PACKAGE), "xx.yyyyyyyy.api");
        Assert.assertEquals(codegen.getInvokerPackage(), "xx.yyyyyyyy.invoker");
        Assert.assertEquals(codegen.additionalProperties().get(CodegenConstants.INVOKER_PACKAGE), "xx.yyyyyyyy.invoker");
        Assert.assertEquals(codegen.getBasePackage(), "xx.yyyyyyyy.base");
        Assert.assertEquals(codegen.additionalProperties().get(SpringCodegen.BASE_PACKAGE), "xx.yyyyyyyy.base");
        Assert.assertEquals(codegen.getConfigPackage(), "xx.yyyyyyyy.config");
        Assert.assertEquals(codegen.additionalProperties().get(SpringCodegen.CONFIG_PACKAGE), "xx.yyyyyyyy.config");
        Assert.assertEquals(codegen.isUnhandledException(), true);
        Assert.assertEquals(codegen.additionalProperties().get(SpringCodegen.UNHANDLED_EXCEPTION_HANDLING), true);
    }

    @Test
    public void useBeanValidationTruePerformBeanValidationFalseJava8TrueForFormatEmail() throws IOException {
        beanValidationForFormatEmail(true, false, true, "@javax.validation.constraints.Email", "@org.hibernate.validator.constraints.Email");
    }

    @Test
    public void useBeanValidationTruePerformBeanValidationTrueJava8FalseForFormatEmail() throws IOException {
        beanValidationForFormatEmail(true, true, false, "@javax.validation.constraints.Email", "@org.hibernate.validator.constraints.Email");
    }

    // note: java8 option/mustache tag has been removed and default to true
    private void beanValidationForFormatEmail(boolean useBeanValidation, boolean performBeanValidation, boolean java8, String contains, String notContains) throws IOException {
        File output = Files.createTempDirectory("test").toFile().getCanonicalFile();
        output.deleteOnExit();
        String outputPath = output.getAbsolutePath().replace('\\', '/');

        OpenAPI openAPI = new OpenAPIParser()
                .readLocation("src/test/resources/3_0/issue_4876_format_email.yaml", null, new ParseOptions()).getOpenAPI();

        SpringCodegen codegen = new SpringCodegen();
        codegen.setOutputDir(output.getAbsolutePath());
        codegen.setUseBeanValidation(useBeanValidation);
        codegen.setPerformBeanValidation(performBeanValidation);

        ClientOptInput input = new ClientOptInput();
        input.openAPI(openAPI);
        input.config(codegen);

        DefaultGenerator generator = new DefaultGenerator();

        generator.setGeneratorPropertyDefault(CodegenConstants.MODELS, "true");
        generator.setGeneratorPropertyDefault(CodegenConstants.MODEL_TESTS, "false");
        generator.setGeneratorPropertyDefault(CodegenConstants.MODEL_DOCS, "false");
        generator.setGeneratorPropertyDefault(CodegenConstants.APIS, "false");
        generator.setGeneratorPropertyDefault(CodegenConstants.SUPPORTING_FILES, "false");

        List<File> files = generator.opts(input).generate();

        assertFileContains(Paths.get(outputPath + "/src/main/java/org/openapitools/model/PersonWithEmail.java"), contains);
        assertFileNotContains(Paths.get(outputPath + "/src/main/java/org/openapitools/model/PersonWithEmail.java"), notContains);
    }

    @Test
    public void useBeanValidationTruePerformBeanValidationTrueJava8TrueForFormatEmail() throws IOException {
        beanValidationForFormatEmail(true, true, true, "@javax.validation.constraints.Email", "@org.hibernate.validator.constraints.Email");
    }

    @Test
    public void reactiveMapTypeRequestMonoTest() throws IOException {
        File output = Files.createTempDirectory("test").toFile().getCanonicalFile();
        output.deleteOnExit();
        String outputPath = output.getAbsolutePath().replace('\\', '/');

        final OpenAPI openAPI = TestUtils.parseFlattenSpec("src/test/resources/3_0/spring/issue_8045.yaml");
        final SpringCodegen codegen = new SpringCodegen();
        codegen.setOpenAPI(openAPI);
        codegen.setOutputDir(output.getAbsolutePath());

        codegen.additionalProperties().put(SpringCodegen.DELEGATE_PATTERN, "true");
        codegen.additionalProperties().put(SpringCodegen.REACTIVE, "true");

        ClientOptInput input = new ClientOptInput();
        input.openAPI(openAPI);
        input.config(codegen);

        DefaultGenerator generator = new DefaultGenerator();

        generator.setGeneratorPropertyDefault(CodegenConstants.MODELS, "false");
        generator.setGeneratorPropertyDefault(CodegenConstants.MODEL_TESTS, "false");
        generator.setGeneratorPropertyDefault(CodegenConstants.MODEL_DOCS, "false");
        generator.setGeneratorPropertyDefault(CodegenConstants.APIS, "true");
        generator.setGeneratorPropertyDefault(CodegenConstants.SUPPORTING_FILES, "false");

        generator.opts(input).generate();

        assertFileContains(Paths.get(outputPath + "/src/main/java/org/openapitools/api/SomeApi.java"), "Mono<Map<String, DummyRequest>>");
        assertFileContains(Paths.get(outputPath + "/src/main/java/org/openapitools/api/SomeApiDelegate.java"), "Mono<Map<String, DummyRequest>>");
        assertFileNotContains(Paths.get(outputPath + "/src/main/java/org/openapitools/api/SomeApi.java"), "Mono<DummyRequest>");
        assertFileNotContains(Paths.get(outputPath + "/src/main/java/org/openapitools/api/SomeApiDelegate.java"), "Mono<DummyRequest>");
    }

    @Test
    public void shouldEscapeReservedKeyWordsForRequestParameters_7506_Regression() throws Exception {
        final SpringCodegen codegen = new SpringCodegen();
        codegen.setLibrary("spring-boot");
        codegen.setDelegatePattern(true);

        final Map<String, File> files = generateFiles(codegen, "src/test/resources/3_0/issue7506.yaml");

        final File multipartArrayApiDelegate = files.get("ExampleApi.java");
        assertFileContains(multipartArrayApiDelegate.toPath(), "@RequestPart(value = \"super\", required = false) MultipartFile _super");
        assertFileContains(multipartArrayApiDelegate.toPath(), "@RequestPart(value = \"package\", required = false) MultipartFile _package");
    }

    @Test
    public void doGeneratePathVariableForSimpleParam() throws IOException {
        File output = Files.createTempDirectory("test").toFile().getCanonicalFile();
        output.deleteOnExit();
        String outputPath = output.getAbsolutePath().replace('\\', '/');

        OpenAPI openAPI = new OpenAPIParser()
                .readLocation("src/test/resources/3_0/issue_6762.yaml", null, new ParseOptions()).getOpenAPI();

        SpringCodegen codegen = new SpringCodegen();
        codegen.setOutputDir(output.getAbsolutePath());
        codegen.additionalProperties().put(CXFServerFeatures.LOAD_TEST_DATA_FROM_FILE, "true");
        codegen.additionalProperties().put(DOCUMENTATION_PROVIDER, "springfox");

        ClientOptInput input = new ClientOptInput();
        input.openAPI(openAPI);
        input.config(codegen);

        DefaultGenerator generator = new DefaultGenerator();

        generator.setGeneratorPropertyDefault(CodegenConstants.MODELS, "false");
        generator.setGeneratorPropertyDefault(CodegenConstants.MODEL_TESTS, "false");
        generator.setGeneratorPropertyDefault(CodegenConstants.MODEL_DOCS, "false");
        generator.setGeneratorPropertyDefault(CodegenConstants.APIS, "true");
        generator.setGeneratorPropertyDefault(CodegenConstants.SUPPORTING_FILES, "false");

        generator.opts(input).generate();

        assertFileContains(Paths.get(outputPath + "/src/main/java/org/openapitools/api/ZebrasApi.java"), "allowableValues = \"0, 1\"");
        assertFileContains(Paths.get(outputPath + "/src/main/java/org/openapitools/api/ZebrasApi.java"), "@PathVariable");
        assertFileContains(Paths.get(outputPath + "/src/main/java/org/openapitools/api/BearsApi.java"), "allowableValues = \"sleeping, awake\"");
        assertFileContains(Paths.get(outputPath + "/src/main/java/org/openapitools/api/BearsApi.java"), "@PathVariable");
        assertFileContains(Paths.get(outputPath + "/src/main/java/org/openapitools/api/CamelsApi.java"), "allowableValues = \"sleeping, awake\"");
        assertFileContains(Paths.get(outputPath + "/src/main/java/org/openapitools/api/CamelsApi.java"), "@PathVariable");
        assertFileContains(Paths.get(outputPath + "/src/main/java/org/openapitools/api/GirafesApi.java"), "allowableValues = \"0, 1\"");
        assertFileContains(Paths.get(outputPath + "/src/main/java/org/openapitools/api/GirafesApi.java"), "@PathVariable");
    }

    @Test
    public void shouldGenerateDefaultValueForEnumRequestParameter() throws IOException {
        File output = Files.createTempDirectory("test").toFile().getCanonicalFile();
        output.deleteOnExit();
        String outputPath = output.getAbsolutePath().replace('\\', '/');

        final OpenAPI openAPI = TestUtils.parseFlattenSpec("src/test/resources/3_0/spring/issue_10278.yaml");
        final SpringCodegen codegen = new SpringCodegen();
        codegen.setOpenAPI(openAPI);
        codegen.setOutputDir(output.getAbsolutePath());

        codegen.additionalProperties().put(SpringCodegen.DELEGATE_PATTERN, "true");
        codegen.additionalProperties().put(SpringCodegen.REACTIVE, "true");

        ClientOptInput input = new ClientOptInput();
        input.openAPI(openAPI);
        input.config(codegen);

        DefaultGenerator generator = new DefaultGenerator();

        generator.setGeneratorPropertyDefault(CodegenConstants.MODELS, "false");
        generator.setGeneratorPropertyDefault(CodegenConstants.MODEL_TESTS, "false");
        generator.setGeneratorPropertyDefault(CodegenConstants.MODEL_DOCS, "false");
        generator.setGeneratorPropertyDefault(CodegenConstants.APIS, "true");
        generator.setGeneratorPropertyDefault(CodegenConstants.SUPPORTING_FILES, "false");

        generator.opts(input).generate();

        assertFileContains(Paths.get(outputPath + "/src/main/java/org/openapitools/api/GetApi.java"),
            "@RequestParam(value = \"testParameter1\", required = false, defaultValue = \"BAR\")",
            "@RequestParam(value = \"TestParameter2\", required = false, defaultValue = \"BAR\")");

    }

    /**define the destinationFilename*/
    private final static String DESTINATIONFILE = "SpringFoxConfiguration.java";
    /**define the templateFile*/
    private final static String TEMPLATEFILE = "openapiDocumentationConfig.mustache";

    /**
     * test whether OpenAPIDocumentationConfig.java is generated
     * fix issue #10287
     */
    @Test
    public void testConfigFileGeneration() {

        final SpringCodegen codegen = new SpringCodegen();
        codegen.additionalProperties().put(DOCUMENTATION_PROVIDER, "springfox");
        codegen.additionalProperties().put(SpringCodegen.INTERFACE_ONLY, false);
        codegen.additionalProperties().put(SpringCodegen.SPRING_CLOUD_LIBRARY, "spring-cloud");
        codegen.additionalProperties().put(SpringCodegen.REACTIVE, false);
        codegen.additionalProperties().put(SpringCodegen.API_FIRST, false);

        codegen.processOpts();

        final List<SupportingFile> supList = codegen.supportingFiles();
        String tmpFile;
        String desFile;
        boolean flag = false;
        for (final SupportingFile s : supList) {
            tmpFile = s.getTemplateFile();
            desFile = s.getDestinationFilename();

            if (TEMPLATEFILE.equals(tmpFile)) {
                flag = true;
                assertEquals(desFile, DESTINATIONFILE);
            }
        }
        if (!flag) {
            fail("OpenAPIDocumentationConfig.java not generated");
        }
    }

    @Test
<<<<<<< HEAD
    public void oneOf_5381() throws IOException {
        File output = Files.createTempDirectory("test").toFile().getCanonicalFile();
        output.deleteOnExit();
        String outputPath = output.getAbsolutePath().replace('\\', '/');
        OpenAPI openAPI = new OpenAPIParser()
            .readLocation("src/test/resources/3_0/issue_5381.yaml", null, new ParseOptions()).getOpenAPI();

        SpringCodegen codegen = new SpringCodegen();
        codegen.setOutputDir(output.getAbsolutePath());
        codegen.additionalProperties().put(CXFServerFeatures.LOAD_TEST_DATA_FROM_FILE, "true");
        codegen.setUseOneOfInterfaces(true);
=======
    public void shouldAddNotNullOnRequiredAttributes() throws IOException {
        File output = Files.createTempDirectory("test").toFile().getCanonicalFile();
        output.deleteOnExit();
        String outputPath = output.getAbsolutePath().replace('\\', '/');

        final OpenAPI openAPI = TestUtils.parseFlattenSpec("src/test/resources/3_0/spring/issue_5026-b.yaml");
        final SpringCodegen codegen = new SpringCodegen();
        codegen.setOpenAPI(openAPI);
        codegen.setOutputDir(output.getAbsolutePath());
>>>>>>> d45cb651

        ClientOptInput input = new ClientOptInput();
        input.openAPI(openAPI);
        input.config(codegen);

        DefaultGenerator generator = new DefaultGenerator();
<<<<<<< HEAD
        codegen.setHateoas(true);
        generator.setGeneratorPropertyDefault(CodegenConstants.MODELS, "true");
        //generator.setGeneratorPropertyDefault(CodegenConstants.USE_ONEOF_DISCRIMINATOR_LOOKUP, "true");
        generator.setGeneratorPropertyDefault(CodegenConstants.LEGACY_DISCRIMINATOR_BEHAVIOR, "false");

        codegen.setUseOneOfInterfaces(true);
        codegen.setLegacyDiscriminatorBehavior(false);

        generator.setGeneratorPropertyDefault(CodegenConstants.MODEL_TESTS, "false");
        generator.setGeneratorPropertyDefault(CodegenConstants.MODEL_DOCS, "false");
        generator.setGeneratorPropertyDefault(CodegenConstants.APIS, "true");
=======

        generator.setGeneratorPropertyDefault(CodegenConstants.MODELS, "true");
        generator.setGeneratorPropertyDefault(CodegenConstants.MODEL_TESTS, "false");
        generator.setGeneratorPropertyDefault(CodegenConstants.MODEL_DOCS, "false");
        generator.setGeneratorPropertyDefault(CodegenConstants.APIS, "false");
        generator.setGeneratorPropertyDefault(CodegenConstants.SUPPORTING_FILES, "false");

        generator.opts(input).generate();

        assertFileContains(Paths.get(outputPath + "/src/main/java/org/openapitools/model/Dummy.java"), "status");
        assertFileContains(Paths.get(outputPath + "/src/main/java/org/openapitools/model/Dummy.java"), "@NotNull");
        Files.readAllLines(Paths.get(outputPath + "/src/main/java/org/openapitools/model/Dummy.java")).forEach(System.out::println);

    }

    @Test
    public void shouldNotAddNotNullOnReadOnlyAttributes() throws IOException {
        File output = Files.createTempDirectory("test").toFile().getCanonicalFile();
        output.deleteOnExit();
        String outputPath = output.getAbsolutePath().replace('\\', '/');

        final OpenAPI openAPI = TestUtils.parseFlattenSpec("src/test/resources/3_0/spring/issue_5026.yaml");
        final SpringCodegen codegen = new SpringCodegen();
        codegen.setOpenAPI(openAPI);
        codegen.setOutputDir(output.getAbsolutePath());

        ClientOptInput input = new ClientOptInput();
        input.openAPI(openAPI);
        input.config(codegen);

        DefaultGenerator generator = new DefaultGenerator();

        generator.setGeneratorPropertyDefault(CodegenConstants.MODELS, "true");
        generator.setGeneratorPropertyDefault(CodegenConstants.MODEL_TESTS, "false");
        generator.setGeneratorPropertyDefault(CodegenConstants.MODEL_DOCS, "false");
        generator.setGeneratorPropertyDefault(CodegenConstants.APIS, "false");
>>>>>>> d45cb651
        generator.setGeneratorPropertyDefault(CodegenConstants.SUPPORTING_FILES, "false");

        generator.opts(input).generate();

<<<<<<< HEAD
        assertFileContains(Paths.get(outputPath + "/src/main/java/org/openapitools/model/Foo.java"), "public class Foo implements FooRefOrValue");
        assertFileContains(Paths.get(outputPath + "/src/main/java/org/openapitools/model/FooRef.java"), "public class FooRef implements FooRefOrValue");
        assertFileContains(Paths.get(outputPath + "/src/main/java/org/openapitools/model/FooRefOrValue.java"), "public interface FooRefOrValue");
=======
        assertFileContains(Paths.get(outputPath + "/src/main/java/org/openapitools/model/Dummy.java"), "status");
        assertFileNotContains(Paths.get(outputPath + "/src/main/java/org/openapitools/model/Dummy.java"), "@NotNull");
        Files.readAllLines(Paths.get(outputPath + "/src/main/java/org/openapitools/model/Dummy.java")).forEach(System.out::println);

>>>>>>> d45cb651
    }

    @Test
    public void testTypeMappings() {
        final SpringCodegen codegen = new SpringCodegen();
        codegen.processOpts();
        Assert.assertEquals(codegen.typeMapping().get("file"), "org.springframework.core.io.Resource");
    }

    @Test
    public void testImportMappings() {
        final SpringCodegen codegen = new SpringCodegen();
        codegen.processOpts();
        Assert.assertEquals(codegen.importMapping().get("org.springframework.core.io.Resource"), "org.springframework.core.io.Resource");
        Assert.assertEquals(codegen.importMapping().get("Pageable"), "org.springframework.data.domain.Pageable");
        Assert.assertEquals(codegen.importMapping().get("DateTimeFormat"), "org.springframework.format.annotation.DateTimeFormat");
        Assert.assertEquals(codegen.importMapping().get("ApiIgnore"), "springfox.documentation.annotations.ApiIgnore");
        Assert.assertEquals(codegen.importMapping().get("ParameterObject"), "org.springdoc.api.annotations.ParameterObject");
    }

    @Test(dataProvider = "issue11464TestCases")
    public void shouldGenerateOneTagAttributeForMultipleTags_Regression11464(String documentProvider, Consumer<String> assertFunction) throws IOException {
        File output = Files.createTempDirectory("test").toFile().getCanonicalFile();
        output.deleteOnExit();
        String outputPath = output.getAbsolutePath().replace('\\', '/');

        OpenAPI openAPI = new OpenAPIParser()
            .readLocation("src/test/resources/bugs/issue_11464.yaml", null, new ParseOptions()).getOpenAPI();

        SpringCodegen codegen = new SpringCodegen();
        codegen.setOutputDir(output.getAbsolutePath());
        codegen.additionalProperties().put(DOCUMENTATION_PROVIDER, documentProvider);
        ClientOptInput input = new ClientOptInput();
        input.openAPI(openAPI);
        input.config(codegen);

        DefaultGenerator generator = new DefaultGenerator();

        generator.setGeneratorPropertyDefault(CodegenConstants.MODELS, "false");
        generator.setGeneratorPropertyDefault(CodegenConstants.MODEL_TESTS, "false");
        generator.setGeneratorPropertyDefault(CodegenConstants.MODEL_DOCS, "false");
        generator.setGeneratorPropertyDefault(CodegenConstants.APIS, "true");
        generator.setGeneratorPropertyDefault(CodegenConstants.SUPPORTING_FILES, "false");

        generator.opts(input).generate();

        assertFunction.accept(outputPath);
    }

    @DataProvider
    public Object[][] issue11464TestCases() {
        return new Object[][] {
            { DocumentationProviderFeatures.DocumentationProvider.SPRINGDOC.name(), (Consumer<String>) outputPath -> {
                assertFileContains(Paths.get(outputPath + "/src/main/java/org/openapitools/api/NoneApi.java"),
                    "@Operation( operationId = \"getNone\", summary = \"No Tag\", responses = {");
                assertFileContains(Paths.get(outputPath + "/src/main/java/org/openapitools/api/SingleApi.java"),
                    "@Operation( operationId = \"getSingleTag\", summary = \"Single Tag\", tags = { \"tag1\" }, responses = {");
                assertFileContains(Paths.get(outputPath + "/src/main/java/org/openapitools/api/MultipleApi.java"),
                    "@Operation( operationId = \"getMultipleTags\", summary = \"Multiple Tags\", tags = { \"tag1\", \"tag2\" }, responses = {");
            }},
            { DocumentationProviderFeatures.DocumentationProvider.SPRINGFOX.name(), (Consumer<String>) outputPath -> {
                assertFileContains(Paths.get(outputPath + "/src/main/java/org/openapitools/api/NoneApi.java"),
                    "@ApiOperation( value = \"No Tag\", nickname = \"getNone\", notes = \"\", response = ");
                assertFileContains(Paths.get(outputPath + "/src/main/java/org/openapitools/api/SingleApi.java"),
                    "@ApiOperation( tags = { \"tag1\" }, value = \"Single Tag\", nickname = \"getSingleTag\", notes = \"\", response = ");
                assertFileContains(Paths.get(outputPath + "/src/main/java/org/openapitools/api/MultipleApi.java"),
                    "@ApiOperation( tags = { \"tag1\", \"tag2\" }, value = \"Multiple Tags\", nickname = \"getMultipleTags\", notes = \"\", response = ");
            }},
        };
    }

    @Test
    public void apiFirstShouldNotGenerateApiOrModel() {
        final SpringCodegen codegen = new SpringCodegen();
        codegen.additionalProperties().put(SpringCodegen.API_FIRST, true);
        codegen.processOpts();
        Assert.assertTrue(codegen.modelTemplateFiles().isEmpty());
        Assert.assertTrue(codegen.apiTemplateFiles().isEmpty());
    }


}<|MERGE_RESOLUTION|>--- conflicted
+++ resolved
@@ -799,7 +799,68 @@
     }
 
     @Test
-<<<<<<< HEAD
+    public void shouldAddNotNullOnRequiredAttributes() throws IOException {
+        File output = Files.createTempDirectory("test").toFile().getCanonicalFile();
+        output.deleteOnExit();
+        String outputPath = output.getAbsolutePath().replace('\\', '/');
+
+        final OpenAPI openAPI = TestUtils.parseFlattenSpec("src/test/resources/3_0/spring/issue_5026-b.yaml");
+        final SpringCodegen codegen = new SpringCodegen();
+        codegen.setOpenAPI(openAPI);
+        codegen.setOutputDir(output.getAbsolutePath());
+
+        ClientOptInput input = new ClientOptInput();
+        input.openAPI(openAPI);
+        input.config(codegen);
+
+        DefaultGenerator generator = new DefaultGenerator();
+
+        generator.setGeneratorPropertyDefault(CodegenConstants.MODELS, "true");
+        generator.setGeneratorPropertyDefault(CodegenConstants.MODEL_TESTS, "false");
+        generator.setGeneratorPropertyDefault(CodegenConstants.MODEL_DOCS, "false");
+        generator.setGeneratorPropertyDefault(CodegenConstants.APIS, "false");
+        generator.setGeneratorPropertyDefault(CodegenConstants.SUPPORTING_FILES, "false");
+
+        generator.opts(input).generate();
+
+        assertFileContains(Paths.get(outputPath + "/src/main/java/org/openapitools/model/Dummy.java"), "status");
+        assertFileContains(Paths.get(outputPath + "/src/main/java/org/openapitools/model/Dummy.java"), "@NotNull");
+        Files.readAllLines(Paths.get(outputPath + "/src/main/java/org/openapitools/model/Dummy.java")).forEach(System.out::println);
+
+    }
+
+    @Test
+    public void shouldNotAddNotNullOnReadOnlyAttributes() throws IOException {
+        File output = Files.createTempDirectory("test").toFile().getCanonicalFile();
+        output.deleteOnExit();
+        String outputPath = output.getAbsolutePath().replace('\\', '/');
+
+        final OpenAPI openAPI = TestUtils.parseFlattenSpec("src/test/resources/3_0/spring/issue_5026.yaml");
+        final SpringCodegen codegen = new SpringCodegen();
+        codegen.setOpenAPI(openAPI);
+        codegen.setOutputDir(output.getAbsolutePath());
+
+        ClientOptInput input = new ClientOptInput();
+        input.openAPI(openAPI);
+        input.config(codegen);
+
+        DefaultGenerator generator = new DefaultGenerator();
+
+        generator.setGeneratorPropertyDefault(CodegenConstants.MODELS, "true");
+        generator.setGeneratorPropertyDefault(CodegenConstants.MODEL_TESTS, "false");
+        generator.setGeneratorPropertyDefault(CodegenConstants.MODEL_DOCS, "false");
+        generator.setGeneratorPropertyDefault(CodegenConstants.APIS, "false");
+        generator.setGeneratorPropertyDefault(CodegenConstants.SUPPORTING_FILES, "false");
+
+        generator.opts(input).generate();
+
+        assertFileContains(Paths.get(outputPath + "/src/main/java/org/openapitools/model/Dummy.java"), "status");
+        assertFileNotContains(Paths.get(outputPath + "/src/main/java/org/openapitools/model/Dummy.java"), "@NotNull");
+        Files.readAllLines(Paths.get(outputPath + "/src/main/java/org/openapitools/model/Dummy.java")).forEach(System.out::println);
+
+    }
+
+    @Test
     public void oneOf_5381() throws IOException {
         File output = Files.createTempDirectory("test").toFile().getCanonicalFile();
         output.deleteOnExit();
@@ -811,24 +872,12 @@
         codegen.setOutputDir(output.getAbsolutePath());
         codegen.additionalProperties().put(CXFServerFeatures.LOAD_TEST_DATA_FROM_FILE, "true");
         codegen.setUseOneOfInterfaces(true);
-=======
-    public void shouldAddNotNullOnRequiredAttributes() throws IOException {
-        File output = Files.createTempDirectory("test").toFile().getCanonicalFile();
-        output.deleteOnExit();
-        String outputPath = output.getAbsolutePath().replace('\\', '/');
-
-        final OpenAPI openAPI = TestUtils.parseFlattenSpec("src/test/resources/3_0/spring/issue_5026-b.yaml");
-        final SpringCodegen codegen = new SpringCodegen();
-        codegen.setOpenAPI(openAPI);
-        codegen.setOutputDir(output.getAbsolutePath());
->>>>>>> d45cb651
-
-        ClientOptInput input = new ClientOptInput();
-        input.openAPI(openAPI);
-        input.config(codegen);
-
-        DefaultGenerator generator = new DefaultGenerator();
-<<<<<<< HEAD
+
+        ClientOptInput input = new ClientOptInput();
+        input.openAPI(openAPI);
+        input.config(codegen);
+
+        DefaultGenerator generator = new DefaultGenerator();
         codegen.setHateoas(true);
         generator.setGeneratorPropertyDefault(CodegenConstants.MODELS, "true");
         //generator.setGeneratorPropertyDefault(CodegenConstants.USE_ONEOF_DISCRIMINATOR_LOOKUP, "true");
@@ -840,58 +889,13 @@
         generator.setGeneratorPropertyDefault(CodegenConstants.MODEL_TESTS, "false");
         generator.setGeneratorPropertyDefault(CodegenConstants.MODEL_DOCS, "false");
         generator.setGeneratorPropertyDefault(CodegenConstants.APIS, "true");
-=======
-
-        generator.setGeneratorPropertyDefault(CodegenConstants.MODELS, "true");
-        generator.setGeneratorPropertyDefault(CodegenConstants.MODEL_TESTS, "false");
-        generator.setGeneratorPropertyDefault(CodegenConstants.MODEL_DOCS, "false");
-        generator.setGeneratorPropertyDefault(CodegenConstants.APIS, "false");
-        generator.setGeneratorPropertyDefault(CodegenConstants.SUPPORTING_FILES, "false");
-
-        generator.opts(input).generate();
-
-        assertFileContains(Paths.get(outputPath + "/src/main/java/org/openapitools/model/Dummy.java"), "status");
-        assertFileContains(Paths.get(outputPath + "/src/main/java/org/openapitools/model/Dummy.java"), "@NotNull");
-        Files.readAllLines(Paths.get(outputPath + "/src/main/java/org/openapitools/model/Dummy.java")).forEach(System.out::println);
-
-    }
-
-    @Test
-    public void shouldNotAddNotNullOnReadOnlyAttributes() throws IOException {
-        File output = Files.createTempDirectory("test").toFile().getCanonicalFile();
-        output.deleteOnExit();
-        String outputPath = output.getAbsolutePath().replace('\\', '/');
-
-        final OpenAPI openAPI = TestUtils.parseFlattenSpec("src/test/resources/3_0/spring/issue_5026.yaml");
-        final SpringCodegen codegen = new SpringCodegen();
-        codegen.setOpenAPI(openAPI);
-        codegen.setOutputDir(output.getAbsolutePath());
-
-        ClientOptInput input = new ClientOptInput();
-        input.openAPI(openAPI);
-        input.config(codegen);
-
-        DefaultGenerator generator = new DefaultGenerator();
-
-        generator.setGeneratorPropertyDefault(CodegenConstants.MODELS, "true");
-        generator.setGeneratorPropertyDefault(CodegenConstants.MODEL_TESTS, "false");
-        generator.setGeneratorPropertyDefault(CodegenConstants.MODEL_DOCS, "false");
-        generator.setGeneratorPropertyDefault(CodegenConstants.APIS, "false");
->>>>>>> d45cb651
-        generator.setGeneratorPropertyDefault(CodegenConstants.SUPPORTING_FILES, "false");
-
-        generator.opts(input).generate();
-
-<<<<<<< HEAD
+        generator.setGeneratorPropertyDefault(CodegenConstants.SUPPORTING_FILES, "false");
+
+        generator.opts(input).generate();
+
         assertFileContains(Paths.get(outputPath + "/src/main/java/org/openapitools/model/Foo.java"), "public class Foo implements FooRefOrValue");
         assertFileContains(Paths.get(outputPath + "/src/main/java/org/openapitools/model/FooRef.java"), "public class FooRef implements FooRefOrValue");
         assertFileContains(Paths.get(outputPath + "/src/main/java/org/openapitools/model/FooRefOrValue.java"), "public interface FooRefOrValue");
-=======
-        assertFileContains(Paths.get(outputPath + "/src/main/java/org/openapitools/model/Dummy.java"), "status");
-        assertFileNotContains(Paths.get(outputPath + "/src/main/java/org/openapitools/model/Dummy.java"), "@NotNull");
-        Files.readAllLines(Paths.get(outputPath + "/src/main/java/org/openapitools/model/Dummy.java")).forEach(System.out::println);
-
->>>>>>> d45cb651
     }
 
     @Test
