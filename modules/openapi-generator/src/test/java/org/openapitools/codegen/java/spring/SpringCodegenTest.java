--- conflicted
+++ resolved
@@ -5505,7 +5505,6 @@
                 .fileContains("private final String value");
     }
 
-<<<<<<< HEAD
     @Test(description = "Issue #20139")
     public void givenAdditionalPropertiesNotDefinedAndIsDisallowAdditionalPropertiesIfNotPresentIsFalseWhenGenerateModelThenAdditionalPropertiesTypeIsObject() throws Exception {
         File output = Files.createTempDirectory("test").toFile().getCanonicalFile();
@@ -5525,7 +5524,8 @@
         JavaFileAssert.assertThat(jsonWebKey)
                 .assertProperty("additionalProperties")
                 .withType("Map<String, Object>");
-=======
+    }
+    
     @Test
     public void testCollectionTypesWithDefaults_issue_collection() throws IOException {
         File output = Files.createTempDirectory("test").toFile().getCanonicalFile();
@@ -5555,6 +5555,5 @@
                 .fileContains("private List<@Valid TagDto> tagsRequiredList = new ArrayList<>();")
                 .fileContains("private @Nullable List<String> stringList;")
                 .fileContains("private List<String> stringRequiredList = new ArrayList<>();");
->>>>>>> e9483551
     }
 }