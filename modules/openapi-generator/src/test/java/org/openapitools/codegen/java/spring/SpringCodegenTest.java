--- conflicted
+++ resolved
@@ -241,34 +241,18 @@
         codegen.processOpts();
     }
 
-<<<<<<< HEAD
-        // Check that the api handles the array
-        final String multipartArrayApi = files.get("/src/main/java/org/openapitools/api/MultipartArrayApi.java");
-        Assert.assertTrue(multipartArrayApi.contains("List<MultipartFile> files"));
-        Assert.assertTrue(multipartArrayApi.contains("@Parameter(description = \"Many files\")"));
-        Assert.assertTrue(multipartArrayApi.contains("@RequestPart(value = \"files\", required = false)"));
-=======
     @Test
     public void shouldGenerateRequestParamForRefParams_3248_Regression() throws IOException {
         File output = Files.createTempDirectory("test").toFile().getCanonicalFile();
         output.deleteOnExit();
         String outputPath = output.getAbsolutePath().replace('\\', '/');
->>>>>>> 2c372172
 
         OpenAPI openAPI = new OpenAPIParser()
                 .readLocation("src/test/resources/3_0/3248-regression.yaml", null, new ParseOptions()).getOpenAPI();
 
-<<<<<<< HEAD
-        // Check that the api handles the single file
-        final String multipartSingleApi = files.get("/src/main/java/org/openapitools/api/MultipartSingleApi.java");
-        Assert.assertTrue(multipartSingleApi.contains("MultipartFile file"));
-        Assert.assertTrue(multipartSingleApi.contains("@Parameter(description = \"One file\")"));
-        Assert.assertTrue(multipartSingleApi.contains("@RequestPart(value = \"file\", required = false)"));
-=======
-        SpringCodegen codegen = new SpringCodegen();
-        codegen.setOutputDir(output.getAbsolutePath());
-        codegen.additionalProperties().put(CXFServerFeatures.LOAD_TEST_DATA_FROM_FILE, "true");
->>>>>>> 2c372172
+        SpringCodegen codegen = new SpringCodegen();
+        codegen.setOutputDir(output.getAbsolutePath());
+        codegen.additionalProperties().put(CXFServerFeatures.LOAD_TEST_DATA_FROM_FILE, "true");
 
         ClientOptInput input = new ClientOptInput();
         input.setOpenAPI(openAPI);
@@ -500,7 +484,7 @@
         // Check that the api handles the array
         final File multipartArrayApi = files.get("MultipartArrayApi.java");
         assertFileContains(multipartArrayApi.toPath(), "List<MultipartFile> files",
-                "@ApiParam(value = \"Many files\")",
+                "@Parameter(description = \"Many files\")",
                 "@RequestPart(value = \"files\", required = false)");
 
         // Check that the delegate handles the single file
@@ -510,7 +494,7 @@
         // Check that the api handles the single file
         final File multipartSingleApi = files.get("MultipartSingleApi.java");
         assertFileContains(multipartSingleApi.toPath(), "MultipartFile file",
-                "@ApiParam(value = \"One file\")",
+                "@Parameter(description = \"One file\")",
                 "@RequestPart(value = \"file\", required = false)");
 
         // Check that api validates mixed multipart request
@@ -650,30 +634,37 @@
         codegen.additionalProperties().put(CXFServerFeatures.LOAD_TEST_DATA_FROM_FILE, "true");
 
         ClientOptInput input = new ClientOptInput();
-        input.setOpenAPI(openAPI);
-        input.setConfig(codegen);
-
-        MockDefaultGenerator generator = new MockDefaultGenerator();
-        generator.opts(input).generate();
-
-        checkFileContains(generator, outputPath + "/src/main/java/org/openapitools/api/ExampleApi.java",
+        input.openAPI(openAPI);
+        input.config(codegen);
+
+        DefaultGenerator generator = new DefaultGenerator();
+
+        generator.setGeneratorPropertyDefault(CodegenConstants.MODELS, "false");
+        generator.setGeneratorPropertyDefault(CodegenConstants.MODEL_TESTS, "false");
+        generator.setGeneratorPropertyDefault(CodegenConstants.MODEL_DOCS, "false");
+        generator.setGeneratorPropertyDefault(CodegenConstants.APIS, "true");
+        generator.setGeneratorPropertyDefault(CodegenConstants.SUPPORTING_FILES, "false");
+
+        generator.opts(input).generate();
+
+        assertFileContains(Paths.get(outputPath + "/src/main/java/org/openapitools/api/ExampleApi.java"),
                 "@Tag(name = ");
-        checkFileContains(generator, outputPath + "/src/main/java/org/openapitools/api/ExampleApi.java",
+        assertFileContains(Paths.get(outputPath + "/src/main/java/org/openapitools/api/ExampleApi.java"),
                 "@Operation(summary = ");
 
-        checkFileContains(generator, outputPath + "/src/main/java/org/openapitools/api/ExampleApi.java",
+        assertFileContains(Paths.get(outputPath + "/src/main/java/org/openapitools/api/ExampleApi.java"),
                 "exampleClientQueryGet(@Parameter(description = \"\") @Valid @RequestParam(value = \"requestId\"");
 
-        checkFileContains(generator, outputPath + "/src/main/java/org/openapitools/api/ExampleApi.java",
+        assertFileContains(Paths.get(outputPath + "/src/main/java/org/openapitools/api/ExampleApi.java"),
                 "exampleClientFormTestnameGet(@Parameter(description = \"Updated name of the pet\",required=true) @PathVariable(\"testname\") ");
 
-        checkFileContains(generator, outputPath + "/src/main/java/org/openapitools/api/ExampleApi.java",
+        assertFileContains(Paths.get(outputPath + "/src/main/java/org/openapitools/api/ExampleApi.java"),
                 "exampleClientHeaderGet(@Parameter(description = \"\" ) @RequestHeader(value=\"api_key\"");
 
-        checkFileContains(generator, outputPath + "/src/main/java/org/openapitools/api/ExampleApi.java",
+        assertFileContains(Paths.get(outputPath + "/src/main/java/org/openapitools/api/ExampleApi.java"),
                 "exampleClientCookieGet(@Parameter(description = \"\") @CookieValue(\"cookieId\")");
 
-        checkFileContains(generator, outputPath + "/src/main/java/org/openapitools/api/ExampleApi.java",
+        assertFileContains(Paths.get(outputPath + "/src/main/java/org/openapitools/api/ExampleApi.java"),
                 "@ApiResponse(responseCode = ");
 
     }
