/*
 * Copyright 2018 OpenAPI-Generator Contributors (https://openapi-generator.tech)
 * Copyright 2018 SmartBear Software
 *
 * Licensed under the Apache License, Version 2.0 (the "License");
 * you may not use this file except in compliance with the License.
 * You may obtain a copy of the License at
 *
 *     https://www.apache.org/licenses/LICENSE-2.0
 *
 * Unless required by applicable law or agreed to in writing, software
 * distributed under the License is distributed on an "AS IS" BASIS,
 * WITHOUT WARRANTIES OR CONDITIONS OF ANY KIND, either express or implied.
 * See the License for the specific language governing permissions and
 * limitations under the License.
 */

package org.openapitools.codegen.java.spring;

import io.swagger.parser.OpenAPIParser;
import io.swagger.v3.oas.models.OpenAPI;
import io.swagger.v3.oas.models.Operation;
import io.swagger.v3.oas.models.info.Info;
import io.swagger.v3.oas.models.media.Schema;
import io.swagger.v3.oas.models.servers.Server;
import io.swagger.v3.parser.core.models.ParseOptions;
import org.openapitools.codegen.*;
import org.openapitools.codegen.languages.SpringCodegen;
import org.openapitools.codegen.languages.features.CXFServerFeatures;
import org.testng.Assert;
import org.testng.annotations.Test;

import java.io.File;
import java.io.IOException;
import java.nio.file.Files;
import java.nio.file.Paths;
import java.util.List;
import java.util.Map;
import java.util.stream.Collectors;

import static java.util.stream.Collectors.groupingBy;
import static org.openapitools.codegen.TestUtils.assertFileContains;
import static org.openapitools.codegen.TestUtils.assertFileNotContains;
import static org.openapitools.codegen.languages.SpringCodegen.RESPONSE_WRAPPER;
import static org.testng.Assert.assertEquals;

public class SpringCodegenTest {

    @Test
    public void clientOptsUnicity() {
        SpringCodegen codegen = new SpringCodegen();
        codegen.cliOptions()
                .stream()
                .collect(groupingBy(CliOption::getOpt))
                .forEach((k, v) -> assertEquals(v.size(), 1, k + " is described multiple times"));
    }

    @Test
    public void doAnnotateDatesOnModelParameters() throws IOException {
        File output = Files.createTempDirectory("test").toFile().getCanonicalFile();
        output.deleteOnExit();
        String outputPath = output.getAbsolutePath().replace('\\', '/');

        OpenAPI openAPI = new OpenAPIParser()
                .readLocation("src/test/resources/3_0/issue_5436.yml", null, new ParseOptions()).getOpenAPI();

        SpringCodegen codegen = new SpringCodegen();
        codegen.setOutputDir(output.getAbsolutePath());
        codegen.additionalProperties().put(CXFServerFeatures.LOAD_TEST_DATA_FROM_FILE, "true");

        ClientOptInput input = new ClientOptInput();
        input.openAPI(openAPI);
        input.config(codegen);

        DefaultGenerator generator = new DefaultGenerator();

        generator.setGeneratorPropertyDefault(CodegenConstants.MODELS, "true");
        generator.setGeneratorPropertyDefault(CodegenConstants.MODEL_TESTS, "false");
        generator.setGeneratorPropertyDefault(CodegenConstants.MODEL_DOCS, "false");
        generator.setGeneratorPropertyDefault(CodegenConstants.APIS, "true");
        generator.setGeneratorPropertyDefault(CodegenConstants.SUPPORTING_FILES, "false");

        generator.opts(input).generate();

        assertFileContains(Paths.get(outputPath + "/src/main/java/org/openapitools/api/ZebrasApi.java"),
                "AnimalParams");
        assertFileContains(Paths.get(outputPath + "/src/main/java/org/openapitools/model/AnimalParams.java"),
                "@org.springframework.format.annotation.DateTimeFormat(iso = org.springframework.format.annotation.DateTimeFormat.ISO.DATE)",
                "@org.springframework.format.annotation.DateTimeFormat(iso = org.springframework.format.annotation.DateTimeFormat.ISO.DATE_TIME)");
    }

    @Test
    public void doGenerateCookieParams() throws IOException {
        File output = Files.createTempDirectory("test").toFile().getCanonicalFile();
        output.deleteOnExit();
        String outputPath = output.getAbsolutePath().replace('\\', '/');

        OpenAPI openAPI = new OpenAPIParser()
                .readLocation("src/test/resources/3_0/issue_5386.yaml", null, new ParseOptions()).getOpenAPI();

        SpringCodegen codegen = new SpringCodegen();
        codegen.setOutputDir(output.getAbsolutePath());
        codegen.additionalProperties().put(CXFServerFeatures.LOAD_TEST_DATA_FROM_FILE, "true");

        ClientOptInput input = new ClientOptInput();
        input.openAPI(openAPI);
        input.config(codegen);

        DefaultGenerator generator = new DefaultGenerator();

        generator.setGeneratorPropertyDefault(CodegenConstants.MODELS, "false");
        generator.setGeneratorPropertyDefault(CodegenConstants.MODEL_TESTS, "false");
        generator.setGeneratorPropertyDefault(CodegenConstants.MODEL_DOCS, "false");
        generator.setGeneratorPropertyDefault(CodegenConstants.APIS, "true");
        generator.setGeneratorPropertyDefault(CodegenConstants.SUPPORTING_FILES, "false");
        generator.opts(input).generate();

        assertFileContains(Paths.get(outputPath + "/src/main/java/org/openapitools/api/ElephantsApi.java"), "@CookieValue");
        assertFileContains(Paths.get(outputPath + "/src/main/java/org/openapitools/api/ZebrasApi.java"), "@CookieValue");
        assertFileNotContains(Paths.get(outputPath + "/src/main/java/org/openapitools/api/BirdsApi.java"), "@CookieValue");
    }

    @Test
    public void doGenerateRequestParamForSimpleParam() throws IOException {
        File output = Files.createTempDirectory("test").toFile().getCanonicalFile();
        output.deleteOnExit();
        String outputPath = output.getAbsolutePath().replace('\\', '/');

        OpenAPI openAPI = new OpenAPIParser()
                .readLocation("src/test/resources/3_0/issue_3248.yaml", null, new ParseOptions()).getOpenAPI();

        SpringCodegen codegen = new SpringCodegen();
        codegen.setOutputDir(output.getAbsolutePath());
        codegen.additionalProperties().put(CXFServerFeatures.LOAD_TEST_DATA_FROM_FILE, "true");

        ClientOptInput input = new ClientOptInput();
        input.openAPI(openAPI);
        input.config(codegen);

        DefaultGenerator generator = new DefaultGenerator();

        generator.setGeneratorPropertyDefault(CodegenConstants.MODELS, "false");
        generator.setGeneratorPropertyDefault(CodegenConstants.MODEL_TESTS, "false");
        generator.setGeneratorPropertyDefault(CodegenConstants.MODEL_DOCS, "false");
        generator.setGeneratorPropertyDefault(CodegenConstants.APIS, "true");
        generator.setGeneratorPropertyDefault(CodegenConstants.SUPPORTING_FILES, "false");

        generator.opts(input).generate();

        assertFileContains(Paths.get(outputPath + "/src/main/java/org/openapitools/api/MonkeysApi.java"), "@RequestParam");
        assertFileContains(Paths.get(outputPath + "/src/main/java/org/openapitools/api/ElephantsApi.java"), "@RequestParam");
        assertFileContains(Paths.get(outputPath + "/src/main/java/org/openapitools/api/ZebrasApi.java"), "@RequestParam");
        assertFileContains(Paths.get(outputPath + "/src/main/java/org/openapitools/api/BearsApi.java"), "@RequestParam");
        assertFileContains(Paths.get(outputPath + "/src/main/java/org/openapitools/api/CamelsApi.java"), "@RequestParam");
        assertFileContains(Paths.get(outputPath + "/src/main/java/org/openapitools/api/PandasApi.java"), "@RequestParam");
        assertFileContains(Paths.get(outputPath + "/src/main/java/org/openapitools/api/CrocodilesApi.java"), "@RequestParam");
        assertFileContains(Paths.get(outputPath + "/src/main/java/org/openapitools/api/PolarBearsApi.java"), "@RequestParam");
    }

    @Test
    public void doNotGenerateRequestParamForObjectQueryParam() throws IOException {
        File output = Files.createTempDirectory("test").toFile().getCanonicalFile();
        output.deleteOnExit();
        String outputPath = output.getAbsolutePath().replace('\\', '/');

        OpenAPI openAPI = new OpenAPIParser()
                .readLocation("src/test/resources/3_0/objectQueryParam.yaml", null, new ParseOptions()).getOpenAPI();

        SpringCodegen codegen = new SpringCodegen();
        codegen.setOutputDir(output.getAbsolutePath());
        codegen.additionalProperties().put(CXFServerFeatures.LOAD_TEST_DATA_FROM_FILE, "true");

        ClientOptInput input = new ClientOptInput();
        input.openAPI(openAPI);
        input.config(codegen);

        DefaultGenerator generator = new DefaultGenerator();

        generator.setGeneratorPropertyDefault(CodegenConstants.MODELS, "false");
        generator.setGeneratorPropertyDefault(CodegenConstants.MODEL_TESTS, "false");
        generator.setGeneratorPropertyDefault(CodegenConstants.MODEL_DOCS, "false");
        generator.setGeneratorPropertyDefault(CodegenConstants.APIS, "true");
        generator.setGeneratorPropertyDefault(CodegenConstants.SUPPORTING_FILES, "false");

        generator.opts(input).generate();

        assertFileNotContains(Paths.get(outputPath + "/src/main/java/org/openapitools/api/PonyApi.java"), "@RequestParam");
    }

    @Test
    public void generateFormatForDateAndDateTimeQueryParam() throws IOException {
        File output = Files.createTempDirectory("test").toFile().getCanonicalFile();
        output.deleteOnExit();
        String outputPath = output.getAbsolutePath().replace('\\', '/');

        OpenAPI openAPI = new OpenAPIParser()
                .readLocation("src/test/resources/3_0/issue_2053.yaml", null, new ParseOptions()).getOpenAPI();

        SpringCodegen codegen = new SpringCodegen();
        codegen.setOutputDir(output.getAbsolutePath());
        codegen.additionalProperties().put(CXFServerFeatures.LOAD_TEST_DATA_FROM_FILE, "true");

        ClientOptInput input = new ClientOptInput();
        input.openAPI(openAPI);
        input.config(codegen);

        DefaultGenerator generator = new DefaultGenerator();

        generator.setGeneratorPropertyDefault(CodegenConstants.MODELS, "false");
        generator.setGeneratorPropertyDefault(CodegenConstants.MODEL_TESTS, "false");
        generator.setGeneratorPropertyDefault(CodegenConstants.MODEL_DOCS, "false");
        generator.setGeneratorPropertyDefault(CodegenConstants.APIS, "true");
        generator.setGeneratorPropertyDefault(CodegenConstants.SUPPORTING_FILES, "false");
        generator.opts(input).generate();

        assertFileContains(
                Paths.get(outputPath + "/src/main/java/org/openapitools/api/ElephantsApi.java"),
                "@org.springframework.format.annotation.DateTimeFormat(iso = org.springframework.format.annotation.DateTimeFormat.ISO.DATE)"
        );
        assertFileContains(
                Paths.get(outputPath + "/src/main/java/org/openapitools/api/ZebrasApi.java"),
                "@org.springframework.format.annotation.DateTimeFormat(iso = org.springframework.format.annotation.DateTimeFormat.ISO.DATE_TIME)"
        );
    }

    @Test
    public void interfaceDefaultImplDisableWithResponseWrapper() {
        final SpringCodegen codegen = new SpringCodegen();
        codegen.additionalProperties().put(SpringCodegen.JAVA_8, true);
        codegen.additionalProperties().put(RESPONSE_WRAPPER, "aWrapper");
        codegen.processOpts();

        Assert.assertEquals(codegen.additionalProperties().get("jdk8"), false);
    }

    @Test(expectedExceptions = IllegalArgumentException.class)
    public void reactiveRequiredSpringBoot() {
        final SpringCodegen codegen = new SpringCodegen();
        codegen.additionalProperties().put(SpringCodegen.REACTIVE, true);
        codegen.additionalProperties().put(CodegenConstants.LIBRARY, "spring-cloud");
        codegen.processOpts();
    }

    @Test
    public void shouldGenerateRequestParamForRefParams_3248_Regression() throws IOException {
        File output = Files.createTempDirectory("test").toFile().getCanonicalFile();
        output.deleteOnExit();
        String outputPath = output.getAbsolutePath().replace('\\', '/');

        OpenAPI openAPI = new OpenAPIParser()
                .readLocation("src/test/resources/3_0/3248-regression.yaml", null, new ParseOptions()).getOpenAPI();

        SpringCodegen codegen = new SpringCodegen();
        codegen.setOutputDir(output.getAbsolutePath());
        codegen.additionalProperties().put(CXFServerFeatures.LOAD_TEST_DATA_FROM_FILE, "true");

        ClientOptInput input = new ClientOptInput();
        input.openAPI(openAPI);
        input.config(codegen);

        DefaultGenerator generator = new DefaultGenerator();

        generator.setGeneratorPropertyDefault(CodegenConstants.MODELS, "false");
        generator.setGeneratorPropertyDefault(CodegenConstants.MODEL_TESTS, "false");
        generator.setGeneratorPropertyDefault(CodegenConstants.MODEL_DOCS, "false");
        generator.setGeneratorPropertyDefault(CodegenConstants.APIS, "true");
        generator.setGeneratorPropertyDefault(CodegenConstants.SUPPORTING_FILES, "false");

        generator.opts(input).generate();

        assertFileContains(Paths.get(outputPath + "/src/main/java/org/openapitools/api/ExampleApi.java"),
                "@RequestParam(value = \"format\"",
                "@RequestParam(value = \"query\"");
    }

    @Test
    public void shouldGenerateRequestParamForRefParams_3248_RegressionDates() throws IOException {
        File output = Files.createTempDirectory("test").toFile().getCanonicalFile();
        output.deleteOnExit();
        String outputPath = output.getAbsolutePath().replace('\\', '/');

        OpenAPI openAPI = new OpenAPIParser()
                .readLocation("src/test/resources/3_0/3248-regression-dates.yaml", null, new ParseOptions()).getOpenAPI();

        SpringCodegen codegen = new SpringCodegen();
        codegen.setOutputDir(output.getAbsolutePath());
        codegen.additionalProperties().put(CXFServerFeatures.LOAD_TEST_DATA_FROM_FILE, "true");

        ClientOptInput input = new ClientOptInput();
        input.openAPI(openAPI);
        input.config(codegen);

        DefaultGenerator generator = new DefaultGenerator();

        generator.setGeneratorPropertyDefault(CodegenConstants.MODELS, "false");
        generator.setGeneratorPropertyDefault(CodegenConstants.MODEL_TESTS, "false");
        generator.setGeneratorPropertyDefault(CodegenConstants.MODEL_DOCS, "false");
        generator.setGeneratorPropertyDefault(CodegenConstants.APIS, "true");
        generator.setGeneratorPropertyDefault(CodegenConstants.SUPPORTING_FILES, "false");

        generator.opts(input).generate();

        assertFileContains(Paths.get(outputPath + "/src/main/java/org/openapitools/api/ExampleApi.java"),
                "@RequestParam(value = \"start\"");
    }

    @Test
    public void springcloudWithAsyncAndJava8HasResponseWrapperCompletableFuture() {
        final SpringCodegen codegen = new SpringCodegen();
        codegen.additionalProperties().put(SpringCodegen.JAVA_8, true);
        codegen.additionalProperties().put(SpringCodegen.ASYNC, true);
        codegen.additionalProperties().put(CodegenConstants.LIBRARY, "spring-cloud");
        codegen.processOpts();

        Assert.assertEquals(codegen.additionalProperties().get("jdk8-default-interface"), false);
        Assert.assertEquals(codegen.additionalProperties().get(RESPONSE_WRAPPER), "CompletableFuture");
    }

    @Test
    public void springcloudWithAsyncHasResponseWrapperCallable() {
        final SpringCodegen codegen = new SpringCodegen();
        codegen.additionalProperties().put(SpringCodegen.JAVA_8, false);
        codegen.additionalProperties().put(SpringCodegen.ASYNC, true);
        codegen.additionalProperties().put(CodegenConstants.LIBRARY, "spring-cloud");
        codegen.processOpts();

        Assert.assertNull(codegen.additionalProperties().get("jdk8-default-interface"));
        Assert.assertEquals(codegen.additionalProperties().get(RESPONSE_WRAPPER), "Callable");
    }

    @Test
    public void springcloudWithJava8DisableJdk8() {
        final SpringCodegen codegen = new SpringCodegen();
        codegen.additionalProperties().put(SpringCodegen.JAVA_8, true);
        codegen.additionalProperties().put(CodegenConstants.LIBRARY, "spring-cloud");
        codegen.processOpts();

        Assert.assertEquals(codegen.additionalProperties().get("jdk8-default-interface"), false);
    }

    @Test
    public void testAdditionalPropertiesPutForConfigValues() throws Exception {
        final SpringCodegen codegen = new SpringCodegen();
        codegen.additionalProperties().put(CodegenConstants.HIDE_GENERATION_TIMESTAMP, "true");
        codegen.additionalProperties().put(CodegenConstants.MODEL_PACKAGE, "xyz.yyyyy.mmmmm.model");
        codegen.additionalProperties().put(CodegenConstants.API_PACKAGE, "xyz.yyyyy.aaaaa.api");
        codegen.additionalProperties().put(CodegenConstants.INVOKER_PACKAGE, "xyz.yyyyy.iiii.invoker");
        codegen.additionalProperties().put(SpringCodegen.BASE_PACKAGE, "xyz.yyyyy.bbbb.base");
        codegen.additionalProperties().put(SpringCodegen.CONFIG_PACKAGE, "xyz.yyyyy.cccc.config");
        codegen.additionalProperties().put(SpringCodegen.SERVER_PORT, "8088");
        codegen.processOpts();

        OpenAPI openAPI = new OpenAPI();
        openAPI.addServersItem(new Server().url("https://api.abcde.xy:8082/v2"));
        openAPI.setInfo(new Info());
        openAPI.getInfo().setTitle("Some test API");
        codegen.preprocessOpenAPI(openAPI);

        Assert.assertEquals(codegen.additionalProperties().get(CodegenConstants.HIDE_GENERATION_TIMESTAMP), Boolean.TRUE);
        Assert.assertEquals(codegen.isHideGenerationTimestamp(), true);
        Assert.assertEquals(codegen.modelPackage(), "xyz.yyyyy.mmmmm.model");
        Assert.assertEquals(codegen.additionalProperties().get(CodegenConstants.MODEL_PACKAGE), "xyz.yyyyy.mmmmm.model");
        Assert.assertEquals(codegen.apiPackage(), "xyz.yyyyy.aaaaa.api");
        Assert.assertEquals(codegen.additionalProperties().get(CodegenConstants.API_PACKAGE), "xyz.yyyyy.aaaaa.api");
        Assert.assertEquals(codegen.getInvokerPackage(), "xyz.yyyyy.iiii.invoker");
        Assert.assertEquals(codegen.additionalProperties().get(CodegenConstants.INVOKER_PACKAGE), "xyz.yyyyy.iiii.invoker");
        Assert.assertEquals(codegen.getBasePackage(), "xyz.yyyyy.bbbb.base");
        Assert.assertEquals(codegen.additionalProperties().get(SpringCodegen.BASE_PACKAGE), "xyz.yyyyy.bbbb.base");
        Assert.assertEquals(codegen.getConfigPackage(), "xyz.yyyyy.cccc.config");
        Assert.assertEquals(codegen.additionalProperties().get(SpringCodegen.CONFIG_PACKAGE), "xyz.yyyyy.cccc.config");
        Assert.assertEquals(codegen.additionalProperties().get(SpringCodegen.TITLE), "someTest");
        Assert.assertEquals(codegen.additionalProperties().get(SpringCodegen.SERVER_PORT), "8088");
    }

    @Test
    public void testDefaultValuesFixed() {
        // we had an issue where int64, float, and double values were having single character string suffixes
        // included in their defaultValues
        // This test verifies that those characters are no longer present
        final OpenAPI openAPI = TestUtils.parseFlattenSpec("src/test/resources/2_0/issue1226.yaml");
        final SpringCodegen codegen = new SpringCodegen();
        codegen.setOpenAPI(openAPI);

        String int64Val = "9223372036854775807l";
        String floatVal = "3.14159f";
        String doubleVal = "3.14159d";

        // make sure that the model properties include character suffixes
        String modelName = "NumberHolder";
        Schema nhSchema = openAPI.getComponents().getSchemas().get(modelName);
        CodegenModel cm = codegen.fromModel(modelName, nhSchema);
        CodegenProperty int64Prop = cm.vars.get(0);
        CodegenProperty floatProp = cm.vars.get(1);
        CodegenProperty doubleProp = cm.vars.get(2);
        Assert.assertEquals(int64Prop.defaultValue, int64Val);
        Assert.assertEquals(floatProp.defaultValue, floatVal);
        Assert.assertEquals(doubleProp.defaultValue, doubleVal);

        int64Val = "9223372036854775807";
        floatVal = "3.14159";
        doubleVal = "3.14159";

        // make sure that the operation parameters omit character suffixes
        String route = "/numericqueryparams";
        Operation op = openAPI.getPaths().get(route).getGet();
        CodegenOperation co = codegen.fromOperation(route, "GET", op, null);
        CodegenParameter int64Param = co.queryParams.get(0);
        CodegenParameter floatParam = co.queryParams.get(1);
        CodegenParameter doubleParam = co.queryParams.get(2);
        Assert.assertEquals(int64Param.defaultValue, int64Val);
        Assert.assertEquals(floatParam.defaultValue, floatVal);
        Assert.assertEquals(doubleParam.defaultValue, doubleVal);
    }

    @Test
    public void testDoGenerateRequestBodyRequiredAttribute_3134_Regression() throws Exception {
        File output = Files.createTempDirectory("test").toFile().getCanonicalFile();
        output.deleteOnExit();
        String outputPath = output.getAbsolutePath().replace('\\', '/');

        OpenAPI openAPI = new OpenAPIParser()
                .readLocation("src/test/resources/3_0/3134-regression.yaml", null, new ParseOptions()).getOpenAPI();

        SpringCodegen codegen = new SpringCodegen();
        codegen.setOutputDir(output.getAbsolutePath());
        codegen.additionalProperties().put(CXFServerFeatures.LOAD_TEST_DATA_FROM_FILE, "true");

        ClientOptInput input = new ClientOptInput();
        input.openAPI(openAPI);
        input.config(codegen);

        DefaultGenerator generator = new DefaultGenerator();

        generator.setGeneratorPropertyDefault(CodegenConstants.MODELS, "false");
        generator.setGeneratorPropertyDefault(CodegenConstants.MODEL_TESTS, "false");
        generator.setGeneratorPropertyDefault(CodegenConstants.MODEL_DOCS, "false");
        generator.setGeneratorPropertyDefault(CodegenConstants.APIS, "true");
        generator.setGeneratorPropertyDefault(CodegenConstants.SUPPORTING_FILES, "false");

        generator.opts(input).generate();

        assertFileContains(Paths.get(outputPath + "/src/main/java/org/openapitools/api/ExampleApi.java"),
                "@RequestBody(required = false");
    }

    @Test
    public void testInitialConfigValues() throws Exception {
        final SpringCodegen codegen = new SpringCodegen();
        codegen.processOpts();

        OpenAPI openAPI = new OpenAPI();
        openAPI.addServersItem(new Server().url("https://api.abcde.xy:8082/v2"));
        openAPI.setInfo(new Info());
        codegen.preprocessOpenAPI(openAPI);

        Assert.assertEquals(codegen.additionalProperties().get(CodegenConstants.HIDE_GENERATION_TIMESTAMP), Boolean.FALSE);
        Assert.assertEquals(codegen.isHideGenerationTimestamp(), false);
        Assert.assertEquals(codegen.modelPackage(), "org.openapitools.model");
        Assert.assertEquals(codegen.additionalProperties().get(CodegenConstants.MODEL_PACKAGE), "org.openapitools.model");
        Assert.assertEquals(codegen.apiPackage(), "org.openapitools.api");
        Assert.assertEquals(codegen.additionalProperties().get(CodegenConstants.API_PACKAGE), "org.openapitools.api");
        Assert.assertEquals(codegen.getInvokerPackage(), "org.openapitools.api");
        Assert.assertEquals(codegen.additionalProperties().get(CodegenConstants.INVOKER_PACKAGE), "org.openapitools.api");
        Assert.assertEquals(codegen.getBasePackage(), "org.openapitools");
        Assert.assertEquals(codegen.additionalProperties().get(SpringCodegen.BASE_PACKAGE), "org.openapitools");
        Assert.assertEquals(codegen.getConfigPackage(), "org.openapitools.configuration");
        Assert.assertEquals(codegen.additionalProperties().get(SpringCodegen.CONFIG_PACKAGE), "org.openapitools.configuration");
        Assert.assertEquals(codegen.additionalProperties().get(SpringCodegen.SERVER_PORT), "8082");
        Assert.assertEquals(codegen.additionalProperties().get(SpringCodegen.UNHANDLED_EXCEPTION_HANDLING), false);
    }

    @Test
    public void testMultipartBoot() throws IOException {
        final SpringCodegen codegen = new SpringCodegen();
        codegen.setLibrary("spring-boot");
        codegen.setDelegatePattern(true);

        final Map<String, File> files = generateFiles(codegen, "src/test/resources/3_0/form-multipart-binary-array.yaml");

        // Check that the delegate handles the array
        final File multipartArrayApiDelegate = files.get("MultipartArrayApiDelegate.java");
        assertFileContains(multipartArrayApiDelegate.toPath(), "List<MultipartFile> files");

        // Check that the api handles the array
        final File multipartArrayApi = files.get("MultipartArrayApi.java");
        assertFileContains(multipartArrayApi.toPath(), "List<MultipartFile> files",
                "@ApiParam(value = \"Many files\")",
                "@RequestPart(value = \"files\", required = false)");

        // Check that the delegate handles the single file
        final File multipartSingleApiDelegate = files.get("MultipartSingleApiDelegate.java");
        assertFileContains(multipartSingleApiDelegate.toPath(), "MultipartFile file");

        // Check that the api handles the single file
        final File multipartSingleApi = files.get("MultipartSingleApi.java");
        assertFileContains(multipartSingleApi.toPath(), "MultipartFile file",
                "@ApiParam(value = \"One file\")",
                "@RequestPart(value = \"file\", required = false)");

        // Check that api validates mixed multipart request
        final File multipartMixedApi = files.get("MultipartMixedApi.java");
        assertFileContains(multipartMixedApi.toPath(), "MultipartFile file",
                "@RequestPart(value = \"file\", required = true)",
                "@Valid @RequestPart(value = \"marker\", required = false)");
    }

    // Helper function, intended to reduce boilerplate
    private Map<String, File> generateFiles(SpringCodegen codegen, String filePath) throws IOException {
        final File output = Files.createTempDirectory("test").toFile().getCanonicalFile();
        output.deleteOnExit();
        final String outputPath = output.getAbsolutePath().replace('\\', '/');

        codegen.setOutputDir(output.getAbsolutePath());
        codegen.additionalProperties().put(CXFServerFeatures.LOAD_TEST_DATA_FROM_FILE, "true");

        final ClientOptInput input = new ClientOptInput();
        final OpenAPI openAPI = new OpenAPIParser().readLocation(filePath, null, new ParseOptions()).getOpenAPI();
        input.openAPI(openAPI);
        input.config(codegen);

        final DefaultGenerator generator = new DefaultGenerator();
        List<File> files = generator.opts(input).generate();

        return files.stream().collect(Collectors.toMap(e -> e.getName().replace(outputPath, ""), i -> i));
    }

    @Test
    public void testMultipartCloud() throws IOException {
        final SpringCodegen codegen = new SpringCodegen();
        codegen.setLibrary("spring-cloud");
        codegen.setDelegatePattern(true);

        final Map<String, File> files = generateFiles(codegen, "src/test/resources/3_0/form-multipart-binary-array.yaml");

        // Check that the delegate handles the array and the file
        final File multipartApiDelegate = files.get("MultipartApiDelegate.java");
        assertFileContains(multipartApiDelegate.toPath(),
                "List<MultipartFile> files",
                "MultipartFile file");

        // Check that the api handles the array and the file
        final File multipartApi = files.get("MultipartApi.java");
        assertFileContains(multipartApi.toPath(),
                "List<MultipartFile> files",
                "MultipartFile file");
    }

    @Test
    public void testSettersForConfigValues() throws Exception {
        final SpringCodegen codegen = new SpringCodegen();
        codegen.setHideGenerationTimestamp(true);
        codegen.setModelPackage("xx.yyyyyyyy.model");
        codegen.setApiPackage("xx.yyyyyyyy.api");
        codegen.setInvokerPackage("xx.yyyyyyyy.invoker");
        codegen.setBasePackage("xx.yyyyyyyy.base");
        codegen.setConfigPackage("xx.yyyyyyyy.config");
        codegen.setUnhandledException(true);
        codegen.processOpts();

        Assert.assertEquals(codegen.additionalProperties().get(CodegenConstants.HIDE_GENERATION_TIMESTAMP), Boolean.TRUE);
        Assert.assertEquals(codegen.isHideGenerationTimestamp(), true);
        Assert.assertEquals(codegen.modelPackage(), "xx.yyyyyyyy.model");
        Assert.assertEquals(codegen.additionalProperties().get(CodegenConstants.MODEL_PACKAGE), "xx.yyyyyyyy.model");
        Assert.assertEquals(codegen.apiPackage(), "xx.yyyyyyyy.api");
        Assert.assertEquals(codegen.additionalProperties().get(CodegenConstants.API_PACKAGE), "xx.yyyyyyyy.api");
        Assert.assertEquals(codegen.getInvokerPackage(), "xx.yyyyyyyy.invoker");
        Assert.assertEquals(codegen.additionalProperties().get(CodegenConstants.INVOKER_PACKAGE), "xx.yyyyyyyy.invoker");
        Assert.assertEquals(codegen.getBasePackage(), "xx.yyyyyyyy.base");
        Assert.assertEquals(codegen.additionalProperties().get(SpringCodegen.BASE_PACKAGE), "xx.yyyyyyyy.base");
        Assert.assertEquals(codegen.getConfigPackage(), "xx.yyyyyyyy.config");
        Assert.assertEquals(codegen.additionalProperties().get(SpringCodegen.CONFIG_PACKAGE), "xx.yyyyyyyy.config");
        Assert.assertEquals(codegen.isUnhandledException(), true);
        Assert.assertEquals(codegen.additionalProperties().get(SpringCodegen.UNHANDLED_EXCEPTION_HANDLING), true);
    }

    @Test
    public void useBeanValidationTruePerformBeanValidationFalseJava8TrueForFormatEmail() throws IOException {
        beanValidationForFormatEmail(true, false, true, "@javax.validation.constraints.Email", "@org.hibernate.validator.constraints.Email");
    }

    @Test
    public void useBeanValidationTruePerformBeanValidationTrueJava8FalseForFormatEmail() throws IOException {
        beanValidationForFormatEmail(true, true, false, "@org.hibernate.validator.constraints.Email", "@javax.validation.constraints.Email");
    }

    private void beanValidationForFormatEmail(boolean useBeanValidation, boolean performBeanValidation, boolean java8, String contains, String notContains) throws IOException {
        File output = Files.createTempDirectory("test").toFile().getCanonicalFile();
        output.deleteOnExit();
        String outputPath = output.getAbsolutePath().replace('\\', '/');

        OpenAPI openAPI = new OpenAPIParser()
                .readLocation("src/test/resources/3_0/issue_4876_format_email.yaml", null, new ParseOptions()).getOpenAPI();

        SpringCodegen codegen = new SpringCodegen();
        codegen.setOutputDir(output.getAbsolutePath());
        codegen.setUseBeanValidation(useBeanValidation);
        codegen.setPerformBeanValidation(performBeanValidation);
        codegen.setJava8(java8);

        ClientOptInput input = new ClientOptInput();
        input.openAPI(openAPI);
        input.config(codegen);

        DefaultGenerator generator = new DefaultGenerator();

        generator.setGeneratorPropertyDefault(CodegenConstants.MODELS, "true");
        generator.setGeneratorPropertyDefault(CodegenConstants.MODEL_TESTS, "false");
        generator.setGeneratorPropertyDefault(CodegenConstants.MODEL_DOCS, "false");
        generator.setGeneratorPropertyDefault(CodegenConstants.APIS, "false");
        generator.setGeneratorPropertyDefault(CodegenConstants.SUPPORTING_FILES, "false");

        List<File> files = generator.opts(input).generate();

        assertFileContains(Paths.get(outputPath + "/src/main/java/org/openapitools/model/PersonWithEmail.java"), contains);
        assertFileNotContains(Paths.get(outputPath + "/src/main/java/org/openapitools/model/PersonWithEmail.java"), notContains);
    }

    @Test
    public void useBeanValidationTruePerformBeanValidationTrueJava8TrueForFormatEmail() throws IOException {
        beanValidationForFormatEmail(true, true, true, "@javax.validation.constraints.Email", "@org.hibernate.validator.constraints.Email");
    }

    @Test
    public void reactiveMapTypeRequestMonoTest() throws IOException {
        File output = Files.createTempDirectory("test").toFile().getCanonicalFile();
        output.deleteOnExit();
        String outputPath = output.getAbsolutePath().replace('\\', '/');

        final OpenAPI openAPI = TestUtils.parseFlattenSpec("src/test/resources/3_0/spring/issue_8045.yaml");
        final SpringCodegen codegen = new SpringCodegen();
        codegen.setOpenAPI(openAPI);
        codegen.setOutputDir(output.getAbsolutePath());

        codegen.additionalProperties().put(SpringCodegen.DELEGATE_PATTERN, "true");
        codegen.additionalProperties().put(SpringCodegen.REACTIVE, "true");

        ClientOptInput input = new ClientOptInput();
        input.openAPI(openAPI);
        input.config(codegen);

        DefaultGenerator generator = new DefaultGenerator();

        generator.setGeneratorPropertyDefault(CodegenConstants.MODELS, "false");
        generator.setGeneratorPropertyDefault(CodegenConstants.MODEL_TESTS, "false");
        generator.setGeneratorPropertyDefault(CodegenConstants.MODEL_DOCS, "false");
        generator.setGeneratorPropertyDefault(CodegenConstants.APIS, "true");
        generator.setGeneratorPropertyDefault(CodegenConstants.SUPPORTING_FILES, "false");

        generator.opts(input).generate();

        assertFileContains(Paths.get(outputPath + "/src/main/java/org/openapitools/api/SomeApi.java"), "Mono<Map<String, DummyRequest>>");
        assertFileContains(Paths.get(outputPath + "/src/main/java/org/openapitools/api/SomeApiDelegate.java"), "Mono<Map<String, DummyRequest>>");
        assertFileNotContains(Paths.get(outputPath + "/src/main/java/org/openapitools/api/SomeApi.java"), "Mono<DummyRequest>");
        assertFileNotContains(Paths.get(outputPath + "/src/main/java/org/openapitools/api/SomeApiDelegate.java"), "Mono<DummyRequest>");
    }

    @Test
<<<<<<< HEAD
    public void doGeneratePathVariableForSimpleParam() throws IOException {
        File output = Files.createTempDirectory("test").toFile().getCanonicalFile();
        output.deleteOnExit();
        String outputPath = output.getAbsolutePath().replace('\\', '/');

        OpenAPI openAPI = new OpenAPIParser()
                .readLocation("src/test/resources/3_0/issue_6762.yaml", null, new ParseOptions()).getOpenAPI();
=======
    public void oneOf_5381() throws IOException {
        File output = Files.createTempDirectory("test").toFile().getCanonicalFile();
        output.deleteOnExit();
        String outputPath = output.getAbsolutePath().replace('\\', '/');
        OpenAPI openAPI = new OpenAPIParser()
            .readLocation("src/test/resources/3_0/issue_5381.yaml", null, new ParseOptions()).getOpenAPI();
>>>>>>> c89a28b1

        SpringCodegen codegen = new SpringCodegen();
        codegen.setOutputDir(output.getAbsolutePath());
        codegen.additionalProperties().put(CXFServerFeatures.LOAD_TEST_DATA_FROM_FILE, "true");
<<<<<<< HEAD
=======
        codegen.setUseOneOfInterfaces(true);
>>>>>>> c89a28b1

        ClientOptInput input = new ClientOptInput();
        input.openAPI(openAPI);
        input.config(codegen);

        DefaultGenerator generator = new DefaultGenerator();
<<<<<<< HEAD

        generator.setGeneratorPropertyDefault(CodegenConstants.MODELS, "false");
        generator.setGeneratorPropertyDefault(CodegenConstants.MODEL_TESTS, "false");
        generator.setGeneratorPropertyDefault(CodegenConstants.MODEL_DOCS, "false");
        generator.setGeneratorPropertyDefault(CodegenConstants.APIS, "true");
        generator.setGeneratorPropertyDefault(CodegenConstants.SUPPORTING_FILES, "false");

        generator.opts(input).generate();

        assertFileContains(Paths.get(outputPath + "/src/main/java/org/openapitools/api/ZebrasApi.java"), "allowableValues = \"0, 1\"");
        assertFileContains(Paths.get(outputPath + "/src/main/java/org/openapitools/api/ZebrasApi.java"), "@PathVariable");
        assertFileContains(Paths.get(outputPath + "/src/main/java/org/openapitools/api/BearsApi.java"), "allowableValues = \"sleeping, awake\"");
        assertFileContains(Paths.get(outputPath + "/src/main/java/org/openapitools/api/BearsApi.java"), "@PathVariable");
        assertFileContains(Paths.get(outputPath + "/src/main/java/org/openapitools/api/CamelsApi.java"), "allowableValues = \"sleeping, awake\"");
        assertFileContains(Paths.get(outputPath + "/src/main/java/org/openapitools/api/CamelsApi.java"), "@PathVariable");
        assertFileContains(Paths.get(outputPath + "/src/main/java/org/openapitools/api/GirafesApi.java"), "allowableValues = \"0, 1\"");
        assertFileContains(Paths.get(outputPath + "/src/main/java/org/openapitools/api/GirafesApi.java"), "@PathVariable");
    }

    @Test
    public void shouldGenerateDefaultValueForEnumRequestParameter() throws IOException {
        File output = Files.createTempDirectory("test").toFile().getCanonicalFile();
        output.deleteOnExit();
        String outputPath = output.getAbsolutePath().replace('\\', '/');

        final OpenAPI openAPI = TestUtils.parseFlattenSpec("src/test/resources/3_0/spring/issue_10278.yaml");
        final SpringCodegen codegen = new SpringCodegen();
        codegen.setOpenAPI(openAPI);
        codegen.setOutputDir(output.getAbsolutePath());

        codegen.additionalProperties().put(SpringCodegen.DELEGATE_PATTERN, "true");
        codegen.additionalProperties().put(SpringCodegen.REACTIVE, "true");

        ClientOptInput input = new ClientOptInput();
        input.openAPI(openAPI);
        input.config(codegen);

        DefaultGenerator generator = new DefaultGenerator();

        generator.setGeneratorPropertyDefault(CodegenConstants.MODELS, "false");
=======
        codegen.setHateoas(true);
        generator.setGeneratorPropertyDefault(CodegenConstants.MODELS, "true");
        //generator.setGeneratorPropertyDefault(CodegenConstants.USE_ONEOF_DISCRIMINATOR_LOOKUP, "true");
        generator.setGeneratorPropertyDefault(CodegenConstants.LEGACY_DISCRIMINATOR_BEHAVIOR, "false");

        codegen.setUseOneOfInterfaces(true);
        codegen.setJava8(true);
        codegen.setLegacyDiscriminatorBehavior(false);

>>>>>>> c89a28b1
        generator.setGeneratorPropertyDefault(CodegenConstants.MODEL_TESTS, "false");
        generator.setGeneratorPropertyDefault(CodegenConstants.MODEL_DOCS, "false");
        generator.setGeneratorPropertyDefault(CodegenConstants.APIS, "true");
        generator.setGeneratorPropertyDefault(CodegenConstants.SUPPORTING_FILES, "false");

        generator.opts(input).generate();

<<<<<<< HEAD
        assertFileContains(Paths.get(outputPath + "/src/main/java/org/openapitools/api/GetApi.java"),
            "@RequestParam(value = \"testParameter1\", required = false, defaultValue = \"BAR\")",
            "@RequestParam(value = \"TestParameter2\", required = false, defaultValue = \"BAR\")");
=======
        assertFileContains(Paths.get(outputPath + "/src/main/java/org/openapitools/model/Foo.java"), "public class Foo implements FooRefOrValue");
        assertFileContains(Paths.get(outputPath + "/src/main/java/org/openapitools/model/FooRef.java"), "public class FooRef implements FooRefOrValue");
        assertFileContains(Paths.get(outputPath + "/src/main/java/org/openapitools/model/FooRefOrValue.java"), "public interface FooRefOrValue");
>>>>>>> c89a28b1
    }
}<|MERGE_RESOLUTION|>--- conflicted
+++ resolved
@@ -655,7 +655,6 @@
     }
 
     @Test
-<<<<<<< HEAD
     public void doGeneratePathVariableForSimpleParam() throws IOException {
         File output = Files.createTempDirectory("test").toFile().getCanonicalFile();
         output.deleteOnExit();
@@ -663,29 +662,16 @@
 
         OpenAPI openAPI = new OpenAPIParser()
                 .readLocation("src/test/resources/3_0/issue_6762.yaml", null, new ParseOptions()).getOpenAPI();
-=======
-    public void oneOf_5381() throws IOException {
-        File output = Files.createTempDirectory("test").toFile().getCanonicalFile();
-        output.deleteOnExit();
-        String outputPath = output.getAbsolutePath().replace('\\', '/');
-        OpenAPI openAPI = new OpenAPIParser()
-            .readLocation("src/test/resources/3_0/issue_5381.yaml", null, new ParseOptions()).getOpenAPI();
->>>>>>> c89a28b1
-
-        SpringCodegen codegen = new SpringCodegen();
-        codegen.setOutputDir(output.getAbsolutePath());
-        codegen.additionalProperties().put(CXFServerFeatures.LOAD_TEST_DATA_FROM_FILE, "true");
-<<<<<<< HEAD
-=======
-        codegen.setUseOneOfInterfaces(true);
->>>>>>> c89a28b1
-
-        ClientOptInput input = new ClientOptInput();
-        input.openAPI(openAPI);
-        input.config(codegen);
-
-        DefaultGenerator generator = new DefaultGenerator();
-<<<<<<< HEAD
+
+        SpringCodegen codegen = new SpringCodegen();
+        codegen.setOutputDir(output.getAbsolutePath());
+        codegen.additionalProperties().put(CXFServerFeatures.LOAD_TEST_DATA_FROM_FILE, "true");
+
+        ClientOptInput input = new ClientOptInput();
+        input.openAPI(openAPI);
+        input.config(codegen);
+
+        DefaultGenerator generator = new DefaultGenerator();
 
         generator.setGeneratorPropertyDefault(CodegenConstants.MODELS, "false");
         generator.setGeneratorPropertyDefault(CodegenConstants.MODEL_TESTS, "false");
@@ -726,7 +712,36 @@
         DefaultGenerator generator = new DefaultGenerator();
 
         generator.setGeneratorPropertyDefault(CodegenConstants.MODELS, "false");
-=======
+        generator.setGeneratorPropertyDefault(CodegenConstants.MODEL_TESTS, "false");
+        generator.setGeneratorPropertyDefault(CodegenConstants.MODEL_DOCS, "false");
+        generator.setGeneratorPropertyDefault(CodegenConstants.APIS, "true");
+        generator.setGeneratorPropertyDefault(CodegenConstants.SUPPORTING_FILES, "false");
+
+        generator.opts(input).generate();
+
+        assertFileContains(Paths.get(outputPath + "/src/main/java/org/openapitools/api/GetApi.java"),
+            "@RequestParam(value = \"testParameter1\", required = false, defaultValue = \"BAR\")",
+            "@RequestParam(value = \"TestParameter2\", required = false, defaultValue = \"BAR\")");
+    }
+
+    @Test
+    public void oneOf_5381() throws IOException {
+        File output = Files.createTempDirectory("test").toFile().getCanonicalFile();
+        output.deleteOnExit();
+        String outputPath = output.getAbsolutePath().replace('\\', '/');
+        OpenAPI openAPI = new OpenAPIParser()
+            .readLocation("src/test/resources/3_0/issue_5381.yaml", null, new ParseOptions()).getOpenAPI();
+
+        SpringCodegen codegen = new SpringCodegen();
+        codegen.setOutputDir(output.getAbsolutePath());
+        codegen.additionalProperties().put(CXFServerFeatures.LOAD_TEST_DATA_FROM_FILE, "true");
+        codegen.setUseOneOfInterfaces(true);
+
+        ClientOptInput input = new ClientOptInput();
+        input.openAPI(openAPI);
+        input.config(codegen);
+
+        DefaultGenerator generator = new DefaultGenerator();
         codegen.setHateoas(true);
         generator.setGeneratorPropertyDefault(CodegenConstants.MODELS, "true");
         //generator.setGeneratorPropertyDefault(CodegenConstants.USE_ONEOF_DISCRIMINATOR_LOOKUP, "true");
@@ -736,22 +751,15 @@
         codegen.setJava8(true);
         codegen.setLegacyDiscriminatorBehavior(false);
 
->>>>>>> c89a28b1
-        generator.setGeneratorPropertyDefault(CodegenConstants.MODEL_TESTS, "false");
-        generator.setGeneratorPropertyDefault(CodegenConstants.MODEL_DOCS, "false");
-        generator.setGeneratorPropertyDefault(CodegenConstants.APIS, "true");
-        generator.setGeneratorPropertyDefault(CodegenConstants.SUPPORTING_FILES, "false");
-
-        generator.opts(input).generate();
-
-<<<<<<< HEAD
-        assertFileContains(Paths.get(outputPath + "/src/main/java/org/openapitools/api/GetApi.java"),
-            "@RequestParam(value = \"testParameter1\", required = false, defaultValue = \"BAR\")",
-            "@RequestParam(value = \"TestParameter2\", required = false, defaultValue = \"BAR\")");
-=======
+        generator.setGeneratorPropertyDefault(CodegenConstants.MODEL_TESTS, "false");
+        generator.setGeneratorPropertyDefault(CodegenConstants.MODEL_DOCS, "false");
+        generator.setGeneratorPropertyDefault(CodegenConstants.APIS, "true");
+        generator.setGeneratorPropertyDefault(CodegenConstants.SUPPORTING_FILES, "false");
+
+        generator.opts(input).generate();
+
         assertFileContains(Paths.get(outputPath + "/src/main/java/org/openapitools/model/Foo.java"), "public class Foo implements FooRefOrValue");
         assertFileContains(Paths.get(outputPath + "/src/main/java/org/openapitools/model/FooRef.java"), "public class FooRef implements FooRefOrValue");
         assertFileContains(Paths.get(outputPath + "/src/main/java/org/openapitools/model/FooRefOrValue.java"), "public interface FooRefOrValue");
->>>>>>> c89a28b1
     }
 }