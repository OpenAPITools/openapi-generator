/*
 * Copyright 2018 OpenAPI-Generator Contributors (https://openapi-generator.tech)
 * Copyright 2018 SmartBear Software
 *
 * Licensed under the Apache License, Version 2.0 (the "License");
 * you may not use this file except in compliance with the License.
 * You may obtain a copy of the License at
 *
 *     https://www.apache.org/licenses/LICENSE-2.0
 *
 * Unless required by applicable law or agreed to in writing, software
 * distributed under the License is distributed on an "AS IS" BASIS,
 * WITHOUT WARRANTIES OR CONDITIONS OF ANY KIND, either express or implied.
 * See the License for the specific language governing permissions and
 * limitations under the License.
 */

package org.openapitools.codegen.java.spring;

import io.swagger.parser.OpenAPIParser;
import io.swagger.v3.oas.models.OpenAPI;
import io.swagger.v3.oas.models.Operation;
import io.swagger.v3.oas.models.info.Info;
import io.swagger.v3.oas.models.media.Schema;
import io.swagger.v3.oas.models.servers.Server;
import io.swagger.v3.parser.core.models.ParseOptions;
import org.openapitools.codegen.*;
import org.openapitools.codegen.languages.SpringCodegen;
import org.openapitools.codegen.languages.features.CXFServerFeatures;
import org.testng.Assert;
import org.testng.annotations.Test;

import java.io.File;
import java.io.IOException;
import java.nio.file.Files;
import java.nio.file.Paths;
import java.util.List;
import java.util.Map;
import java.util.stream.Collectors;

import static java.util.stream.Collectors.groupingBy;
import static org.openapitools.codegen.TestUtils.assertFileContains;
import static org.openapitools.codegen.TestUtils.assertFileNotContains;
import static org.openapitools.codegen.languages.SpringCodegen.RESPONSE_WRAPPER;
import static org.testng.Assert.assertEquals;

public class SpringCodegenTest {

    @Test
    public void clientOptsUnicity() {
        SpringCodegen codegen = new SpringCodegen();
        codegen.cliOptions()
                .stream()
                .collect(groupingBy(CliOption::getOpt))
                .forEach((k, v) -> assertEquals(v.size(), 1, k + " is described multiple times"));
    }

    @Test
    public void doAnnotateDatesOnModelParameters() throws IOException {
        File output = Files.createTempDirectory("test").toFile().getCanonicalFile();
        output.deleteOnExit();
        String outputPath = output.getAbsolutePath().replace('\\', '/');

        OpenAPI openAPI = new OpenAPIParser()
                .readLocation("src/test/resources/3_0/issue_5436.yml", null, new ParseOptions()).getOpenAPI();

        SpringCodegen codegen = new SpringCodegen();
        codegen.setOutputDir(output.getAbsolutePath());
        codegen.additionalProperties().put(CXFServerFeatures.LOAD_TEST_DATA_FROM_FILE, "true");

        ClientOptInput input = new ClientOptInput();
        input.openAPI(openAPI);
        input.config(codegen);

        DefaultGenerator generator = new DefaultGenerator();

        generator.setGeneratorPropertyDefault(CodegenConstants.MODELS, "true");
        generator.setGeneratorPropertyDefault(CodegenConstants.MODEL_TESTS, "false");
        generator.setGeneratorPropertyDefault(CodegenConstants.MODEL_DOCS, "false");
        generator.setGeneratorPropertyDefault(CodegenConstants.APIS, "true");
        generator.setGeneratorPropertyDefault(CodegenConstants.SUPPORTING_FILES, "false");

        generator.opts(input).generate();

        assertFileContains(Paths.get(outputPath + "/src/main/java/org/openapitools/api/ZebrasApi.java"),
                "AnimalParams");
        assertFileContains(Paths.get(outputPath + "/src/main/java/org/openapitools/model/AnimalParams.java"),
                "@org.springframework.format.annotation.DateTimeFormat(iso = org.springframework.format.annotation.DateTimeFormat.ISO.DATE)",
                "@org.springframework.format.annotation.DateTimeFormat(iso = org.springframework.format.annotation.DateTimeFormat.ISO.DATE_TIME)");
    }

    @Test
    public void doGenerateCookieParams() throws IOException {
        File output = Files.createTempDirectory("test").toFile().getCanonicalFile();
        output.deleteOnExit();
        String outputPath = output.getAbsolutePath().replace('\\', '/');

        OpenAPI openAPI = new OpenAPIParser()
                .readLocation("src/test/resources/3_0/issue_5386.yaml", null, new ParseOptions()).getOpenAPI();

        SpringCodegen codegen = new SpringCodegen();
        codegen.setOutputDir(output.getAbsolutePath());
        codegen.additionalProperties().put(CXFServerFeatures.LOAD_TEST_DATA_FROM_FILE, "true");

        ClientOptInput input = new ClientOptInput();
        input.openAPI(openAPI);
        input.config(codegen);

        DefaultGenerator generator = new DefaultGenerator();

        generator.setGeneratorPropertyDefault(CodegenConstants.MODELS, "false");
        generator.setGeneratorPropertyDefault(CodegenConstants.MODEL_TESTS, "false");
        generator.setGeneratorPropertyDefault(CodegenConstants.MODEL_DOCS, "false");
        generator.setGeneratorPropertyDefault(CodegenConstants.APIS, "true");
        generator.setGeneratorPropertyDefault(CodegenConstants.SUPPORTING_FILES, "false");
        generator.opts(input).generate();

        assertFileContains(Paths.get(outputPath + "/src/main/java/org/openapitools/api/ElephantsApi.java"), "@CookieValue");
        assertFileContains(Paths.get(outputPath + "/src/main/java/org/openapitools/api/ZebrasApi.java"), "@CookieValue");
        assertFileNotContains(Paths.get(outputPath + "/src/main/java/org/openapitools/api/BirdsApi.java"), "@CookieValue");
    }

    @Test
    public void doGenerateRequestParamForSimpleParam() throws IOException {
        File output = Files.createTempDirectory("test").toFile().getCanonicalFile();
        output.deleteOnExit();
        String outputPath = output.getAbsolutePath().replace('\\', '/');

        OpenAPI openAPI = new OpenAPIParser()
                .readLocation("src/test/resources/3_0/issue_3248.yaml", null, new ParseOptions()).getOpenAPI();

        SpringCodegen codegen = new SpringCodegen();
        codegen.setOutputDir(output.getAbsolutePath());
        codegen.additionalProperties().put(CXFServerFeatures.LOAD_TEST_DATA_FROM_FILE, "true");

        ClientOptInput input = new ClientOptInput();
        input.openAPI(openAPI);
        input.config(codegen);

        DefaultGenerator generator = new DefaultGenerator();

        generator.setGeneratorPropertyDefault(CodegenConstants.MODELS, "false");
        generator.setGeneratorPropertyDefault(CodegenConstants.MODEL_TESTS, "false");
        generator.setGeneratorPropertyDefault(CodegenConstants.MODEL_DOCS, "false");
        generator.setGeneratorPropertyDefault(CodegenConstants.APIS, "true");
        generator.setGeneratorPropertyDefault(CodegenConstants.SUPPORTING_FILES, "false");

        generator.opts(input).generate();

        assertFileContains(Paths.get(outputPath + "/src/main/java/org/openapitools/api/MonkeysApi.java"), "@RequestParam");
        assertFileContains(Paths.get(outputPath + "/src/main/java/org/openapitools/api/ElephantsApi.java"), "@RequestParam");
        assertFileContains(Paths.get(outputPath + "/src/main/java/org/openapitools/api/ZebrasApi.java"), "@RequestParam");
        assertFileContains(Paths.get(outputPath + "/src/main/java/org/openapitools/api/BearsApi.java"), "@RequestParam");
        assertFileContains(Paths.get(outputPath + "/src/main/java/org/openapitools/api/CamelsApi.java"), "@RequestParam");
        assertFileContains(Paths.get(outputPath + "/src/main/java/org/openapitools/api/PandasApi.java"), "@RequestParam");
        assertFileContains(Paths.get(outputPath + "/src/main/java/org/openapitools/api/CrocodilesApi.java"), "@RequestParam");
        assertFileContains(Paths.get(outputPath + "/src/main/java/org/openapitools/api/PolarBearsApi.java"), "@RequestParam");
    }

    @Test
    public void doNotGenerateRequestParamForObjectQueryParam() throws IOException {
        File output = Files.createTempDirectory("test").toFile().getCanonicalFile();
        output.deleteOnExit();
        String outputPath = output.getAbsolutePath().replace('\\', '/');

        OpenAPI openAPI = new OpenAPIParser()
                .readLocation("src/test/resources/3_0/objectQueryParam.yaml", null, new ParseOptions()).getOpenAPI();

        SpringCodegen codegen = new SpringCodegen();
        codegen.setOutputDir(output.getAbsolutePath());
        codegen.additionalProperties().put(CXFServerFeatures.LOAD_TEST_DATA_FROM_FILE, "true");

        ClientOptInput input = new ClientOptInput();
        input.openAPI(openAPI);
        input.config(codegen);

        DefaultGenerator generator = new DefaultGenerator();

        generator.setGeneratorPropertyDefault(CodegenConstants.MODELS, "false");
        generator.setGeneratorPropertyDefault(CodegenConstants.MODEL_TESTS, "false");
        generator.setGeneratorPropertyDefault(CodegenConstants.MODEL_DOCS, "false");
        generator.setGeneratorPropertyDefault(CodegenConstants.APIS, "true");
        generator.setGeneratorPropertyDefault(CodegenConstants.SUPPORTING_FILES, "false");

        generator.opts(input).generate();

        assertFileNotContains(Paths.get(outputPath + "/src/main/java/org/openapitools/api/PonyApi.java"), "@RequestParam");
    }

    @Test
    public void generateFormatForDateAndDateTimeQueryParam() throws IOException {
        File output = Files.createTempDirectory("test").toFile().getCanonicalFile();
        output.deleteOnExit();
        String outputPath = output.getAbsolutePath().replace('\\', '/');

        OpenAPI openAPI = new OpenAPIParser()
                .readLocation("src/test/resources/3_0/issue_2053.yaml", null, new ParseOptions()).getOpenAPI();

        SpringCodegen codegen = new SpringCodegen();
        codegen.setOutputDir(output.getAbsolutePath());
        codegen.additionalProperties().put(CXFServerFeatures.LOAD_TEST_DATA_FROM_FILE, "true");

        ClientOptInput input = new ClientOptInput();
        input.openAPI(openAPI);
        input.config(codegen);

        DefaultGenerator generator = new DefaultGenerator();

        generator.setGeneratorPropertyDefault(CodegenConstants.MODELS, "false");
        generator.setGeneratorPropertyDefault(CodegenConstants.MODEL_TESTS, "false");
        generator.setGeneratorPropertyDefault(CodegenConstants.MODEL_DOCS, "false");
        generator.setGeneratorPropertyDefault(CodegenConstants.APIS, "true");
        generator.setGeneratorPropertyDefault(CodegenConstants.SUPPORTING_FILES, "false");
        generator.opts(input).generate();

        assertFileContains(
                Paths.get(outputPath + "/src/main/java/org/openapitools/api/ElephantsApi.java"),
                "@org.springframework.format.annotation.DateTimeFormat(iso = org.springframework.format.annotation.DateTimeFormat.ISO.DATE)"
        );
        assertFileContains(
                Paths.get(outputPath + "/src/main/java/org/openapitools/api/ZebrasApi.java"),
                "@org.springframework.format.annotation.DateTimeFormat(iso = org.springframework.format.annotation.DateTimeFormat.ISO.DATE_TIME)"
        );
    }

    @Test
    public void interfaceDefaultImplDisableWithReponseWrapper() {
        final SpringCodegen codegen = new SpringCodegen();
        codegen.additionalProperties().put(SpringCodegen.JAVA_8, true);
        codegen.additionalProperties().put(RESPONSE_WRAPPER, "aWrapper");
        codegen.processOpts();

        Assert.assertEquals(codegen.additionalProperties().get("jdk8"), false);
    }

    @Test(expectedExceptions = IllegalArgumentException.class)
    public void reactiveRequiredSpringBoot() {
        final SpringCodegen codegen = new SpringCodegen();
        codegen.additionalProperties().put(SpringCodegen.REACTIVE, true);
        codegen.additionalProperties().put(CodegenConstants.LIBRARY, "spring-cloud");
        codegen.processOpts();
    }

    @Test
    public void shouldGenerateRequestParamForRefParams_3248_Regression() throws IOException {
        File output = Files.createTempDirectory("test").toFile().getCanonicalFile();
        output.deleteOnExit();
        String outputPath = output.getAbsolutePath().replace('\\', '/');

        OpenAPI openAPI = new OpenAPIParser()
                .readLocation("src/test/resources/3_0/3248-regression.yaml", null, new ParseOptions()).getOpenAPI();

        SpringCodegen codegen = new SpringCodegen();
        codegen.setOutputDir(output.getAbsolutePath());
        codegen.additionalProperties().put(CXFServerFeatures.LOAD_TEST_DATA_FROM_FILE, "true");

        ClientOptInput input = new ClientOptInput();
        input.openAPI(openAPI);
        input.config(codegen);

        DefaultGenerator generator = new DefaultGenerator();

        generator.setGeneratorPropertyDefault(CodegenConstants.MODELS, "false");
        generator.setGeneratorPropertyDefault(CodegenConstants.MODEL_TESTS, "false");
        generator.setGeneratorPropertyDefault(CodegenConstants.MODEL_DOCS, "false");
        generator.setGeneratorPropertyDefault(CodegenConstants.APIS, "true");
        generator.setGeneratorPropertyDefault(CodegenConstants.SUPPORTING_FILES, "false");

        generator.opts(input).generate();

        assertFileContains(Paths.get(outputPath + "/src/main/java/org/openapitools/api/ExampleApi.java"),
                "@RequestParam(value = \"format\"",
                "@RequestParam(value = \"query\"");
    }

    @Test
    public void shouldGenerateRequestParamForRefParams_3248_RegressionDates() throws IOException {
        File output = Files.createTempDirectory("test").toFile().getCanonicalFile();
        output.deleteOnExit();
        String outputPath = output.getAbsolutePath().replace('\\', '/');

        OpenAPI openAPI = new OpenAPIParser()
                .readLocation("src/test/resources/3_0/3248-regression-dates.yaml", null, new ParseOptions()).getOpenAPI();

        SpringCodegen codegen = new SpringCodegen();
        codegen.setOutputDir(output.getAbsolutePath());
        codegen.additionalProperties().put(CXFServerFeatures.LOAD_TEST_DATA_FROM_FILE, "true");

        ClientOptInput input = new ClientOptInput();
        input.openAPI(openAPI);
        input.config(codegen);

        DefaultGenerator generator = new DefaultGenerator();

        generator.setGeneratorPropertyDefault(CodegenConstants.MODELS, "false");
        generator.setGeneratorPropertyDefault(CodegenConstants.MODEL_TESTS, "false");
        generator.setGeneratorPropertyDefault(CodegenConstants.MODEL_DOCS, "false");
        generator.setGeneratorPropertyDefault(CodegenConstants.APIS, "true");
        generator.setGeneratorPropertyDefault(CodegenConstants.SUPPORTING_FILES, "false");

        generator.opts(input).generate();

        assertFileContains(Paths.get(outputPath + "/src/main/java/org/openapitools/api/ExampleApi.java"),
                "@RequestParam(value = \"start\"");
    }

    @Test
    public void springcloudWithAsyncAndJava8HasResponseWrapperCompletableFuture() {
        final SpringCodegen codegen = new SpringCodegen();
        codegen.additionalProperties().put(SpringCodegen.JAVA_8, true);
        codegen.additionalProperties().put(SpringCodegen.ASYNC, true);
        codegen.additionalProperties().put(CodegenConstants.LIBRARY, "spring-cloud");
        codegen.processOpts();

        Assert.assertEquals(codegen.additionalProperties().get("jdk8-default-interface"), false);
        Assert.assertEquals(codegen.additionalProperties().get(RESPONSE_WRAPPER), "CompletableFuture");
    }

    @Test
    public void springcloudWithAsyncHasResponseWrapperCallable() {
        final SpringCodegen codegen = new SpringCodegen();
        codegen.additionalProperties().put(SpringCodegen.JAVA_8, false);
        codegen.additionalProperties().put(SpringCodegen.ASYNC, true);
        codegen.additionalProperties().put(CodegenConstants.LIBRARY, "spring-cloud");
        codegen.processOpts();

        Assert.assertNull(codegen.additionalProperties().get("jdk8-default-interface"));
        Assert.assertEquals(codegen.additionalProperties().get(RESPONSE_WRAPPER), "Callable");
    }

    @Test
    public void springcloudWithJava8DisabeJdk8() {
        final SpringCodegen codegen = new SpringCodegen();
        codegen.additionalProperties().put(SpringCodegen.JAVA_8, true);
        codegen.additionalProperties().put(CodegenConstants.LIBRARY, "spring-cloud");
        codegen.processOpts();

        Assert.assertEquals(codegen.additionalProperties().get("jdk8-default-interface"), false);
    }

    @Test
    public void testAdditionalPropertiesPutForConfigValues() throws Exception {
        final SpringCodegen codegen = new SpringCodegen();
        codegen.additionalProperties().put(CodegenConstants.HIDE_GENERATION_TIMESTAMP, "true");
        codegen.additionalProperties().put(CodegenConstants.MODEL_PACKAGE, "xyz.yyyyy.mmmmm.model");
        codegen.additionalProperties().put(CodegenConstants.API_PACKAGE, "xyz.yyyyy.aaaaa.api");
        codegen.additionalProperties().put(CodegenConstants.INVOKER_PACKAGE, "xyz.yyyyy.iiii.invoker");
        codegen.additionalProperties().put(SpringCodegen.BASE_PACKAGE, "xyz.yyyyy.bbbb.base");
        codegen.additionalProperties().put(SpringCodegen.CONFIG_PACKAGE, "xyz.yyyyy.cccc.config");
        codegen.additionalProperties().put(SpringCodegen.SERVER_PORT, "8088");
        codegen.processOpts();

        OpenAPI openAPI = new OpenAPI();
        openAPI.addServersItem(new Server().url("https://api.abcde.xy:8082/v2"));
        openAPI.setInfo(new Info());
        openAPI.getInfo().setTitle("Some test API");
        codegen.preprocessOpenAPI(openAPI);

        Assert.assertEquals(codegen.additionalProperties().get(CodegenConstants.HIDE_GENERATION_TIMESTAMP), Boolean.TRUE);
        Assert.assertEquals(codegen.isHideGenerationTimestamp(), true);
        Assert.assertEquals(codegen.modelPackage(), "xyz.yyyyy.mmmmm.model");
        Assert.assertEquals(codegen.additionalProperties().get(CodegenConstants.MODEL_PACKAGE), "xyz.yyyyy.mmmmm.model");
        Assert.assertEquals(codegen.apiPackage(), "xyz.yyyyy.aaaaa.api");
        Assert.assertEquals(codegen.additionalProperties().get(CodegenConstants.API_PACKAGE), "xyz.yyyyy.aaaaa.api");
        Assert.assertEquals(codegen.getInvokerPackage(), "xyz.yyyyy.iiii.invoker");
        Assert.assertEquals(codegen.additionalProperties().get(CodegenConstants.INVOKER_PACKAGE), "xyz.yyyyy.iiii.invoker");
        Assert.assertEquals(codegen.getBasePackage(), "xyz.yyyyy.bbbb.base");
        Assert.assertEquals(codegen.additionalProperties().get(SpringCodegen.BASE_PACKAGE), "xyz.yyyyy.bbbb.base");
        Assert.assertEquals(codegen.getConfigPackage(), "xyz.yyyyy.cccc.config");
        Assert.assertEquals(codegen.additionalProperties().get(SpringCodegen.CONFIG_PACKAGE), "xyz.yyyyy.cccc.config");
        Assert.assertEquals(codegen.additionalProperties().get(SpringCodegen.TITLE), "someTest");
        Assert.assertEquals(codegen.additionalProperties().get(SpringCodegen.SERVER_PORT), "8088");
    }

    @Test
    public void testDefaultValuesFixed() {
        // we had an issue where int64, float, and double values were having single character string suffixes
        // included in their defaultValues
        // This test verifies that those characters are no longer present
        final OpenAPI openAPI = TestUtils.parseFlattenSpec("src/test/resources/2_0/issue1226.yaml");
        final SpringCodegen codegen = new SpringCodegen();
        codegen.setOpenAPI(openAPI);

        String int64Val = "9223372036854775807l";
        String floatVal = "3.14159f";
        String doubleVal = "3.14159d";

        // make sure that the model properties include character suffixes
        String modelName = "NumberHolder";
        Schema nhSchema = openAPI.getComponents().getSchemas().get(modelName);
        CodegenModel cm = codegen.fromModel(modelName, nhSchema);
        CodegenProperty int64Prop = cm.vars.get(0);
        CodegenProperty floatProp = cm.vars.get(1);
        CodegenProperty doubleProp = cm.vars.get(2);
        Assert.assertEquals(int64Prop.defaultValue, int64Val);
        Assert.assertEquals(floatProp.defaultValue, floatVal);
        Assert.assertEquals(doubleProp.defaultValue, doubleVal);

        int64Val = "9223372036854775807";
        floatVal = "3.14159";
        doubleVal = "3.14159";

        // make sure that the operation parameters omit character suffixes
        String route = "/numericqueryparams";
        Operation op = openAPI.getPaths().get(route).getGet();
        CodegenOperation co = codegen.fromOperation(route, "GET", op, null);
        CodegenParameter int64Param = co.queryParams.get(0);
        CodegenParameter floatParam = co.queryParams.get(1);
        CodegenParameter doubleParam = co.queryParams.get(2);
        Assert.assertEquals(int64Param.defaultValue, int64Val);
        Assert.assertEquals(floatParam.defaultValue, floatVal);
        Assert.assertEquals(doubleParam.defaultValue, doubleVal);
    }

    @Test
    public void testDoGenerateRequestBodyRequiredAttribute_3134_Regression() throws Exception {
        File output = Files.createTempDirectory("test").toFile().getCanonicalFile();
        output.deleteOnExit();
        String outputPath = output.getAbsolutePath().replace('\\', '/');

        OpenAPI openAPI = new OpenAPIParser()
                .readLocation("src/test/resources/3_0/3134-regression.yaml", null, new ParseOptions()).getOpenAPI();

        SpringCodegen codegen = new SpringCodegen();
        codegen.setOutputDir(output.getAbsolutePath());
        codegen.additionalProperties().put(CXFServerFeatures.LOAD_TEST_DATA_FROM_FILE, "true");

        ClientOptInput input = new ClientOptInput();
        input.openAPI(openAPI);
        input.config(codegen);

        DefaultGenerator generator = new DefaultGenerator();

        generator.setGeneratorPropertyDefault(CodegenConstants.MODELS, "false");
        generator.setGeneratorPropertyDefault(CodegenConstants.MODEL_TESTS, "false");
        generator.setGeneratorPropertyDefault(CodegenConstants.MODEL_DOCS, "false");
        generator.setGeneratorPropertyDefault(CodegenConstants.APIS, "true");
        generator.setGeneratorPropertyDefault(CodegenConstants.SUPPORTING_FILES, "false");

        generator.opts(input).generate();

        assertFileContains(Paths.get(outputPath + "/src/main/java/org/openapitools/api/ExampleApi.java"),
                "@RequestBody(required = false");
    }

    @Test
    public void testInitialConfigValues() throws Exception {
        final SpringCodegen codegen = new SpringCodegen();
        codegen.processOpts();

        OpenAPI openAPI = new OpenAPI();
        openAPI.addServersItem(new Server().url("https://api.abcde.xy:8082/v2"));
        openAPI.setInfo(new Info());
        codegen.preprocessOpenAPI(openAPI);

        Assert.assertEquals(codegen.additionalProperties().get(CodegenConstants.HIDE_GENERATION_TIMESTAMP), Boolean.FALSE);
        Assert.assertEquals(codegen.isHideGenerationTimestamp(), false);
        Assert.assertEquals(codegen.modelPackage(), "org.openapitools.model");
        Assert.assertEquals(codegen.additionalProperties().get(CodegenConstants.MODEL_PACKAGE), "org.openapitools.model");
        Assert.assertEquals(codegen.apiPackage(), "org.openapitools.api");
        Assert.assertEquals(codegen.additionalProperties().get(CodegenConstants.API_PACKAGE), "org.openapitools.api");
        Assert.assertEquals(codegen.getInvokerPackage(), "org.openapitools.api");
        Assert.assertEquals(codegen.additionalProperties().get(CodegenConstants.INVOKER_PACKAGE), "org.openapitools.api");
        Assert.assertEquals(codegen.getBasePackage(), "org.openapitools");
        Assert.assertEquals(codegen.additionalProperties().get(SpringCodegen.BASE_PACKAGE), "org.openapitools");
        Assert.assertEquals(codegen.getConfigPackage(), "org.openapitools.configuration");
        Assert.assertEquals(codegen.additionalProperties().get(SpringCodegen.CONFIG_PACKAGE), "org.openapitools.configuration");
        Assert.assertEquals(codegen.additionalProperties().get(SpringCodegen.SERVER_PORT), "8082");
        Assert.assertEquals(codegen.additionalProperties().get(SpringCodegen.UNHANDLED_EXCEPTION_HANDLING), false);
    }

    @Test
    public void testMultipartBoot() throws IOException {
        final SpringCodegen codegen = new SpringCodegen();
        codegen.setLibrary("spring-boot");
        codegen.setDelegatePattern(true);

        final Map<String, File> files = generateFiles(codegen, "src/test/resources/3_0/form-multipart-binary-array.yaml");

        // Check that the delegate handles the array
        final File multipartArrayApiDelegate = files.get("MultipartArrayApiDelegate.java");
        assertFileContains(multipartArrayApiDelegate.toPath(), "List<MultipartFile> files");

        // Check that the api handles the array
        final File multipartArrayApi = files.get("MultipartArrayApi.java");
        assertFileContains(multipartArrayApi.toPath(), "List<MultipartFile> files",
                "@ApiParam(value = \"Many files\")",
                "@RequestPart(value = \"files\", required = false)");

        // Check that the delegate handles the single file
        final File multipartSingleApiDelegate = files.get("MultipartSingleApiDelegate.java");
        assertFileContains(multipartSingleApiDelegate.toPath(), "MultipartFile file");

        // Check that the api handles the single file
        final File multipartSingleApi = files.get("MultipartSingleApi.java");
        assertFileContains(multipartSingleApi.toPath(), "MultipartFile file",
                "@ApiParam(value = \"One file\")",
                "@RequestPart(value = \"file\", required = false)");

        // Check that api validates mixed multipart request
        final File multipartMixedApi = files.get("MultipartMixedApi.java");
        assertFileContains(multipartMixedApi.toPath(), "MultipartFile file",
                "@RequestPart(value = \"file\", required = true)",
                "@Valid @RequestPart(value = \"marker\", required = false)");
    }

    // Helper function, intended to reduce boilerplate
    private Map<String, File> generateFiles(SpringCodegen codegen, String filePath) throws IOException {
        final File output = Files.createTempDirectory("test").toFile().getCanonicalFile();
        output.deleteOnExit();
        final String outputPath = output.getAbsolutePath().replace('\\', '/');

        codegen.setOutputDir(output.getAbsolutePath());
        codegen.additionalProperties().put(CXFServerFeatures.LOAD_TEST_DATA_FROM_FILE, "true");

        final ClientOptInput input = new ClientOptInput();
        final OpenAPI openAPI = new OpenAPIParser().readLocation(filePath, null, new ParseOptions()).getOpenAPI();
        input.openAPI(openAPI);
        input.config(codegen);

        final DefaultGenerator generator = new DefaultGenerator();
        List<File> files = generator.opts(input).generate();

        return files.stream().collect(Collectors.toMap(e -> e.getName().replace(outputPath, ""), i -> i));
    }

    @Test
    public void testMultipartCloud() throws IOException {
        final SpringCodegen codegen = new SpringCodegen();
        codegen.setLibrary("spring-cloud");
        codegen.setDelegatePattern(true);

        final Map<String, File> files = generateFiles(codegen, "src/test/resources/3_0/form-multipart-binary-array.yaml");

        // Check that the delegate handles the array and the file
        final File multipartApiDelegate = files.get("MultipartApiDelegate.java");
        assertFileContains(multipartApiDelegate.toPath(),
                "List<MultipartFile> files",
                "MultipartFile file");

        // Check that the api handles the array and the file
        final File multipartApi = files.get("MultipartApi.java");
        assertFileContains(multipartApi.toPath(),
                "List<MultipartFile> files",
                "MultipartFile file");
    }

    @Test
    public void testSettersForConfigValues() throws Exception {
        final SpringCodegen codegen = new SpringCodegen();
        codegen.setHideGenerationTimestamp(true);
        codegen.setModelPackage("xx.yyyyyyyy.model");
        codegen.setApiPackage("xx.yyyyyyyy.api");
        codegen.setInvokerPackage("xx.yyyyyyyy.invoker");
        codegen.setBasePackage("xx.yyyyyyyy.base");
        codegen.setConfigPackage("xx.yyyyyyyy.config");
        codegen.setUnhandledException(true);
        codegen.processOpts();

        Assert.assertEquals(codegen.additionalProperties().get(CodegenConstants.HIDE_GENERATION_TIMESTAMP), Boolean.TRUE);
        Assert.assertEquals(codegen.isHideGenerationTimestamp(), true);
        Assert.assertEquals(codegen.modelPackage(), "xx.yyyyyyyy.model");
        Assert.assertEquals(codegen.additionalProperties().get(CodegenConstants.MODEL_PACKAGE), "xx.yyyyyyyy.model");
        Assert.assertEquals(codegen.apiPackage(), "xx.yyyyyyyy.api");
        Assert.assertEquals(codegen.additionalProperties().get(CodegenConstants.API_PACKAGE), "xx.yyyyyyyy.api");
        Assert.assertEquals(codegen.getInvokerPackage(), "xx.yyyyyyyy.invoker");
        Assert.assertEquals(codegen.additionalProperties().get(CodegenConstants.INVOKER_PACKAGE), "xx.yyyyyyyy.invoker");
        Assert.assertEquals(codegen.getBasePackage(), "xx.yyyyyyyy.base");
        Assert.assertEquals(codegen.additionalProperties().get(SpringCodegen.BASE_PACKAGE), "xx.yyyyyyyy.base");
        Assert.assertEquals(codegen.getConfigPackage(), "xx.yyyyyyyy.config");
        Assert.assertEquals(codegen.additionalProperties().get(SpringCodegen.CONFIG_PACKAGE), "xx.yyyyyyyy.config");
        Assert.assertEquals(codegen.isUnhandledException(), true);
        Assert.assertEquals(codegen.additionalProperties().get(SpringCodegen.UNHANDLED_EXCEPTION_HANDLING), true);
    }

    @Test
    public void useBeanValidationTruePerformBeanValidationFalseJava8TrueForFormatEmail() throws IOException {
        beanValidationForFormatEmail(true, false, true, "@javax.validation.constraints.Email", "@org.hibernate.validator.constraints.Email");
    }

    @Test
    public void useBeanValidationTruePerformBeanValidationTrueJava8FalseForFormatEmail() throws IOException {
        beanValidationForFormatEmail(true, true, false, "@org.hibernate.validator.constraints.Email", "@javax.validation.constraints.Email");
    }

    private void beanValidationForFormatEmail(boolean useBeanValidation, boolean performBeanValidation, boolean java8, String contains, String notContains) throws IOException {
        File output = Files.createTempDirectory("test").toFile().getCanonicalFile();
        output.deleteOnExit();
        String outputPath = output.getAbsolutePath().replace('\\', '/');

        OpenAPI openAPI = new OpenAPIParser()
                .readLocation("src/test/resources/3_0/issue_4876_format_email.yaml", null, new ParseOptions()).getOpenAPI();

        SpringCodegen codegen = new SpringCodegen();
        codegen.setOutputDir(output.getAbsolutePath());
        codegen.setUseBeanValidation(useBeanValidation);
        codegen.setPerformBeanValidation(performBeanValidation);
        codegen.setJava8(java8);

        ClientOptInput input = new ClientOptInput();
        input.openAPI(openAPI);
        input.config(codegen);

        DefaultGenerator generator = new DefaultGenerator();

        generator.setGeneratorPropertyDefault(CodegenConstants.MODELS, "true");
        generator.setGeneratorPropertyDefault(CodegenConstants.MODEL_TESTS, "false");
        generator.setGeneratorPropertyDefault(CodegenConstants.MODEL_DOCS, "false");
        generator.setGeneratorPropertyDefault(CodegenConstants.APIS, "false");
        generator.setGeneratorPropertyDefault(CodegenConstants.SUPPORTING_FILES, "false");

        List<File> files = generator.opts(input).generate();

        assertFileContains(Paths.get(outputPath + "/src/main/java/org/openapitools/model/PersonWithEmail.java"), contains);
        assertFileNotContains(Paths.get(outputPath + "/src/main/java/org/openapitools/model/PersonWithEmail.java"), notContains);
    }

    @Test
    public void useBeanValidationTruePerformBeanValidationTrueJava8TrueForFormatEmail() throws IOException {
        beanValidationForFormatEmail(true, true, true, "@javax.validation.constraints.Email", "@org.hibernate.validator.constraints.Email");
    }

    @Test
<<<<<<< HEAD
    public void oneOf_5381() throws IOException {
        File output = Files.createTempDirectory("test").toFile().getCanonicalFile();
        output.deleteOnExit();
        String outputPath = output.getAbsolutePath().replace('\\', '/');
        OpenAPI openAPI = new OpenAPIParser()
            .readLocation("src/test/resources/3_0/issue_5381.yaml", null, new ParseOptions()).getOpenAPI();

        SpringCodegen codegen = new SpringCodegen();
        codegen.setOutputDir(output.getAbsolutePath());
        codegen.additionalProperties().put(CXFServerFeatures.LOAD_TEST_DATA_FROM_FILE, "true");
        codegen.setUseOneOfInterfaces(true);
=======
    public void reactiveMapTypeRequestMonoTest() throws IOException {
        File output = Files.createTempDirectory("test").toFile().getCanonicalFile();
        output.deleteOnExit();
        String outputPath = output.getAbsolutePath().replace('\\', '/');

        final OpenAPI openAPI = TestUtils.parseFlattenSpec("src/test/resources/3_0/spring/issue_8045.yaml");
        final SpringCodegen codegen = new SpringCodegen();
        codegen.setOpenAPI(openAPI);
        codegen.setOutputDir(output.getAbsolutePath());

        codegen.additionalProperties().put(SpringCodegen.DELEGATE_PATTERN, "true");
        codegen.additionalProperties().put(SpringCodegen.REACTIVE, "true");
>>>>>>> 3de53706

        ClientOptInput input = new ClientOptInput();
        input.openAPI(openAPI);
        input.config(codegen);

        DefaultGenerator generator = new DefaultGenerator();
<<<<<<< HEAD
        codegen.setHateoas(true);
        generator.setGeneratorPropertyDefault(CodegenConstants.MODELS, "true");
        //generator.setGeneratorPropertyDefault(CodegenConstants.USE_ONEOF_DISCRIMINATOR_LOOKUP, "true");
        generator.setGeneratorPropertyDefault(CodegenConstants.LEGACY_DISCRIMINATOR_BEHAVIOR, "false");

        codegen.setUseOneOfInterfaces(true);
        codegen.setJava8(true);
        codegen.setLegacyDiscriminatorBehavior(false);

=======

        generator.setGeneratorPropertyDefault(CodegenConstants.MODELS, "false");
>>>>>>> 3de53706
        generator.setGeneratorPropertyDefault(CodegenConstants.MODEL_TESTS, "false");
        generator.setGeneratorPropertyDefault(CodegenConstants.MODEL_DOCS, "false");
        generator.setGeneratorPropertyDefault(CodegenConstants.APIS, "true");
        generator.setGeneratorPropertyDefault(CodegenConstants.SUPPORTING_FILES, "false");

        generator.opts(input).generate();

<<<<<<< HEAD
        assertFileContains(Paths.get(outputPath + "/src/main/java/org/openapitools/model/Foo.java"), "public class Foo implements FooRefOrValue");
        assertFileContains(Paths.get(outputPath + "/src/main/java/org/openapitools/model/FooRef.java"), "public class FooRef implements FooRefOrValue");
        assertFileContains(Paths.get(outputPath + "/src/main/java/org/openapitools/model/FooRefOrValue.java"), "public interface FooRefOrValue");
=======
        assertFileContains(Paths.get(outputPath + "/src/main/java/org/openapitools/api/SomeApi.java"), "Mono<Map<String, DummyRequest>>");
        assertFileContains(Paths.get(outputPath + "/src/main/java/org/openapitools/api/SomeApiDelegate.java"), "Mono<Map<String, DummyRequest>>");
        assertFileNotContains(Paths.get(outputPath + "/src/main/java/org/openapitools/api/SomeApi.java"), "Mono<DummyRequest>");
        assertFileNotContains(Paths.get(outputPath + "/src/main/java/org/openapitools/api/SomeApiDelegate.java"), "Mono<DummyRequest>");
>>>>>>> 3de53706
    }
}<|MERGE_RESOLUTION|>--- conflicted
+++ resolved
@@ -621,19 +621,6 @@
     }
 
     @Test
-<<<<<<< HEAD
-    public void oneOf_5381() throws IOException {
-        File output = Files.createTempDirectory("test").toFile().getCanonicalFile();
-        output.deleteOnExit();
-        String outputPath = output.getAbsolutePath().replace('\\', '/');
-        OpenAPI openAPI = new OpenAPIParser()
-            .readLocation("src/test/resources/3_0/issue_5381.yaml", null, new ParseOptions()).getOpenAPI();
-
-        SpringCodegen codegen = new SpringCodegen();
-        codegen.setOutputDir(output.getAbsolutePath());
-        codegen.additionalProperties().put(CXFServerFeatures.LOAD_TEST_DATA_FROM_FILE, "true");
-        codegen.setUseOneOfInterfaces(true);
-=======
     public void reactiveMapTypeRequestMonoTest() throws IOException {
         File output = Files.createTempDirectory("test").toFile().getCanonicalFile();
         output.deleteOnExit();
@@ -646,14 +633,45 @@
 
         codegen.additionalProperties().put(SpringCodegen.DELEGATE_PATTERN, "true");
         codegen.additionalProperties().put(SpringCodegen.REACTIVE, "true");
->>>>>>> 3de53706
-
-        ClientOptInput input = new ClientOptInput();
-        input.openAPI(openAPI);
-        input.config(codegen);
-
-        DefaultGenerator generator = new DefaultGenerator();
-<<<<<<< HEAD
+
+        ClientOptInput input = new ClientOptInput();
+        input.openAPI(openAPI);
+        input.config(codegen);
+
+        DefaultGenerator generator = new DefaultGenerator();
+
+        generator.setGeneratorPropertyDefault(CodegenConstants.MODELS, "false");
+        generator.setGeneratorPropertyDefault(CodegenConstants.MODEL_TESTS, "false");
+        generator.setGeneratorPropertyDefault(CodegenConstants.MODEL_DOCS, "false");
+        generator.setGeneratorPropertyDefault(CodegenConstants.APIS, "true");
+        generator.setGeneratorPropertyDefault(CodegenConstants.SUPPORTING_FILES, "false");
+
+        generator.opts(input).generate();
+
+        assertFileContains(Paths.get(outputPath + "/src/main/java/org/openapitools/api/SomeApi.java"), "Mono<Map<String, DummyRequest>>");
+        assertFileContains(Paths.get(outputPath + "/src/main/java/org/openapitools/api/SomeApiDelegate.java"), "Mono<Map<String, DummyRequest>>");
+        assertFileNotContains(Paths.get(outputPath + "/src/main/java/org/openapitools/api/SomeApi.java"), "Mono<DummyRequest>");
+        assertFileNotContains(Paths.get(outputPath + "/src/main/java/org/openapitools/api/SomeApiDelegate.java"), "Mono<DummyRequest>");
+    }
+
+    @Test
+    public void oneOf_5381() throws IOException {
+        File output = Files.createTempDirectory("test").toFile().getCanonicalFile();
+        output.deleteOnExit();
+        String outputPath = output.getAbsolutePath().replace('\\', '/');
+        OpenAPI openAPI = new OpenAPIParser()
+            .readLocation("src/test/resources/3_0/issue_5381.yaml", null, new ParseOptions()).getOpenAPI();
+
+        SpringCodegen codegen = new SpringCodegen();
+        codegen.setOutputDir(output.getAbsolutePath());
+        codegen.additionalProperties().put(CXFServerFeatures.LOAD_TEST_DATA_FROM_FILE, "true");
+        codegen.setUseOneOfInterfaces(true);
+
+        ClientOptInput input = new ClientOptInput();
+        input.openAPI(openAPI);
+        input.config(codegen);
+
+        DefaultGenerator generator = new DefaultGenerator();
         codegen.setHateoas(true);
         generator.setGeneratorPropertyDefault(CodegenConstants.MODELS, "true");
         //generator.setGeneratorPropertyDefault(CodegenConstants.USE_ONEOF_DISCRIMINATOR_LOOKUP, "true");
@@ -663,26 +681,15 @@
         codegen.setJava8(true);
         codegen.setLegacyDiscriminatorBehavior(false);
 
-=======
-
-        generator.setGeneratorPropertyDefault(CodegenConstants.MODELS, "false");
->>>>>>> 3de53706
-        generator.setGeneratorPropertyDefault(CodegenConstants.MODEL_TESTS, "false");
-        generator.setGeneratorPropertyDefault(CodegenConstants.MODEL_DOCS, "false");
-        generator.setGeneratorPropertyDefault(CodegenConstants.APIS, "true");
-        generator.setGeneratorPropertyDefault(CodegenConstants.SUPPORTING_FILES, "false");
-
-        generator.opts(input).generate();
-
-<<<<<<< HEAD
+        generator.setGeneratorPropertyDefault(CodegenConstants.MODEL_TESTS, "false");
+        generator.setGeneratorPropertyDefault(CodegenConstants.MODEL_DOCS, "false");
+        generator.setGeneratorPropertyDefault(CodegenConstants.APIS, "true");
+        generator.setGeneratorPropertyDefault(CodegenConstants.SUPPORTING_FILES, "false");
+
+        generator.opts(input).generate();
+
         assertFileContains(Paths.get(outputPath + "/src/main/java/org/openapitools/model/Foo.java"), "public class Foo implements FooRefOrValue");
         assertFileContains(Paths.get(outputPath + "/src/main/java/org/openapitools/model/FooRef.java"), "public class FooRef implements FooRefOrValue");
         assertFileContains(Paths.get(outputPath + "/src/main/java/org/openapitools/model/FooRefOrValue.java"), "public interface FooRefOrValue");
-=======
-        assertFileContains(Paths.get(outputPath + "/src/main/java/org/openapitools/api/SomeApi.java"), "Mono<Map<String, DummyRequest>>");
-        assertFileContains(Paths.get(outputPath + "/src/main/java/org/openapitools/api/SomeApiDelegate.java"), "Mono<Map<String, DummyRequest>>");
-        assertFileNotContains(Paths.get(outputPath + "/src/main/java/org/openapitools/api/SomeApi.java"), "Mono<DummyRequest>");
-        assertFileNotContains(Paths.get(outputPath + "/src/main/java/org/openapitools/api/SomeApiDelegate.java"), "Mono<DummyRequest>");
->>>>>>> 3de53706
     }
 }