--- conflicted
+++ resolved
@@ -21,11 +21,7 @@
 import static org.assertj.core.api.Assertions.assertThat;
 import static org.openapitools.codegen.TestUtils.assertFileContains;
 import static org.openapitools.codegen.TestUtils.assertFileNotContains;
-<<<<<<< HEAD
-import static org.openapitools.codegen.languages.AbstractJavaCodegen.GENERATE_BUILDERS;
-=======
 import static org.openapitools.codegen.languages.AbstractJavaCodegen.GENERATE_CONSTRUCTOR_WITH_ALL_ARGS;
->>>>>>> 4b3683ac
 import static org.openapitools.codegen.languages.SpringCodegen.ASYNC;
 import static org.openapitools.codegen.languages.SpringCodegen.DELEGATE_PATTERN;
 import static org.openapitools.codegen.languages.SpringCodegen.DocumentationProvider;
@@ -47,7 +43,6 @@
 import static org.openapitools.codegen.languages.SpringCodegen.USE_TAGS;
 import static org.openapitools.codegen.languages.features.DocumentationProviderFeatures.ANNOTATION_LIBRARY;
 import static org.openapitools.codegen.languages.features.DocumentationProviderFeatures.DOCUMENTATION_PROVIDER;
-import static org.openapitools.codegen.languages.features.OptionalFeatures.USE_OPTIONAL;
 import static org.testng.Assert.assertEquals;
 import static org.testng.Assert.fail;
 
@@ -252,7 +247,7 @@
                 .containsWithNameAndAttributes("DateTimeFormat", ImmutableMap.of("iso", "DateTimeFormat.ISO.DATE_TIME"))
                 .toProperty().toType()
                 .assertMethod("born", "LocalDate")
-                .bodyContainsLines("this.born = Optional.ofNullable(born)")
+                .bodyContainsLines("this.born = Optional.of(born)")
                 .doesNotHaveComment();
     }
 
@@ -4320,7 +4315,7 @@
     }
 
     private void assertOptionalMethod(JavaFileAssert javaFileAssert, String type, String expectedName, String getterReturnType){
-        assertWrapperMethod(javaFileAssert, "Optional", "ofNullable", type, expectedName, getterReturnType);
+        assertWrapperMethod(javaFileAssert, "Optional", type, expectedName, getterReturnType);
     }
 
     private void assertJsonNullableMethod(JavaFileAssert javaFileAssert, Class<?> type, String expectedName, String getterReturnType){
@@ -4328,14 +4323,14 @@
     }
 
     private void assertJsonNullableMethod(JavaFileAssert javaFileAssert, String type, String expectedName, String getterReturnType){
-        assertWrapperMethod(javaFileAssert, "JsonNullable", "of", type, expectedName, getterReturnType);
-    }
-
-    private void assertWrapperMethod(JavaFileAssert javaFileAssert, String wrapperType, String ofMethod, String type, String expectedName, String getterReturnType){
+        assertWrapperMethod(javaFileAssert, "JsonNullable", type, expectedName, getterReturnType);
+    }
+
+    private void assertWrapperMethod(JavaFileAssert javaFileAssert, String wrapperType, String type, String expectedName, String getterReturnType){
         String methodName = StringUtils.capitalize(expectedName);
         javaFileAssert.assertMethod(expectedName)
                 .hasReturnType("Animal")
-                .bodyContainsLines("this."+expectedName+" = "+wrapperType+"." + ofMethod + "("+expectedName+");", "return this;")
+                .bodyContainsLines("this."+expectedName+" = "+wrapperType+".of("+expectedName+");", "return this;")
                 .hasParameter(expectedName)
                 .withType(type)
                 .toMethod()
@@ -4688,24 +4683,6 @@
                 .toFileAssert()
                 .assertMethod("equals")
         ;
-    }
-
-    @Test
-    void testBuilderJavaSpring() throws IOException {
-        Map<String, File> files = generateFromContract("src/test/resources/3_0/java/builder.yaml", SPRING_BOOT,
-                Map.of(GENERATE_BUILDERS, true, USE_OPTIONAL, false));
-
-        JavaFileAssert.assertThat(files.get("Pet.java"))
-                .fileContains("toBuilder()",
-                        "builder()",
-                        "public static class Builder {");
-        JavaFileAssert.assertThat(files.get("Snake.java"))
-                .fileContains("toBuilder()",
-                        "builder()",
-                        "public static class Builder extends Reptile.Builder {",
-                        "return builder.copyOf(this);");
-        JavaFileAssert.assertThat(files.get("SimpleObject.java"))
-                .fileContains("public SimpleObject.Builder additionalProperties(Map<String, Integer> additionalProperties) {");
     }
 
     @Test
