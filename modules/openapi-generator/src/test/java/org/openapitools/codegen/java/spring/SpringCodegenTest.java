/*
 * Copyright 2018 OpenAPI-Generator Contributors (https://openapi-generator.tech)
 * Copyright 2018 SmartBear Software
 *
 * Licensed under the Apache License, Version 2.0 (the "License");
 * you may not use this file except in compliance with the License.
 * You may obtain a copy of the License at
 *
 *     https://www.apache.org/licenses/LICENSE-2.0
 *
 * Unless required by applicable law or agreed to in writing, software
 * distributed under the License is distributed on an "AS IS" BASIS,
 * WITHOUT WARRANTIES OR CONDITIONS OF ANY KIND, either express or implied.
 * See the License for the specific language governing permissions and
 * limitations under the License.
 */

package org.openapitools.codegen.java.spring;

import static java.util.stream.Collectors.groupingBy;
import static org.assertj.core.api.Assertions.assertThat;
import static org.openapitools.codegen.TestUtils.assertFileContains;
import static org.openapitools.codegen.TestUtils.assertFileNotContains;
import static org.openapitools.codegen.languages.SpringCodegen.RESPONSE_WRAPPER;
import static org.openapitools.codegen.languages.SpringCodegen.SPRING_BOOT;
import static org.openapitools.codegen.languages.features.DocumentationProviderFeatures.DOCUMENTATION_PROVIDER;
import static org.testng.Assert.assertEquals;
import static org.testng.Assert.fail;

import io.swagger.parser.OpenAPIParser;
import io.swagger.v3.oas.models.OpenAPI;
import io.swagger.v3.oas.models.Operation;
import io.swagger.v3.oas.models.info.Info;
import io.swagger.v3.oas.models.media.Schema;
import io.swagger.v3.oas.models.servers.Server;
import io.swagger.v3.parser.core.models.ParseOptions;

import java.io.File;
import java.io.IOException;
import java.nio.file.Files;
import java.nio.file.Paths;
<<<<<<< HEAD
import java.util.Arrays;
import java.util.HashMap;
import java.util.List;
import java.util.Map;
=======
import java.util.*;
>>>>>>> 02916822
import java.util.function.Consumer;
import java.util.function.Function;
import java.util.stream.Collectors;

import org.openapitools.codegen.java.assertions.JavaFileAssert;
import org.openapitools.codegen.CliOption;
import org.openapitools.codegen.ClientOptInput;
import org.openapitools.codegen.CodegenConstants;
import org.openapitools.codegen.CodegenModel;
import org.openapitools.codegen.CodegenOperation;
import org.openapitools.codegen.CodegenParameter;
import org.openapitools.codegen.CodegenProperty;
import org.openapitools.codegen.DefaultGenerator;
import org.openapitools.codegen.SupportingFile;
import org.openapitools.codegen.TestUtils;
import org.openapitools.codegen.languages.AbstractJavaCodegen;
import org.openapitools.codegen.languages.SpringCodegen;
import org.openapitools.codegen.languages.features.BeanValidationFeatures;
import org.openapitools.codegen.languages.features.CXFServerFeatures;
import org.openapitools.codegen.languages.features.DocumentationProviderFeatures;
import org.testng.Assert;
import org.testng.annotations.DataProvider;
import org.testng.annotations.Ignore;
import org.testng.annotations.Test;

import com.google.common.collect.ImmutableMap;

public class SpringCodegenTest {

    @Test
    public void clientOptsUnicity() {
        SpringCodegen codegen = new SpringCodegen();
        codegen.cliOptions()
                .stream()
                .collect(groupingBy(CliOption::getOpt))
                .forEach((k, v) -> assertEquals(v.size(), 1, k + " is described multiple times"));
    }

    @Test
    public void doAnnotateDatesOnModelParameters() throws IOException {
        File output = Files.createTempDirectory("test").toFile().getCanonicalFile();
        output.deleteOnExit();
        String outputPath = output.getAbsolutePath().replace('\\', '/');

        OpenAPI openAPI = new OpenAPIParser()
                .readLocation("src/test/resources/3_0/issue_5436.yml", null, new ParseOptions()).getOpenAPI();

        SpringCodegen codegen = new SpringCodegen();
        codegen.setOutputDir(output.getAbsolutePath());
        codegen.additionalProperties().put(CXFServerFeatures.LOAD_TEST_DATA_FROM_FILE, "true");

        ClientOptInput input = new ClientOptInput();
        input.openAPI(openAPI);
        input.config(codegen);

        DefaultGenerator generator = new DefaultGenerator();

        generator.setGeneratorPropertyDefault(CodegenConstants.MODELS, "true");
        generator.setGeneratorPropertyDefault(CodegenConstants.MODEL_TESTS, "false");
        generator.setGeneratorPropertyDefault(CodegenConstants.MODEL_DOCS, "false");
        generator.setGeneratorPropertyDefault(CodegenConstants.APIS, "true");
        generator.setGeneratorPropertyDefault(CodegenConstants.SUPPORTING_FILES, "false");
        generator.opts(input).generate();

        JavaFileAssert.assertThat(Paths.get(outputPath + "/src/main/java/org/openapitools/api/ZebrasApi.java"))
                .assertTypeAnnotations()
                .hasSize(4)
                .containsWithName("Validated")
                .containsWithName("Generated")
                .containsWithName("RequestMapping")
                .containsWithNameAndAttributes("Generated", ImmutableMap.of(
                        "value", "\"org.openapitools.codegen.languages.SpringCodegen\""
                ))
                .containsWithNameAndAttributes("Tag", ImmutableMap.of(
                        "name", "\"zebras\""
                ))
                .toType()
                .assertMethod("getZebras")
                .hasReturnType("ResponseEntity<Void>")
                .assertMethodAnnotations()
                .hasSize(2)
                .containsWithNameAndAttributes("Operation", ImmutableMap.of("operationId", "\"getZebras\""))
                .containsWithNameAndAttributes("RequestMapping", ImmutableMap.of(
                        "method", "RequestMethod.GET",
                        "value", "\"/zebras\""
                ))
                .toMethod()
                .hasParameter("limit").withType("BigDecimal")
                .assertParameterAnnotations()
                .containsWithName("Valid")
                .containsWithNameAndAttributes("Parameter", ImmutableMap.of("name", "\"limit\""))
                .containsWithNameAndAttributes("RequestParam", ImmutableMap.of("required", "false", "value", "\"limit\""))
                .toParameter()
                .toMethod()
                .hasParameter("animalParams").withType("AnimalParams")
                .toMethod()
                .commentContainsLines("GET /zebras", "@param limit  (optional)")
                .bodyContainsLines("return new ResponseEntity<>(HttpStatus.NOT_IMPLEMENTED)");

        JavaFileAssert.assertThat(Paths.get(outputPath + "/src/main/java/org/openapitools/model/AnimalParams.java"))
                .hasImports("org.springframework.format.annotation.DateTimeFormat")
                .hasProperty("born").withType("LocalDate")
                .assertPropertyAnnotations()
                .containsWithNameAndAttributes("DateTimeFormat", ImmutableMap.of("iso", "DateTimeFormat.ISO.DATE"))
                .toProperty()
                .toType()
                .hasProperty("lastSeen").withType("OffsetDateTime")
                .assertPropertyAnnotations()
                .containsWithNameAndAttributes("DateTimeFormat", ImmutableMap.of("iso", "DateTimeFormat.ISO.DATE_TIME"))
                .toProperty().toType()
                .assertMethod("born", "LocalDate")
                .bodyContainsLines("this.born = born")
                .doesNotHaveComment();
    }

    @Test
    public void doGenerateCookieParams() throws IOException {
        File output = Files.createTempDirectory("test").toFile().getCanonicalFile();
        output.deleteOnExit();
        String outputPath = output.getAbsolutePath().replace('\\', '/');

        OpenAPI openAPI = new OpenAPIParser()
                .readLocation("src/test/resources/3_0/issue_5386.yaml", null, new ParseOptions()).getOpenAPI();

        SpringCodegen codegen = new SpringCodegen();
        codegen.setOutputDir(output.getAbsolutePath());
        codegen.additionalProperties().put(CXFServerFeatures.LOAD_TEST_DATA_FROM_FILE, "true");

        ClientOptInput input = new ClientOptInput();
        input.openAPI(openAPI);
        input.config(codegen);

        DefaultGenerator generator = new DefaultGenerator();

        generator.setGeneratorPropertyDefault(CodegenConstants.MODELS, "false");
        generator.setGeneratorPropertyDefault(CodegenConstants.MODEL_TESTS, "false");
        generator.setGeneratorPropertyDefault(CodegenConstants.MODEL_DOCS, "false");
        generator.setGeneratorPropertyDefault(CodegenConstants.APIS, "true");
        generator.setGeneratorPropertyDefault(CodegenConstants.SUPPORTING_FILES, "false");
        generator.opts(input).generate();

        JavaFileAssert.assertThat(Paths.get(outputPath + "/src/main/java/org/openapitools/api/ElephantsApi.java"))
                .assertMethod("getElephants", "String", "BigDecimal")
                .hasParameter("userToken")
                .assertParameterAnnotations()
                .containsWithNameAndAttributes("CookieValue", ImmutableMap.of("name", "\"userToken\""));

        JavaFileAssert.assertThat(Paths.get(outputPath + "/src/main/java/org/openapitools/api/ZebrasApi.java"))
                .assertMethod("getZebras", "String")
                .hasParameter("userToken")
                .assertParameterAnnotations()
                .containsWithNameAndAttributes("CookieValue", ImmutableMap.of("name", "\"userToken\""));

        JavaFileAssert.assertThat(Paths.get(outputPath + "/src/main/java/org/openapitools/api/BirdsApi.java"))
                .assertMethod("getBirds", "BigDecimal")
                .doesNotHaveParameter("userToken")
                .noneOfParameterHasAnnotation("CookieValue");
    }

    @Test
    public void doGenerateRequestParamForSimpleParam() throws IOException {
        File output = Files.createTempDirectory("test").toFile().getCanonicalFile();
        output.deleteOnExit();
        String outputPath = output.getAbsolutePath().replace('\\', '/');

        OpenAPI openAPI = new OpenAPIParser()
                .readLocation("src/test/resources/3_0/issue_3248.yaml", null, new ParseOptions()).getOpenAPI();

        SpringCodegen codegen = new SpringCodegen();
        codegen.setOutputDir(output.getAbsolutePath());
        codegen.additionalProperties().put(CXFServerFeatures.LOAD_TEST_DATA_FROM_FILE, "true");

        ClientOptInput input = new ClientOptInput();
        input.openAPI(openAPI);
        input.config(codegen);

        DefaultGenerator generator = new DefaultGenerator();

        generator.setGeneratorPropertyDefault(CodegenConstants.MODELS, "false");
        generator.setGeneratorPropertyDefault(CodegenConstants.MODEL_TESTS, "false");
        generator.setGeneratorPropertyDefault(CodegenConstants.MODEL_DOCS, "false");
        generator.setGeneratorPropertyDefault(CodegenConstants.APIS, "true");
        generator.setGeneratorPropertyDefault(CodegenConstants.SUPPORTING_FILES, "false");

        generator.opts(input).generate();

        assertFileContains(Paths.get(outputPath + "/src/main/java/org/openapitools/api/MonkeysApi.java"), "@RequestParam");
        assertFileContains(Paths.get(outputPath + "/src/main/java/org/openapitools/api/ElephantsApi.java"), "@RequestParam");
        assertFileContains(Paths.get(outputPath + "/src/main/java/org/openapitools/api/ZebrasApi.java"), "@RequestParam");
        assertFileContains(Paths.get(outputPath + "/src/main/java/org/openapitools/api/BearsApi.java"), "@RequestParam");
        assertFileContains(Paths.get(outputPath + "/src/main/java/org/openapitools/api/CamelsApi.java"), "@RequestParam");
        assertFileContains(Paths.get(outputPath + "/src/main/java/org/openapitools/api/PandasApi.java"), "@RequestParam");
        assertFileContains(Paths.get(outputPath + "/src/main/java/org/openapitools/api/CrocodilesApi.java"), "@RequestParam");
        assertFileContains(Paths.get(outputPath + "/src/main/java/org/openapitools/api/PolarBearsApi.java"), "@RequestParam");
    }

    @Test
    public void doNotGenerateRequestParamForObjectQueryParam() throws IOException {
        File output = Files.createTempDirectory("test").toFile().getCanonicalFile();
        output.deleteOnExit();
        String outputPath = output.getAbsolutePath().replace('\\', '/');

        OpenAPI openAPI = new OpenAPIParser()
                .readLocation("src/test/resources/3_0/objectQueryParam.yaml", null, new ParseOptions()).getOpenAPI();

        SpringCodegen codegen = new SpringCodegen();
        codegen.setOutputDir(output.getAbsolutePath());
        codegen.additionalProperties().put(CXFServerFeatures.LOAD_TEST_DATA_FROM_FILE, "true");

        ClientOptInput input = new ClientOptInput();
        input.openAPI(openAPI);
        input.config(codegen);

        DefaultGenerator generator = new DefaultGenerator();

        generator.setGeneratorPropertyDefault(CodegenConstants.MODELS, "false");
        generator.setGeneratorPropertyDefault(CodegenConstants.MODEL_TESTS, "false");
        generator.setGeneratorPropertyDefault(CodegenConstants.MODEL_DOCS, "false");
        generator.setGeneratorPropertyDefault(CodegenConstants.APIS, "true");
        generator.setGeneratorPropertyDefault(CodegenConstants.SUPPORTING_FILES, "false");

        generator.opts(input).generate();

        assertFileNotContains(Paths.get(outputPath + "/src/main/java/org/openapitools/api/PonyApi.java"), "@RequestParam");
    }

    @Test
    public void generateFormatForDateAndDateTimeQueryParam() throws IOException {
        File output = Files.createTempDirectory("test").toFile().getCanonicalFile();
        output.deleteOnExit();
        String outputPath = output.getAbsolutePath().replace('\\', '/');

        OpenAPI openAPI = new OpenAPIParser()
                .readLocation("src/test/resources/3_0/issue_2053.yaml", null, new ParseOptions()).getOpenAPI();

        SpringCodegen codegen = new SpringCodegen();
        codegen.setOutputDir(output.getAbsolutePath());
        codegen.additionalProperties().put(CXFServerFeatures.LOAD_TEST_DATA_FROM_FILE, "true");

        ClientOptInput input = new ClientOptInput();
        input.openAPI(openAPI);
        input.config(codegen);

        DefaultGenerator generator = new DefaultGenerator();
        generator.setGeneratorPropertyDefault(CodegenConstants.MODELS, "false");
        generator.setGeneratorPropertyDefault(CodegenConstants.MODEL_TESTS, "false");
        generator.setGeneratorPropertyDefault(CodegenConstants.MODEL_DOCS, "false");
        generator.setGeneratorPropertyDefault(CodegenConstants.APIS, "true");
        generator.setGeneratorPropertyDefault(CodegenConstants.SUPPORTING_FILES, "false");
        generator.opts(input).generate();

        JavaFileAssert.assertThat(Paths.get(outputPath + "/src/main/java/org/openapitools/api/ElephantsApi.java"))
                .hasImports("org.springframework.format.annotation.DateTimeFormat")
                .assertMethod("getElephants", "LocalDate")
                .hasParameter("startDate")
                .assertParameterAnnotations()
                .containsWithNameAndAttributes("DateTimeFormat", ImmutableMap.of("iso", "DateTimeFormat.ISO.DATE"));

        JavaFileAssert.assertThat(Paths.get(outputPath + "/src/main/java/org/openapitools/api/ZebrasApi.java"))
                .hasImports("org.springframework.format.annotation.DateTimeFormat")
                .assertMethod("getZebras", "OffsetDateTime")
                .hasParameter("startDateTime")
                .assertParameterAnnotations()
                .containsWithNameAndAttributes("DateTimeFormat", ImmutableMap.of("iso", "DateTimeFormat.ISO.DATE_TIME"));
    }

    @Test
    public void interfaceDefaultImplDisableWithResponseWrapper() {
        final SpringCodegen codegen = new SpringCodegen();
        codegen.additionalProperties().put(RESPONSE_WRAPPER, "aWrapper");
        codegen.processOpts();

        // jdk8 tag has been removed
        Assert.assertEquals(codegen.additionalProperties().get("jdk8"), null);
    }

    @Test(expectedExceptions = IllegalArgumentException.class)
    public void reactiveRequiredSpringBoot() {
        final SpringCodegen codegen = new SpringCodegen();
        codegen.additionalProperties().put(SpringCodegen.REACTIVE, true);
        codegen.additionalProperties().put(CodegenConstants.LIBRARY, "spring-cloud");
        codegen.processOpts();
    }

    @Test
    public void shouldGenerateRequestParamForRefParams_3248_Regression() throws IOException {
        File output = Files.createTempDirectory("test").toFile().getCanonicalFile();
        output.deleteOnExit();
        String outputPath = output.getAbsolutePath().replace('\\', '/');

        OpenAPI openAPI = new OpenAPIParser()
                .readLocation("src/test/resources/3_0/3248-regression.yaml", null, new ParseOptions()).getOpenAPI();

        SpringCodegen codegen = new SpringCodegen();
        codegen.setOutputDir(output.getAbsolutePath());
        codegen.additionalProperties().put(CXFServerFeatures.LOAD_TEST_DATA_FROM_FILE, "true");

        ClientOptInput input = new ClientOptInput();
        input.openAPI(openAPI);
        input.config(codegen);

        DefaultGenerator generator = new DefaultGenerator();

        generator.setGeneratorPropertyDefault(CodegenConstants.MODELS, "false");
        generator.setGeneratorPropertyDefault(CodegenConstants.MODEL_TESTS, "false");
        generator.setGeneratorPropertyDefault(CodegenConstants.MODEL_DOCS, "false");
        generator.setGeneratorPropertyDefault(CodegenConstants.APIS, "true");
        generator.setGeneratorPropertyDefault(CodegenConstants.SUPPORTING_FILES, "false");

        generator.opts(input).generate();

        JavaFileAssert.assertThat(Paths.get(outputPath + "/src/main/java/org/openapitools/api/ExampleApi.java"))
                .assertMethod("exampleApiGet", "String", "Format")
                .hasParameter("query")
                .assertParameterAnnotations()
                .containsWithNameAndAttributes("RequestParam", ImmutableMap.of("value", "\"query\""))
                .toParameter().toMethod()
                .hasParameter("format")
                .assertParameterAnnotations()
                .containsWithNameAndAttributes("RequestParam", ImmutableMap.of("value", "\"format\""));
    }

    @Test
    public void shouldGenerateRequestParamForRefParams_3248_RegressionDates() throws IOException {
        File output = Files.createTempDirectory("test").toFile().getCanonicalFile();
        output.deleteOnExit();
        String outputPath = output.getAbsolutePath().replace('\\', '/');

        OpenAPI openAPI = new OpenAPIParser()
                .readLocation("src/test/resources/3_0/3248-regression-dates.yaml", null, new ParseOptions()).getOpenAPI();

        SpringCodegen codegen = new SpringCodegen();
        codegen.setOutputDir(output.getAbsolutePath());
        codegen.additionalProperties().put(CXFServerFeatures.LOAD_TEST_DATA_FROM_FILE, "true");

        ClientOptInput input = new ClientOptInput();
        input.openAPI(openAPI);
        input.config(codegen);

        DefaultGenerator generator = new DefaultGenerator();

        generator.setGeneratorPropertyDefault(CodegenConstants.MODELS, "false");
        generator.setGeneratorPropertyDefault(CodegenConstants.MODEL_TESTS, "false");
        generator.setGeneratorPropertyDefault(CodegenConstants.MODEL_DOCS, "false");
        generator.setGeneratorPropertyDefault(CodegenConstants.APIS, "true");
        generator.setGeneratorPropertyDefault(CodegenConstants.SUPPORTING_FILES, "false");

        generator.opts(input).generate();

        JavaFileAssert.assertThat(Paths.get(outputPath + "/src/main/java/org/openapitools/api/ExampleApi.java"))
                .assertMethod("exampleApiGet", "OffsetDateTime")
                .hasParameter("start")
                .assertParameterAnnotations()
                .containsWithNameAndAttributes("RequestParam", ImmutableMap.of("value", "\"start\""))
                .containsWithNameAndAttributes("DateTimeFormat", ImmutableMap.of("iso", "DateTimeFormat.ISO.DATE_TIME"));
    }

    @Test
    public void springcloudWithAsyncAndJava8HasResponseWrapperCompletableFuture() {
        final SpringCodegen codegen = new SpringCodegen();
        codegen.additionalProperties().put(SpringCodegen.ASYNC, true);
        codegen.additionalProperties().put(CodegenConstants.LIBRARY, "spring-cloud");
        codegen.processOpts();

        Assert.assertEquals(codegen.additionalProperties().get("jdk8-default-interface"), false);
        Assert.assertEquals(codegen.additionalProperties().get(RESPONSE_WRAPPER), "CompletableFuture");
    }

    @Test
    public void springcloudWithJava8DisableJdk8() {
        final SpringCodegen codegen = new SpringCodegen();
        codegen.additionalProperties().put(CodegenConstants.LIBRARY, "spring-cloud");
        codegen.processOpts();

        Assert.assertEquals(codegen.additionalProperties().get("jdk8-default-interface"), false);
    }

    @Test
    public void testAdditionalPropertiesPutForConfigValues() throws Exception {
        final SpringCodegen codegen = new SpringCodegen();
        codegen.additionalProperties().put(CodegenConstants.HIDE_GENERATION_TIMESTAMP, "true");
        codegen.additionalProperties().put(CodegenConstants.MODEL_PACKAGE, "xyz.yyyyy.mmmmm.model");
        codegen.additionalProperties().put(CodegenConstants.API_PACKAGE, "xyz.yyyyy.aaaaa.api");
        codegen.additionalProperties().put(CodegenConstants.INVOKER_PACKAGE, "xyz.yyyyy.iiii.invoker");
        codegen.additionalProperties().put(SpringCodegen.BASE_PACKAGE, "xyz.yyyyy.bbbb.base");
        codegen.additionalProperties().put(SpringCodegen.CONFIG_PACKAGE, "xyz.yyyyy.cccc.config");
        codegen.additionalProperties().put(SpringCodegen.SERVER_PORT, "8088");
        codegen.processOpts();

        OpenAPI openAPI = new OpenAPI();
        openAPI.addServersItem(new Server().url("https://api.abcde.xy:8082/v2"));
        openAPI.setInfo(new Info());
        openAPI.getInfo().setTitle("Some test API");
        codegen.preprocessOpenAPI(openAPI);

        Assert.assertEquals(codegen.additionalProperties().get(CodegenConstants.HIDE_GENERATION_TIMESTAMP), Boolean.TRUE);
        Assert.assertEquals(codegen.isHideGenerationTimestamp(), true);
        Assert.assertEquals(codegen.modelPackage(), "xyz.yyyyy.mmmmm.model");
        Assert.assertEquals(codegen.additionalProperties().get(CodegenConstants.MODEL_PACKAGE), "xyz.yyyyy.mmmmm.model");
        Assert.assertEquals(codegen.apiPackage(), "xyz.yyyyy.aaaaa.api");
        Assert.assertEquals(codegen.additionalProperties().get(CodegenConstants.API_PACKAGE), "xyz.yyyyy.aaaaa.api");
        Assert.assertEquals(codegen.getInvokerPackage(), "xyz.yyyyy.iiii.invoker");
        Assert.assertEquals(codegen.additionalProperties().get(CodegenConstants.INVOKER_PACKAGE), "xyz.yyyyy.iiii.invoker");
        Assert.assertEquals(codegen.getBasePackage(), "xyz.yyyyy.bbbb.base");
        Assert.assertEquals(codegen.additionalProperties().get(SpringCodegen.BASE_PACKAGE), "xyz.yyyyy.bbbb.base");
        Assert.assertEquals(codegen.getConfigPackage(), "xyz.yyyyy.cccc.config");
        Assert.assertEquals(codegen.additionalProperties().get(SpringCodegen.CONFIG_PACKAGE), "xyz.yyyyy.cccc.config");
        Assert.assertEquals(codegen.additionalProperties().get(SpringCodegen.TITLE), "someTest");
        Assert.assertEquals(codegen.additionalProperties().get(SpringCodegen.SERVER_PORT), "8088");
    }

    @Test
    public void testDefaultValuesFixed() {
        // we had an issue where int64, float, and double values were having single character string suffixes
        // included in their defaultValues
        // This test verifies that those characters are no longer present
        final OpenAPI openAPI = TestUtils.parseFlattenSpec("src/test/resources/2_0/issue1226.yaml");
        final SpringCodegen codegen = new SpringCodegen();
        codegen.setOpenAPI(openAPI);

        String int64Val = "9223372036854775807l";
        String floatVal = "3.14159f";
        String doubleVal = "3.14159d";

        // make sure that the model properties include character suffixes
        String modelName = "NumberHolder";
        Schema nhSchema = openAPI.getComponents().getSchemas().get(modelName);
        CodegenModel cm = codegen.fromModel(modelName, nhSchema);
        CodegenProperty int64Prop = cm.vars.get(0);
        CodegenProperty floatProp = cm.vars.get(1);
        CodegenProperty doubleProp = cm.vars.get(2);
        Assert.assertEquals(int64Prop.defaultValue, int64Val);
        Assert.assertEquals(floatProp.defaultValue, floatVal);
        Assert.assertEquals(doubleProp.defaultValue, doubleVal);

        int64Val = "9223372036854775807";
        floatVal = "3.14159";
        doubleVal = "3.14159";

        // make sure that the operation parameters omit character suffixes
        String route = "/numericqueryparams";
        Operation op = openAPI.getPaths().get(route).getGet();
        CodegenOperation co = codegen.fromOperation(route, "GET", op, null);
        CodegenParameter int64Param = co.queryParams.get(0);
        CodegenParameter floatParam = co.queryParams.get(1);
        CodegenParameter doubleParam = co.queryParams.get(2);
        Assert.assertEquals(int64Param.defaultValue, int64Val);
        Assert.assertEquals(floatParam.defaultValue, floatVal);
        Assert.assertEquals(doubleParam.defaultValue, doubleVal);
    }

    @Test
    public void testDoGenerateRequestBodyRequiredAttribute_3134_Regression() throws Exception {
        File output = Files.createTempDirectory("test").toFile().getCanonicalFile();
        output.deleteOnExit();
        String outputPath = output.getAbsolutePath().replace('\\', '/');

        OpenAPI openAPI = new OpenAPIParser()
                .readLocation("src/test/resources/3_0/3134-regression.yaml", null, new ParseOptions()).getOpenAPI();

        SpringCodegen codegen = new SpringCodegen();
        codegen.setOutputDir(output.getAbsolutePath());
        codegen.additionalProperties().put(CXFServerFeatures.LOAD_TEST_DATA_FROM_FILE, "true");

        ClientOptInput input = new ClientOptInput();
        input.openAPI(openAPI);
        input.config(codegen);

        DefaultGenerator generator = new DefaultGenerator();

        generator.setGeneratorPropertyDefault(CodegenConstants.MODELS, "false");
        generator.setGeneratorPropertyDefault(CodegenConstants.MODEL_TESTS, "false");
        generator.setGeneratorPropertyDefault(CodegenConstants.MODEL_DOCS, "false");
        generator.setGeneratorPropertyDefault(CodegenConstants.APIS, "true");
        generator.setGeneratorPropertyDefault(CodegenConstants.SUPPORTING_FILES, "false");

        generator.opts(input).generate();

        JavaFileAssert.assertThat(Paths.get(outputPath + "/src/main/java/org/openapitools/api/ExampleApi.java"))
                .assertMethod("exampleApiPost", "ExampleApiPostRequest")
                .hasParameter("exampleApiPostRequest")
                .assertParameterAnnotations()
                .containsWithNameAndAttributes("RequestBody", ImmutableMap.of("required", "false"));

        assertFileContains(Paths.get(outputPath + "/src/main/java/org/openapitools/api/ExampleApi.java"),
                "@RequestBody(required = false");
    }

    @Test
    public void testInitialConfigValues() throws Exception {
        final SpringCodegen codegen = new SpringCodegen();
        codegen.processOpts();

        OpenAPI openAPI = new OpenAPI();
        openAPI.addServersItem(new Server().url("https://api.abcde.xy:8082/v2"));
        openAPI.setInfo(new Info());
        codegen.preprocessOpenAPI(openAPI);

        Assert.assertEquals(codegen.additionalProperties().get(CodegenConstants.HIDE_GENERATION_TIMESTAMP), Boolean.FALSE);
        Assert.assertEquals(codegen.isHideGenerationTimestamp(), false);
        Assert.assertEquals(codegen.modelPackage(), "org.openapitools.model");
        Assert.assertEquals(codegen.additionalProperties().get(CodegenConstants.MODEL_PACKAGE), "org.openapitools.model");
        Assert.assertEquals(codegen.apiPackage(), "org.openapitools.api");
        Assert.assertEquals(codegen.additionalProperties().get(CodegenConstants.API_PACKAGE), "org.openapitools.api");
        Assert.assertEquals(codegen.getInvokerPackage(), "org.openapitools.api");
        Assert.assertEquals(codegen.additionalProperties().get(CodegenConstants.INVOKER_PACKAGE), "org.openapitools.api");
        Assert.assertEquals(codegen.getBasePackage(), "org.openapitools");
        Assert.assertEquals(codegen.additionalProperties().get(SpringCodegen.BASE_PACKAGE), "org.openapitools");
        Assert.assertEquals(codegen.getConfigPackage(), "org.openapitools.configuration");
        Assert.assertEquals(codegen.additionalProperties().get(SpringCodegen.CONFIG_PACKAGE), "org.openapitools.configuration");
        Assert.assertEquals(codegen.additionalProperties().get(SpringCodegen.SERVER_PORT), "8082");
        Assert.assertEquals(codegen.additionalProperties().get(SpringCodegen.UNHANDLED_EXCEPTION_HANDLING), false);
    }

    @Test
    public void testMultipartBoot() throws IOException {
        final SpringCodegen codegen = new SpringCodegen();
        codegen.setLibrary("spring-boot");
        codegen.setDelegatePattern(true);
        codegen.additionalProperties().put(DOCUMENTATION_PROVIDER, "springfox");

        final Map<String, File> files = generateFiles(codegen, "src/test/resources/3_0/form-multipart-binary-array.yaml");

        // Check that the delegate handles the array
        JavaFileAssert.assertThat(files.get("MultipartArrayApiDelegate.java"))
                .assertMethod("multipartArray", "List<MultipartFile>")
                .hasParameter("files").withType("List<MultipartFile>");

        // Check that the api handles the array
        JavaFileAssert.assertThat(files.get("MultipartArrayApi.java"))
                .assertMethod("multipartArray", "List<MultipartFile>")
                .hasParameter("files").withType("List<MultipartFile>")
                .assertParameterAnnotations()
                .containsWithNameAndAttributes("ApiParam", ImmutableMap.of("value", "\"Many files\""))
                .containsWithNameAndAttributes("RequestPart", ImmutableMap.of("value", "\"files\"", "required", "false"));

        // UPDATE: the following test has been ignored due to https://github.com/OpenAPITools/openapi-generator/pull/11081/
        // We will contact the contributor of the following test to see if the fix will break their use cases and
        // how we can fix it accordingly.
        //// Check that the delegate handles the single file
        // final File multipartSingleApiDelegate = files.get("MultipartSingleApiDelegate.java");
        // assertFileContains(multipartSingleApiDelegate.toPath(), "MultipartFile file");

        // Check that the api handles the single file
        JavaFileAssert.assertThat(files.get("MultipartSingleApi.java"))
                .assertMethod("multipartSingle", "MultipartFile")
                .hasParameter("file").withType("MultipartFile")
                .assertParameterAnnotations()
                .containsWithNameAndAttributes("ApiParam", ImmutableMap.of("value", "\"One file\""))
                .containsWithNameAndAttributes("RequestPart", ImmutableMap.of("value", "\"file\"", "required", "false"));

        // Check that api validates mixed multipart request
        JavaFileAssert.assertThat(files.get("MultipartMixedApi.java"))
                .assertMethod("multipartMixed", "MultipartMixedStatus", "MultipartFile", "MultipartMixedRequestMarker")
                .hasParameter("status").withType("MultipartMixedStatus")
                .assertParameterAnnotations()
                .containsWithName("Valid")
                .containsWithNameAndAttributes("ApiParam", ImmutableMap.of("value", "\"\""))
                .containsWithNameAndAttributes("RequestParam", ImmutableMap.of("value", "\"status\"", "required", "true"))
                .toParameter().toMethod()
                .hasParameter("file").withType("MultipartFile")
                .assertParameterAnnotations()
                .containsWithNameAndAttributes("RequestPart", ImmutableMap.of("value", "\"file\"", "required", "true"))
                .toParameter().toMethod()
                .hasParameter("marker").withType("MultipartMixedRequestMarker")
                .assertParameterAnnotations()
                .containsWithNameAndAttributes("RequestParam", ImmutableMap.of("value", "\"marker\"", "required", "false"));
    }

    // Helper function, intended to reduce boilerplate
    private Map<String, File> generateFiles(SpringCodegen codegen, String filePath) throws IOException {
        final File output = Files.createTempDirectory("test").toFile().getCanonicalFile();
        output.deleteOnExit();
        final String outputPath = output.getAbsolutePath().replace('\\', '/');

        codegen.setOutputDir(output.getAbsolutePath());
        codegen.additionalProperties().put(CXFServerFeatures.LOAD_TEST_DATA_FROM_FILE, "true");

        final ClientOptInput input = new ClientOptInput();
        final OpenAPI openAPI = new OpenAPIParser().readLocation(filePath, null, new ParseOptions()).getOpenAPI();
        input.openAPI(openAPI);
        input.config(codegen);

        final DefaultGenerator generator = new DefaultGenerator();
        List<File> files = generator.opts(input).generate();

        return files.stream().collect(Collectors.toMap(e -> e.getName().replace(outputPath, ""), i -> i));
    }

    /*
     * UPDATE: the following test has been ignored due to https://github.com/OpenAPITools/openapi-generator/pull/11081/
     * We will contact the contributor of the following test to see if the fix will break their use cases and
     * how we can fix it accordingly.
     */
    @Test
    @Ignore
    public void testMultipartCloud() throws IOException {
        final SpringCodegen codegen = new SpringCodegen();
        codegen.setLibrary("spring-cloud");
        codegen.setDelegatePattern(true);

        final Map<String, File> files = generateFiles(codegen, "src/test/resources/3_0/form-multipart-binary-array.yaml");

        // Check that the delegate handles the array and the file
        final File multipartApiDelegate = files.get("MultipartApiDelegate.java");
        assertFileContains(multipartApiDelegate.toPath(),
                "List<MultipartFile> files",
                "MultipartFile file");

        // Check that the api handles the array and the file
        final File multipartApi = files.get("MultipartApi.java");
        assertFileContains(multipartApi.toPath(),
                "List<MultipartFile> files",
                "MultipartFile file");
    }

    @Test
    public void testRequestMappingAnnotation() throws IOException {
        final SpringCodegen codegen = new SpringCodegen();
        codegen.setLibrary("spring-boot");

        final Map<String, File> files = generateFiles(codegen, "src/test/resources/2_0/petstore.yaml");

        // Check that the @RequestMapping annotation is generated in the Api file
        final File petApiFile = files.get("PetApi.java");
        assertFileContains(petApiFile.toPath(), "@RequestMapping(\"${openapi.openAPIPetstore.base-path:/v2}\")");

        // Check that the @RequestMapping annotation is not generated in the Controller file
        final File petApiControllerFile = files.get("PetApiController.java");
        assertFileNotContains(petApiControllerFile.toPath(), "@RequestMapping(\"${openapi.openAPIPetstore.base-path:/v2}\")");
    }

   @Test
   public void testNoRequestMappingAnnotation() throws IOException {
      final SpringCodegen codegen = new SpringCodegen();
      codegen.setLibrary( "spring-cloud" );

      final Map<String, File> files = generateFiles( codegen, "src/test/resources/2_0/petstore.yaml" );

      // Check that the @RequestMapping annotation is not generated in the Api file
      final File petApiFile = files.get( "PetApi.java" );
      JavaFileAssert.assertThat( petApiFile ).assertTypeAnnotations().hasSize( 3 ).containsWithName( "Validated" )
            .containsWithName( "Generated" ).containsWithName( "Tag" );

   }

    @Test
    public void testSettersForConfigValues() throws Exception {
        final SpringCodegen codegen = new SpringCodegen();
        codegen.setHideGenerationTimestamp(true);
        codegen.setModelPackage("xx.yyyyyyyy.model");
        codegen.setApiPackage("xx.yyyyyyyy.api");
        codegen.setInvokerPackage("xx.yyyyyyyy.invoker");
        codegen.setBasePackage("xx.yyyyyyyy.base");
        codegen.setConfigPackage("xx.yyyyyyyy.config");
        codegen.setUnhandledException(true);
        codegen.processOpts();

        Assert.assertEquals(codegen.additionalProperties().get(CodegenConstants.HIDE_GENERATION_TIMESTAMP), Boolean.TRUE);
        Assert.assertEquals(codegen.isHideGenerationTimestamp(), true);
        Assert.assertEquals(codegen.modelPackage(), "xx.yyyyyyyy.model");
        Assert.assertEquals(codegen.additionalProperties().get(CodegenConstants.MODEL_PACKAGE), "xx.yyyyyyyy.model");
        Assert.assertEquals(codegen.apiPackage(), "xx.yyyyyyyy.api");
        Assert.assertEquals(codegen.additionalProperties().get(CodegenConstants.API_PACKAGE), "xx.yyyyyyyy.api");
        Assert.assertEquals(codegen.getInvokerPackage(), "xx.yyyyyyyy.invoker");
        Assert.assertEquals(codegen.additionalProperties().get(CodegenConstants.INVOKER_PACKAGE), "xx.yyyyyyyy.invoker");
        Assert.assertEquals(codegen.getBasePackage(), "xx.yyyyyyyy.base");
        Assert.assertEquals(codegen.additionalProperties().get(SpringCodegen.BASE_PACKAGE), "xx.yyyyyyyy.base");
        Assert.assertEquals(codegen.getConfigPackage(), "xx.yyyyyyyy.config");
        Assert.assertEquals(codegen.additionalProperties().get(SpringCodegen.CONFIG_PACKAGE), "xx.yyyyyyyy.config");
        Assert.assertEquals(codegen.isUnhandledException(), true);
        Assert.assertEquals(codegen.additionalProperties().get(SpringCodegen.UNHANDLED_EXCEPTION_HANDLING), true);
    }

    @Test
    public void useBeanValidationTruePerformBeanValidationFalseJava8TrueForFormatEmail() throws IOException {
        beanValidationForFormatEmail(true, false, true, "@Email", "@org.hibernate.validator.constraints.Email");
    }

    @Test
    public void useBeanValidationTruePerformBeanValidationTrueJava8FalseForFormatEmail() throws IOException {
        beanValidationForFormatEmail(true, true, false, "@Email", "@org.hibernate.validator.constraints.Email");
    }

    // note: java8 option/mustache tag has been removed and default to true
    private void beanValidationForFormatEmail(boolean useBeanValidation, boolean performBeanValidation, boolean java8, String contains, String notContains) throws IOException {
        File output = Files.createTempDirectory("test").toFile().getCanonicalFile();
        output.deleteOnExit();
        String outputPath = output.getAbsolutePath().replace('\\', '/');

        OpenAPI openAPI = new OpenAPIParser()
                .readLocation("src/test/resources/3_0/issue_4876_format_email.yaml", null, new ParseOptions()).getOpenAPI();

        SpringCodegen codegen = new SpringCodegen();
        codegen.setOutputDir(output.getAbsolutePath());
        codegen.setUseBeanValidation(useBeanValidation);
        codegen.setPerformBeanValidation(performBeanValidation);

        ClientOptInput input = new ClientOptInput();
        input.openAPI(openAPI);
        input.config(codegen);

        DefaultGenerator generator = new DefaultGenerator();

        generator.setGeneratorPropertyDefault(CodegenConstants.MODELS, "true");
        generator.setGeneratorPropertyDefault(CodegenConstants.MODEL_TESTS, "false");
        generator.setGeneratorPropertyDefault(CodegenConstants.MODEL_DOCS, "false");
        generator.setGeneratorPropertyDefault(CodegenConstants.APIS, "false");
        generator.setGeneratorPropertyDefault(CodegenConstants.SUPPORTING_FILES, "false");

        List<File> files = generator.opts(input).generate();

        assertFileContains(Paths.get(outputPath + "/src/main/java/org/openapitools/model/PersonWithEmail.java"), contains);
        assertFileNotContains(Paths.get(outputPath + "/src/main/java/org/openapitools/model/PersonWithEmail.java"), notContains);
    }

    @Test
    public void useBeanValidationTruePerformBeanValidationTrueJava8TrueForFormatEmail() throws IOException {
        beanValidationForFormatEmail(true, true, true, "@Email", "@org.hibernate.validator.constraints.Email");
    }

    @Test
    public void reactiveMapTypeRequestMonoTest() throws IOException {
        File output = Files.createTempDirectory("test").toFile().getCanonicalFile();
        output.deleteOnExit();
        String outputPath = output.getAbsolutePath().replace('\\', '/');

        final OpenAPI openAPI = TestUtils.parseFlattenSpec("src/test/resources/3_0/spring/issue_8045.yaml");
        final SpringCodegen codegen = new SpringCodegen();
        codegen.setOpenAPI(openAPI);
        codegen.setOutputDir(output.getAbsolutePath());

        codegen.additionalProperties().put(SpringCodegen.DELEGATE_PATTERN, "true");
        codegen.additionalProperties().put(SpringCodegen.REACTIVE, "true");

        ClientOptInput input = new ClientOptInput();
        input.openAPI(openAPI);
        input.config(codegen);

        DefaultGenerator generator = new DefaultGenerator();

        generator.setGeneratorPropertyDefault(CodegenConstants.MODELS, "false");
        generator.setGeneratorPropertyDefault(CodegenConstants.MODEL_TESTS, "false");
        generator.setGeneratorPropertyDefault(CodegenConstants.MODEL_DOCS, "false");
        generator.setGeneratorPropertyDefault(CodegenConstants.APIS, "true");
        generator.setGeneratorPropertyDefault(CodegenConstants.SUPPORTING_FILES, "false");

        generator.opts(input).generate();

        assertFileContains(Paths.get(outputPath + "/src/main/java/org/openapitools/api/SomeApi.java"), "Mono<Map<String, DummyRequest>>");
        assertFileContains(Paths.get(outputPath + "/src/main/java/org/openapitools/api/SomeApiDelegate.java"), "Mono<Map<String, DummyRequest>>");
        assertFileNotContains(Paths.get(outputPath + "/src/main/java/org/openapitools/api/SomeApi.java"), "Mono<DummyRequest>");
        assertFileNotContains(Paths.get(outputPath + "/src/main/java/org/openapitools/api/SomeApiDelegate.java"), "Mono<DummyRequest>");
    }

    @Test
    public void shouldEscapeReservedKeyWordsForRequestParameters_7506_Regression() throws Exception {
        final SpringCodegen codegen = new SpringCodegen();
        codegen.setLibrary("spring-boot");
        codegen.setDelegatePattern(true);

        final Map<String, File> files = generateFiles(codegen, "src/test/resources/3_0/issue7506.yaml");

        final File multipartArrayApiDelegate = files.get("ExampleApi.java");
        assertFileContains(multipartArrayApiDelegate.toPath(), "@RequestPart(value = \"super\", required = false) MultipartFile _super");
        assertFileContains(multipartArrayApiDelegate.toPath(), "@RequestPart(value = \"package\", required = false) MultipartFile _package");
    }

    @Test
    public void doGeneratePathVariableForSimpleParam() throws IOException {
        File output = Files.createTempDirectory("test").toFile().getCanonicalFile();
        output.deleteOnExit();
        String outputPath = output.getAbsolutePath().replace('\\', '/');

        OpenAPI openAPI = new OpenAPIParser()
                .readLocation("src/test/resources/3_0/issue_6762.yaml", null, new ParseOptions()).getOpenAPI();

        SpringCodegen codegen = new SpringCodegen();
        codegen.setOutputDir(output.getAbsolutePath());
        codegen.additionalProperties().put(CXFServerFeatures.LOAD_TEST_DATA_FROM_FILE, "true");
        codegen.additionalProperties().put(DOCUMENTATION_PROVIDER, "springfox");

        ClientOptInput input = new ClientOptInput();
        input.openAPI(openAPI);
        input.config(codegen);

        DefaultGenerator generator = new DefaultGenerator();

        generator.setGeneratorPropertyDefault(CodegenConstants.MODELS, "false");
        generator.setGeneratorPropertyDefault(CodegenConstants.MODEL_TESTS, "false");
        generator.setGeneratorPropertyDefault(CodegenConstants.MODEL_DOCS, "false");
        generator.setGeneratorPropertyDefault(CodegenConstants.APIS, "true");
        generator.setGeneratorPropertyDefault(CodegenConstants.SUPPORTING_FILES, "false");

        generator.opts(input).generate();

        assertFileContains(Paths.get(outputPath + "/src/main/java/org/openapitools/api/ZebrasApi.java"), "allowableValues = \"0, 1\"");
        assertFileContains(Paths.get(outputPath + "/src/main/java/org/openapitools/api/ZebrasApi.java"), "@PathVariable");
        assertFileContains(Paths.get(outputPath + "/src/main/java/org/openapitools/api/BearsApi.java"), "allowableValues = \"sleeping, awake\"");
        assertFileContains(Paths.get(outputPath + "/src/main/java/org/openapitools/api/BearsApi.java"), "@PathVariable");
        assertFileContains(Paths.get(outputPath + "/src/main/java/org/openapitools/api/CamelsApi.java"), "allowableValues = \"sleeping, awake\"");
        assertFileContains(Paths.get(outputPath + "/src/main/java/org/openapitools/api/CamelsApi.java"), "@PathVariable");
        assertFileContains(Paths.get(outputPath + "/src/main/java/org/openapitools/api/GirafesApi.java"), "allowableValues = \"0, 1\"");
        assertFileContains(Paths.get(outputPath + "/src/main/java/org/openapitools/api/GirafesApi.java"), "@PathVariable");
    }

    @Test
    public void shouldGenerateDefaultValueForEnumRequestParameter() throws IOException {
        File output = Files.createTempDirectory("test").toFile().getCanonicalFile();
        output.deleteOnExit();
        String outputPath = output.getAbsolutePath().replace('\\', '/');

        final OpenAPI openAPI = TestUtils.parseFlattenSpec("src/test/resources/3_0/spring/issue_10278.yaml");
        final SpringCodegen codegen = new SpringCodegen();
        codegen.setOpenAPI(openAPI);
        codegen.setOutputDir(output.getAbsolutePath());

        codegen.additionalProperties().put(SpringCodegen.DELEGATE_PATTERN, "true");
        codegen.additionalProperties().put(SpringCodegen.REACTIVE, "true");

        ClientOptInput input = new ClientOptInput();
        input.openAPI(openAPI);
        input.config(codegen);

        DefaultGenerator generator = new DefaultGenerator();

        generator.setGeneratorPropertyDefault(CodegenConstants.MODELS, "false");
        generator.setGeneratorPropertyDefault(CodegenConstants.MODEL_TESTS, "false");
        generator.setGeneratorPropertyDefault(CodegenConstants.MODEL_DOCS, "false");
        generator.setGeneratorPropertyDefault(CodegenConstants.APIS, "true");
        generator.setGeneratorPropertyDefault(CodegenConstants.SUPPORTING_FILES, "false");

        generator.opts(input).generate();

        assertFileContains(Paths.get(outputPath + "/src/main/java/org/openapitools/api/GetApi.java"),
                "@RequestParam(value = \"testParameter1\", required = false, defaultValue = \"BAR\")",
                "@RequestParam(value = \"TestParameter2\", required = false, defaultValue = \"BAR\")");

    }

    /**
     * Define documentation providers to test
     */
    private final static String SPRINGFOX = "springfox";
    private final static String SPRINGFOX_DESTINATIONFILE = "SpringFoxConfiguration.java";
    private final static String SPRINGFOX_TEMPLATEFILE = "openapiDocumentationConfig.mustache";
    private final static String SPRINGDOC = "springdoc";
    private final static String SPRINGDOC_DESTINATIONFILE = "SpringDocConfiguration.java";
    private final static String SPRINGDOC_TEMPLATEFILE = "springdocDocumentationConfig.mustache";

    /**
     * test whether OpenAPIDocumentationConfig.java is generated
     * fix issue #10287
     */
    @Test
    public void testConfigFileGeneration_springfox() {
        testConfigFileCommon(SPRINGFOX, SPRINGFOX_DESTINATIONFILE, SPRINGFOX_TEMPLATEFILE);
    }

    /**
     * test whether SpringDocDocumentationConfig.java is generated
     * fix issue #12220
     */
    @Test
    public void testConfigFileGeneration_springdoc() {
        testConfigFileCommon(SPRINGDOC, SPRINGDOC_DESTINATIONFILE, SPRINGDOC_TEMPLATEFILE);
    }

    private void testConfigFileCommon(String documentationProvider, String destinationFile, String templateFileName) {
        final SpringCodegen codegen = new SpringCodegen();
        codegen.additionalProperties().put(DOCUMENTATION_PROVIDER, documentationProvider);
        codegen.additionalProperties().put(SpringCodegen.INTERFACE_ONLY, false);
        codegen.additionalProperties().put(SpringCodegen.SPRING_CLOUD_LIBRARY, "spring-cloud");
        codegen.additionalProperties().put(SpringCodegen.REACTIVE, false);
        codegen.additionalProperties().put(SpringCodegen.API_FIRST, false);

        codegen.processOpts();

        final List<SupportingFile> supList = codegen.supportingFiles();
        String tmpFile;
        String desFile;
        boolean flag = false;
        for (final SupportingFile s : supList) {
            tmpFile = s.getTemplateFile();
            desFile = s.getDestinationFilename();

            if (templateFileName.equals(tmpFile)) {
                flag = true;
                assertEquals(desFile, destinationFile);
            }
        }
        if (!flag) {
            fail(templateFileName + " not generated");
        }
    }

    @Test
    public void shouldAddNotNullOnRequiredAttributes() throws IOException {
        File output = Files.createTempDirectory("test").toFile().getCanonicalFile();
        output.deleteOnExit();
        String outputPath = output.getAbsolutePath().replace('\\', '/');

        final OpenAPI openAPI = TestUtils.parseFlattenSpec("src/test/resources/3_0/spring/issue_5026-b.yaml");
        final SpringCodegen codegen = new SpringCodegen();
        codegen.setOpenAPI(openAPI);
        codegen.setOutputDir(output.getAbsolutePath());

        ClientOptInput input = new ClientOptInput();
        input.openAPI(openAPI);
        input.config(codegen);

        DefaultGenerator generator = new DefaultGenerator();

        generator.setGeneratorPropertyDefault(CodegenConstants.MODELS, "true");
        generator.setGeneratorPropertyDefault(CodegenConstants.MODEL_TESTS, "false");
        generator.setGeneratorPropertyDefault(CodegenConstants.MODEL_DOCS, "false");
        generator.setGeneratorPropertyDefault(CodegenConstants.APIS, "false");
        generator.setGeneratorPropertyDefault(CodegenConstants.SUPPORTING_FILES, "false");

        generator.opts(input).generate();

        assertFileContains(Paths.get(outputPath + "/src/main/java/org/openapitools/model/Dummy.java"), "status");
        assertFileContains(Paths.get(outputPath + "/src/main/java/org/openapitools/model/Dummy.java"), "@NotNull");
        Files.readAllLines(Paths.get(outputPath + "/src/main/java/org/openapitools/model/Dummy.java")).forEach(System.out::println);

    }

    @Test
    public void shouldNotAddNotNullOnReadOnlyAttributes() throws IOException {
        File output = Files.createTempDirectory("test").toFile().getCanonicalFile();
        output.deleteOnExit();
        String outputPath = output.getAbsolutePath().replace('\\', '/');

        final OpenAPI openAPI = TestUtils.parseFlattenSpec("src/test/resources/3_0/spring/issue_5026.yaml");
        final SpringCodegen codegen = new SpringCodegen();
        codegen.setOpenAPI(openAPI);
        codegen.setOutputDir(output.getAbsolutePath());

        ClientOptInput input = new ClientOptInput();
        input.openAPI(openAPI);
        input.config(codegen);

        DefaultGenerator generator = new DefaultGenerator();

        generator.setGeneratorPropertyDefault(CodegenConstants.MODELS, "true");
        generator.setGeneratorPropertyDefault(CodegenConstants.MODEL_TESTS, "false");
        generator.setGeneratorPropertyDefault(CodegenConstants.MODEL_DOCS, "false");
        generator.setGeneratorPropertyDefault(CodegenConstants.APIS, "false");
        generator.setGeneratorPropertyDefault(CodegenConstants.SUPPORTING_FILES, "false");

        generator.opts(input).generate();

        assertFileContains(Paths.get(outputPath + "/src/main/java/org/openapitools/model/Dummy.java"), "status");
        assertFileNotContains(Paths.get(outputPath + "/src/main/java/org/openapitools/model/Dummy.java"), "@NotNull");
        Files.readAllLines(Paths.get(outputPath + "/src/main/java/org/openapitools/model/Dummy.java")).forEach(System.out::println);

    }

    @Test
    public void testOneOf5381() throws IOException {
        File output = Files.createTempDirectory("test").toFile().getCanonicalFile();
        output.deleteOnExit();
        String outputPath = output.getAbsolutePath().replace('\\', '/');
        OpenAPI openAPI = new OpenAPIParser()
                .readLocation("src/test/resources/3_0/issue_5381.yaml", null, new ParseOptions()).getOpenAPI();

        SpringCodegen codegen = new SpringCodegen();
        codegen.setOutputDir(output.getAbsolutePath());
        codegen.additionalProperties().put(CXFServerFeatures.LOAD_TEST_DATA_FROM_FILE, "true");
        codegen.setUseOneOfInterfaces(true);

        ClientOptInput input = new ClientOptInput();
        input.openAPI(openAPI);
        input.config(codegen);

        DefaultGenerator generator = new DefaultGenerator();
        codegen.setHateoas(true);
        generator.setGeneratorPropertyDefault(CodegenConstants.MODELS, "true");
        //generator.setGeneratorPropertyDefault(CodegenConstants.USE_ONEOF_DISCRIMINATOR_LOOKUP, "true");
        generator.setGeneratorPropertyDefault(CodegenConstants.LEGACY_DISCRIMINATOR_BEHAVIOR, "false");

        codegen.setUseOneOfInterfaces(true);
        codegen.setLegacyDiscriminatorBehavior(false);

        generator.setGeneratorPropertyDefault(CodegenConstants.MODEL_TESTS, "false");
        generator.setGeneratorPropertyDefault(CodegenConstants.MODEL_DOCS, "false");
        generator.setGeneratorPropertyDefault(CodegenConstants.APIS, "true");
        generator.setGeneratorPropertyDefault(CodegenConstants.SUPPORTING_FILES, "false");

        generator.opts(input).generate();

        assertFileContains(Paths.get(outputPath + "/src/main/java/org/openapitools/model/Foo.java"), "public class Foo implements FooRefOrValue");
        assertFileContains(Paths.get(outputPath + "/src/main/java/org/openapitools/model/FooRef.java"), "public class FooRef implements FooRefOrValue");
        assertFileContains(Paths.get(outputPath + "/src/main/java/org/openapitools/model/FooRefOrValue.java"), "public interface FooRefOrValue");
    }

    @Test
    public void testOneOfAndAllOf() throws IOException {
        File output = Files.createTempDirectory("test").toFile().getCanonicalFile();
        output.deleteOnExit();
        String outputPath = output.getAbsolutePath().replace('\\', '/');
        OpenAPI openAPI = new OpenAPIParser()
                .readLocation("src/test/resources/3_0/oneof_polymorphism_and_inheritance.yaml", null, new ParseOptions()).getOpenAPI();

        SpringCodegen codegen = new SpringCodegen();
        codegen.setOutputDir(output.getAbsolutePath());
        codegen.additionalProperties().put(CXFServerFeatures.LOAD_TEST_DATA_FROM_FILE, "true");
        codegen.setUseOneOfInterfaces(true);

        ClientOptInput input = new ClientOptInput();
        input.openAPI(openAPI);
        input.config(codegen);

        DefaultGenerator generator = new DefaultGenerator();
        codegen.setHateoas(true);
        generator.setGeneratorPropertyDefault(CodegenConstants.MODELS, "true");
        //generator.setGeneratorPropertyDefault(CodegenConstants.USE_ONEOF_DISCRIMINATOR_LOOKUP, "true");
        generator.setGeneratorPropertyDefault(CodegenConstants.LEGACY_DISCRIMINATOR_BEHAVIOR, "false");

        codegen.setUseOneOfInterfaces(true);
        codegen.setLegacyDiscriminatorBehavior(false);

        generator.setGeneratorPropertyDefault(CodegenConstants.MODEL_TESTS, "false");
        generator.setGeneratorPropertyDefault(CodegenConstants.MODEL_DOCS, "false");
        generator.setGeneratorPropertyDefault(CodegenConstants.APIS, "true");
        generator.setGeneratorPropertyDefault(CodegenConstants.SUPPORTING_FILES, "false");

        generator.opts(input).generate();

        assertFileContains(Paths.get(outputPath + "/src/main/java/org/openapitools/model/Foo.java"), "public class Foo extends Entity implements FooRefOrValue");
        assertFileContains(Paths.get(outputPath + "/src/main/java/org/openapitools/model/FooRef.java"), "public class FooRef extends EntityRef implements FooRefOrValue");
        assertFileContains(Paths.get(outputPath + "/src/main/java/org/openapitools/model/FooRefOrValue.java"), "public interface FooRefOrValue");
        // previous bugs
        assertFileNotContains(Paths.get(outputPath + "/src/main/java/org/openapitools/model/BarRef.java"), "atTypesuper.hashCode");
        assertFileNotContains(Paths.get(outputPath + "/src/main/java/org/openapitools/model/BarRef.java"), "private String atBaseType");
        // imports for inherited properties
        assertFileContains(Paths.get(outputPath + "/src/main/java/org/openapitools/model/PizzaSpeziale.java"), "import java.math.BigDecimal");
    }

    @Test
    public void testTypeMappings() {
        final SpringCodegen codegen = new SpringCodegen();
        codegen.processOpts();
        Assert.assertEquals(codegen.typeMapping().get("file"), "org.springframework.core.io.Resource");
    }

    @Test
    public void testImportMappings() {
        final SpringCodegen codegen = new SpringCodegen();
        codegen.processOpts();
        Assert.assertEquals(codegen.importMapping().get("org.springframework.core.io.Resource"), "org.springframework.core.io.Resource");
        Assert.assertEquals(codegen.importMapping().get("Pageable"), "org.springframework.data.domain.Pageable");
        Assert.assertEquals(codegen.importMapping().get("DateTimeFormat"), "org.springframework.format.annotation.DateTimeFormat");
        Assert.assertEquals(codegen.importMapping().get("ApiIgnore"), "springfox.documentation.annotations.ApiIgnore");
        Assert.assertEquals(codegen.importMapping().get("ParameterObject"), "org.springdoc.api.annotations.ParameterObject");
    }

    @Test(dataProvider = "issue11464TestCases")
    public void shouldGenerateOneTagAttributeForMultipleTags_Regression11464(String documentProvider, Consumer<String> assertFunction) throws IOException {
        File output = Files.createTempDirectory("test").toFile().getCanonicalFile();
        output.deleteOnExit();
        String outputPath = output.getAbsolutePath().replace('\\', '/');

        OpenAPI openAPI = new OpenAPIParser()
                .readLocation("src/test/resources/bugs/issue_11464.yaml", null, new ParseOptions()).getOpenAPI();

        SpringCodegen codegen = new SpringCodegen();
        codegen.setOutputDir(output.getAbsolutePath());
        codegen.additionalProperties().put(DOCUMENTATION_PROVIDER, documentProvider);
        ClientOptInput input = new ClientOptInput();
        input.openAPI(openAPI);
        input.config(codegen);

        DefaultGenerator generator = new DefaultGenerator();

        generator.setGeneratorPropertyDefault(CodegenConstants.MODELS, "false");
        generator.setGeneratorPropertyDefault(CodegenConstants.MODEL_TESTS, "false");
        generator.setGeneratorPropertyDefault(CodegenConstants.MODEL_DOCS, "false");
        generator.setGeneratorPropertyDefault(CodegenConstants.APIS, "true");
        generator.setGeneratorPropertyDefault(CodegenConstants.SUPPORTING_FILES, "false");

        generator.opts(input).generate();

        assertFunction.accept(outputPath);
    }

    @DataProvider
    public Object[][] issue11464TestCases() {
        return new Object[][]{
                {DocumentationProviderFeatures.DocumentationProvider.SPRINGDOC.name(), (Consumer<String>) outputPath -> {
                    assertFileContains(Paths.get(outputPath + "/src/main/java/org/openapitools/api/NoneApi.java"),
                            "@Operation( operationId = \"getNone\", summary = \"No Tag\", responses = {");
                    assertFileContains(Paths.get(outputPath + "/src/main/java/org/openapitools/api/SingleApi.java"),
                            "@Operation( operationId = \"getSingleTag\", summary = \"Single Tag\", tags = { \"tag1\" }, responses = {");
                    assertFileContains(Paths.get(outputPath + "/src/main/java/org/openapitools/api/MultipleApi.java"),
                            "@Operation( operationId = \"getMultipleTags\", summary = \"Multiple Tags\", tags = { \"tag1\", \"tag2\" }, responses = {");
                }},
                {DocumentationProviderFeatures.DocumentationProvider.SPRINGFOX.name(), (Consumer<String>) outputPath -> {
                    assertFileContains(Paths.get(outputPath + "/src/main/java/org/openapitools/api/NoneApi.java"),
                            "@ApiOperation( value = \"No Tag\", nickname = \"getNone\", notes = \"\", response = ");
                    assertFileContains(Paths.get(outputPath + "/src/main/java/org/openapitools/api/SingleApi.java"),
                            "@ApiOperation( tags = { \"tag1\" }, value = \"Single Tag\", nickname = \"getSingleTag\", notes = \"\", response = ");
                    assertFileContains(Paths.get(outputPath + "/src/main/java/org/openapitools/api/MultipleApi.java"),
                            "@ApiOperation( tags = { \"tag1\", \"tag2\" }, value = \"Multiple Tags\", nickname = \"getMultipleTags\", notes = \"\", response = ");
                }},
        };
    }

    @Test
    public void apiFirstShouldNotGenerateApiOrModel() {
        final SpringCodegen codegen = new SpringCodegen();
        codegen.additionalProperties().put(SpringCodegen.API_FIRST, true);
        codegen.processOpts();
        Assert.assertTrue(codegen.modelTemplateFiles().isEmpty());
        Assert.assertTrue(codegen.apiTemplateFiles().isEmpty());
    }

    @Test
    public void testIssue11323() throws IOException {
        File output = Files.createTempDirectory("test").toFile().getCanonicalFile();
        output.deleteOnExit();
        String outputPath = output.getAbsolutePath().replace('\\', '/');

        OpenAPI openAPI = new OpenAPIParser()
                .readLocation("src/test/resources/3_0/spring/issue_11323.yml", null, new ParseOptions()).getOpenAPI();

        SpringCodegen codegen = new SpringCodegen();
        codegen.setOutputDir(output.getAbsolutePath());
        //codegen.additionalProperties().put(CXFServerFeatures.LOAD_TEST_DATA_FROM_FILE, "true");

        ClientOptInput input = new ClientOptInput();
        input.openAPI(openAPI);
        input.config(codegen);

        DefaultGenerator generator = new DefaultGenerator();

        generator.setGeneratorPropertyDefault(CodegenConstants.MODELS, "true");
        generator.setGeneratorPropertyDefault(CodegenConstants.MODEL_TESTS, "false");
        generator.setGeneratorPropertyDefault(CodegenConstants.MODEL_DOCS, "false");
        generator.setGeneratorPropertyDefault(CodegenConstants.APIS, "false");
        generator.setGeneratorPropertyDefault(CodegenConstants.SUPPORTING_FILES, "false");
        generator.opts(input).generate();

        assertFileContains(Paths.get(outputPath + "/src/main/java/org/openapitools/model/Address.java"),
                "@JsonValue", "import com.fasterxml.jackson.annotation.JsonValue;");
    }

    @Test
    public void shouldPurAdditionalModelTypesOverAllModels() throws IOException {
        File output = Files.createTempDirectory("test").toFile().getCanonicalFile();
        output.deleteOnExit();
        String outputPath = output.getAbsolutePath().replace('\\', '/');

        OpenAPI openAPI = new OpenAPIParser()
                .readLocation("src/test/resources/3_0/petstore.yaml", null, new ParseOptions()).getOpenAPI();

        SpringCodegen codegen = new SpringCodegen();
        codegen.setOutputDir(output.getAbsolutePath());
        codegen.additionalProperties().put(SpringCodegen.ADDITIONAL_MODEL_TYPE_ANNOTATIONS, "@path.Annotation(param1 = \"test1\", param2 = 3);@path.Annotation2;@custom.Annotation");

        ClientOptInput input = new ClientOptInput();
        input.openAPI(openAPI);
        input.config(codegen);

        DefaultGenerator generator = new DefaultGenerator();

        generator.setGeneratorPropertyDefault(CodegenConstants.MODELS, "true");
        generator.setGeneratorPropertyDefault(CodegenConstants.MODEL_TESTS, "false");
        generator.setGeneratorPropertyDefault(CodegenConstants.MODEL_DOCS, "false");
        generator.setGeneratorPropertyDefault(CodegenConstants.APIS, "false");
        generator.setGeneratorPropertyDefault(CodegenConstants.SUPPORTING_FILES, "false");
        generator.opts(input).generate();

        File[] generatedModels = new File(outputPath + "/src/main/java/org/openapitools/model").listFiles();
        assertThat(generatedModels).isNotEmpty();

        for (File modelPath : generatedModels) {
            JavaFileAssert.assertThat(modelPath)
                    .assertTypeAnnotations()
                    .containsWithName("custom.Annotation")
                    .containsWithName("path.Annotation2")
                    .containsWithNameAndAttributes("path.Annotation", ImmutableMap.of("param1", "\"test1\"", "param2", "3"));
        }
    }

    @Test
    public void testHandleDefaultValue_issue8535() throws Exception {
<<<<<<< HEAD
        Map<String, Object> additionalProperties = new HashMap<>();
        additionalProperties.put(CXFServerFeatures.LOAD_TEST_DATA_FROM_FILE, "true");
        Map<String, File> files = generateFromContract("src/test/resources/3_0/issue_8535.yaml", SPRING_BOOT, additionalProperties);
=======
        File output = Files.createTempDirectory("test").toFile().getCanonicalFile();
        output.deleteOnExit();

        OpenAPI openAPI = new OpenAPIParser()
                .readLocation("src/test/resources/3_0/issue_8535.yaml", null, new ParseOptions()).getOpenAPI();
        SpringCodegen codegen = new SpringCodegen();
        codegen.setOutputDir(output.getAbsolutePath());
        codegen.additionalProperties().put(CXFServerFeatures.LOAD_TEST_DATA_FROM_FILE, "true");

        ClientOptInput input = new ClientOptInput()
                .openAPI(openAPI)
                .config(codegen);

        DefaultGenerator generator = new DefaultGenerator();
        Map<String, File> files = generator.opts(input).generate().stream()
                .collect(Collectors.toMap(File::getName, Function.identity()));
>>>>>>> 02916822

        JavaFileAssert.assertThat(files.get("TestHeadersApi.java"))
                .assertMethod("headersTest")
                .hasParameter("headerNumber").withType("BigDecimal")
                .assertParameterAnnotations()
                .containsWithNameAndAttributes("RequestHeader", ImmutableMap.of("defaultValue", "\"11.2\""))
                .toParameter().toMethod()
                .hasParameter("headerString").withType("String")
                .assertParameterAnnotations()
                .containsWithNameAndAttributes("RequestHeader", ImmutableMap.of("defaultValue", "\"qwerty\""))
                .toParameter().toMethod()
                .hasParameter("headerStringWrapped").withType("String")
                .assertParameterAnnotations()
                .containsWithNameAndAttributes("RequestHeader", ImmutableMap.of("defaultValue", "\"qwerty\""))
                .toParameter().toMethod()
                .hasParameter("headerStringQuotes").withType("String")
                .assertParameterAnnotations()
                .containsWithNameAndAttributes("RequestHeader", ImmutableMap.of("defaultValue", "\"qwerty\\\"with quotes\\\" test\""))
                .toParameter().toMethod()
                .hasParameter("headerStringQuotesWrapped").withType("String")
                .assertParameterAnnotations()
                .containsWithNameAndAttributes("RequestHeader", ImmutableMap.of("defaultValue", "\"qwerty\\\"with quotes\\\" test\""))
                .toParameter().toMethod()
                .hasParameter("headerBoolean").withType("Boolean")
                .assertParameterAnnotations()
                .containsWithNameAndAttributes("RequestHeader", ImmutableMap.of("defaultValue", "\"true\""));

        JavaFileAssert.assertThat(files.get("TestQueryParamsApi.java"))
                .assertMethod("queryParamsTest")
                .hasParameter("queryNumber").withType("BigDecimal")
                .assertParameterAnnotations()
                .containsWithNameAndAttributes("RequestParam", ImmutableMap.of("defaultValue", "\"11.2\""))
                .toParameter().toMethod()
                .hasParameter("queryString").withType("String")
                .assertParameterAnnotations()
                .containsWithNameAndAttributes("RequestParam", ImmutableMap.of("defaultValue", "\"qwerty\""))
                .toParameter().toMethod()
                .hasParameter("queryStringWrapped").withType("String")
                .assertParameterAnnotations()
                .containsWithNameAndAttributes("RequestParam", ImmutableMap.of("defaultValue", "\"qwerty\""))
                .toParameter().toMethod()
                .hasParameter("queryStringQuotes").withType("String")
                .assertParameterAnnotations()
                .containsWithNameAndAttributes("RequestParam", ImmutableMap.of("defaultValue", "\"qwerty\\\"with quotes\\\" test\""))
                .toParameter().toMethod()
                .hasParameter("queryStringQuotesWrapped").withType("String")
                .assertParameterAnnotations()
                .containsWithNameAndAttributes("RequestParam", ImmutableMap.of("defaultValue", "\"qwerty\\\"with quotes\\\" test\""))
                .toParameter().toMethod()
                .hasParameter("queryBoolean").withType("Boolean")
                .assertParameterAnnotations()
                .containsWithNameAndAttributes("RequestParam", ImmutableMap.of("defaultValue", "\"true\""));
    }

    @Test
    public void testExtraAnnotations() throws IOException {
        File output = Files.createTempDirectory("test").toFile().getCanonicalFile();
        output.deleteOnExit();
        String outputPath = output.getAbsolutePath().replace('\\', '/');

        OpenAPI openAPI = new OpenAPIParser()
                .readLocation("src/test/resources/3_0/issue_11772.yml", null, new ParseOptions()).getOpenAPI();

        SpringCodegen codegen = new SpringCodegen();
        codegen.setOutputDir(output.getAbsolutePath());
        codegen.additionalProperties().put(CXFServerFeatures.LOAD_TEST_DATA_FROM_FILE, "true");

        ClientOptInput input = new ClientOptInput();
        input.openAPI(openAPI);
        input.config(codegen);

        DefaultGenerator generator = new DefaultGenerator();

        generator.setGeneratorPropertyDefault(CodegenConstants.MODELS, "true");
        generator.setGeneratorPropertyDefault(CodegenConstants.MODEL_TESTS, "false");
        generator.setGeneratorPropertyDefault(CodegenConstants.MODEL_DOCS, "false");
        generator.setGeneratorPropertyDefault(CodegenConstants.APIS, "false");
        generator.setGeneratorPropertyDefault(CodegenConstants.SUPPORTING_FILES, "false");
        generator.opts(input).generate();

        TestUtils.assertExtraAnnotationFiles(outputPath + "/src/main/java/org/openapitools/model");

    }

    @Test
    public void testResponseWithArray_issue11897() throws Exception {
<<<<<<< HEAD
        Map<String, Object> additionalProperties = new HashMap<>();
        additionalProperties.put(AbstractJavaCodegen.FULL_JAVA_UTIL, "true");
        additionalProperties.put(SpringCodegen.USE_TAGS, "true");
        additionalProperties.put(SpringCodegen.INTERFACE_ONLY, "true");
        additionalProperties.put(SpringCodegen.SKIP_DEFAULT_INTERFACE, "true");
        additionalProperties.put(SpringCodegen.PERFORM_BEANVALIDATION, "true");
        additionalProperties.put(SpringCodegen.SPRING_CONTROLLER, "true");
        additionalProperties.put(CodegenConstants.SERIALIZATION_LIBRARY, "jackson");
        Map<String, File> files = generateFromContract("src/test/resources/bugs/issue_11897.yaml", SPRING_BOOT, additionalProperties);
=======
        File output = Files.createTempDirectory("test").toFile().getCanonicalFile();
        output.deleteOnExit();

        OpenAPI openAPI = new OpenAPIParser()
                .readLocation("src/test/resources/bugs/issue_11897.yaml", null, new ParseOptions()).getOpenAPI();
        SpringCodegen codegen = new SpringCodegen();
        codegen.setLibrary(SPRING_BOOT);
        codegen.setOutputDir(output.getAbsolutePath());
        codegen.additionalProperties().put(AbstractJavaCodegen.FULL_JAVA_UTIL, "true");
        codegen.additionalProperties().put(SpringCodegen.USE_TAGS, "true");
        codegen.additionalProperties().put(SpringCodegen.INTERFACE_ONLY, "true");
        codegen.additionalProperties().put(SpringCodegen.SKIP_DEFAULT_INTERFACE, "true");
        codegen.additionalProperties().put(SpringCodegen.PERFORM_BEANVALIDATION, "true");
        codegen.additionalProperties().put(SpringCodegen.SPRING_CONTROLLER, "true");
        codegen.additionalProperties().put(CodegenConstants.SERIALIZATION_LIBRARY, "jackson");

        ClientOptInput input = new ClientOptInput()
                .openAPI(openAPI)
                .config(codegen);

        DefaultGenerator generator = new DefaultGenerator();
        Map<String, File> files = generator.opts(input).generate().stream()
                .collect(Collectors.toMap(File::getName, Function.identity()));
>>>>>>> 02916822

        JavaFileAssert.assertThat(files.get("MetadataApi.java"))
                .assertMethod("getWithArrayOfObjects").hasReturnType("ResponseEntity<List<TestResponse>>")
                .toFileAssert()
                .assertMethod("getWithArrayOfString").hasReturnType("ResponseEntity<List<String>>")
                .toFileAssert()
                .assertMethod("getWithSetOfObjects").hasReturnType("ResponseEntity<Set<TestResponse>>")
                .toFileAssert()
                .assertMethod("getWithSetOfStrings").hasReturnType("ResponseEntity<Set<String>>")
                .toFileAssert()
                .assertMethod("getWithMapOfObjects").hasReturnType("ResponseEntity<Map<String, TestResponse>>")
                .toFileAssert()
                .assertMethod("getWithMapOfStrings").hasReturnType("ResponseEntity<Map<String, String>>");
    }

    @Test
    public void shouldSetDefaultValueForMultipleArrayItems() throws IOException {
<<<<<<< HEAD
        Map<String, Object> additionalProperties = new HashMap<>();
        additionalProperties.put(AbstractJavaCodegen.FULL_JAVA_UTIL, "true");
        additionalProperties.put(SpringCodegen.USE_TAGS, "true");
        additionalProperties.put(SpringCodegen.INTERFACE_ONLY, "true");
        additionalProperties.put(SpringCodegen.SKIP_DEFAULT_INTERFACE, "true");
        additionalProperties.put(SpringCodegen.PERFORM_BEANVALIDATION, "true");
        additionalProperties.put(SpringCodegen.SPRING_CONTROLLER, "true");
        additionalProperties.put(CodegenConstants.SERIALIZATION_LIBRARY, "jackson");

        Map<String, File> files = generateFromContract("src/test/resources/bugs/issue_11957.yaml", SPRING_BOOT, additionalProperties);
=======
        File output = Files.createTempDirectory("test").toFile().getCanonicalFile();
        output.deleteOnExit();

        OpenAPI openAPI = new OpenAPIParser()
                .readLocation("src/test/resources/bugs/issue_11957.yaml", null, new ParseOptions()).getOpenAPI();
        SpringCodegen codegen = new SpringCodegen();
        codegen.setLibrary(SPRING_BOOT);
        codegen.setOutputDir(output.getAbsolutePath());
        codegen.additionalProperties().put(AbstractJavaCodegen.FULL_JAVA_UTIL, "true");
        codegen.additionalProperties().put(SpringCodegen.USE_TAGS, "true");
        codegen.additionalProperties().put(SpringCodegen.INTERFACE_ONLY, "true");
        codegen.additionalProperties().put(SpringCodegen.SKIP_DEFAULT_INTERFACE, "true");
        codegen.additionalProperties().put(SpringCodegen.PERFORM_BEANVALIDATION, "true");
        codegen.additionalProperties().put(SpringCodegen.SPRING_CONTROLLER, "true");
        codegen.additionalProperties().put(CodegenConstants.SERIALIZATION_LIBRARY, "jackson");

        ClientOptInput input = new ClientOptInput()
                .openAPI(openAPI)
                .config(codegen);

        DefaultGenerator generator = new DefaultGenerator();
        Map<String, File> files = generator.opts(input).generate().stream()
                .collect(Collectors.toMap(File::getName, Function.identity()));
>>>>>>> 02916822

        JavaFileAssert.assertThat(files.get("SearchApi.java"))
                .assertMethod("defaultList")
                .hasParameter("orderBy")
                .assertParameterAnnotations()
                .containsWithNameAndAttributes("RequestParam", ImmutableMap.of("defaultValue", "\"updatedAt:DESC,createdAt:DESC\""))
                .toParameter().toMethod().toFileAssert()
                .assertMethod("defaultSet")
                .hasParameter("orderBy")
                .assertParameterAnnotations()
                .containsWithNameAndAttributes("RequestParam", ImmutableMap.of("defaultValue", "\"updatedAt:DESC,createdAt:DESC\""))
                .toParameter().toMethod().toFileAssert()
                .assertMethod("emptyDefaultList")
                .hasParameter("orderBy")
                .assertParameterAnnotations()
                .containsWithNameAndAttributes("RequestParam", ImmutableMap.of("defaultValue", "\"\""))
                .toParameter().toMethod().toFileAssert()
                .assertMethod("emptyDefaultSet")
                .hasParameter("orderBy")
                .assertParameterAnnotations()
                .containsWithNameAndAttributes("RequestParam", ImmutableMap.of("defaultValue", "\"\""));
    }

    @Test
    public void testPutItemsMethodContainsKeyInSuperClassMethodCall_issue12494() throws IOException {
<<<<<<< HEAD
        Map<String, File> files = generateFromContract("src/test/resources/bugs/issue_12494.yaml", null);
=======
        File output = Files.createTempDirectory("test").toFile().getCanonicalFile();
        output.deleteOnExit();

        OpenAPI openAPI = new OpenAPIParser()
                .readLocation("src/test/resources/bugs/issue_12494.yaml", null, new ParseOptions()).getOpenAPI();
        SpringCodegen codegen = new SpringCodegen();
        codegen.setOutputDir(output.getAbsolutePath());

        ClientOptInput input = new ClientOptInput()
                .openAPI(openAPI)
                .config(codegen);

        DefaultGenerator generator = new DefaultGenerator();
        Map<String, File> files = generator.opts(input).generate().stream()
                .collect(Collectors.toMap(File::getName, Function.identity()));
>>>>>>> 02916822

        JavaFileAssert.assertThat(files.get("ChildClass.java"))
                .assertMethod("putSomeMapItem")
                .bodyContainsLines("super.putSomeMapItem(key, someMapItem);");
    }

    @Test
    public void shouldHandleCustomResponseType_issue11731() throws IOException {
        Map<String, File> files = generateFromContract("src/test/resources/bugs/issue_11731.yaml", SPRING_BOOT);

<<<<<<< HEAD
=======
        OpenAPI openAPI = new OpenAPIParser()
                .readLocation("src/test/resources/bugs/issue_11731.yaml", null, new ParseOptions()).getOpenAPI();
        SpringCodegen codegen = new SpringCodegen();
        codegen.setLibrary(SPRING_BOOT);
        codegen.setOutputDir(output.getAbsolutePath());

        ClientOptInput input = new ClientOptInput()
                .openAPI(openAPI)
                .config(codegen);

        DefaultGenerator generator = new DefaultGenerator();
        Map<String, File> files = generator.opts(input).generate().stream()
                .collect(Collectors.toMap(File::getName, Function.identity()));
>>>>>>> 02916822

        JavaFileAssert.assertThat(files.get("CustomersApi.java"))
                .assertMethod("getAllUsingGET1")
                .bodyContainsLines("if (mediaType.isCompatibleWith(MediaType.valueOf(\"application/hal+json\"))) {");
    }

    @Test
    public void shouldHandleContentTypeWithSecondWildcardSubtype_issue12457() throws IOException {
<<<<<<< HEAD
        Map<String, Object> additionalProperties = new HashMap<>();
        additionalProperties.put(SpringCodegen.USE_TAGS, "true");
        Map<String, File> files = generateFromContract("src/test/resources/bugs/issue_12457.yaml", SPRING_BOOT, additionalProperties);
=======
        File output = Files.createTempDirectory("test").toFile().getCanonicalFile();
        output.deleteOnExit();

        OpenAPI openAPI = new OpenAPIParser()
                .readLocation("src/test/resources/bugs/issue_12457.yaml", null, new ParseOptions()).getOpenAPI();
        SpringCodegen codegen = new SpringCodegen();
        codegen.setLibrary(SPRING_BOOT);
        codegen.setOutputDir(output.getAbsolutePath());
        codegen.additionalProperties().put(SpringCodegen.USE_TAGS, "true");

        ClientOptInput input = new ClientOptInput()
                .openAPI(openAPI)
                .config(codegen);

        DefaultGenerator generator = new DefaultGenerator();
        Map<String, File> files = generator.opts(input).generate().stream()
                .collect(Collectors.toMap(File::getName, Function.identity()));
>>>>>>> 02916822

        JavaFileAssert.assertThat(files.get("UsersApi.java"))
                .assertMethod("wildcardSubTypeForContentType")
                .assertMethodAnnotations()
                .containsWithNameAndAttributes("RequestMapping", ImmutableMap.of(
                        "produces", "{ \"application/json\", \"application/*\" }",
                        "consumes", "{ \"application/octet-stream\", \"application/*\" }"
                ));
    }

    @Test
    public void shouldGenerateDiscriminatorFromAllOfWhenUsingLegacyDiscriminatorBehaviour_issue12692() throws IOException {
        Map<String, Object> additionalProperties = new HashMap<>();
        additionalProperties.put(CodegenConstants.LEGACY_DISCRIMINATOR_BEHAVIOR, "true");
        Map<String, File> output = generateFromContract("src/test/resources/bugs/issue_12692.yml", SPRING_BOOT, additionalProperties);

        String jsonTypeInfo = "@JsonTypeInfo(use = JsonTypeInfo.Id.NAME, include = JsonTypeInfo.As.PROPERTY, property = \"type\", visible = true)";
        String jsonSubType = "@JsonSubTypes({\n" +
                             "  @JsonSubTypes.Type(value = Cat.class, name = \"cat\")" +
                             "})";
        assertFileContains(output.get("Pet.java").toPath(), jsonTypeInfo, jsonSubType);
    }

    @Test
    public void contractWithoutEnumDoesNotContainsEnumConverter() throws IOException {
        Map<String, File> output = generateFromContract("src/test/resources/3_0/generic.yaml", SPRING_BOOT);

        assertThat(output).doesNotContainKey("EnumConverterConfiguration.java");
    }

    @Test
    public void contractWithEnumContainsEnumConverter() throws IOException {
        Map<String, File> output = generateFromContract("src/test/resources/3_0/enum.yaml", SPRING_BOOT);

        JavaFileAssert.assertThat(output.get("EnumConverterConfiguration.java"))
                .assertMethod("TypeConverter");
    }

    private Map<String, File> generateFromContract(String url, String library) throws IOException {
        return generateFromContract(url, library, new HashMap<>());
    }
    private Map<String, File> generateFromContract(String url, String library, Map<String, Object> additionalProperties) throws IOException {
        File output = Files.createTempDirectory("test").toFile().getCanonicalFile();
        output.deleteOnExit();

        OpenAPI openAPI = new OpenAPIParser()
                .readLocation(url, null, new ParseOptions()).getOpenAPI();

        SpringCodegen codegen = new SpringCodegen();
        if (null != library) {
            codegen.setLibrary(library);
        }
        codegen.setOutputDir(output.getAbsolutePath());
        codegen.additionalProperties().putAll(additionalProperties);

        ClientOptInput input = new ClientOptInput()
                .openAPI(openAPI)
                .config(codegen);

        DefaultGenerator generator = new DefaultGenerator();

<<<<<<< HEAD
        return generator.opts(input).generate().stream()
                .collect(Collectors.toMap(File::getName, Function.identity()));
=======
        String jsonTypeInfo = "@JsonTypeInfo(use = JsonTypeInfo.Id.NAME, include = JsonTypeInfo.As.PROPERTY, property = \"type\", visible = true)";
        String jsonSubType = "@JsonSubTypes({\n" +
                "  @JsonSubTypes.Type(value = Cat.class, name = \"cat\")" +
                "})";
        assertFileContains(Paths.get(output.getAbsolutePath() + "/src/main/java/org/openapitools/model/Pet.java"), jsonTypeInfo, jsonSubType);
>>>>>>> 02916822
    }

    @Test
    public void shouldGenerateBeanValidationOnHeaderParams() throws IOException {
        File output = Files.createTempDirectory("test").toFile().getCanonicalFile();
        output.deleteOnExit();

        OpenAPI openAPI = new OpenAPIParser()
                .readLocation("src/test/resources/bugs/issue_7125.json", null, new ParseOptions()).getOpenAPI();
        SpringCodegen codegen = new SpringCodegen();
        codegen.setLibrary(SPRING_BOOT);
        codegen.setOutputDir(output.getAbsolutePath());
        codegen.additionalProperties().put(SpringCodegen.USE_TAGS, "true");
        codegen.additionalProperties().put(BeanValidationFeatures.USE_BEANVALIDATION, "true");

        ClientOptInput input = new ClientOptInput()
                .openAPI(openAPI)
                .config(codegen);

        DefaultGenerator generator = new DefaultGenerator();
        Map<String, File> files = generator.opts(input).generate().stream()
                .collect(Collectors.toMap(File::getName, Function.identity()));

        JavaFileAssert.assertThat(files.get("SomeMethodApi.java"))
                .printFileContent()
                .assertMethod("methodWithValidation")
                .hasParameter("headerOne")
                .assertParameterAnnotations()
                .containsWithName("RequestHeader")
                .containsWithName("NotNull")
                .containsWithNameAndAttributes("Size", ImmutableMap.of(
                        "min", "1",
                        "max", "10"
                ))
                .containsWithNameAndAttributes("Pattern", ImmutableMap.of("regexp", "\"\\\\d+\""))
                .toParameter()
                .toMethod()
                .hasParameter("headerTwo")
                .assertParameterAnnotations()
                .containsWithName("RequestHeader")
                .containsWithName("NotNull")
                .containsWithNameAndAttributes("Min", ImmutableMap.of("value", "500"))
                .containsWithNameAndAttributes("Max", ImmutableMap.of("value", "10000"));
    }

    @Test
    public void requiredFieldShouldIncludeNotNullAnnotation_issue13365() throws IOException {

        SpringCodegen codegen = new SpringCodegen();
        codegen.setLibrary(SPRING_BOOT);
        codegen.additionalProperties().put(SpringCodegen.INTERFACE_ONLY, "true");
        codegen.additionalProperties().put(SpringCodegen.USE_BEANVALIDATION, "false");
        codegen.additionalProperties().put(SpringCodegen.PERFORM_BEANVALIDATION, "false");
        codegen.additionalProperties().put(SpringCodegen.OPENAPI_NULLABLE, "false");
        codegen.additionalProperties().put(SpringCodegen.UNHANDLED_EXCEPTION_HANDLING, "false");
        codegen.additionalProperties().put(CodegenConstants.SORT_MODEL_PROPERTIES_BY_REQUIRED_FLAG, "false");
        codegen.additionalProperties().put(CodegenConstants.SORT_PARAMS_BY_REQUIRED_FLAG, "false");
        codegen.additionalProperties().put(CodegenConstants.SERIALIZATION_LIBRARY, "jackson");
        codegen.additionalProperties().put(CodegenConstants.ENUM_PROPERTY_NAMING, "PascalCase");
        codegen.additionalProperties().put(SpringCodegen.USE_TAGS, "true");

        DefaultGenerator generator = new DefaultGenerator();
        Map<String, File> files = generateFiles(codegen, "src/test/resources/bugs/issue_13365.yml");

        //Assert that NotNull annotation exists alone with no other BeanValidation annotations
        JavaFileAssert.assertThat(files.get("Person.java"))
                .printFileContent().assertMethod("getName").assertMethodAnnotations()
                .containsWithName("NotNull").anyMatch(annotation ->
                        !annotation.getNameAsString().equals("Valid") ||
                                !annotation.getNameAsString().equals("Pattern") ||
                                !annotation.getNameAsString().equals("Email") ||
                                !annotation.getNameAsString().equals("Size"));

    }

    @Test
    public void nonRequiredFieldShouldNotIncludeNotNullAnnotation_issue13365() throws IOException {

        SpringCodegen codegen = new SpringCodegen();
        codegen.setLibrary(SPRING_BOOT);
        codegen.additionalProperties().put(SpringCodegen.INTERFACE_ONLY, "true");
        codegen.additionalProperties().put(SpringCodegen.USE_BEANVALIDATION, "false");
        codegen.additionalProperties().put(SpringCodegen.PERFORM_BEANVALIDATION, "false");
        codegen.additionalProperties().put(SpringCodegen.OPENAPI_NULLABLE, "false");
        codegen.additionalProperties().put(SpringCodegen.UNHANDLED_EXCEPTION_HANDLING, "false");
        codegen.additionalProperties().put(CodegenConstants.SORT_MODEL_PROPERTIES_BY_REQUIRED_FLAG, "false");
        codegen.additionalProperties().put(CodegenConstants.SORT_PARAMS_BY_REQUIRED_FLAG, "false");
        codegen.additionalProperties().put(CodegenConstants.SERIALIZATION_LIBRARY, "jackson");
        codegen.additionalProperties().put(CodegenConstants.ENUM_PROPERTY_NAMING, "PascalCase");
        codegen.additionalProperties().put(SpringCodegen.USE_TAGS, "true");

        Map<String, File> files = generateFiles(codegen, "src/test/resources/bugs/issue_13365.yml");

        JavaFileAssert.assertThat(files.get("Alien.java"))
                .printFileContent().assertMethod("getName")
                .assertMethodAnnotations().anyMatch(annotation -> !annotation.getNameAsString().equals("NotNull"));
    }

    @Test
    public void requiredFieldShouldIncludeNotNullAnnotationWithBeanValidationTrue_issue13365() throws IOException {

        SpringCodegen codegen = new SpringCodegen();
        codegen.setLibrary(SPRING_BOOT);
        codegen.additionalProperties().put(SpringCodegen.INTERFACE_ONLY, "true");
        codegen.additionalProperties().put(SpringCodegen.USE_BEANVALIDATION, "true");
        codegen.additionalProperties().put(SpringCodegen.PERFORM_BEANVALIDATION, "false");
        codegen.additionalProperties().put(SpringCodegen.OPENAPI_NULLABLE, "false");
        codegen.additionalProperties().put(SpringCodegen.UNHANDLED_EXCEPTION_HANDLING, "false");
        codegen.additionalProperties().put(CodegenConstants.SORT_MODEL_PROPERTIES_BY_REQUIRED_FLAG, "false");
        codegen.additionalProperties().put(CodegenConstants.SORT_PARAMS_BY_REQUIRED_FLAG, "false");
        codegen.additionalProperties().put(CodegenConstants.SERIALIZATION_LIBRARY, "jackson");
        codegen.additionalProperties().put(CodegenConstants.ENUM_PROPERTY_NAMING, "PascalCase");
        codegen.additionalProperties().put(SpringCodegen.USE_TAGS, "true");

        Map<String, File> files = generateFiles(codegen, "src/test/resources/bugs/issue_13365.yml");

        JavaFileAssert.assertThat(files.get("Person.java"))
                .printFileContent().assertMethod("getName").assertMethodAnnotations()
                .containsWithName("NotNull").containsWithName("Size").containsWithName("Email");

    }

    public void shouldUseEqualsNullableForArrayWhenSetInConfig_issue13385() throws IOException {
        File output = Files.createTempDirectory("test").toFile().getCanonicalFile();
        output.deleteOnExit();

        OpenAPI openAPI = new OpenAPIParser()
                .readLocation("src/test/resources/bugs/issue_13385.yml", null, new ParseOptions()).getOpenAPI();
        SpringCodegen codegen = new SpringCodegen();
        codegen.setLibrary(SPRING_BOOT);
        codegen.setOutputDir(output.getAbsolutePath());
        codegen.additionalProperties().put(SpringCodegen.INTERFACE_ONLY, "true");
        codegen.additionalProperties().put(SpringCodegen.USE_BEANVALIDATION, "true");
        codegen.additionalProperties().put(SpringCodegen.PERFORM_BEANVALIDATION, "true");
        codegen.additionalProperties().put(CodegenConstants.MODEL_PACKAGE, "xyz.model");
        codegen.additionalProperties().put(CodegenConstants.API_PACKAGE, "xyz.controller");

        ClientOptInput input = new ClientOptInput()
                .openAPI(openAPI)
                .config(codegen);

        DefaultGenerator generator = new DefaultGenerator();
        Map<String, File> files = generator.opts(input).generate().stream()
                .collect(Collectors.toMap(File::getName, Function.identity()));

        JavaFileAssert.assertThat(files.get("TestObject.java"))
                .printFileContent()
                .assertMethod("equals")
                .bodyContainsLines("return equalsNullable(this.picture, testObject.picture);");

    }

    @Test
    public void shouldNotUseEqualsNullableForArrayWhenNotSetInConfig_issue13385() throws IOException {
        File output = Files.createTempDirectory("test").toFile().getCanonicalFile();
        output.deleteOnExit();

        OpenAPI openAPI = new OpenAPIParser()
                .readLocation("src/test/resources/bugs/issue_13385_2.yml", null, new ParseOptions()).getOpenAPI();
        SpringCodegen codegen = new SpringCodegen();
        codegen.setLibrary(SPRING_BOOT);
        codegen.setOutputDir(output.getAbsolutePath());
        codegen.additionalProperties().put(SpringCodegen.INTERFACE_ONLY, "true");
        codegen.additionalProperties().put(SpringCodegen.USE_BEANVALIDATION, "true");
        codegen.additionalProperties().put(SpringCodegen.PERFORM_BEANVALIDATION, "true");
        codegen.additionalProperties().put(CodegenConstants.MODEL_PACKAGE, "xyz.model");
        codegen.additionalProperties().put(CodegenConstants.API_PACKAGE, "xyz.controller");

        ClientOptInput input = new ClientOptInput()
                .openAPI(openAPI)
                .config(codegen);

        DefaultGenerator generator = new DefaultGenerator();
        Map<String, File> files = generator.opts(input).generate().stream()
                .collect(Collectors.toMap(File::getName, Function.identity()));

        JavaFileAssert.assertThat(files.get("TestObject.java"))
                .printFileContent()
                .assertMethod("equals")
                .bodyContainsLines("return Arrays.equals(this.picture, testObject.picture);");
    }
}<|MERGE_RESOLUTION|>--- conflicted
+++ resolved
@@ -39,14 +39,7 @@
 import java.io.IOException;
 import java.nio.file.Files;
 import java.nio.file.Paths;
-<<<<<<< HEAD
-import java.util.Arrays;
-import java.util.HashMap;
-import java.util.List;
-import java.util.Map;
-=======
 import java.util.*;
->>>>>>> 02916822
 import java.util.function.Consumer;
 import java.util.function.Function;
 import java.util.stream.Collectors;
@@ -1234,13 +1227,9 @@
 
     @Test
     public void testHandleDefaultValue_issue8535() throws Exception {
-<<<<<<< HEAD
         Map<String, Object> additionalProperties = new HashMap<>();
         additionalProperties.put(CXFServerFeatures.LOAD_TEST_DATA_FROM_FILE, "true");
         Map<String, File> files = generateFromContract("src/test/resources/3_0/issue_8535.yaml", SPRING_BOOT, additionalProperties);
-=======
-        File output = Files.createTempDirectory("test").toFile().getCanonicalFile();
-        output.deleteOnExit();
 
         OpenAPI openAPI = new OpenAPIParser()
                 .readLocation("src/test/resources/3_0/issue_8535.yaml", null, new ParseOptions()).getOpenAPI();
@@ -1255,7 +1244,6 @@
         DefaultGenerator generator = new DefaultGenerator();
         Map<String, File> files = generator.opts(input).generate().stream()
                 .collect(Collectors.toMap(File::getName, Function.identity()));
->>>>>>> 02916822
 
         JavaFileAssert.assertThat(files.get("TestHeadersApi.java"))
                 .assertMethod("headersTest")
@@ -1342,7 +1330,6 @@
 
     @Test
     public void testResponseWithArray_issue11897() throws Exception {
-<<<<<<< HEAD
         Map<String, Object> additionalProperties = new HashMap<>();
         additionalProperties.put(AbstractJavaCodegen.FULL_JAVA_UTIL, "true");
         additionalProperties.put(SpringCodegen.USE_TAGS, "true");
@@ -1352,9 +1339,6 @@
         additionalProperties.put(SpringCodegen.SPRING_CONTROLLER, "true");
         additionalProperties.put(CodegenConstants.SERIALIZATION_LIBRARY, "jackson");
         Map<String, File> files = generateFromContract("src/test/resources/bugs/issue_11897.yaml", SPRING_BOOT, additionalProperties);
-=======
-        File output = Files.createTempDirectory("test").toFile().getCanonicalFile();
-        output.deleteOnExit();
 
         OpenAPI openAPI = new OpenAPIParser()
                 .readLocation("src/test/resources/bugs/issue_11897.yaml", null, new ParseOptions()).getOpenAPI();
@@ -1376,7 +1360,6 @@
         DefaultGenerator generator = new DefaultGenerator();
         Map<String, File> files = generator.opts(input).generate().stream()
                 .collect(Collectors.toMap(File::getName, Function.identity()));
->>>>>>> 02916822
 
         JavaFileAssert.assertThat(files.get("MetadataApi.java"))
                 .assertMethod("getWithArrayOfObjects").hasReturnType("ResponseEntity<List<TestResponse>>")
@@ -1394,7 +1377,6 @@
 
     @Test
     public void shouldSetDefaultValueForMultipleArrayItems() throws IOException {
-<<<<<<< HEAD
         Map<String, Object> additionalProperties = new HashMap<>();
         additionalProperties.put(AbstractJavaCodegen.FULL_JAVA_UTIL, "true");
         additionalProperties.put(SpringCodegen.USE_TAGS, "true");
@@ -1404,11 +1386,6 @@
         additionalProperties.put(SpringCodegen.SPRING_CONTROLLER, "true");
         additionalProperties.put(CodegenConstants.SERIALIZATION_LIBRARY, "jackson");
 
-        Map<String, File> files = generateFromContract("src/test/resources/bugs/issue_11957.yaml", SPRING_BOOT, additionalProperties);
-=======
-        File output = Files.createTempDirectory("test").toFile().getCanonicalFile();
-        output.deleteOnExit();
-
         OpenAPI openAPI = new OpenAPIParser()
                 .readLocation("src/test/resources/bugs/issue_11957.yaml", null, new ParseOptions()).getOpenAPI();
         SpringCodegen codegen = new SpringCodegen();
@@ -1429,7 +1406,6 @@
         DefaultGenerator generator = new DefaultGenerator();
         Map<String, File> files = generator.opts(input).generate().stream()
                 .collect(Collectors.toMap(File::getName, Function.identity()));
->>>>>>> 02916822
 
         JavaFileAssert.assertThat(files.get("SearchApi.java"))
                 .assertMethod("defaultList")
@@ -1455,11 +1431,7 @@
 
     @Test
     public void testPutItemsMethodContainsKeyInSuperClassMethodCall_issue12494() throws IOException {
-<<<<<<< HEAD
         Map<String, File> files = generateFromContract("src/test/resources/bugs/issue_12494.yaml", null);
-=======
-        File output = Files.createTempDirectory("test").toFile().getCanonicalFile();
-        output.deleteOnExit();
 
         OpenAPI openAPI = new OpenAPIParser()
                 .readLocation("src/test/resources/bugs/issue_12494.yaml", null, new ParseOptions()).getOpenAPI();
@@ -1473,7 +1445,6 @@
         DefaultGenerator generator = new DefaultGenerator();
         Map<String, File> files = generator.opts(input).generate().stream()
                 .collect(Collectors.toMap(File::getName, Function.identity()));
->>>>>>> 02916822
 
         JavaFileAssert.assertThat(files.get("ChildClass.java"))
                 .assertMethod("putSomeMapItem")
@@ -1484,8 +1455,6 @@
     public void shouldHandleCustomResponseType_issue11731() throws IOException {
         Map<String, File> files = generateFromContract("src/test/resources/bugs/issue_11731.yaml", SPRING_BOOT);
 
-<<<<<<< HEAD
-=======
         OpenAPI openAPI = new OpenAPIParser()
                 .readLocation("src/test/resources/bugs/issue_11731.yaml", null, new ParseOptions()).getOpenAPI();
         SpringCodegen codegen = new SpringCodegen();
@@ -1499,7 +1468,6 @@
         DefaultGenerator generator = new DefaultGenerator();
         Map<String, File> files = generator.opts(input).generate().stream()
                 .collect(Collectors.toMap(File::getName, Function.identity()));
->>>>>>> 02916822
 
         JavaFileAssert.assertThat(files.get("CustomersApi.java"))
                 .assertMethod("getAllUsingGET1")
@@ -1508,13 +1476,9 @@
 
     @Test
     public void shouldHandleContentTypeWithSecondWildcardSubtype_issue12457() throws IOException {
-<<<<<<< HEAD
         Map<String, Object> additionalProperties = new HashMap<>();
         additionalProperties.put(SpringCodegen.USE_TAGS, "true");
         Map<String, File> files = generateFromContract("src/test/resources/bugs/issue_12457.yaml", SPRING_BOOT, additionalProperties);
-=======
-        File output = Files.createTempDirectory("test").toFile().getCanonicalFile();
-        output.deleteOnExit();
 
         OpenAPI openAPI = new OpenAPIParser()
                 .readLocation("src/test/resources/bugs/issue_12457.yaml", null, new ParseOptions()).getOpenAPI();
@@ -1530,7 +1494,6 @@
         DefaultGenerator generator = new DefaultGenerator();
         Map<String, File> files = generator.opts(input).generate().stream()
                 .collect(Collectors.toMap(File::getName, Function.identity()));
->>>>>>> 02916822
 
         JavaFileAssert.assertThat(files.get("UsersApi.java"))
                 .assertMethod("wildcardSubTypeForContentType")
@@ -1592,16 +1555,11 @@
 
         DefaultGenerator generator = new DefaultGenerator();
 
-<<<<<<< HEAD
-        return generator.opts(input).generate().stream()
-                .collect(Collectors.toMap(File::getName, Function.identity()));
-=======
         String jsonTypeInfo = "@JsonTypeInfo(use = JsonTypeInfo.Id.NAME, include = JsonTypeInfo.As.PROPERTY, property = \"type\", visible = true)";
         String jsonSubType = "@JsonSubTypes({\n" +
                 "  @JsonSubTypes.Type(value = Cat.class, name = \"cat\")" +
                 "})";
         assertFileContains(Paths.get(output.getAbsolutePath() + "/src/main/java/org/openapitools/model/Pet.java"), jsonTypeInfo, jsonSubType);
->>>>>>> 02916822
     }
 
     @Test
