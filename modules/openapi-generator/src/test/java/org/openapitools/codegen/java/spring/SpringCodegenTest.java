/*
 * Copyright 2018 OpenAPI-Generator Contributors (https://openapi-generator.tech)
 * Copyright 2018 SmartBear Software
 *
 * Licensed under the Apache License, Version 2.0 (the "License");
 * you may not use this file except in compliance with the License.
 * You may obtain a copy of the License at
 *
 *     https://www.apache.org/licenses/LICENSE-2.0
 *
 * Unless required by applicable law or agreed to in writing, software
 * distributed under the License is distributed on an "AS IS" BASIS,
 * WITHOUT WARRANTIES OR CONDITIONS OF ANY KIND, either express or implied.
 * See the License for the specific language governing permissions and
 * limitations under the License.
 */

package org.openapitools.codegen.java.spring;

import static java.util.stream.Collectors.groupingBy;
import static org.assertj.core.api.Assertions.assertThat;
import static org.openapitools.codegen.TestUtils.assertFileContains;
import static org.openapitools.codegen.TestUtils.assertFileNotContains;
import static org.openapitools.codegen.languages.SpringCodegen.INTERFACE_ONLY;
import static org.openapitools.codegen.languages.SpringCodegen.REQUEST_MAPPING_OPTION;
import static org.openapitools.codegen.languages.SpringCodegen.RESPONSE_WRAPPER;
import static org.openapitools.codegen.languages.SpringCodegen.RETURN_SUCCESS_CODE;
import static org.openapitools.codegen.languages.SpringCodegen.SPRING_BOOT;
import static org.openapitools.codegen.languages.SpringCodegen.USE_SPRING_BOOT3;
import static org.openapitools.codegen.languages.features.DocumentationProviderFeatures.ANNOTATION_LIBRARY;
import static org.openapitools.codegen.languages.features.DocumentationProviderFeatures.DOCUMENTATION_PROVIDER;
import static org.testng.Assert.assertEquals;
import static org.testng.Assert.fail;

import com.github.javaparser.ast.nodeTypes.NodeWithName;
import io.swagger.parser.OpenAPIParser;
import io.swagger.v3.oas.models.OpenAPI;
import io.swagger.v3.oas.models.Operation;
import io.swagger.v3.oas.models.info.Info;
import io.swagger.v3.oas.models.media.Schema;
import io.swagger.v3.oas.models.servers.Server;
import io.swagger.v3.parser.core.models.ParseOptions;

import java.io.File;
import java.io.IOException;
import java.nio.file.Files;
import java.nio.file.Paths;
import java.util.*;
import java.util.function.Consumer;
import java.util.function.Function;
import java.util.stream.Collectors;

import org.openapitools.codegen.config.GlobalSettings;
import org.openapitools.codegen.java.assertions.JavaFileAssert;
import org.openapitools.codegen.CliOption;
import org.openapitools.codegen.ClientOptInput;
import org.openapitools.codegen.CodegenConstants;
import org.openapitools.codegen.CodegenModel;
import org.openapitools.codegen.CodegenOperation;
import org.openapitools.codegen.CodegenParameter;
import org.openapitools.codegen.CodegenProperty;
import org.openapitools.codegen.DefaultGenerator;
import org.openapitools.codegen.SupportingFile;
import org.openapitools.codegen.TestUtils;
import org.openapitools.codegen.languages.AbstractJavaCodegen;
import org.openapitools.codegen.languages.SpringCodegen;
import org.openapitools.codegen.languages.features.BeanValidationFeatures;
import org.openapitools.codegen.languages.features.CXFServerFeatures;
import org.openapitools.codegen.languages.features.DocumentationProviderFeatures;
import org.testng.Assert;
import org.testng.annotations.DataProvider;
import org.testng.annotations.Ignore;
import org.testng.annotations.Test;

import com.google.common.collect.ImmutableMap;

public class SpringCodegenTest {

    @Test
    public void clientOptsUnicity() {
        SpringCodegen codegen = new SpringCodegen();
        codegen.cliOptions()
                .stream()
                .collect(groupingBy(CliOption::getOpt))
                .forEach((k, v) -> assertEquals(v.size(), 1, k + " is described multiple times"));
    }

    @Test
    public void doAnnotateDatesOnModelParameters() throws IOException {
        File output = Files.createTempDirectory("test").toFile().getCanonicalFile();
        output.deleteOnExit();
        String outputPath = output.getAbsolutePath().replace('\\', '/');

        OpenAPI openAPI = new OpenAPIParser()
                .readLocation("src/test/resources/3_0/issue_5436.yml", null, new ParseOptions()).getOpenAPI();

        SpringCodegen codegen = new SpringCodegen();
        codegen.setOutputDir(output.getAbsolutePath());
        codegen.additionalProperties().put(CXFServerFeatures.LOAD_TEST_DATA_FROM_FILE, "true");

        ClientOptInput input = new ClientOptInput();
        input.openAPI(openAPI);
        input.config(codegen);

        DefaultGenerator generator = new DefaultGenerator();

        generator.setGeneratorPropertyDefault(CodegenConstants.MODELS, "true");
        generator.setGeneratorPropertyDefault(CodegenConstants.MODEL_TESTS, "false");
        generator.setGeneratorPropertyDefault(CodegenConstants.MODEL_DOCS, "false");
        generator.setGeneratorPropertyDefault(CodegenConstants.APIS, "true");
        generator.setGeneratorPropertyDefault(CodegenConstants.SUPPORTING_FILES, "false");
        generator.opts(input).generate();

        JavaFileAssert.assertThat(Paths.get(outputPath + "/src/main/java/org/openapitools/api/ZebrasApi.java"))
                .assertTypeAnnotations()
                .hasSize(3)
                .containsWithName("Validated")
                .containsWithName("Generated")
                .containsWithNameAndAttributes("Generated", ImmutableMap.of(
                        "value", "\"org.openapitools.codegen.languages.SpringCodegen\""
                ))
                .containsWithNameAndAttributes("Tag", ImmutableMap.of(
                        "name", "\"zebras\""
                ))
                .toType()
                .assertMethod("getZebras")
                .hasReturnType("ResponseEntity<Void>")
                .assertMethodAnnotations()
                .hasSize(2)
                .containsWithNameAndAttributes("Operation", ImmutableMap.of("operationId", "\"getZebras\""))
                .containsWithNameAndAttributes("RequestMapping", ImmutableMap.of(
                        "method", "RequestMethod.GET",
                        "value", "\"/zebras\""
                ))
                .toMethod()
                .hasParameter("limit").withType("BigDecimal")
                .assertParameterAnnotations()
                .containsWithName("Valid")
                .containsWithNameAndAttributes("Parameter", ImmutableMap.of("name", "\"limit\""))
                .containsWithNameAndAttributes("RequestParam", ImmutableMap.of("required", "false", "value", "\"limit\""))
                .toParameter()
                .toMethod()
                .hasParameter("animalParams").withType("AnimalParams")
                .toMethod()
                .commentContainsLines("GET /zebras", "@param limit  (optional)")
                .bodyContainsLines("return new ResponseEntity<>(HttpStatus.NOT_IMPLEMENTED)");

        JavaFileAssert.assertThat(Paths.get(outputPath + "/src/main/java/org/openapitools/model/AnimalParams.java"))
                .hasImports("org.springframework.format.annotation.DateTimeFormat")
                .hasProperty("born").withType("LocalDate")
                .assertPropertyAnnotations()
                .containsWithNameAndAttributes("DateTimeFormat", ImmutableMap.of("iso", "DateTimeFormat.ISO.DATE"))
                .toProperty()
                .toType()
                .hasProperty("lastSeen").withType("OffsetDateTime")
                .assertPropertyAnnotations()
                .containsWithNameAndAttributes("DateTimeFormat", ImmutableMap.of("iso", "DateTimeFormat.ISO.DATE_TIME"))
                .toProperty().toType()
                .assertMethod("born", "LocalDate")
                .bodyContainsLines("this.born = born")
                .doesNotHaveComment();
    }

    @Test
    public void doGenerateCookieParams() throws IOException {
        File output = Files.createTempDirectory("test").toFile().getCanonicalFile();
        output.deleteOnExit();
        String outputPath = output.getAbsolutePath().replace('\\', '/');

        OpenAPI openAPI = new OpenAPIParser()
                .readLocation("src/test/resources/3_0/issue_5386.yaml", null, new ParseOptions()).getOpenAPI();

        SpringCodegen codegen = new SpringCodegen();
        codegen.setOutputDir(output.getAbsolutePath());
        codegen.additionalProperties().put(CXFServerFeatures.LOAD_TEST_DATA_FROM_FILE, "true");

        ClientOptInput input = new ClientOptInput();
        input.openAPI(openAPI);
        input.config(codegen);

        DefaultGenerator generator = new DefaultGenerator();

        generator.setGeneratorPropertyDefault(CodegenConstants.MODELS, "false");
        generator.setGeneratorPropertyDefault(CodegenConstants.MODEL_TESTS, "false");
        generator.setGeneratorPropertyDefault(CodegenConstants.MODEL_DOCS, "false");
        generator.setGeneratorPropertyDefault(CodegenConstants.APIS, "true");
        generator.setGeneratorPropertyDefault(CodegenConstants.SUPPORTING_FILES, "false");
        generator.opts(input).generate();

        JavaFileAssert.assertThat(Paths.get(outputPath + "/src/main/java/org/openapitools/api/ElephantsApi.java"))
                .assertMethod("getElephants", "String", "BigDecimal")
                .hasParameter("userToken")
                .assertParameterAnnotations()
                .containsWithNameAndAttributes("CookieValue", ImmutableMap.of("name", "\"userToken\""));

        JavaFileAssert.assertThat(Paths.get(outputPath + "/src/main/java/org/openapitools/api/ZebrasApi.java"))
                .assertMethod("getZebras", "String")
                .hasParameter("userToken")
                .assertParameterAnnotations()
                .containsWithNameAndAttributes("CookieValue", ImmutableMap.of("name", "\"userToken\""));

        JavaFileAssert.assertThat(Paths.get(outputPath + "/src/main/java/org/openapitools/api/BirdsApi.java"))
                .assertMethod("getBirds", "BigDecimal")
                .doesNotHaveParameter("userToken")
                .noneOfParameterHasAnnotation("CookieValue");
    }

    @Test
    public void doGenerateRequestParamForSimpleParam() throws IOException {
        File output = Files.createTempDirectory("test").toFile().getCanonicalFile();
        output.deleteOnExit();
        String outputPath = output.getAbsolutePath().replace('\\', '/');

        OpenAPI openAPI = new OpenAPIParser()
                .readLocation("src/test/resources/3_0/issue_3248.yaml", null, new ParseOptions()).getOpenAPI();

        SpringCodegen codegen = new SpringCodegen();
        codegen.setOutputDir(output.getAbsolutePath());
        codegen.additionalProperties().put(CXFServerFeatures.LOAD_TEST_DATA_FROM_FILE, "true");

        ClientOptInput input = new ClientOptInput();
        input.openAPI(openAPI);
        input.config(codegen);

        DefaultGenerator generator = new DefaultGenerator();

        generator.setGeneratorPropertyDefault(CodegenConstants.MODELS, "false");
        generator.setGeneratorPropertyDefault(CodegenConstants.MODEL_TESTS, "false");
        generator.setGeneratorPropertyDefault(CodegenConstants.MODEL_DOCS, "false");
        generator.setGeneratorPropertyDefault(CodegenConstants.APIS, "true");
        generator.setGeneratorPropertyDefault(CodegenConstants.SUPPORTING_FILES, "false");

        generator.opts(input).generate();

        assertFileContains(Paths.get(outputPath + "/src/main/java/org/openapitools/api/MonkeysApi.java"), "@RequestParam");
        assertFileContains(Paths.get(outputPath + "/src/main/java/org/openapitools/api/ElephantsApi.java"), "@RequestParam");
        assertFileContains(Paths.get(outputPath + "/src/main/java/org/openapitools/api/ZebrasApi.java"), "@RequestParam");
        assertFileContains(Paths.get(outputPath + "/src/main/java/org/openapitools/api/BearsApi.java"), "@RequestParam");
        assertFileContains(Paths.get(outputPath + "/src/main/java/org/openapitools/api/CamelsApi.java"), "@RequestParam");
        assertFileContains(Paths.get(outputPath + "/src/main/java/org/openapitools/api/PandasApi.java"), "@RequestParam");
        assertFileContains(Paths.get(outputPath + "/src/main/java/org/openapitools/api/CrocodilesApi.java"), "@RequestParam");
        assertFileContains(Paths.get(outputPath + "/src/main/java/org/openapitools/api/PolarBearsApi.java"), "@RequestParam");
    }

    @Test
    public void doNotGenerateRequestParamForObjectQueryParam() throws IOException {
        File output = Files.createTempDirectory("test").toFile().getCanonicalFile();
        output.deleteOnExit();
        String outputPath = output.getAbsolutePath().replace('\\', '/');

        OpenAPI openAPI = new OpenAPIParser()
                .readLocation("src/test/resources/3_0/objectQueryParam.yaml", null, new ParseOptions()).getOpenAPI();

        SpringCodegen codegen = new SpringCodegen();
        codegen.setOutputDir(output.getAbsolutePath());
        codegen.additionalProperties().put(CXFServerFeatures.LOAD_TEST_DATA_FROM_FILE, "true");

        ClientOptInput input = new ClientOptInput();
        input.openAPI(openAPI);
        input.config(codegen);

        DefaultGenerator generator = new DefaultGenerator();

        generator.setGeneratorPropertyDefault(CodegenConstants.MODELS, "false");
        generator.setGeneratorPropertyDefault(CodegenConstants.MODEL_TESTS, "false");
        generator.setGeneratorPropertyDefault(CodegenConstants.MODEL_DOCS, "false");
        generator.setGeneratorPropertyDefault(CodegenConstants.APIS, "true");
        generator.setGeneratorPropertyDefault(CodegenConstants.SUPPORTING_FILES, "false");

        generator.opts(input).generate();

        assertFileNotContains(Paths.get(outputPath + "/src/main/java/org/openapitools/api/PonyApi.java"), "@RequestParam");
    }

    @Test
    public void generateFormatForDateAndDateTimeQueryParam() throws IOException {
        File output = Files.createTempDirectory("test").toFile().getCanonicalFile();
        output.deleteOnExit();
        String outputPath = output.getAbsolutePath().replace('\\', '/');

        OpenAPI openAPI = new OpenAPIParser()
                .readLocation("src/test/resources/3_0/issue_2053.yaml", null, new ParseOptions()).getOpenAPI();

        SpringCodegen codegen = new SpringCodegen();
        codegen.setOutputDir(output.getAbsolutePath());
        codegen.additionalProperties().put(CXFServerFeatures.LOAD_TEST_DATA_FROM_FILE, "true");

        ClientOptInput input = new ClientOptInput();
        input.openAPI(openAPI);
        input.config(codegen);

        DefaultGenerator generator = new DefaultGenerator();
        generator.setGeneratorPropertyDefault(CodegenConstants.MODELS, "false");
        generator.setGeneratorPropertyDefault(CodegenConstants.MODEL_TESTS, "false");
        generator.setGeneratorPropertyDefault(CodegenConstants.MODEL_DOCS, "false");
        generator.setGeneratorPropertyDefault(CodegenConstants.APIS, "true");
        generator.setGeneratorPropertyDefault(CodegenConstants.SUPPORTING_FILES, "false");
        generator.opts(input).generate();

        JavaFileAssert.assertThat(Paths.get(outputPath + "/src/main/java/org/openapitools/api/ElephantsApi.java"))
                .hasImports("org.springframework.format.annotation.DateTimeFormat")
                .assertMethod("getElephants", "LocalDate")
                .hasParameter("startDate")
                .assertParameterAnnotations()
                .containsWithNameAndAttributes("DateTimeFormat", ImmutableMap.of("iso", "DateTimeFormat.ISO.DATE"));

        JavaFileAssert.assertThat(Paths.get(outputPath + "/src/main/java/org/openapitools/api/ZebrasApi.java"))
                .hasImports("org.springframework.format.annotation.DateTimeFormat")
                .assertMethod("getZebras", "OffsetDateTime")
                .hasParameter("startDateTime")
                .assertParameterAnnotations()
                .containsWithNameAndAttributes("DateTimeFormat", ImmutableMap.of("iso", "DateTimeFormat.ISO.DATE_TIME"));
    }

    @Test
    public void interfaceDefaultImplDisableWithResponseWrapper() {
        final SpringCodegen codegen = new SpringCodegen();
        codegen.additionalProperties().put(RESPONSE_WRAPPER, "aWrapper");
        codegen.processOpts();

        // jdk8 tag has been removed
        Assert.assertEquals(codegen.additionalProperties().get("jdk8"), null);
    }

    @Test(expectedExceptions = IllegalArgumentException.class)
    public void reactiveRequiredSpringBoot() {
        final SpringCodegen codegen = new SpringCodegen();
        codegen.additionalProperties().put(SpringCodegen.REACTIVE, true);
        codegen.additionalProperties().put(CodegenConstants.LIBRARY, "spring-cloud");
        codegen.processOpts();
    }

    @Test
    public void shouldGenerateRequestParamForRefParams_3248_Regression() throws IOException {
        File output = Files.createTempDirectory("test").toFile().getCanonicalFile();
        output.deleteOnExit();
        String outputPath = output.getAbsolutePath().replace('\\', '/');

        OpenAPI openAPI = new OpenAPIParser()
                .readLocation("src/test/resources/3_0/3248-regression.yaml", null, new ParseOptions()).getOpenAPI();

        SpringCodegen codegen = new SpringCodegen();
        codegen.setOutputDir(output.getAbsolutePath());
        codegen.additionalProperties().put(CXFServerFeatures.LOAD_TEST_DATA_FROM_FILE, "true");

        ClientOptInput input = new ClientOptInput();
        input.openAPI(openAPI);
        input.config(codegen);

        DefaultGenerator generator = new DefaultGenerator();

        generator.setGeneratorPropertyDefault(CodegenConstants.MODELS, "false");
        generator.setGeneratorPropertyDefault(CodegenConstants.MODEL_TESTS, "false");
        generator.setGeneratorPropertyDefault(CodegenConstants.MODEL_DOCS, "false");
        generator.setGeneratorPropertyDefault(CodegenConstants.APIS, "true");
        generator.setGeneratorPropertyDefault(CodegenConstants.SUPPORTING_FILES, "false");

        generator.opts(input).generate();

        JavaFileAssert.assertThat(Paths.get(outputPath + "/src/main/java/org/openapitools/api/ExampleApi.java"))
                .assertMethod("exampleApiGet", "String", "Format")
                .hasParameter("query")
                .assertParameterAnnotations()
                .containsWithNameAndAttributes("RequestParam", ImmutableMap.of("value", "\"query\""))
                .toParameter().toMethod()
                .hasParameter("format")
                .assertParameterAnnotations()
                .containsWithNameAndAttributes("RequestParam", ImmutableMap.of("value", "\"format\""));
    }

    @Test
    public void shouldGenerateRequestParamForRefParams_3248_RegressionDates() throws IOException {
        File output = Files.createTempDirectory("test").toFile().getCanonicalFile();
        output.deleteOnExit();
        String outputPath = output.getAbsolutePath().replace('\\', '/');

        OpenAPI openAPI = new OpenAPIParser()
                .readLocation("src/test/resources/3_0/3248-regression-dates.yaml", null, new ParseOptions()).getOpenAPI();

        SpringCodegen codegen = new SpringCodegen();
        codegen.setOutputDir(output.getAbsolutePath());
        codegen.additionalProperties().put(CXFServerFeatures.LOAD_TEST_DATA_FROM_FILE, "true");

        ClientOptInput input = new ClientOptInput();
        input.openAPI(openAPI);
        input.config(codegen);

        DefaultGenerator generator = new DefaultGenerator();

        generator.setGeneratorPropertyDefault(CodegenConstants.MODELS, "false");
        generator.setGeneratorPropertyDefault(CodegenConstants.MODEL_TESTS, "false");
        generator.setGeneratorPropertyDefault(CodegenConstants.MODEL_DOCS, "false");
        generator.setGeneratorPropertyDefault(CodegenConstants.APIS, "true");
        generator.setGeneratorPropertyDefault(CodegenConstants.SUPPORTING_FILES, "false");

        generator.opts(input).generate();

        JavaFileAssert.assertThat(Paths.get(outputPath + "/src/main/java/org/openapitools/api/ExampleApi.java"))
                .assertMethod("exampleApiGet", "OffsetDateTime")
                .hasParameter("start")
                .assertParameterAnnotations()
                .containsWithNameAndAttributes("RequestParam", ImmutableMap.of("value", "\"start\""))
                .containsWithNameAndAttributes("DateTimeFormat", ImmutableMap.of("iso", "DateTimeFormat.ISO.DATE_TIME"));
    }

    @Test
    public void springcloudWithAsyncAndJava8HasResponseWrapperCompletableFuture() {
        final SpringCodegen codegen = new SpringCodegen();
        codegen.additionalProperties().put(SpringCodegen.ASYNC, true);
        codegen.additionalProperties().put(CodegenConstants.LIBRARY, "spring-cloud");
        codegen.processOpts();

        Assert.assertEquals(codegen.additionalProperties().get("jdk8-default-interface"), false);
        Assert.assertEquals(codegen.additionalProperties().get(RESPONSE_WRAPPER), "CompletableFuture");
    }

    @Test
    public void springcloudWithJava8DisableJdk8() {
        final SpringCodegen codegen = new SpringCodegen();
        codegen.additionalProperties().put(CodegenConstants.LIBRARY, "spring-cloud");
        codegen.processOpts();

        Assert.assertEquals(codegen.additionalProperties().get("jdk8-default-interface"), false);
    }

    @Test
    public void testAdditionalPropertiesPutForConfigValues() throws Exception {
        final SpringCodegen codegen = new SpringCodegen();
        codegen.additionalProperties().put(CodegenConstants.HIDE_GENERATION_TIMESTAMP, "true");
        codegen.additionalProperties().put(CodegenConstants.MODEL_PACKAGE, "xyz.yyyyy.mmmmm.model");
        codegen.additionalProperties().put(CodegenConstants.API_PACKAGE, "xyz.yyyyy.aaaaa.api");
        codegen.additionalProperties().put(CodegenConstants.INVOKER_PACKAGE, "xyz.yyyyy.iiii.invoker");
        codegen.additionalProperties().put(SpringCodegen.BASE_PACKAGE, "xyz.yyyyy.bbbb.base");
        codegen.additionalProperties().put(SpringCodegen.CONFIG_PACKAGE, "xyz.yyyyy.cccc.config");
        codegen.additionalProperties().put(SpringCodegen.SERVER_PORT, "8088");
        codegen.processOpts();

        OpenAPI openAPI = new OpenAPI();
        openAPI.addServersItem(new Server().url("https://api.abcde.xy:8082/v2"));
        openAPI.setInfo(new Info());
        openAPI.getInfo().setTitle("Some test API");
        codegen.preprocessOpenAPI(openAPI);

        Assert.assertEquals(codegen.additionalProperties().get(CodegenConstants.HIDE_GENERATION_TIMESTAMP), Boolean.TRUE);
        Assert.assertEquals(codegen.isHideGenerationTimestamp(), true);
        Assert.assertEquals(codegen.modelPackage(), "xyz.yyyyy.mmmmm.model");
        Assert.assertEquals(codegen.additionalProperties().get(CodegenConstants.MODEL_PACKAGE), "xyz.yyyyy.mmmmm.model");
        Assert.assertEquals(codegen.apiPackage(), "xyz.yyyyy.aaaaa.api");
        Assert.assertEquals(codegen.additionalProperties().get(CodegenConstants.API_PACKAGE), "xyz.yyyyy.aaaaa.api");
        Assert.assertEquals(codegen.getInvokerPackage(), "xyz.yyyyy.iiii.invoker");
        Assert.assertEquals(codegen.additionalProperties().get(CodegenConstants.INVOKER_PACKAGE), "xyz.yyyyy.iiii.invoker");
        Assert.assertEquals(codegen.getBasePackage(), "xyz.yyyyy.bbbb.base");
        Assert.assertEquals(codegen.additionalProperties().get(SpringCodegen.BASE_PACKAGE), "xyz.yyyyy.bbbb.base");
        Assert.assertEquals(codegen.getConfigPackage(), "xyz.yyyyy.cccc.config");
        Assert.assertEquals(codegen.additionalProperties().get(SpringCodegen.CONFIG_PACKAGE), "xyz.yyyyy.cccc.config");
        Assert.assertEquals(codegen.additionalProperties().get(SpringCodegen.TITLE), "someTest");
        Assert.assertEquals(codegen.additionalProperties().get(SpringCodegen.SERVER_PORT), "8088");
    }

    @Test
    public void testDefaultValuesFixed() {
        // we had an issue where int64, float, and double values were having single character string suffixes
        // included in their defaultValues
        // This test verifies that those characters are no longer present
        final OpenAPI openAPI = TestUtils.parseFlattenSpec("src/test/resources/2_0/issue1226.yaml");
        final SpringCodegen codegen = new SpringCodegen();
        codegen.setOpenAPI(openAPI);

        String int64Val = "9223372036854775807l";
        String floatVal = "3.14159f";
        String doubleVal = "3.14159d";

        // make sure that the model properties include character suffixes
        String modelName = "NumberHolder";
        Schema nhSchema = openAPI.getComponents().getSchemas().get(modelName);
        CodegenModel cm = codegen.fromModel(modelName, nhSchema);
        CodegenProperty int64Prop = cm.vars.get(0);
        CodegenProperty floatProp = cm.vars.get(1);
        CodegenProperty doubleProp = cm.vars.get(2);
        Assert.assertEquals(int64Prop.defaultValue, int64Val);
        Assert.assertEquals(floatProp.defaultValue, floatVal);
        Assert.assertEquals(doubleProp.defaultValue, doubleVal);

        int64Val = "9223372036854775807";
        floatVal = "3.14159";
        doubleVal = "3.14159";

        // make sure that the operation parameters omit character suffixes
        String route = "/numericqueryparams";
        Operation op = openAPI.getPaths().get(route).getGet();
        CodegenOperation co = codegen.fromOperation(route, "GET", op, null);
        CodegenParameter int64Param = co.queryParams.get(0);
        CodegenParameter floatParam = co.queryParams.get(1);
        CodegenParameter doubleParam = co.queryParams.get(2);
        Assert.assertEquals(int64Param.defaultValue, int64Val);
        Assert.assertEquals(floatParam.defaultValue, floatVal);
        Assert.assertEquals(doubleParam.defaultValue, doubleVal);
    }

    @Test
    public void testDoGenerateRequestBodyRequiredAttribute_3134_Regression() throws Exception {
        File output = Files.createTempDirectory("test").toFile().getCanonicalFile();
        output.deleteOnExit();
        String outputPath = output.getAbsolutePath().replace('\\', '/');

        OpenAPI openAPI = new OpenAPIParser()
                .readLocation("src/test/resources/3_0/3134-regression.yaml", null, new ParseOptions()).getOpenAPI();

        SpringCodegen codegen = new SpringCodegen();
        codegen.setOutputDir(output.getAbsolutePath());
        codegen.additionalProperties().put(CXFServerFeatures.LOAD_TEST_DATA_FROM_FILE, "true");

        ClientOptInput input = new ClientOptInput();
        input.openAPI(openAPI);
        input.config(codegen);

        DefaultGenerator generator = new DefaultGenerator();

        generator.setGeneratorPropertyDefault(CodegenConstants.MODELS, "false");
        generator.setGeneratorPropertyDefault(CodegenConstants.MODEL_TESTS, "false");
        generator.setGeneratorPropertyDefault(CodegenConstants.MODEL_DOCS, "false");
        generator.setGeneratorPropertyDefault(CodegenConstants.APIS, "true");
        generator.setGeneratorPropertyDefault(CodegenConstants.SUPPORTING_FILES, "false");

        generator.opts(input).generate();

        JavaFileAssert.assertThat(Paths.get(outputPath + "/src/main/java/org/openapitools/api/ExampleApi.java"))
                .assertMethod("exampleApiPost", "ExampleApiPostRequest")
                .hasParameter("exampleApiPostRequest")
                .assertParameterAnnotations()
                .containsWithNameAndAttributes("RequestBody", ImmutableMap.of("required", "false"));

        assertFileContains(Paths.get(outputPath + "/src/main/java/org/openapitools/api/ExampleApi.java"),
                "@RequestBody(required = false");
    }

    @Test
    public void testInitialConfigValues() throws Exception {
        final SpringCodegen codegen = new SpringCodegen();
        codegen.processOpts();

        OpenAPI openAPI = new OpenAPI();
        openAPI.addServersItem(new Server().url("https://api.abcde.xy:8082/v2"));
        openAPI.setInfo(new Info());
        codegen.preprocessOpenAPI(openAPI);

        Assert.assertEquals(codegen.additionalProperties().get(CodegenConstants.HIDE_GENERATION_TIMESTAMP), Boolean.FALSE);
        Assert.assertEquals(codegen.isHideGenerationTimestamp(), false);
        Assert.assertEquals(codegen.modelPackage(), "org.openapitools.model");
        Assert.assertEquals(codegen.additionalProperties().get(CodegenConstants.MODEL_PACKAGE), "org.openapitools.model");
        Assert.assertEquals(codegen.apiPackage(), "org.openapitools.api");
        Assert.assertEquals(codegen.additionalProperties().get(CodegenConstants.API_PACKAGE), "org.openapitools.api");
        Assert.assertEquals(codegen.getInvokerPackage(), "org.openapitools.api");
        Assert.assertEquals(codegen.additionalProperties().get(CodegenConstants.INVOKER_PACKAGE), "org.openapitools.api");
        Assert.assertEquals(codegen.getBasePackage(), "org.openapitools");
        Assert.assertEquals(codegen.additionalProperties().get(SpringCodegen.BASE_PACKAGE), "org.openapitools");
        Assert.assertEquals(codegen.getConfigPackage(), "org.openapitools.configuration");
        Assert.assertEquals(codegen.additionalProperties().get(SpringCodegen.CONFIG_PACKAGE), "org.openapitools.configuration");
        Assert.assertEquals(codegen.additionalProperties().get(SpringCodegen.SERVER_PORT), "8082");
        Assert.assertEquals(codegen.additionalProperties().get(SpringCodegen.UNHANDLED_EXCEPTION_HANDLING), false);
    }

    @Test
    public void testMultipartBoot() throws IOException {
        final SpringCodegen codegen = new SpringCodegen();
        codegen.setLibrary("spring-boot");
        codegen.setDelegatePattern(true);
        codegen.additionalProperties().put(DOCUMENTATION_PROVIDER, "springfox");

        final Map<String, File> files = generateFiles(codegen, "src/test/resources/3_0/form-multipart-binary-array.yaml");

        // Check that the delegate handles the array
        JavaFileAssert.assertThat(files.get("MultipartArrayApiDelegate.java"))
                .assertMethod("multipartArray", "List<MultipartFile>")
                .hasParameter("files").withType("List<MultipartFile>");

        // Check that the api handles the array
        JavaFileAssert.assertThat(files.get("MultipartArrayApi.java"))
                .assertMethod("multipartArray", "List<MultipartFile>")
                .hasParameter("files").withType("List<MultipartFile>")
                .assertParameterAnnotations()
                .containsWithNameAndAttributes("ApiParam", ImmutableMap.of("value", "\"Many files\""))
                .containsWithNameAndAttributes("RequestPart", ImmutableMap.of("value", "\"files\"", "required", "false"));

        // UPDATE: the following test has been ignored due to https://github.com/OpenAPITools/openapi-generator/pull/11081/
        // We will contact the contributor of the following test to see if the fix will break their use cases and
        // how we can fix it accordingly.
        //// Check that the delegate handles the single file
        // final File multipartSingleApiDelegate = files.get("MultipartSingleApiDelegate.java");
        // assertFileContains(multipartSingleApiDelegate.toPath(), "MultipartFile file");

        // Check that the api handles the single file
        JavaFileAssert.assertThat(files.get("MultipartSingleApi.java"))
                .assertMethod("multipartSingle", "MultipartFile")
                .hasParameter("file").withType("MultipartFile")
                .assertParameterAnnotations()
                .containsWithNameAndAttributes("ApiParam", ImmutableMap.of("value", "\"One file\""))
                .containsWithNameAndAttributes("RequestPart", ImmutableMap.of("value", "\"file\"", "required", "false"));

        // Check that api validates mixed multipart request
        JavaFileAssert.assertThat(files.get("MultipartMixedApi.java"))
                .assertMethod("multipartMixed", "MultipartMixedStatus", "MultipartFile", "MultipartMixedRequestMarker", "List<MultipartMixedStatus>")
                .hasParameter("status").withType("MultipartMixedStatus")
                .assertParameterAnnotations()
                .containsWithName("Valid")
                .containsWithNameAndAttributes("ApiParam", ImmutableMap.of("value", "\"\""))
                .containsWithNameAndAttributes("RequestParam", ImmutableMap.of("value", "\"status\"", "required", "true"))
                .toParameter().toMethod()
                .hasParameter("file").withType("MultipartFile")
                .assertParameterAnnotations()
                .containsWithNameAndAttributes("RequestPart", ImmutableMap.of("value", "\"file\"", "required", "true"))
                .toParameter().toMethod()
                .hasParameter("marker").withType("MultipartMixedRequestMarker")
                .assertParameterAnnotations()
                .containsWithNameAndAttributes("RequestPart", ImmutableMap.of("value", "\"marker\"", "required", "false"))
                .toParameter().toMethod()
                .hasParameter("statusArray").withType("List<MultipartMixedStatus>")
                .assertParameterAnnotations()
                .containsWithNameAndAttributes("RequestPart", ImmutableMap.of("value", "\"statusArray\"", "required", "false"));
    }

    @Test
    public void shouldAddParameterWithInHeaderWhenImplicitHeadersIsTrue_issue14418() throws IOException {
        File output = Files.createTempDirectory("test").toFile().getCanonicalFile();
        output.deleteOnExit();

        OpenAPI openAPI = new OpenAPIParser()
            .readLocation("src/test/resources/bugs/issue_14418.yaml", null, new ParseOptions()).getOpenAPI();
        SpringCodegen codegen = new SpringCodegen();
        codegen.setLibrary(SPRING_BOOT);
        codegen.setOutputDir(output.getAbsolutePath());
        codegen.additionalProperties().put(SpringCodegen.INTERFACE_ONLY, "true");
        codegen.additionalProperties().put(SpringCodegen.USE_BEANVALIDATION, "true");
        codegen.additionalProperties().put(SpringCodegen.PERFORM_BEANVALIDATION, "true");
        codegen.additionalProperties().put(CodegenConstants.MODEL_PACKAGE, "xyz.model");
        codegen.additionalProperties().put(CodegenConstants.API_PACKAGE, "xyz.controller");
        codegen.additionalProperties().put(SpringCodegen.IMPLICIT_HEADERS, "true");

        ClientOptInput input = new ClientOptInput()
            .openAPI(openAPI)
            .config(codegen);

        DefaultGenerator generator = new DefaultGenerator();
        Map<String, File> files = generator.opts(input).generate().stream()
            .collect(Collectors.toMap(File::getName, Function.identity()));

        JavaFileAssert.assertThat(files.get("TestApi.java"))
            .isInterface()
            .hasImports("io.swagger.v3.oas.annotations.enums.ParameterIn")
            .assertMethod("test")
            .assertMethodAnnotations()
            .containsWithNameAndAttributes("Parameters", ImmutableMap.of(
                "value", "{ @Parameter(name = \"testHeader\", description = \"Test header\", required = true, in = ParameterIn.HEADER) }"
                // in = ParameterIn.HEADER is missing?!
            ));
    }

    // Helper function, intended to reduce boilerplate
    private Map<String, File> generateFiles(SpringCodegen codegen, String filePath) throws IOException {
        final File output = Files.createTempDirectory("test").toFile().getCanonicalFile();
        output.deleteOnExit();
        final String outputPath = output.getAbsolutePath().replace('\\', '/');

        codegen.setOutputDir(output.getAbsolutePath());
        codegen.additionalProperties().put(CXFServerFeatures.LOAD_TEST_DATA_FROM_FILE, "true");

        final ClientOptInput input = new ClientOptInput();
        final OpenAPI openAPI = new OpenAPIParser().readLocation(filePath, null, new ParseOptions()).getOpenAPI();
        input.openAPI(openAPI);
        input.config(codegen);

        final DefaultGenerator generator = new DefaultGenerator();
        List<File> files = generator.opts(input).generate();

        return files.stream().collect(Collectors.toMap(e -> e.getName().replace(outputPath, ""), i -> i));
    }

    /*
     * UPDATE: the following test has been ignored due to https://github.com/OpenAPITools/openapi-generator/pull/11081/
     * We will contact the contributor of the following test to see if the fix will break their use cases and
     * how we can fix it accordingly.
     */
    @Test
    @Ignore
    public void testMultipartCloud() throws IOException {
        final SpringCodegen codegen = new SpringCodegen();
        codegen.setLibrary("spring-cloud");
        codegen.setDelegatePattern(true);

        final Map<String, File> files = generateFiles(codegen, "src/test/resources/3_0/form-multipart-binary-array.yaml");

        // Check that the delegate handles the array and the file
        final File multipartApiDelegate = files.get("MultipartApiDelegate.java");
        assertFileContains(multipartApiDelegate.toPath(),
                "List<MultipartFile> files",
                "MultipartFile file");

        // Check that the api handles the array and the file
        final File multipartApi = files.get("MultipartApi.java");
        assertFileContains(multipartApi.toPath(),
                "List<MultipartFile> files",
                "MultipartFile file");
    }

    @Test
    public void testRequestMappingAnnotation() throws IOException {
        final SpringCodegen codegen = new SpringCodegen();
        codegen.setLibrary("spring-boot");
        codegen.additionalProperties().put(REQUEST_MAPPING_OPTION, SpringCodegen.RequestMappingMode.api_interface);

        final Map<String, File> files = generateFiles(codegen, "src/test/resources/2_0/petstore.yaml");

        // Check that the @RequestMapping annotation is generated in the Api file
        final File petApiFile = files.get("PetApi.java");
        assertFileContains(petApiFile.toPath(), "@RequestMapping(\"${openapi.openAPIPetstore.base-path:/v2}\")");

        // Check that the @RequestMapping annotation is not generated in the Controller file
        final File petApiControllerFile = files.get("PetApiController.java");
        assertFileNotContains(petApiControllerFile.toPath(), "@RequestMapping(\"${openapi.openAPIPetstore.base-path:/v2}\")");
    }

   @Test
   public void testNoRequestMappingAnnotation_spring_cloud_default() throws IOException {
      final SpringCodegen codegen = new SpringCodegen();
      codegen.setLibrary( "spring-cloud" );

      final Map<String, File> files = generateFiles( codegen, "src/test/resources/2_0/petstore.yaml" );

      // Check that the @RequestMapping annotation is not generated in the Api file
      final File petApiFile = files.get( "PetApi.java" );
      JavaFileAssert.assertThat( petApiFile ).assertTypeAnnotations().hasSize( 3 ).containsWithName( "Validated" )
            .containsWithName( "Generated" ).containsWithName( "Tag" );

   }

    @Test
    public void testNoRequestMappingAnnotation() throws IOException {
        final SpringCodegen codegen = new SpringCodegen();
        codegen.setLibrary( "spring-cloud" );
        codegen.additionalProperties().put(INTERFACE_ONLY, "true");
        codegen.additionalProperties().put(REQUEST_MAPPING_OPTION, SpringCodegen.RequestMappingMode.none);

        final Map<String, File> files = generateFiles( codegen, "src/test/resources/2_0/petstore.yaml" );

        // Check that the @RequestMapping annotation is not generated in the Api file
        final File petApiFile = files.get( "PetApi.java" );
        JavaFileAssert.assertThat( petApiFile ).assertTypeAnnotations().hasSize( 3 ).containsWithName( "Validated" )
            .containsWithName( "Generated" ).containsWithName( "Tag" );
    }

    @Test
    public void testSettersForConfigValues() throws Exception {
        final SpringCodegen codegen = new SpringCodegen();
        codegen.setHideGenerationTimestamp(true);
        codegen.setModelPackage("xx.yyyyyyyy.model");
        codegen.setApiPackage("xx.yyyyyyyy.api");
        codegen.setInvokerPackage("xx.yyyyyyyy.invoker");
        codegen.setBasePackage("xx.yyyyyyyy.base");
        codegen.setConfigPackage("xx.yyyyyyyy.config");
        codegen.setUnhandledException(true);
        codegen.processOpts();

        Assert.assertEquals(codegen.additionalProperties().get(CodegenConstants.HIDE_GENERATION_TIMESTAMP), Boolean.TRUE);
        Assert.assertEquals(codegen.isHideGenerationTimestamp(), true);
        Assert.assertEquals(codegen.modelPackage(), "xx.yyyyyyyy.model");
        Assert.assertEquals(codegen.additionalProperties().get(CodegenConstants.MODEL_PACKAGE), "xx.yyyyyyyy.model");
        Assert.assertEquals(codegen.apiPackage(), "xx.yyyyyyyy.api");
        Assert.assertEquals(codegen.additionalProperties().get(CodegenConstants.API_PACKAGE), "xx.yyyyyyyy.api");
        Assert.assertEquals(codegen.getInvokerPackage(), "xx.yyyyyyyy.invoker");
        Assert.assertEquals(codegen.additionalProperties().get(CodegenConstants.INVOKER_PACKAGE), "xx.yyyyyyyy.invoker");
        Assert.assertEquals(codegen.getBasePackage(), "xx.yyyyyyyy.base");
        Assert.assertEquals(codegen.additionalProperties().get(SpringCodegen.BASE_PACKAGE), "xx.yyyyyyyy.base");
        Assert.assertEquals(codegen.getConfigPackage(), "xx.yyyyyyyy.config");
        Assert.assertEquals(codegen.additionalProperties().get(SpringCodegen.CONFIG_PACKAGE), "xx.yyyyyyyy.config");
        Assert.assertEquals(codegen.isUnhandledException(), true);
        Assert.assertEquals(codegen.additionalProperties().get(SpringCodegen.UNHANDLED_EXCEPTION_HANDLING), true);
    }

    @Test
    public void useBeanValidationTruePerformBeanValidationFalseJava8TrueForFormatEmail() throws IOException {
        beanValidationForFormatEmail(true, false, true, "@javax.validation.constraints.Email", "@org.hibernate.validator.constraints.Email");
    }

    @Test
    public void useBeanValidationTruePerformBeanValidationTrueJava8FalseForFormatEmail() throws IOException {
        beanValidationForFormatEmail(true, true, false, "@javax.validation.constraints.Email", "@org.hibernate.validator.constraints.Email");
    }

    @Test
    public void useBeanValidationTruePerformBeanValidationFalseJava8TrueJakartaeeTrueForFormatEmail() throws IOException {
        beanValidationForFormatEmail(true, false, true, true,"@jakarta.validation.constraints.Email", "@javax.validation.constraints.Email");
    }

    // note: java8 option/mustache tag has been removed and default to true
    private void beanValidationForFormatEmail(boolean useBeanValidation, boolean performBeanValidation, boolean java8, String contains, String notContains) throws IOException {
        this.beanValidationForFormatEmail(useBeanValidation, performBeanValidation, java8, false, contains, notContains);
    }

    private void beanValidationForFormatEmail(boolean useBeanValidation, boolean performBeanValidation, boolean java8, boolean useJakarta, String contains, String notContains) throws IOException {
        File output = Files.createTempDirectory("test").toFile().getCanonicalFile();
        output.deleteOnExit();
        String outputPath = output.getAbsolutePath().replace('\\', '/');

        OpenAPI openAPI = new OpenAPIParser()
                .readLocation("src/test/resources/3_0/issue_4876_format_email.yaml", null, new ParseOptions()).getOpenAPI();

        SpringCodegen codegen = new SpringCodegen();
        codegen.setOutputDir(output.getAbsolutePath());
        codegen.setUseBeanValidation(useBeanValidation);
        codegen.setPerformBeanValidation(performBeanValidation);
        codegen.setUseSpringBoot3(useJakarta);

        ClientOptInput input = new ClientOptInput();
        input.openAPI(openAPI);
        input.config(codegen);

        DefaultGenerator generator = new DefaultGenerator();

        generator.setGeneratorPropertyDefault(CodegenConstants.MODELS, "true");
        generator.setGeneratorPropertyDefault(CodegenConstants.MODEL_TESTS, "false");
        generator.setGeneratorPropertyDefault(CodegenConstants.MODEL_DOCS, "false");
        generator.setGeneratorPropertyDefault(CodegenConstants.APIS, "false");
        generator.setGeneratorPropertyDefault(CodegenConstants.SUPPORTING_FILES, "false");

        Map<String, File> files = generator.opts(input).generate().stream()
                .collect(Collectors.toMap(File::getName, Function.identity()));

        JavaFileAssert javaFileAssert = JavaFileAssert.assertThat(files.get("PersonWithEmail.java"))
                .printFileContent();
        if (useBeanValidation) javaFileAssert.hasImports((useJakarta? "jakarta" : "javax") + ".validation.constraints");
        if (performBeanValidation) javaFileAssert.hasImports("org.hibernate.validator.constraints");
        assertFileContains(Paths.get(outputPath + "/src/main/java/org/openapitools/model/PersonWithEmail.java"), contains);
        assertFileNotContains(Paths.get(outputPath + "/src/main/java/org/openapitools/model/PersonWithEmail.java"), notContains);
    }

    @Test
    public void useBeanValidationTruePerformBeanValidationTrueJava8TrueForFormatEmail() throws IOException {
        beanValidationForFormatEmail(true, true, true, "@javax.validation.constraints.Email", "@org.hibernate.validator.constraints.Email");
    }

    @Test
    public void reactiveMapTypeRequestMonoTest() throws IOException {
        File output = Files.createTempDirectory("test").toFile().getCanonicalFile();
        output.deleteOnExit();
        String outputPath = output.getAbsolutePath().replace('\\', '/');

        final OpenAPI openAPI = TestUtils.parseFlattenSpec("src/test/resources/3_0/spring/issue_8045.yaml");
        final SpringCodegen codegen = new SpringCodegen();
        codegen.setOpenAPI(openAPI);
        codegen.setOutputDir(output.getAbsolutePath());

        codegen.additionalProperties().put(SpringCodegen.DELEGATE_PATTERN, "true");
        codegen.additionalProperties().put(SpringCodegen.REACTIVE, "true");

        ClientOptInput input = new ClientOptInput();
        input.openAPI(openAPI);
        input.config(codegen);

        DefaultGenerator generator = new DefaultGenerator();

        generator.setGeneratorPropertyDefault(CodegenConstants.MODELS, "false");
        generator.setGeneratorPropertyDefault(CodegenConstants.MODEL_TESTS, "false");
        generator.setGeneratorPropertyDefault(CodegenConstants.MODEL_DOCS, "false");
        generator.setGeneratorPropertyDefault(CodegenConstants.APIS, "true");
        generator.setGeneratorPropertyDefault(CodegenConstants.SUPPORTING_FILES, "false");

        generator.opts(input).generate();

        assertFileContains(Paths.get(outputPath + "/src/main/java/org/openapitools/api/SomeApi.java"), "Mono<Map<String, DummyRequest>>");
        assertFileContains(Paths.get(outputPath + "/src/main/java/org/openapitools/api/SomeApiDelegate.java"), "Mono<Map<String, DummyRequest>>");
        assertFileNotContains(Paths.get(outputPath + "/src/main/java/org/openapitools/api/SomeApi.java"), "Mono<DummyRequest>");
        assertFileNotContains(Paths.get(outputPath + "/src/main/java/org/openapitools/api/SomeApiDelegate.java"), "Mono<DummyRequest>");
    }

    @Test
    public void shouldEscapeReservedKeyWordsForRequestParameters_7506_Regression() throws Exception {
        final SpringCodegen codegen = new SpringCodegen();
        codegen.setLibrary("spring-boot");
        codegen.setDelegatePattern(true);

        final Map<String, File> files = generateFiles(codegen, "src/test/resources/3_0/issue7506.yaml");

        final File multipartArrayApiDelegate = files.get("ExampleApi.java");
        assertFileContains(multipartArrayApiDelegate.toPath(), "@RequestPart(value = \"super\", required = false) MultipartFile _super");
        assertFileContains(multipartArrayApiDelegate.toPath(), "@RequestPart(value = \"package\", required = false) MultipartFile _package");
    }

    @Test
    public void doGeneratePathVariableForSimpleParam() throws IOException {
        File output = Files.createTempDirectory("test").toFile().getCanonicalFile();
        output.deleteOnExit();
        String outputPath = output.getAbsolutePath().replace('\\', '/');

        OpenAPI openAPI = new OpenAPIParser()
                .readLocation("src/test/resources/3_0/issue_6762.yaml", null, new ParseOptions()).getOpenAPI();

        SpringCodegen codegen = new SpringCodegen();
        codegen.setOutputDir(output.getAbsolutePath());
        codegen.additionalProperties().put(CXFServerFeatures.LOAD_TEST_DATA_FROM_FILE, "true");
        codegen.additionalProperties().put(DOCUMENTATION_PROVIDER, "springfox");

        ClientOptInput input = new ClientOptInput();
        input.openAPI(openAPI);
        input.config(codegen);

        DefaultGenerator generator = new DefaultGenerator();

        generator.setGeneratorPropertyDefault(CodegenConstants.MODELS, "false");
        generator.setGeneratorPropertyDefault(CodegenConstants.MODEL_TESTS, "false");
        generator.setGeneratorPropertyDefault(CodegenConstants.MODEL_DOCS, "false");
        generator.setGeneratorPropertyDefault(CodegenConstants.APIS, "true");
        generator.setGeneratorPropertyDefault(CodegenConstants.SUPPORTING_FILES, "false");

        generator.opts(input).generate();

        assertFileContains(Paths.get(outputPath + "/src/main/java/org/openapitools/api/ZebrasApi.java"), "allowableValues = \"0, 1\"");
        assertFileContains(Paths.get(outputPath + "/src/main/java/org/openapitools/api/ZebrasApi.java"), "@PathVariable");
        assertFileContains(Paths.get(outputPath + "/src/main/java/org/openapitools/api/BearsApi.java"), "allowableValues = \"sleeping, awake\"");
        assertFileContains(Paths.get(outputPath + "/src/main/java/org/openapitools/api/BearsApi.java"), "@PathVariable");
        assertFileContains(Paths.get(outputPath + "/src/main/java/org/openapitools/api/CamelsApi.java"), "allowableValues = \"sleeping, awake\"");
        assertFileContains(Paths.get(outputPath + "/src/main/java/org/openapitools/api/CamelsApi.java"), "@PathVariable");
        assertFileContains(Paths.get(outputPath + "/src/main/java/org/openapitools/api/GiraffesApi.java"), "allowableValues = \"0, 1\"");
        assertFileContains(Paths.get(outputPath + "/src/main/java/org/openapitools/api/GiraffesApi.java"), "@PathVariable");
    }

    @Test
    public void shouldGenerateDefaultValueForEnumRequestParameter() throws IOException {
        File output = Files.createTempDirectory("test").toFile().getCanonicalFile();
        output.deleteOnExit();
        String outputPath = output.getAbsolutePath().replace('\\', '/');

        final OpenAPI openAPI = TestUtils.parseFlattenSpec("src/test/resources/3_0/spring/issue_10278.yaml");
        final SpringCodegen codegen = new SpringCodegen();
        codegen.setOpenAPI(openAPI);
        codegen.setOutputDir(output.getAbsolutePath());

        codegen.additionalProperties().put(SpringCodegen.DELEGATE_PATTERN, "true");
        codegen.additionalProperties().put(SpringCodegen.REACTIVE, "true");

        ClientOptInput input = new ClientOptInput();
        input.openAPI(openAPI);
        input.config(codegen);

        DefaultGenerator generator = new DefaultGenerator();

        generator.setGeneratorPropertyDefault(CodegenConstants.MODELS, "false");
        generator.setGeneratorPropertyDefault(CodegenConstants.MODEL_TESTS, "false");
        generator.setGeneratorPropertyDefault(CodegenConstants.MODEL_DOCS, "false");
        generator.setGeneratorPropertyDefault(CodegenConstants.APIS, "true");
        generator.setGeneratorPropertyDefault(CodegenConstants.SUPPORTING_FILES, "false");

        generator.opts(input).generate();

        assertFileContains(Paths.get(outputPath + "/src/main/java/org/openapitools/api/GetApi.java"),
                "@RequestParam(value = \"testParameter1\", required = false, defaultValue = \"BAR\")",
                "@RequestParam(value = \"TestParameter2\", required = false, defaultValue = \"BAR\")");

    }

    /**
     * Define documentation providers to test
     */
    private final static String SPRINGFOX = "springfox";
    private final static String SPRINGFOX_DESTINATIONFILE = "SpringFoxConfiguration.java";
    private final static String SPRINGFOX_TEMPLATEFILE = "openapiDocumentationConfig.mustache";
    private final static String SPRINGDOC = "springdoc";
    private final static String SPRINGDOC_DESTINATIONFILE = "SpringDocConfiguration.java";
    private final static String SPRINGDOC_TEMPLATEFILE = "springdocDocumentationConfig.mustache";

    /**
     * test whether OpenAPIDocumentationConfig.java is generated
     * fix issue #10287
     */
    @Test
    public void testConfigFileGeneration_springfox() {
        testConfigFileCommon(SPRINGFOX, SPRINGFOX_DESTINATIONFILE, SPRINGFOX_TEMPLATEFILE);
    }

    /**
     * test whether SpringDocDocumentationConfig.java is generated
     * fix issue #12220
     */
    @Test
    public void testConfigFileGeneration_springdoc() {
        testConfigFileCommon(SPRINGDOC, SPRINGDOC_DESTINATIONFILE, SPRINGDOC_TEMPLATEFILE);
    }

    private void testConfigFileCommon(String documentationProvider, String destinationFile, String templateFileName) {
        final SpringCodegen codegen = new SpringCodegen();
        codegen.additionalProperties().put(DOCUMENTATION_PROVIDER, documentationProvider);
        codegen.additionalProperties().put(SpringCodegen.INTERFACE_ONLY, false);
        codegen.additionalProperties().put(SpringCodegen.SPRING_CLOUD_LIBRARY, "spring-cloud");
        codegen.additionalProperties().put(SpringCodegen.REACTIVE, false);
        codegen.additionalProperties().put(SpringCodegen.API_FIRST, false);

        codegen.processOpts();

        final List<SupportingFile> supList = codegen.supportingFiles();
        String tmpFile;
        String desFile;
        boolean flag = false;
        for (final SupportingFile s : supList) {
            tmpFile = s.getTemplateFile();
            desFile = s.getDestinationFilename();

            if (templateFileName.equals(tmpFile)) {
                flag = true;
                assertEquals(desFile, destinationFile);
            }
        }
        if (!flag) {
            fail(templateFileName + " not generated");
        }
    }

    @Test
    public void shouldAddNotNullOnRequiredAttributes() throws IOException {
        File output = Files.createTempDirectory("test").toFile().getCanonicalFile();
        output.deleteOnExit();
        String outputPath = output.getAbsolutePath().replace('\\', '/');

        final OpenAPI openAPI = TestUtils.parseFlattenSpec("src/test/resources/3_0/spring/issue_5026-b.yaml");
        final SpringCodegen codegen = new SpringCodegen();
        codegen.setOpenAPI(openAPI);
        codegen.setOutputDir(output.getAbsolutePath());

        ClientOptInput input = new ClientOptInput();
        input.openAPI(openAPI);
        input.config(codegen);

        DefaultGenerator generator = new DefaultGenerator();

        generator.setGeneratorPropertyDefault(CodegenConstants.MODELS, "true");
        generator.setGeneratorPropertyDefault(CodegenConstants.MODEL_TESTS, "false");
        generator.setGeneratorPropertyDefault(CodegenConstants.MODEL_DOCS, "false");
        generator.setGeneratorPropertyDefault(CodegenConstants.APIS, "false");
        generator.setGeneratorPropertyDefault(CodegenConstants.SUPPORTING_FILES, "false");

        generator.opts(input).generate();

        assertFileContains(Paths.get(outputPath + "/src/main/java/org/openapitools/model/Dummy.java"), "status");
        assertFileContains(Paths.get(outputPath + "/src/main/java/org/openapitools/model/Dummy.java"), "@NotNull");
        Files.readAllLines(Paths.get(outputPath + "/src/main/java/org/openapitools/model/Dummy.java")).forEach(System.out::println);

    }

    @Test
    public void shouldNotAddNotNullOnReadOnlyAttributes() throws IOException {
        File output = Files.createTempDirectory("test").toFile().getCanonicalFile();
        output.deleteOnExit();
        String outputPath = output.getAbsolutePath().replace('\\', '/');

        final OpenAPI openAPI = TestUtils.parseFlattenSpec("src/test/resources/3_0/spring/issue_5026.yaml");
        final SpringCodegen codegen = new SpringCodegen();
        codegen.setOpenAPI(openAPI);
        codegen.setOutputDir(output.getAbsolutePath());

        ClientOptInput input = new ClientOptInput();
        input.openAPI(openAPI);
        input.config(codegen);

        DefaultGenerator generator = new DefaultGenerator();

        generator.setGeneratorPropertyDefault(CodegenConstants.MODELS, "true");
        generator.setGeneratorPropertyDefault(CodegenConstants.MODEL_TESTS, "false");
        generator.setGeneratorPropertyDefault(CodegenConstants.MODEL_DOCS, "false");
        generator.setGeneratorPropertyDefault(CodegenConstants.APIS, "false");
        generator.setGeneratorPropertyDefault(CodegenConstants.SUPPORTING_FILES, "false");

        generator.opts(input).generate();

        assertFileContains(Paths.get(outputPath + "/src/main/java/org/openapitools/model/Dummy.java"), "status");
        assertFileNotContains(Paths.get(outputPath + "/src/main/java/org/openapitools/model/Dummy.java"), "@NotNull");
        Files.readAllLines(Paths.get(outputPath + "/src/main/java/org/openapitools/model/Dummy.java")).forEach(System.out::println);

    }

    @Test
    public void testOneOf5381() throws IOException {
        File output = Files.createTempDirectory("test").toFile().getCanonicalFile();
        output.deleteOnExit();
        String outputPath = output.getAbsolutePath().replace('\\', '/');
        OpenAPI openAPI = new OpenAPIParser()
                .readLocation("src/test/resources/3_0/issue_5381.yaml", null, new ParseOptions()).getOpenAPI();

        SpringCodegen codegen = new SpringCodegen();
        codegen.setOutputDir(output.getAbsolutePath());
        codegen.additionalProperties().put(CXFServerFeatures.LOAD_TEST_DATA_FROM_FILE, "true");
        codegen.setUseOneOfInterfaces(true);

        ClientOptInput input = new ClientOptInput();
        input.openAPI(openAPI);
        input.config(codegen);

        DefaultGenerator generator = new DefaultGenerator();
        codegen.setHateoas(true);
        generator.setGeneratorPropertyDefault(CodegenConstants.MODELS, "true");
        //generator.setGeneratorPropertyDefault(CodegenConstants.USE_ONEOF_DISCRIMINATOR_LOOKUP, "true");
        generator.setGeneratorPropertyDefault(CodegenConstants.LEGACY_DISCRIMINATOR_BEHAVIOR, "false");

        codegen.setUseOneOfInterfaces(true);
        codegen.setLegacyDiscriminatorBehavior(false);

        generator.setGeneratorPropertyDefault(CodegenConstants.MODEL_TESTS, "false");
        generator.setGeneratorPropertyDefault(CodegenConstants.MODEL_DOCS, "false");
        generator.setGeneratorPropertyDefault(CodegenConstants.APIS, "true");
        generator.setGeneratorPropertyDefault(CodegenConstants.SUPPORTING_FILES, "false");

        generator.opts(input).generate();

        assertFileContains(Paths.get(outputPath + "/src/main/java/org/openapitools/model/Foo.java"), "public class Foo implements FooRefOrValue");
        assertFileContains(Paths.get(outputPath + "/src/main/java/org/openapitools/model/FooRef.java"), "public class FooRef implements FooRefOrValue");
        assertFileContains(Paths.get(outputPath + "/src/main/java/org/openapitools/model/FooRefOrValue.java"), "public interface FooRefOrValue");
    }

    @Test
    public void testOneOfAndAllOf() throws IOException {
        File output = Files.createTempDirectory("test").toFile().getCanonicalFile();
        output.deleteOnExit();
        String outputPath = output.getAbsolutePath().replace('\\', '/');
        OpenAPI openAPI = new OpenAPIParser()
                .readLocation("src/test/resources/3_0/oneof_polymorphism_and_inheritance.yaml", null, new ParseOptions()).getOpenAPI();

        SpringCodegen codegen = new SpringCodegen();
        codegen.setOutputDir(output.getAbsolutePath());
        codegen.additionalProperties().put(CXFServerFeatures.LOAD_TEST_DATA_FROM_FILE, "true");
        codegen.setUseOneOfInterfaces(true);

        ClientOptInput input = new ClientOptInput();
        input.openAPI(openAPI);
        input.config(codegen);

        DefaultGenerator generator = new DefaultGenerator();
        codegen.setHateoas(true);
        generator.setGeneratorPropertyDefault(CodegenConstants.MODELS, "true");
        //generator.setGeneratorPropertyDefault(CodegenConstants.USE_ONEOF_DISCRIMINATOR_LOOKUP, "true");
        generator.setGeneratorPropertyDefault(CodegenConstants.LEGACY_DISCRIMINATOR_BEHAVIOR, "false");

        codegen.setUseOneOfInterfaces(true);
        codegen.setLegacyDiscriminatorBehavior(false);

        generator.setGeneratorPropertyDefault(CodegenConstants.MODEL_TESTS, "false");
        generator.setGeneratorPropertyDefault(CodegenConstants.MODEL_DOCS, "false");
        generator.setGeneratorPropertyDefault(CodegenConstants.APIS, "true");
        generator.setGeneratorPropertyDefault(CodegenConstants.SUPPORTING_FILES, "false");

        generator.opts(input).generate();

        assertFileContains(Paths.get(outputPath + "/src/main/java/org/openapitools/model/Foo.java"), "public class Foo extends Entity implements FooRefOrValue");
        assertFileContains(Paths.get(outputPath + "/src/main/java/org/openapitools/model/FooRef.java"), "public class FooRef extends EntityRef implements FooRefOrValue");
        assertFileContains(Paths.get(outputPath + "/src/main/java/org/openapitools/model/FooRefOrValue.java"), "public interface FooRefOrValue");
        // previous bugs
        assertFileNotContains(Paths.get(outputPath + "/src/main/java/org/openapitools/model/BarRef.java"), "atTypesuper.hashCode");
        assertFileNotContains(Paths.get(outputPath + "/src/main/java/org/openapitools/model/BarRef.java"), "private String atBaseType");
        // imports for inherited properties
        assertFileContains(Paths.get(outputPath + "/src/main/java/org/openapitools/model/PizzaSpeziale.java"), "import java.math.BigDecimal");
    }

    @Test
    public void testTypeMappings() {
        final SpringCodegen codegen = new SpringCodegen();
        codegen.processOpts();
        Assert.assertEquals(codegen.typeMapping().get("file"), "org.springframework.core.io.Resource");
    }

    @Test
    public void testImportMappings() {
        final SpringCodegen codegen = new SpringCodegen();
        codegen.processOpts();
        Assert.assertEquals(codegen.importMapping().get("org.springframework.core.io.Resource"), "org.springframework.core.io.Resource");
        Assert.assertEquals(codegen.importMapping().get("Pageable"), "org.springframework.data.domain.Pageable");
        Assert.assertEquals(codegen.importMapping().get("DateTimeFormat"), "org.springframework.format.annotation.DateTimeFormat");
        Assert.assertEquals(codegen.importMapping().get("ApiIgnore"), "springfox.documentation.annotations.ApiIgnore");
        Assert.assertEquals(codegen.importMapping().get("ParameterObject"), "org.springdoc.api.annotations.ParameterObject");
    }

    @Test(dataProvider = "issue11464TestCases")
    public void shouldGenerateOneTagAttributeForMultipleTags_Regression11464(String documentProvider, Consumer<String> assertFunction) throws IOException {
        File output = Files.createTempDirectory("test").toFile().getCanonicalFile();
        output.deleteOnExit();
        String outputPath = output.getAbsolutePath().replace('\\', '/');

        OpenAPI openAPI = new OpenAPIParser()
                .readLocation("src/test/resources/bugs/issue_11464.yaml", null, new ParseOptions()).getOpenAPI();

        SpringCodegen codegen = new SpringCodegen();
        codegen.setOutputDir(output.getAbsolutePath());
        codegen.additionalProperties().put(DOCUMENTATION_PROVIDER, documentProvider);
        ClientOptInput input = new ClientOptInput();
        input.openAPI(openAPI);
        input.config(codegen);

        DefaultGenerator generator = new DefaultGenerator();

        generator.setGeneratorPropertyDefault(CodegenConstants.MODELS, "false");
        generator.setGeneratorPropertyDefault(CodegenConstants.MODEL_TESTS, "false");
        generator.setGeneratorPropertyDefault(CodegenConstants.MODEL_DOCS, "false");
        generator.setGeneratorPropertyDefault(CodegenConstants.APIS, "true");
        generator.setGeneratorPropertyDefault(CodegenConstants.SUPPORTING_FILES, "false");

        generator.opts(input).generate();

        assertFunction.accept(outputPath);
    }

    @DataProvider
    public Object[][] issue11464TestCases() {
        return new Object[][]{
                {DocumentationProviderFeatures.DocumentationProvider.SPRINGDOC.name(), (Consumer<String>) outputPath -> {
                    assertFileContains(Paths.get(outputPath + "/src/main/java/org/openapitools/api/NoneApi.java"),
                            "@Operation( operationId = \"getNone\", summary = \"No Tag\", responses = {");
                    assertFileContains(Paths.get(outputPath + "/src/main/java/org/openapitools/api/SingleApi.java"),
                            "@Operation( operationId = \"getSingleTag\", summary = \"Single Tag\", tags = { \"tag1\" }, responses = {");
                    assertFileContains(Paths.get(outputPath + "/src/main/java/org/openapitools/api/MultipleApi.java"),
                            "@Operation( operationId = \"getMultipleTags\", summary = \"Multiple Tags\", tags = { \"tag1\", \"tag2\" }, responses = {");
                }},
                {DocumentationProviderFeatures.DocumentationProvider.SPRINGFOX.name(), (Consumer<String>) outputPath -> {
                    assertFileContains(Paths.get(outputPath + "/src/main/java/org/openapitools/api/NoneApi.java"),
                            "@ApiOperation( value = \"No Tag\", nickname = \"getNone\", notes = \"\", response = ");
                    assertFileContains(Paths.get(outputPath + "/src/main/java/org/openapitools/api/SingleApi.java"),
                            "@ApiOperation( tags = { \"tag1\" }, value = \"Single Tag\", nickname = \"getSingleTag\", notes = \"\", response = ");
                    assertFileContains(Paths.get(outputPath + "/src/main/java/org/openapitools/api/MultipleApi.java"),
                            "@ApiOperation( tags = { \"tag1\", \"tag2\" }, value = \"Multiple Tags\", nickname = \"getMultipleTags\", notes = \"\", response = ");
                }},
        };
    }

    @Test
    public void apiFirstShouldNotGenerateApiOrModel() {
        final SpringCodegen codegen = new SpringCodegen();
        codegen.additionalProperties().put(SpringCodegen.API_FIRST, true);
        codegen.processOpts();
        Assert.assertTrue(codegen.modelTemplateFiles().isEmpty());
        Assert.assertTrue(codegen.apiTemplateFiles().isEmpty());
    }

    @Test
    public void testIssue11323() throws IOException {
        File output = Files.createTempDirectory("test").toFile().getCanonicalFile();
        output.deleteOnExit();
        String outputPath = output.getAbsolutePath().replace('\\', '/');

        OpenAPI openAPI = new OpenAPIParser()
                .readLocation("src/test/resources/3_0/spring/issue_11323.yml", null, new ParseOptions()).getOpenAPI();

        SpringCodegen codegen = new SpringCodegen();
        codegen.setOutputDir(output.getAbsolutePath());
        //codegen.additionalProperties().put(CXFServerFeatures.LOAD_TEST_DATA_FROM_FILE, "true");

        ClientOptInput input = new ClientOptInput();
        input.openAPI(openAPI);
        input.config(codegen);

        DefaultGenerator generator = new DefaultGenerator();

        generator.setGeneratorPropertyDefault(CodegenConstants.MODELS, "true");
        generator.setGeneratorPropertyDefault(CodegenConstants.MODEL_TESTS, "false");
        generator.setGeneratorPropertyDefault(CodegenConstants.MODEL_DOCS, "false");
        generator.setGeneratorPropertyDefault(CodegenConstants.APIS, "false");
        generator.setGeneratorPropertyDefault(CodegenConstants.SUPPORTING_FILES, "false");
        generator.opts(input).generate();

        assertFileContains(Paths.get(outputPath + "/src/main/java/org/openapitools/model/Address.java"),
                "@JsonValue", "import com.fasterxml.jackson.annotation.JsonValue;");
    }

    @Test
    public void shouldPurAdditionalModelTypesOverAllModels() throws IOException {
        File output = Files.createTempDirectory("test").toFile().getCanonicalFile();
        output.deleteOnExit();
        String outputPath = output.getAbsolutePath().replace('\\', '/');

        OpenAPI openAPI = new OpenAPIParser()
                .readLocation("src/test/resources/3_0/petstore.yaml", null, new ParseOptions()).getOpenAPI();

        SpringCodegen codegen = new SpringCodegen();
        codegen.setOutputDir(output.getAbsolutePath());
        codegen.additionalProperties().put(SpringCodegen.ADDITIONAL_MODEL_TYPE_ANNOTATIONS, "@path.Annotation(param1 = \"test1\", param2 = 3);@path.Annotation2;@custom.Annotation");

        ClientOptInput input = new ClientOptInput();
        input.openAPI(openAPI);
        input.config(codegen);

        DefaultGenerator generator = new DefaultGenerator();

        generator.setGeneratorPropertyDefault(CodegenConstants.MODELS, "true");
        generator.setGeneratorPropertyDefault(CodegenConstants.MODEL_TESTS, "false");
        generator.setGeneratorPropertyDefault(CodegenConstants.MODEL_DOCS, "false");
        generator.setGeneratorPropertyDefault(CodegenConstants.APIS, "false");
        generator.setGeneratorPropertyDefault(CodegenConstants.SUPPORTING_FILES, "false");
        generator.opts(input).generate();

        File[] generatedModels = new File(outputPath + "/src/main/java/org/openapitools/model").listFiles();
        assertThat(generatedModels).isNotEmpty();

        for (File modelPath : generatedModels) {
            JavaFileAssert.assertThat(modelPath)
                    .assertTypeAnnotations()
                    .containsWithName("custom.Annotation")
                    .containsWithName("path.Annotation2")
                    .containsWithNameAndAttributes("path.Annotation", ImmutableMap.of("param1", "\"test1\"", "param2", "3"));
        }
    }

    @Test
    public void shouldGenerateExternalDocs() throws IOException {
        File output = Files.createTempDirectory("test").toFile().getCanonicalFile();
        output.deleteOnExit();

        OpenAPI openAPI = new OpenAPIParser()
            .readLocation("src/test/resources/3_0/petstore.yaml", null, new ParseOptions()).getOpenAPI();
        SpringCodegen codegen = new SpringCodegen();
        codegen.setLibrary(SPRING_BOOT);
        codegen.setOutputDir(output.getAbsolutePath());
        codegen.additionalProperties().put(SpringCodegen.USE_TAGS, "true");
        codegen.additionalProperties().put(BeanValidationFeatures.USE_BEANVALIDATION, "true");

        ClientOptInput input = new ClientOptInput()
            .openAPI(openAPI)
            .config(codegen);

        DefaultGenerator generator = new DefaultGenerator();
        generator.setGeneratorPropertyDefault(CodegenConstants.MODELS, "false");
        generator.setGeneratorPropertyDefault(CodegenConstants.MODEL_TESTS, "false");
        generator.setGeneratorPropertyDefault(CodegenConstants.MODEL_DOCS, "false");
        generator.setGeneratorPropertyDefault(CodegenConstants.APIS, "true");
        generator.setGeneratorPropertyDefault(CodegenConstants.SUPPORTING_FILES, "false");

        Map<String, File> files = generator.opts(input).generate().stream()
            .collect(Collectors.toMap(File::getName, Function.identity()));

        JavaFileAssert.assertThat(files.get("PetApi.java"))
            .printFileContent()
            .hasImports("io.swagger.v3.oas.annotations.ExternalDocumentation")
            .assertMethod("updatePet")
            .assertMethodAnnotations()
            .containsWithName("Operation")
            .containsWithNameAndAttributes("Operation",
                ImmutableMap.of(
                    "operationId", "\"updatePet\"",
                    //"security", "{ @SecurityRequirement(name = \"petstore_auth\", scopes = { \"write:pets\", \"read:pets\" }) }",
                    "externalDocs", "@ExternalDocumentation(description = \"API documentation for the updatePet operation\", url = \"http://petstore.swagger.io/v2/doc/updatePet\")"
                )
                );
    }

    @Test
    public void testHandleDefaultValue_issue8535() throws Exception {
        Map<String, Object> additionalProperties = new HashMap<>();
        additionalProperties.put(CXFServerFeatures.LOAD_TEST_DATA_FROM_FILE, "true");
        Map<String, File> files = generateFromContract("src/test/resources/3_0/issue_8535.yaml", SPRING_BOOT, additionalProperties);

        JavaFileAssert.assertThat(files.get("TestHeadersApi.java"))
                .assertMethod("headersTest")
                .hasParameter("headerNumber").withType("BigDecimal")
                .assertParameterAnnotations()
                .containsWithNameAndAttributes("RequestHeader", ImmutableMap.of("defaultValue", "\"11.2\""))
                .toParameter().toMethod()
                .hasParameter("headerString").withType("String")
                .assertParameterAnnotations()
                .containsWithNameAndAttributes("RequestHeader", ImmutableMap.of("defaultValue", "\"qwerty\""))
                .toParameter().toMethod()
                .hasParameter("headerStringWrapped").withType("String")
                .assertParameterAnnotations()
                .containsWithNameAndAttributes("RequestHeader", ImmutableMap.of("defaultValue", "\"qwerty\""))
                .toParameter().toMethod()
                .hasParameter("headerStringQuotes").withType("String")
                .assertParameterAnnotations()
                .containsWithNameAndAttributes("RequestHeader", ImmutableMap.of("defaultValue", "\"qwerty\\\"with quotes\\\" test\""))
                .toParameter().toMethod()
                .hasParameter("headerStringQuotesWrapped").withType("String")
                .assertParameterAnnotations()
                .containsWithNameAndAttributes("RequestHeader", ImmutableMap.of("defaultValue", "\"qwerty\\\"with quotes\\\" test\""))
                .toParameter().toMethod()
                .hasParameter("headerBoolean").withType("Boolean")
                .assertParameterAnnotations()
                .containsWithNameAndAttributes("RequestHeader", ImmutableMap.of("defaultValue", "\"true\""));

        JavaFileAssert.assertThat(files.get("TestQueryParamsApi.java"))
                .assertMethod("queryParamsTest")
                .hasParameter("queryNumber").withType("BigDecimal")
                .assertParameterAnnotations()
                .containsWithNameAndAttributes("RequestParam", ImmutableMap.of("defaultValue", "\"11.2\""))
                .toParameter().toMethod()
                .hasParameter("queryString").withType("String")
                .assertParameterAnnotations()
                .containsWithNameAndAttributes("RequestParam", ImmutableMap.of("defaultValue", "\"qwerty\""))
                .toParameter().toMethod()
                .hasParameter("queryStringWrapped").withType("String")
                .assertParameterAnnotations()
                .containsWithNameAndAttributes("RequestParam", ImmutableMap.of("defaultValue", "\"qwerty\""))
                .toParameter().toMethod()
                .hasParameter("queryStringQuotes").withType("String")
                .assertParameterAnnotations()
                .containsWithNameAndAttributes("RequestParam", ImmutableMap.of("defaultValue", "\"qwerty\\\"with quotes\\\" test\""))
                .toParameter().toMethod()
                .hasParameter("queryStringQuotesWrapped").withType("String")
                .assertParameterAnnotations()
                .containsWithNameAndAttributes("RequestParam", ImmutableMap.of("defaultValue", "\"qwerty\\\"with quotes\\\" test\""))
                .toParameter().toMethod()
                .hasParameter("queryBoolean").withType("Boolean")
                .assertParameterAnnotations()
                .containsWithNameAndAttributes("RequestParam", ImmutableMap.of("defaultValue", "\"true\""));
    }

    @Test
    public void testExtraAnnotations() throws IOException {
        File output = Files.createTempDirectory("test").toFile().getCanonicalFile();
        output.deleteOnExit();
        String outputPath = output.getAbsolutePath().replace('\\', '/');

        OpenAPI openAPI = new OpenAPIParser()
                .readLocation("src/test/resources/3_0/issue_11772.yml", null, new ParseOptions()).getOpenAPI();

        SpringCodegen codegen = new SpringCodegen();
        codegen.setOutputDir(output.getAbsolutePath());
        codegen.additionalProperties().put(CXFServerFeatures.LOAD_TEST_DATA_FROM_FILE, "true");

        ClientOptInput input = new ClientOptInput();
        input.openAPI(openAPI);
        input.config(codegen);

        DefaultGenerator generator = new DefaultGenerator();

        generator.setGeneratorPropertyDefault(CodegenConstants.MODELS, "true");
        generator.setGeneratorPropertyDefault(CodegenConstants.MODEL_TESTS, "false");
        generator.setGeneratorPropertyDefault(CodegenConstants.MODEL_DOCS, "false");
        generator.setGeneratorPropertyDefault(CodegenConstants.APIS, "false");
        generator.setGeneratorPropertyDefault(CodegenConstants.SUPPORTING_FILES, "false");
        generator.opts(input).generate();

        TestUtils.assertExtraAnnotationFiles(outputPath + "/src/main/java/org/openapitools/model");

    }

    @Test
    public void testResponseWithArray_issue11897() throws Exception {
        Map<String, Object> additionalProperties = new HashMap<>();
        additionalProperties.put(AbstractJavaCodegen.FULL_JAVA_UTIL, "true");
        additionalProperties.put(SpringCodegen.USE_TAGS, "true");
        additionalProperties.put(SpringCodegen.INTERFACE_ONLY, "true");
        additionalProperties.put(SpringCodegen.SKIP_DEFAULT_INTERFACE, "true");
        additionalProperties.put(SpringCodegen.PERFORM_BEANVALIDATION, "true");
        additionalProperties.put(SpringCodegen.SPRING_CONTROLLER, "true");
        additionalProperties.put(CodegenConstants.SERIALIZATION_LIBRARY, "jackson");
        Map<String, File> files = generateFromContract("src/test/resources/bugs/issue_11897.yaml", SPRING_BOOT, additionalProperties);

        JavaFileAssert.assertThat(files.get("MetadataApi.java"))
                .assertMethod("getWithArrayOfObjects").hasReturnType("ResponseEntity<List<TestResponse>>")
                .toFileAssert()
                .assertMethod("getWithArrayOfString").hasReturnType("ResponseEntity<List<String>>")
                .toFileAssert()
                .assertMethod("getWithSetOfObjects").hasReturnType("ResponseEntity<Set<TestResponse>>")
                .toFileAssert()
                .assertMethod("getWithSetOfStrings").hasReturnType("ResponseEntity<Set<String>>")
                .toFileAssert()
                .assertMethod("getWithMapOfObjects").hasReturnType("ResponseEntity<Map<String, TestResponse>>")
                .toFileAssert()
                .assertMethod("getWithMapOfStrings").hasReturnType("ResponseEntity<Map<String, String>>");
    }

    @Test
    public void testResponseWithArray_issue12524() throws Exception {
        GlobalSettings.setProperty("skipFormModel", "true");

        try {
            Map<String, Object> additionalProperties = new HashMap<>();
            additionalProperties.put(DOCUMENTATION_PROVIDER, "none");
            additionalProperties.put(ANNOTATION_LIBRARY, "none");
            additionalProperties.put(RETURN_SUCCESS_CODE, "true");
            Map<String, File> files = generateFromContract("src/test/resources/bugs/issue_12524.json", SPRING_BOOT, additionalProperties);

            JavaFileAssert.assertThat(files.get("API01ListOfStuff.java"))
                .hasImports("com.fasterxml.jackson.annotation.JsonTypeName");
        } finally {
            GlobalSettings.reset();
        }
    }

    @Test
    public void paramObjectImportForDifferentSpringBootVersions_issue14077() throws Exception {
        Map<String, Object> additionalProperties = new HashMap<>();
        additionalProperties.put(SpringCodegen.USE_TAGS, "true");
        additionalProperties.put(DOCUMENTATION_PROVIDER, "springdoc");
        additionalProperties.put(SpringCodegen.INTERFACE_ONLY, "true");
        additionalProperties.put(SpringCodegen.SKIP_DEFAULT_INTERFACE, "true");
        Map<String, File> files = generateFromContract("src/test/resources/2_0/petstore-with-spring-pageable.yaml", SPRING_BOOT, additionalProperties);

        JavaFileAssert.assertThat(files.get("PetApi.java"))
            .hasImports("org.springdoc.api.annotations.ParameterObject")
            .assertMethod("findPetsByStatus")
            .hasParameter("pageable").withType("Pageable")
            .assertParameterAnnotations()
            .containsWithName("ParameterObject");


        // different import for SB3
        additionalProperties.put(USE_SPRING_BOOT3, "true");
        files = generateFromContract("src/test/resources/2_0/petstore-with-spring-pageable.yaml", SPRING_BOOT, additionalProperties);

        JavaFileAssert.assertThat(files.get("PetApi.java"))
            .hasImports("org.springdoc.core.annotations.ParameterObject")
            .assertMethod("findPetsByStatus")
            .hasParameter("pageable").withType("Pageable")
            .assertParameterAnnotations()
            .containsWithName("ParameterObject");
    }

    @Test
    public void shouldSetDefaultValueForMultipleArrayItems() throws IOException {
        Map<String, Object> additionalProperties = new HashMap<>();
        additionalProperties.put(AbstractJavaCodegen.FULL_JAVA_UTIL, "true");
        additionalProperties.put(SpringCodegen.USE_TAGS, "true");
        additionalProperties.put(SpringCodegen.INTERFACE_ONLY, "true");
        additionalProperties.put(SpringCodegen.SKIP_DEFAULT_INTERFACE, "true");
        additionalProperties.put(SpringCodegen.PERFORM_BEANVALIDATION, "true");
        additionalProperties.put(SpringCodegen.SPRING_CONTROLLER, "true");
        additionalProperties.put(CodegenConstants.SERIALIZATION_LIBRARY, "jackson");

        Map<String, File> files = generateFromContract("src/test/resources/bugs/issue_11957.yaml", SPRING_BOOT, additionalProperties);

        JavaFileAssert.assertThat(files.get("SearchApi.java"))
                .assertMethod("defaultList")
                .hasParameter("orderBy")
                .assertParameterAnnotations()
                .containsWithNameAndAttributes("RequestParam", ImmutableMap.of("defaultValue", "\"updatedAt:DESC,createdAt:DESC\""))
                .toParameter().toMethod().toFileAssert()
                .assertMethod("defaultSet")
                .hasParameter("orderBy")
                .assertParameterAnnotations()
                .containsWithNameAndAttributes("RequestParam", ImmutableMap.of("defaultValue", "\"updatedAt:DESC,createdAt:DESC\""))
                .toParameter().toMethod().toFileAssert()
                .assertMethod("emptyDefaultList")
                .hasParameter("orderBy")
                .assertParameterAnnotations()
                .containsWithNameAndAttributes("RequestParam", ImmutableMap.of("defaultValue", "\"\""))
                .toParameter().toMethod().toFileAssert()
                .assertMethod("emptyDefaultSet")
                .hasParameter("orderBy")
                .assertParameterAnnotations()
                .containsWithNameAndAttributes("RequestParam", ImmutableMap.of("defaultValue", "\"\""));
    }

    @Test
    public void testPutItemsMethodContainsKeyInSuperClassMethodCall_issue12494() throws IOException {
        Map<String, File> files = generateFromContract("src/test/resources/bugs/issue_12494.yaml", null);

        JavaFileAssert.assertThat(files.get("ChildClass.java"))
                .assertMethod("putSomeMapItem")
                .bodyContainsLines("super.putSomeMapItem(key, someMapItem);");
    }

    @Test
    public void shouldHandleCustomResponseType_issue11731() throws IOException {
        Map<String, File> files = generateFromContract("src/test/resources/bugs/issue_11731.yaml", SPRING_BOOT);

        JavaFileAssert.assertThat(files.get("CustomersApi.java"))
                .assertMethod("getAllUsingGET1")
                .bodyContainsLines("if (mediaType.isCompatibleWith(MediaType.valueOf(\"application/hal+json\"))) {");
    }

    @Test
    public void shouldHandleContentTypeWithSecondWildcardSubtype_issue12457() throws IOException {
        Map<String, Object> additionalProperties = new HashMap<>();
        additionalProperties.put(SpringCodegen.USE_TAGS, "true");
        Map<String, File> files = generateFromContract("src/test/resources/bugs/issue_12457.yaml", SPRING_BOOT, additionalProperties);

        JavaFileAssert.assertThat(files.get("UsersApi.java"))
                .assertMethod("wildcardSubTypeForContentType")
                .assertMethodAnnotations()
                .containsWithNameAndAttributes("RequestMapping", ImmutableMap.of(
                        "produces", "{ \"application/json\", \"application/*\" }",
                        "consumes", "{ \"application/octet-stream\", \"application/*\" }"
                ));
    }

    @Test
    public void shouldGenerateDiscriminatorFromAllOfWhenUsingLegacyDiscriminatorBehaviour_issue12692() throws IOException {
        Map<String, Object> additionalProperties = new HashMap<>();
        additionalProperties.put(CodegenConstants.LEGACY_DISCRIMINATOR_BEHAVIOR, "true");
        Map<String, File> output = generateFromContract("src/test/resources/bugs/issue_12692.yml", SPRING_BOOT, additionalProperties);

        String jsonTypeInfo = "@JsonTypeInfo(use = JsonTypeInfo.Id.NAME, include = JsonTypeInfo.As.PROPERTY, property = \"type\", visible = true)";
        String jsonSubType = "@JsonSubTypes({\n" +
                "  @JsonSubTypes.Type(value = Cat.class, name = \"cat\")" +
                "})";
        assertFileContains(output.get("Pet.java").toPath(), jsonTypeInfo, jsonSubType);
    }

    @Test
    public void shouldGenerateBeanValidationOnHeaderParams() throws IOException {
        File output = Files.createTempDirectory("test").toFile().getCanonicalFile();
        output.deleteOnExit();

        OpenAPI openAPI = new OpenAPIParser()
                .readLocation("src/test/resources/bugs/issue_7125.json", null, new ParseOptions()).getOpenAPI();
        SpringCodegen codegen = new SpringCodegen();
        codegen.setLibrary(SPRING_BOOT);
        codegen.setOutputDir(output.getAbsolutePath());
        codegen.additionalProperties().put(SpringCodegen.USE_TAGS, "true");
        codegen.additionalProperties().put(BeanValidationFeatures.USE_BEANVALIDATION, "true");

        ClientOptInput input = new ClientOptInput()
                .openAPI(openAPI)
                .config(codegen);

        DefaultGenerator generator = new DefaultGenerator();
        Map<String, File> files = generator.opts(input).generate().stream()
                .collect(Collectors.toMap(File::getName, Function.identity()));

        JavaFileAssert.assertThat(files.get("SomeMethodApi.java"))
                .printFileContent()
                .assertMethod("methodWithValidation")
                .hasParameter("headerOne")
                .assertParameterAnnotations()
                .containsWithName("RequestHeader")
                .containsWithName("NotNull")
                .containsWithNameAndAttributes("Size", ImmutableMap.of(
                        "min", "1",
                        "max", "10"
                ))
                .containsWithNameAndAttributes("Pattern", ImmutableMap.of("regexp", "\"\\\\d+\""))
                .toParameter()
                .toMethod()
                .hasParameter("headerTwo")
                .assertParameterAnnotations()
                .containsWithName("RequestHeader")
                .containsWithName("NotNull")
                .containsWithNameAndAttributes("Min", ImmutableMap.of("value", "500"))
                .containsWithNameAndAttributes("Max", ImmutableMap.of("value", "10000"));
    }

    @Test
    public void requiredFieldShouldIncludeNotNullAnnotation_issue13365() throws IOException {

        SpringCodegen codegen = new SpringCodegen();
        codegen.setLibrary(SPRING_BOOT);
        codegen.additionalProperties().put(SpringCodegen.INTERFACE_ONLY, "true");
        codegen.additionalProperties().put(SpringCodegen.USE_BEANVALIDATION, "false");
        codegen.additionalProperties().put(SpringCodegen.PERFORM_BEANVALIDATION, "false");
        codegen.additionalProperties().put(SpringCodegen.OPENAPI_NULLABLE, "false");
        codegen.additionalProperties().put(SpringCodegen.UNHANDLED_EXCEPTION_HANDLING, "false");
        codegen.additionalProperties().put(CodegenConstants.SORT_MODEL_PROPERTIES_BY_REQUIRED_FLAG, "false");
        codegen.additionalProperties().put(CodegenConstants.SORT_PARAMS_BY_REQUIRED_FLAG, "false");
        codegen.additionalProperties().put(CodegenConstants.SERIALIZATION_LIBRARY, "jackson");
        codegen.additionalProperties().put(CodegenConstants.ENUM_PROPERTY_NAMING, "PascalCase");
        codegen.additionalProperties().put(SpringCodegen.USE_TAGS, "true");

        DefaultGenerator generator = new DefaultGenerator();
        Map<String, File> files = generateFiles(codegen, "src/test/resources/bugs/issue_13365.yml");

        //Assert that NotNull annotation exists alone with no other BeanValidation annotations
        JavaFileAssert javaFileAssert = JavaFileAssert.assertThat(files.get("Person.java"))
                .printFileContent();
        javaFileAssert.assertMethod("getName").assertMethodAnnotations()
                .containsWithName("NotNull").anyMatch(annotation ->
                        !annotation.getNameAsString().equals("Valid") ||
                                !annotation.getNameAsString().equals("Pattern") ||
                                !annotation.getNameAsString().equals("Email") ||
                                !annotation.getNameAsString().equals("Size"));
        javaFileAssert.hasImports("javax.validation.constraints.NotNull");
    }

    @Test
    public void requiredFieldShouldIncludeNotNullAnnotationJakarta_issue13365_issue13885() throws IOException {

        SpringCodegen codegen = new SpringCodegen();
        codegen.setLibrary(SPRING_BOOT);
        codegen.additionalProperties().put(SpringCodegen.INTERFACE_ONLY, "true");
        codegen.additionalProperties().put(SpringCodegen.USE_BEANVALIDATION, "false");
        codegen.additionalProperties().put(SpringCodegen.PERFORM_BEANVALIDATION, "false");
        codegen.additionalProperties().put(SpringCodegen.USE_SPRING_BOOT3, "true");
        codegen.additionalProperties().put(SpringCodegen.OPENAPI_NULLABLE, "false");
        codegen.additionalProperties().put(SpringCodegen.UNHANDLED_EXCEPTION_HANDLING, "false");
        codegen.additionalProperties().put(CodegenConstants.SORT_MODEL_PROPERTIES_BY_REQUIRED_FLAG, "false");
        codegen.additionalProperties().put(CodegenConstants.SORT_PARAMS_BY_REQUIRED_FLAG, "false");
        codegen.additionalProperties().put(CodegenConstants.SERIALIZATION_LIBRARY, "jackson");
        codegen.additionalProperties().put(CodegenConstants.ENUM_PROPERTY_NAMING, "PascalCase");
        codegen.additionalProperties().put(SpringCodegen.USE_TAGS, "true");

        DefaultGenerator generator = new DefaultGenerator();
        Map<String, File> files = generateFiles(codegen, "src/test/resources/bugs/issue_13365.yml");

        //Assert that NotNull annotation exists alone with no other BeanValidation annotations
        JavaFileAssert javaFileAssert = JavaFileAssert.assertThat(files.get("Person.java"))
                .printFileContent();
        javaFileAssert.assertMethod("getName").assertMethodAnnotations()
                .containsWithName("NotNull").anyMatch(annotation ->
                        !annotation.getNameAsString().equals("Valid") ||
                                !annotation.getNameAsString().equals("Pattern") ||
                                !annotation.getNameAsString().equals("Email") ||
                                !annotation.getNameAsString().equals("Size"));
        javaFileAssert.hasImports("jakarta.validation.constraints.NotNull");
    }

    @Test
    public void nonRequiredFieldShouldNotIncludeNotNullAnnotation_issue13365() throws IOException {

        SpringCodegen codegen = new SpringCodegen();
        codegen.setLibrary(SPRING_BOOT);
        codegen.additionalProperties().put(SpringCodegen.INTERFACE_ONLY, "true");
        codegen.additionalProperties().put(SpringCodegen.USE_BEANVALIDATION, "true");
        codegen.additionalProperties().put(SpringCodegen.PERFORM_BEANVALIDATION, "true");
        codegen.additionalProperties().put(SpringCodegen.OPENAPI_NULLABLE, "false");
        codegen.additionalProperties().put(SpringCodegen.UNHANDLED_EXCEPTION_HANDLING, "false");
        codegen.additionalProperties().put(CodegenConstants.SORT_MODEL_PROPERTIES_BY_REQUIRED_FLAG, "false");
        codegen.additionalProperties().put(CodegenConstants.SORT_PARAMS_BY_REQUIRED_FLAG, "false");
        codegen.additionalProperties().put(CodegenConstants.SERIALIZATION_LIBRARY, "jackson");
        codegen.additionalProperties().put(CodegenConstants.ENUM_PROPERTY_NAMING, "PascalCase");
        codegen.additionalProperties().put(SpringCodegen.USE_TAGS, "true");

        Map<String, File> files = generateFiles(codegen, "src/test/resources/bugs/issue_13365.yml");

        JavaFileAssert javaFileAssert = JavaFileAssert.assertThat(files.get("Alien.java"))
                .printFileContent();
        javaFileAssert.assertMethod("getName")
                .assertMethodAnnotations().anyMatch(annotation -> !annotation.getNameAsString().equals("NotNull"));
        javaFileAssert.hasNoImports("javax.validation.constraints.NotNull");
    }

    @Test
    public void requiredFieldShouldIncludeNotNullAnnotationWithBeanValidationTrue_issue14252() throws IOException {

        SpringCodegen codegen = new SpringCodegen();
        codegen.setLibrary(SPRING_BOOT);
        codegen.additionalProperties().put(CodegenConstants.SERIALIZE_BIG_DECIMAL_AS_STRING, "true");

        Map<String, File> files = generateFiles(codegen, "src/test/resources/bugs/issue_14252.yaml");

        JavaFileAssert.assertThat(files.get("MyResponse.java"))
            .printFileContent()
            .hasImports("com.fasterxml.jackson.databind.annotation.JsonSerialize", "com.fasterxml.jackson.databind.ser.std.ToStringSerializer")
            .assertMethod("getMyPropTypeNumber")
            .assertMethodAnnotations()
            .containsWithNameAndAttributes("JsonSerialize", ImmutableMap.of(
                "using", "ToStringSerializer.class"
            ));
    }

    @Test
    public void requiredFieldShouldIncludeNotNullAnnotationWithBeanValidationTrue_issue13365() throws IOException {

        SpringCodegen codegen = new SpringCodegen();
        codegen.setLibrary(SPRING_BOOT);
        codegen.additionalProperties().put(SpringCodegen.INTERFACE_ONLY, "true");
        codegen.additionalProperties().put(SpringCodegen.USE_BEANVALIDATION, "true");
        codegen.additionalProperties().put(SpringCodegen.PERFORM_BEANVALIDATION, "false");
        codegen.additionalProperties().put(SpringCodegen.OPENAPI_NULLABLE, "false");
        codegen.additionalProperties().put(SpringCodegen.UNHANDLED_EXCEPTION_HANDLING, "false");
        codegen.additionalProperties().put(CodegenConstants.SORT_MODEL_PROPERTIES_BY_REQUIRED_FLAG, "false");
        codegen.additionalProperties().put(CodegenConstants.SORT_PARAMS_BY_REQUIRED_FLAG, "false");
        codegen.additionalProperties().put(CodegenConstants.SERIALIZATION_LIBRARY, "jackson");
        codegen.additionalProperties().put(CodegenConstants.ENUM_PROPERTY_NAMING, "PascalCase");
        codegen.additionalProperties().put(SpringCodegen.USE_TAGS, "true");

        Map<String, File> files = generateFiles(codegen, "src/test/resources/bugs/issue_13365.yml");

        JavaFileAssert javaFileAssert = JavaFileAssert.assertThat(files.get("Person.java"))
                .printFileContent();
        javaFileAssert.assertMethod("getName").assertMethodAnnotations()
<<<<<<< HEAD
                .containsWithName("NotNull").containsWithName("Size").containsWithName("javax.validation.constraints.Email");
        javaFileAssert.isNot(new Condition<>(classfile ->
                classfile.getImports().stream().map(NodeWithName::getNameAsString)
                        .anyMatch("javax.validation.constraints.NotNull"::equals), ""));
        javaFileAssert.hasImports("javax.validation.constraints");
=======
                .containsWithName("NotNull").containsWithName("Size").containsWithName("Email");
        javaFileAssert
            .hasNoImports("javax.validation.constraints.NotNull")
            .hasImports("javax.validation.constraints");
>>>>>>> 31a89e35
    }

    public void shouldUseEqualsNullableForArrayWhenSetInConfig_issue13385() throws IOException {
        File output = Files.createTempDirectory("test").toFile().getCanonicalFile();
        output.deleteOnExit();

        OpenAPI openAPI = new OpenAPIParser()
                .readLocation("src/test/resources/bugs/issue_13385.yml", null, new ParseOptions()).getOpenAPI();
        SpringCodegen codegen = new SpringCodegen();
        codegen.setLibrary(SPRING_BOOT);
        codegen.setOutputDir(output.getAbsolutePath());
        codegen.additionalProperties().put(SpringCodegen.INTERFACE_ONLY, "true");
        codegen.additionalProperties().put(SpringCodegen.USE_BEANVALIDATION, "true");
        codegen.additionalProperties().put(SpringCodegen.PERFORM_BEANVALIDATION, "true");
        codegen.additionalProperties().put(CodegenConstants.MODEL_PACKAGE, "xyz.model");
        codegen.additionalProperties().put(CodegenConstants.API_PACKAGE, "xyz.controller");

        ClientOptInput input = new ClientOptInput()
                .openAPI(openAPI)
                .config(codegen);

        DefaultGenerator generator = new DefaultGenerator();
        Map<String, File> files = generator.opts(input).generate().stream()
                .collect(Collectors.toMap(File::getName, Function.identity()));

        JavaFileAssert.assertThat(files.get("TestObject.java"))
                .printFileContent()
                .assertMethod("equals")
                .bodyContainsLines("return equalsNullable(this.picture, testObject.picture);");

    }

    @Test
    public void shouldNotUseEqualsNullableForArrayWhenNotSetInConfig_issue13385() throws IOException {
        File output = Files.createTempDirectory("test").toFile().getCanonicalFile();
        output.deleteOnExit();

        OpenAPI openAPI = new OpenAPIParser()
                .readLocation("src/test/resources/bugs/issue_13385_2.yml", null, new ParseOptions()).getOpenAPI();
        SpringCodegen codegen = new SpringCodegen();
        codegen.setLibrary(SPRING_BOOT);
        codegen.setOutputDir(output.getAbsolutePath());
        codegen.additionalProperties().put(SpringCodegen.INTERFACE_ONLY, "true");
        codegen.additionalProperties().put(SpringCodegen.USE_BEANVALIDATION, "true");
        codegen.additionalProperties().put(SpringCodegen.PERFORM_BEANVALIDATION, "true");
        codegen.additionalProperties().put(CodegenConstants.MODEL_PACKAGE, "xyz.model");
        codegen.additionalProperties().put(CodegenConstants.API_PACKAGE, "xyz.controller");

        ClientOptInput input = new ClientOptInput()
                .openAPI(openAPI)
                .config(codegen);

        DefaultGenerator generator = new DefaultGenerator();
        Map<String, File> files = generator.opts(input).generate().stream()
                .collect(Collectors.toMap(File::getName, Function.identity()));

        JavaFileAssert.assertThat(files.get("TestObject.java"))
                .printFileContent()
                .assertMethod("equals")
                .bodyContainsLines("return Arrays.equals(this.picture, testObject.picture);");
    }

    @Test
    public void shouldHandleSeparatelyInterfaceAndModelAdditionalAnnotations() throws IOException {
        File output = Files.createTempDirectory("test").toFile().getCanonicalFile();
        output.deleteOnExit();

        OpenAPI openAPI = new OpenAPIParser()
            .readLocation("src/test/resources/bugs/issue_13917.yaml", null, new ParseOptions()).getOpenAPI();
        SpringCodegen codegen = new SpringCodegen();
        codegen.setLibrary(SPRING_BOOT);
        codegen.setOutputDir(output.getAbsolutePath());
        codegen.additionalProperties().put(SpringCodegen.INTERFACE_ONLY, "true");
        codegen.additionalProperties().put(SpringCodegen.USE_BEANVALIDATION, "true");
        codegen.additionalProperties().put(SpringCodegen.PERFORM_BEANVALIDATION, "true");
        codegen.additionalProperties().put(CodegenConstants.MODEL_PACKAGE, "xyz.model");
        codegen.additionalProperties().put(CodegenConstants.API_PACKAGE, "xyz.controller");
        codegen.additionalProperties().put(AbstractJavaCodegen.ADDITIONAL_MODEL_TYPE_ANNOTATIONS, "@marker.Class1;@marker.Class2;@marker.Common");
        codegen.additionalProperties().put(AbstractJavaCodegen.ADDITIONAL_ONE_OF_TYPE_ANNOTATIONS, "@marker.Interface1;@marker.Common");

        ClientOptInput input = new ClientOptInput()
            .openAPI(openAPI)
            .config(codegen);

        DefaultGenerator generator = new DefaultGenerator();
        Map<String, File> files = generator.opts(input).generate().stream()
            .collect(Collectors.toMap(File::getName, Function.identity()));

        JavaFileAssert.assertThat(files.get("PatchRequestInner.java"))
            .isInterface()
            .assertTypeAnnotations()
            .containsWithName("marker.Interface1")
            .containsWithName("marker.Common");

        JavaFileAssert.assertThat(files.get("JSONPatchRequestRemove.java"))
            .isNormalClass()
            .assertTypeAnnotations()
            .containsWithName("marker.Class1")
            .containsWithName("marker.Class2")
            .containsWithName("marker.Common");
    }

    @Test
    public void contractWithoutEnumDoesNotContainsEnumConverter() throws IOException {
        Map<String, File> output = generateFromContract("src/test/resources/3_0/generic.yaml", SPRING_BOOT);

        assertThat(output).doesNotContainKey("EnumConverterConfiguration.java");
    }

    @Test
    public void contractWithEnumContainsEnumConverter() throws IOException {
        Map<String, File> output = generateFromContract("src/test/resources/3_0/enum.yaml", SPRING_BOOT);

        JavaFileAssert.assertThat(output.get("EnumConverterConfiguration.java"))
                .assertMethod("typeConverter");
    }

    private Map<String, File> generateFromContract(String url, String library) throws IOException {
        return generateFromContract(url, library, new HashMap<>());
    }
    private Map<String, File> generateFromContract(String url, String library, Map<String, Object> additionalProperties) throws IOException {
        File output = Files.createTempDirectory("test").toFile().getCanonicalFile();
        output.deleteOnExit();

        OpenAPI openAPI = new OpenAPIParser()
                .readLocation(url, null, new ParseOptions()).getOpenAPI();

        SpringCodegen codegen = new SpringCodegen();
        if (null != library) {
            codegen.setLibrary(library);
        }
        codegen.setOutputDir(output.getAbsolutePath());
        codegen.additionalProperties().putAll(additionalProperties);

        ClientOptInput input = new ClientOptInput()
                .openAPI(openAPI)
                .config(codegen);

        DefaultGenerator generator = new DefaultGenerator();

        return generator.opts(input).generate().stream()
                .collect(Collectors.toMap(File::getName, Function.identity()));
    }
}<|MERGE_RESOLUTION|>--- conflicted
+++ resolved
@@ -1758,18 +1758,10 @@
         JavaFileAssert javaFileAssert = JavaFileAssert.assertThat(files.get("Person.java"))
                 .printFileContent();
         javaFileAssert.assertMethod("getName").assertMethodAnnotations()
-<<<<<<< HEAD
                 .containsWithName("NotNull").containsWithName("Size").containsWithName("javax.validation.constraints.Email");
-        javaFileAssert.isNot(new Condition<>(classfile ->
-                classfile.getImports().stream().map(NodeWithName::getNameAsString)
-                        .anyMatch("javax.validation.constraints.NotNull"::equals), ""));
-        javaFileAssert.hasImports("javax.validation.constraints");
-=======
-                .containsWithName("NotNull").containsWithName("Size").containsWithName("Email");
         javaFileAssert
             .hasNoImports("javax.validation.constraints.NotNull")
             .hasImports("javax.validation.constraints");
->>>>>>> 31a89e35
     }
 
     public void shouldUseEqualsNullableForArrayWhenSetInConfig_issue13385() throws IOException {
