/*
 * Copyright 2018 OpenAPI-Generator Contributors (https://openapi-generator.tech)
 * Copyright 2018 SmartBear Software
 *
 * Licensed under the Apache License, Version 2.0 (the "License");
 * you may not use this file except in compliance with the License.
 * You may obtain a copy of the License at
 *
 *     https://www.apache.org/licenses/LICENSE-2.0
 *
 * Unless required by applicable law or agreed to in writing, software
 * distributed under the License is distributed on an "AS IS" BASIS,
 * WITHOUT WARRANTIES OR CONDITIONS OF ANY KIND, either express or implied.
 * See the License for the specific language governing permissions and
 * limitations under the License.
 */

package org.openapitools.codegen.java.spring;

import static java.util.stream.Collectors.groupingBy;
import static org.openapitools.codegen.TestUtils.assertFileContains;
import static org.openapitools.codegen.TestUtils.assertFileNotContains;
import static org.openapitools.codegen.languages.SpringCodegen.RESPONSE_WRAPPER;
import static org.openapitools.codegen.languages.SpringCodegen.SPRING_BOOT;
import static org.openapitools.codegen.languages.features.DocumentationProviderFeatures.DOCUMENTATION_PROVIDER;
import static org.testng.Assert.assertEquals;
import static org.testng.Assert.fail;

import io.swagger.parser.OpenAPIParser;
import io.swagger.v3.oas.models.OpenAPI;
import io.swagger.v3.oas.models.Operation;
import io.swagger.v3.oas.models.info.Info;
import io.swagger.v3.oas.models.media.Schema;
import io.swagger.v3.oas.models.servers.Server;
import io.swagger.v3.parser.core.models.ParseOptions;
import java.io.File;
import java.io.IOException;
import java.nio.file.Files;
import java.nio.file.Paths;
import java.util.List;
import java.util.Map;
import java.util.function.Consumer;
import java.util.function.Function;
import java.util.stream.Collectors;

import org.assertj.core.api.Assertions;
import org.openapitools.codegen.java.assertions.JavaFileAssert;
import org.openapitools.codegen.CliOption;
import org.openapitools.codegen.ClientOptInput;
import org.openapitools.codegen.CodegenConstants;
import org.openapitools.codegen.CodegenModel;
import org.openapitools.codegen.CodegenOperation;
import org.openapitools.codegen.CodegenParameter;
import org.openapitools.codegen.CodegenProperty;
import org.openapitools.codegen.DefaultGenerator;
import org.openapitools.codegen.SupportingFile;
import org.openapitools.codegen.TestUtils;
import org.openapitools.codegen.languages.AbstractJavaCodegen;
import org.openapitools.codegen.languages.SpringCodegen;
import org.openapitools.codegen.languages.features.CXFServerFeatures;
import org.openapitools.codegen.languages.features.DocumentationProviderFeatures;
import org.testng.Assert;
import org.testng.annotations.DataProvider;
import org.testng.annotations.Ignore;
import org.testng.annotations.Test;

import com.google.common.collect.ImmutableMap;

public class SpringCodegenTest {

    @Test
    public void clientOptsUnicity() {
        SpringCodegen codegen = new SpringCodegen();
        codegen.cliOptions()
                .stream()
                .collect(groupingBy(CliOption::getOpt))
                .forEach((k, v) -> assertEquals(v.size(), 1, k + " is described multiple times"));
    }

    @Test
    public void doAnnotateDatesOnModelParameters() throws IOException {
        File output = Files.createTempDirectory("test").toFile().getCanonicalFile();
        output.deleteOnExit();
        String outputPath = output.getAbsolutePath().replace('\\', '/');

        OpenAPI openAPI = new OpenAPIParser()
                .readLocation("src/test/resources/3_0/issue_5436.yml", null, new ParseOptions()).getOpenAPI();

        SpringCodegen codegen = new SpringCodegen();
        codegen.setOutputDir(output.getAbsolutePath());
        codegen.additionalProperties().put(CXFServerFeatures.LOAD_TEST_DATA_FROM_FILE, "true");

        ClientOptInput input = new ClientOptInput();
        input.openAPI(openAPI);
        input.config(codegen);

        DefaultGenerator generator = new DefaultGenerator();

        generator.setGeneratorPropertyDefault(CodegenConstants.MODELS, "true");
        generator.setGeneratorPropertyDefault(CodegenConstants.MODEL_TESTS, "false");
        generator.setGeneratorPropertyDefault(CodegenConstants.MODEL_DOCS, "false");
        generator.setGeneratorPropertyDefault(CodegenConstants.APIS, "true");
        generator.setGeneratorPropertyDefault(CodegenConstants.SUPPORTING_FILES, "false");
        generator.opts(input).generate();

        JavaFileAssert.assertThat(Paths.get(outputPath + "/src/main/java/org/openapitools/api/ZebrasApi.java"))
            .assertTypeAnnotations()
                .hasSize(3)
                .containsWithName("Validated")
                .containsWithName("Generated")
                .containsWithNameAndAttributes("Generated", ImmutableMap.of(
                    "value", "\"org.openapitools.codegen.languages.SpringCodegen\""
                ))
                .containsWithNameAndAttributes("Tag", ImmutableMap.of(
                    "name", "\"zebras\""
                ))
            .toType()
            .assertMethod("getZebras")
                .hasReturnType("ResponseEntity<Void>")
                .assertMethodAnnotations()
                .hasSize(2)
                .containsWithNameAndAttributes("Operation", ImmutableMap.of("operationId", "\"getZebras\""))
                .containsWithNameAndAttributes("RequestMapping", ImmutableMap.of(
                    "method", "RequestMethod.GET",
                    "value", "\"/zebras\""
                ))
                    .toMethod()
                        .hasParameter("limit").withType("BigDecimal")
                        .assertParameterAnnotations()
                            .containsWithName("Valid")
                            .containsWithNameAndAttributes("Parameter", ImmutableMap.of("name", "\"limit\""))
                            .containsWithNameAndAttributes("RequestParam", ImmutableMap.of("required", "false", "value", "\"limit\""))
                        .toParameter()
                        .toMethod()
                        .hasParameter("animalParams").withType("AnimalParams")
                    .toMethod()
                        .commentContainsLines("GET /zebras", "@param limit  (optional)")
                        .bodyContainsLines("return new ResponseEntity<>(HttpStatus.NOT_IMPLEMENTED)");

        JavaFileAssert.assertThat(Paths.get(outputPath + "/src/main/java/org/openapitools/model/AnimalParams.java"))
            .hasImports("org.springframework.format.annotation.DateTimeFormat")
            .hasProperty("born").withType("LocalDate")
                .assertPropertyAnnotations()
                .containsWithNameAndAttributes("DateTimeFormat", ImmutableMap.of("iso", "DateTimeFormat.ISO.DATE"))
                .toProperty()
            .toType()
            .hasProperty("lastSeen").withType("OffsetDateTime")
                .assertPropertyAnnotations()
                .containsWithNameAndAttributes("DateTimeFormat", ImmutableMap.of("iso", "DateTimeFormat.ISO.DATE_TIME"))
            .toProperty().toType()
            .assertMethod("born", "LocalDate")
                .bodyContainsLines("this.born = born")
                .doesNotHaveComment();
    }

    @Test
    public void doGenerateCookieParams() throws IOException {
        File output = Files.createTempDirectory("test").toFile().getCanonicalFile();
        output.deleteOnExit();
        String outputPath = output.getAbsolutePath().replace('\\', '/');

        OpenAPI openAPI = new OpenAPIParser()
                .readLocation("src/test/resources/3_0/issue_5386.yaml", null, new ParseOptions()).getOpenAPI();

        SpringCodegen codegen = new SpringCodegen();
        codegen.setOutputDir(output.getAbsolutePath());
        codegen.additionalProperties().put(CXFServerFeatures.LOAD_TEST_DATA_FROM_FILE, "true");

        ClientOptInput input = new ClientOptInput();
        input.openAPI(openAPI);
        input.config(codegen);

        DefaultGenerator generator = new DefaultGenerator();

        generator.setGeneratorPropertyDefault(CodegenConstants.MODELS, "false");
        generator.setGeneratorPropertyDefault(CodegenConstants.MODEL_TESTS, "false");
        generator.setGeneratorPropertyDefault(CodegenConstants.MODEL_DOCS, "false");
        generator.setGeneratorPropertyDefault(CodegenConstants.APIS, "true");
        generator.setGeneratorPropertyDefault(CodegenConstants.SUPPORTING_FILES, "false");
        generator.opts(input).generate();

        JavaFileAssert.assertThat(Paths.get(outputPath + "/src/main/java/org/openapitools/api/ElephantsApi.java"))
            .assertMethod("getElephants", "String", "BigDecimal")
            .hasParameter("userToken")
            .assertParameterAnnotations()
            .containsWithNameAndAttributes("CookieValue", ImmutableMap.of("name", "\"userToken\""));

        JavaFileAssert.assertThat(Paths.get(outputPath + "/src/main/java/org/openapitools/api/ZebrasApi.java"))
            .assertMethod("getZebras", "String")
            .hasParameter("userToken")
            .assertParameterAnnotations()
            .containsWithNameAndAttributes("CookieValue", ImmutableMap.of("name", "\"userToken\""));

        JavaFileAssert.assertThat(Paths.get(outputPath + "/src/main/java/org/openapitools/api/BirdsApi.java"))
            .assertMethod("getBirds", "BigDecimal")
            .doesNotHaveParameter("userToken")
            .noneOfParameterHasAnnotation("CookieValue");
    }

    @Test
    public void doGenerateRequestParamForSimpleParam() throws IOException {
        File output = Files.createTempDirectory("test").toFile().getCanonicalFile();
        output.deleteOnExit();
        String outputPath = output.getAbsolutePath().replace('\\', '/');

        OpenAPI openAPI = new OpenAPIParser()
                .readLocation("src/test/resources/3_0/issue_3248.yaml", null, new ParseOptions()).getOpenAPI();

        SpringCodegen codegen = new SpringCodegen();
        codegen.setOutputDir(output.getAbsolutePath());
        codegen.additionalProperties().put(CXFServerFeatures.LOAD_TEST_DATA_FROM_FILE, "true");

        ClientOptInput input = new ClientOptInput();
        input.openAPI(openAPI);
        input.config(codegen);

        DefaultGenerator generator = new DefaultGenerator();

        generator.setGeneratorPropertyDefault(CodegenConstants.MODELS, "false");
        generator.setGeneratorPropertyDefault(CodegenConstants.MODEL_TESTS, "false");
        generator.setGeneratorPropertyDefault(CodegenConstants.MODEL_DOCS, "false");
        generator.setGeneratorPropertyDefault(CodegenConstants.APIS, "true");
        generator.setGeneratorPropertyDefault(CodegenConstants.SUPPORTING_FILES, "false");

        generator.opts(input).generate();

        assertFileContains(Paths.get(outputPath + "/src/main/java/org/openapitools/api/MonkeysApi.java"), "@RequestParam");
        assertFileContains(Paths.get(outputPath + "/src/main/java/org/openapitools/api/ElephantsApi.java"), "@RequestParam");
        assertFileContains(Paths.get(outputPath + "/src/main/java/org/openapitools/api/ZebrasApi.java"), "@RequestParam");
        assertFileContains(Paths.get(outputPath + "/src/main/java/org/openapitools/api/BearsApi.java"), "@RequestParam");
        assertFileContains(Paths.get(outputPath + "/src/main/java/org/openapitools/api/CamelsApi.java"), "@RequestParam");
        assertFileContains(Paths.get(outputPath + "/src/main/java/org/openapitools/api/PandasApi.java"), "@RequestParam");
        assertFileContains(Paths.get(outputPath + "/src/main/java/org/openapitools/api/CrocodilesApi.java"), "@RequestParam");
        assertFileContains(Paths.get(outputPath + "/src/main/java/org/openapitools/api/PolarBearsApi.java"), "@RequestParam");
    }

    @Test
    public void doNotGenerateRequestParamForObjectQueryParam() throws IOException {
        File output = Files.createTempDirectory("test").toFile().getCanonicalFile();
        output.deleteOnExit();
        String outputPath = output.getAbsolutePath().replace('\\', '/');

        OpenAPI openAPI = new OpenAPIParser()
                .readLocation("src/test/resources/3_0/objectQueryParam.yaml", null, new ParseOptions()).getOpenAPI();

        SpringCodegen codegen = new SpringCodegen();
        codegen.setOutputDir(output.getAbsolutePath());
        codegen.additionalProperties().put(CXFServerFeatures.LOAD_TEST_DATA_FROM_FILE, "true");

        ClientOptInput input = new ClientOptInput();
        input.openAPI(openAPI);
        input.config(codegen);

        DefaultGenerator generator = new DefaultGenerator();

        generator.setGeneratorPropertyDefault(CodegenConstants.MODELS, "false");
        generator.setGeneratorPropertyDefault(CodegenConstants.MODEL_TESTS, "false");
        generator.setGeneratorPropertyDefault(CodegenConstants.MODEL_DOCS, "false");
        generator.setGeneratorPropertyDefault(CodegenConstants.APIS, "true");
        generator.setGeneratorPropertyDefault(CodegenConstants.SUPPORTING_FILES, "false");

        generator.opts(input).generate();

        assertFileNotContains(Paths.get(outputPath + "/src/main/java/org/openapitools/api/PonyApi.java"), "@RequestParam");
    }

    @Test
    public void generateFormatForDateAndDateTimeQueryParam() throws IOException {
        File output = Files.createTempDirectory("test").toFile().getCanonicalFile();
        output.deleteOnExit();
        String outputPath = output.getAbsolutePath().replace('\\', '/');

        OpenAPI openAPI = new OpenAPIParser()
                .readLocation("src/test/resources/3_0/issue_2053.yaml", null, new ParseOptions()).getOpenAPI();

        SpringCodegen codegen = new SpringCodegen();
        codegen.setOutputDir(output.getAbsolutePath());
        codegen.additionalProperties().put(CXFServerFeatures.LOAD_TEST_DATA_FROM_FILE, "true");

        ClientOptInput input = new ClientOptInput();
        input.openAPI(openAPI);
        input.config(codegen);

        DefaultGenerator generator = new DefaultGenerator();
        generator.setGeneratorPropertyDefault(CodegenConstants.MODELS, "false");
        generator.setGeneratorPropertyDefault(CodegenConstants.MODEL_TESTS, "false");
        generator.setGeneratorPropertyDefault(CodegenConstants.MODEL_DOCS, "false");
        generator.setGeneratorPropertyDefault(CodegenConstants.APIS, "true");
        generator.setGeneratorPropertyDefault(CodegenConstants.SUPPORTING_FILES, "false");
        generator.opts(input).generate();

        JavaFileAssert.assertThat(Paths.get(outputPath + "/src/main/java/org/openapitools/api/ElephantsApi.java"))
            .hasImports("org.springframework.format.annotation.DateTimeFormat")
            .assertMethod("getElephants", "LocalDate")
            .hasParameter("startDate")
            .assertParameterAnnotations()
            .containsWithNameAndAttributes("DateTimeFormat", ImmutableMap.of("iso", "DateTimeFormat.ISO.DATE"));

        JavaFileAssert.assertThat(Paths.get(outputPath + "/src/main/java/org/openapitools/api/ZebrasApi.java"))
            .hasImports("org.springframework.format.annotation.DateTimeFormat")
            .assertMethod("getZebras", "OffsetDateTime")
            .hasParameter("startDateTime")
            .assertParameterAnnotations()
            .containsWithNameAndAttributes("DateTimeFormat", ImmutableMap.of("iso", "DateTimeFormat.ISO.DATE_TIME"));
    }

    @Test
    public void interfaceDefaultImplDisableWithResponseWrapper() {
        final SpringCodegen codegen = new SpringCodegen();
        codegen.additionalProperties().put(RESPONSE_WRAPPER, "aWrapper");
        codegen.processOpts();

        // jdk8 tag has been removed
        Assert.assertEquals(codegen.additionalProperties().get("jdk8"), null);
    }

    @Test(expectedExceptions = IllegalArgumentException.class)
    public void reactiveRequiredSpringBoot() {
        final SpringCodegen codegen = new SpringCodegen();
        codegen.additionalProperties().put(SpringCodegen.REACTIVE, true);
        codegen.additionalProperties().put(CodegenConstants.LIBRARY, "spring-cloud");
        codegen.processOpts();
    }

    @Test
    public void shouldGenerateRequestParamForRefParams_3248_Regression() throws IOException {
        File output = Files.createTempDirectory("test").toFile().getCanonicalFile();
        output.deleteOnExit();
        String outputPath = output.getAbsolutePath().replace('\\', '/');

        OpenAPI openAPI = new OpenAPIParser()
                .readLocation("src/test/resources/3_0/3248-regression.yaml", null, new ParseOptions()).getOpenAPI();

        SpringCodegen codegen = new SpringCodegen();
        codegen.setOutputDir(output.getAbsolutePath());
        codegen.additionalProperties().put(CXFServerFeatures.LOAD_TEST_DATA_FROM_FILE, "true");

        ClientOptInput input = new ClientOptInput();
        input.openAPI(openAPI);
        input.config(codegen);

        DefaultGenerator generator = new DefaultGenerator();

        generator.setGeneratorPropertyDefault(CodegenConstants.MODELS, "false");
        generator.setGeneratorPropertyDefault(CodegenConstants.MODEL_TESTS, "false");
        generator.setGeneratorPropertyDefault(CodegenConstants.MODEL_DOCS, "false");
        generator.setGeneratorPropertyDefault(CodegenConstants.APIS, "true");
        generator.setGeneratorPropertyDefault(CodegenConstants.SUPPORTING_FILES, "false");

        generator.opts(input).generate();

        JavaFileAssert.assertThat(Paths.get(outputPath + "/src/main/java/org/openapitools/api/ExampleApi.java"))
            .assertMethod("exampleApiGet", "String", "Format")
                .hasParameter("query")
                    .assertParameterAnnotations()
                    .containsWithNameAndAttributes("RequestParam", ImmutableMap.of("value", "\"query\""))
                .toParameter().toMethod()
                .hasParameter("format")
                    .assertParameterAnnotations()
                    .containsWithNameAndAttributes("RequestParam", ImmutableMap.of("value", "\"format\""));
    }

    @Test
    public void shouldGenerateRequestParamForRefParams_3248_RegressionDates() throws IOException {
        File output = Files.createTempDirectory("test").toFile().getCanonicalFile();
        output.deleteOnExit();
        String outputPath = output.getAbsolutePath().replace('\\', '/');

        OpenAPI openAPI = new OpenAPIParser()
                .readLocation("src/test/resources/3_0/3248-regression-dates.yaml", null, new ParseOptions()).getOpenAPI();

        SpringCodegen codegen = new SpringCodegen();
        codegen.setOutputDir(output.getAbsolutePath());
        codegen.additionalProperties().put(CXFServerFeatures.LOAD_TEST_DATA_FROM_FILE, "true");

        ClientOptInput input = new ClientOptInput();
        input.openAPI(openAPI);
        input.config(codegen);

        DefaultGenerator generator = new DefaultGenerator();

        generator.setGeneratorPropertyDefault(CodegenConstants.MODELS, "false");
        generator.setGeneratorPropertyDefault(CodegenConstants.MODEL_TESTS, "false");
        generator.setGeneratorPropertyDefault(CodegenConstants.MODEL_DOCS, "false");
        generator.setGeneratorPropertyDefault(CodegenConstants.APIS, "true");
        generator.setGeneratorPropertyDefault(CodegenConstants.SUPPORTING_FILES, "false");

        generator.opts(input).generate();

        JavaFileAssert.assertThat(Paths.get(outputPath + "/src/main/java/org/openapitools/api/ExampleApi.java"))
            .assertMethod("exampleApiGet", "OffsetDateTime")
            .hasParameter("start")
            .assertParameterAnnotations()
            .containsWithNameAndAttributes("RequestParam", ImmutableMap.of("value", "\"start\""))
            .containsWithNameAndAttributes("DateTimeFormat", ImmutableMap.of("iso", "DateTimeFormat.ISO.DATE_TIME"));
    }

    @Test
    public void springcloudWithAsyncAndJava8HasResponseWrapperCompletableFuture() {
        final SpringCodegen codegen = new SpringCodegen();
        codegen.additionalProperties().put(SpringCodegen.ASYNC, true);
        codegen.additionalProperties().put(CodegenConstants.LIBRARY, "spring-cloud");
        codegen.processOpts();

        Assert.assertEquals(codegen.additionalProperties().get("jdk8-default-interface"), false);
        Assert.assertEquals(codegen.additionalProperties().get(RESPONSE_WRAPPER), "CompletableFuture");
    }

    @Test
    public void springcloudWithJava8DisableJdk8() {
        final SpringCodegen codegen = new SpringCodegen();
        codegen.additionalProperties().put(CodegenConstants.LIBRARY, "spring-cloud");
        codegen.processOpts();

        Assert.assertEquals(codegen.additionalProperties().get("jdk8-default-interface"), false);
    }

    @Test
    public void testAdditionalPropertiesPutForConfigValues() throws Exception {
        final SpringCodegen codegen = new SpringCodegen();
        codegen.additionalProperties().put(CodegenConstants.HIDE_GENERATION_TIMESTAMP, "true");
        codegen.additionalProperties().put(CodegenConstants.MODEL_PACKAGE, "xyz.yyyyy.mmmmm.model");
        codegen.additionalProperties().put(CodegenConstants.API_PACKAGE, "xyz.yyyyy.aaaaa.api");
        codegen.additionalProperties().put(CodegenConstants.INVOKER_PACKAGE, "xyz.yyyyy.iiii.invoker");
        codegen.additionalProperties().put(SpringCodegen.BASE_PACKAGE, "xyz.yyyyy.bbbb.base");
        codegen.additionalProperties().put(SpringCodegen.CONFIG_PACKAGE, "xyz.yyyyy.cccc.config");
        codegen.additionalProperties().put(SpringCodegen.SERVER_PORT, "8088");
        codegen.processOpts();

        OpenAPI openAPI = new OpenAPI();
        openAPI.addServersItem(new Server().url("https://api.abcde.xy:8082/v2"));
        openAPI.setInfo(new Info());
        openAPI.getInfo().setTitle("Some test API");
        codegen.preprocessOpenAPI(openAPI);

        Assert.assertEquals(codegen.additionalProperties().get(CodegenConstants.HIDE_GENERATION_TIMESTAMP), Boolean.TRUE);
        Assert.assertEquals(codegen.isHideGenerationTimestamp(), true);
        Assert.assertEquals(codegen.modelPackage(), "xyz.yyyyy.mmmmm.model");
        Assert.assertEquals(codegen.additionalProperties().get(CodegenConstants.MODEL_PACKAGE), "xyz.yyyyy.mmmmm.model");
        Assert.assertEquals(codegen.apiPackage(), "xyz.yyyyy.aaaaa.api");
        Assert.assertEquals(codegen.additionalProperties().get(CodegenConstants.API_PACKAGE), "xyz.yyyyy.aaaaa.api");
        Assert.assertEquals(codegen.getInvokerPackage(), "xyz.yyyyy.iiii.invoker");
        Assert.assertEquals(codegen.additionalProperties().get(CodegenConstants.INVOKER_PACKAGE), "xyz.yyyyy.iiii.invoker");
        Assert.assertEquals(codegen.getBasePackage(), "xyz.yyyyy.bbbb.base");
        Assert.assertEquals(codegen.additionalProperties().get(SpringCodegen.BASE_PACKAGE), "xyz.yyyyy.bbbb.base");
        Assert.assertEquals(codegen.getConfigPackage(), "xyz.yyyyy.cccc.config");
        Assert.assertEquals(codegen.additionalProperties().get(SpringCodegen.CONFIG_PACKAGE), "xyz.yyyyy.cccc.config");
        Assert.assertEquals(codegen.additionalProperties().get(SpringCodegen.TITLE), "someTest");
        Assert.assertEquals(codegen.additionalProperties().get(SpringCodegen.SERVER_PORT), "8088");
    }

    @Test
    public void testDefaultValuesFixed() {
        // we had an issue where int64, float, and double values were having single character string suffixes
        // included in their defaultValues
        // This test verifies that those characters are no longer present
        final OpenAPI openAPI = TestUtils.parseFlattenSpec("src/test/resources/2_0/issue1226.yaml");
        final SpringCodegen codegen = new SpringCodegen();
        codegen.setOpenAPI(openAPI);

        String int64Val = "9223372036854775807l";
        String floatVal = "3.14159f";
        String doubleVal = "3.14159d";

        // make sure that the model properties include character suffixes
        String modelName = "NumberHolder";
        Schema nhSchema = openAPI.getComponents().getSchemas().get(modelName);
        CodegenModel cm = codegen.fromModel(modelName, nhSchema);
        CodegenProperty int64Prop = cm.vars.get(0);
        CodegenProperty floatProp = cm.vars.get(1);
        CodegenProperty doubleProp = cm.vars.get(2);
        Assert.assertEquals(int64Prop.defaultValue, int64Val);
        Assert.assertEquals(floatProp.defaultValue, floatVal);
        Assert.assertEquals(doubleProp.defaultValue, doubleVal);

        int64Val = "9223372036854775807";
        floatVal = "3.14159";
        doubleVal = "3.14159";

        // make sure that the operation parameters omit character suffixes
        String route = "/numericqueryparams";
        Operation op = openAPI.getPaths().get(route).getGet();
        CodegenOperation co = codegen.fromOperation(route, "GET", op, null);
        CodegenParameter int64Param = co.queryParams.get(0);
        CodegenParameter floatParam = co.queryParams.get(1);
        CodegenParameter doubleParam = co.queryParams.get(2);
        Assert.assertEquals(int64Param.defaultValue, int64Val);
        Assert.assertEquals(floatParam.defaultValue, floatVal);
        Assert.assertEquals(doubleParam.defaultValue, doubleVal);
    }

    @Test
    public void testDoGenerateRequestBodyRequiredAttribute_3134_Regression() throws Exception {
        File output = Files.createTempDirectory("test").toFile().getCanonicalFile();
        output.deleteOnExit();
        String outputPath = output.getAbsolutePath().replace('\\', '/');

        OpenAPI openAPI = new OpenAPIParser()
                .readLocation("src/test/resources/3_0/3134-regression.yaml", null, new ParseOptions()).getOpenAPI();

        SpringCodegen codegen = new SpringCodegen();
        codegen.setOutputDir(output.getAbsolutePath());
        codegen.additionalProperties().put(CXFServerFeatures.LOAD_TEST_DATA_FROM_FILE, "true");

        ClientOptInput input = new ClientOptInput();
        input.openAPI(openAPI);
        input.config(codegen);

        DefaultGenerator generator = new DefaultGenerator();

        generator.setGeneratorPropertyDefault(CodegenConstants.MODELS, "false");
        generator.setGeneratorPropertyDefault(CodegenConstants.MODEL_TESTS, "false");
        generator.setGeneratorPropertyDefault(CodegenConstants.MODEL_DOCS, "false");
        generator.setGeneratorPropertyDefault(CodegenConstants.APIS, "true");
        generator.setGeneratorPropertyDefault(CodegenConstants.SUPPORTING_FILES, "false");

        generator.opts(input).generate();

        JavaFileAssert.assertThat(Paths.get(outputPath + "/src/main/java/org/openapitools/api/ExampleApi.java"))
            .assertMethod("exampleApiPost", "ExampleApiPostRequest")
            .hasParameter("exampleApiPostRequest")
            .assertParameterAnnotations()
            .containsWithNameAndAttributes("RequestBody", ImmutableMap.of("required", "false"));

        assertFileContains(Paths.get(outputPath + "/src/main/java/org/openapitools/api/ExampleApi.java"),
                "@RequestBody(required = false");
    }

    @Test
    public void testInitialConfigValues() throws Exception {
        final SpringCodegen codegen = new SpringCodegen();
        codegen.processOpts();

        OpenAPI openAPI = new OpenAPI();
        openAPI.addServersItem(new Server().url("https://api.abcde.xy:8082/v2"));
        openAPI.setInfo(new Info());
        codegen.preprocessOpenAPI(openAPI);

        Assert.assertEquals(codegen.additionalProperties().get(CodegenConstants.HIDE_GENERATION_TIMESTAMP), Boolean.FALSE);
        Assert.assertEquals(codegen.isHideGenerationTimestamp(), false);
        Assert.assertEquals(codegen.modelPackage(), "org.openapitools.model");
        Assert.assertEquals(codegen.additionalProperties().get(CodegenConstants.MODEL_PACKAGE), "org.openapitools.model");
        Assert.assertEquals(codegen.apiPackage(), "org.openapitools.api");
        Assert.assertEquals(codegen.additionalProperties().get(CodegenConstants.API_PACKAGE), "org.openapitools.api");
        Assert.assertEquals(codegen.getInvokerPackage(), "org.openapitools.api");
        Assert.assertEquals(codegen.additionalProperties().get(CodegenConstants.INVOKER_PACKAGE), "org.openapitools.api");
        Assert.assertEquals(codegen.getBasePackage(), "org.openapitools");
        Assert.assertEquals(codegen.additionalProperties().get(SpringCodegen.BASE_PACKAGE), "org.openapitools");
        Assert.assertEquals(codegen.getConfigPackage(), "org.openapitools.configuration");
        Assert.assertEquals(codegen.additionalProperties().get(SpringCodegen.CONFIG_PACKAGE), "org.openapitools.configuration");
        Assert.assertEquals(codegen.additionalProperties().get(SpringCodegen.SERVER_PORT), "8082");
        Assert.assertEquals(codegen.additionalProperties().get(SpringCodegen.UNHANDLED_EXCEPTION_HANDLING), false);
    }

    @Test
    public void testMultipartBoot() throws IOException {
        final SpringCodegen codegen = new SpringCodegen();
        codegen.setLibrary("spring-boot");
        codegen.setDelegatePattern(true);
        codegen.additionalProperties().put(DOCUMENTATION_PROVIDER, "springfox");

        final Map<String, File> files = generateFiles(codegen, "src/test/resources/3_0/form-multipart-binary-array.yaml");

        // Check that the delegate handles the array
        JavaFileAssert.assertThat(files.get("MultipartArrayApiDelegate.java"))
            .assertMethod("multipartArray", "List<MultipartFile>")
            .hasParameter("files").withType("List<MultipartFile>");

        // Check that the api handles the array
        JavaFileAssert.assertThat(files.get("MultipartArrayApi.java"))
            .assertMethod("multipartArray", "List<MultipartFile>")
            .hasParameter("files").withType("List<MultipartFile>")
            .assertParameterAnnotations()
            .containsWithNameAndAttributes("ApiParam", ImmutableMap.of("value", "\"Many files\""))
            .containsWithNameAndAttributes("RequestPart", ImmutableMap.of("value", "\"files\"", "required", "false"));

        // UPDATE: the following test has been ignored due to https://github.com/OpenAPITools/openapi-generator/pull/11081/
        // We will contact the contributor of the following test to see if the fix will break their use cases and
        // how we can fix it accordingly.
        //// Check that the delegate handles the single file
        // final File multipartSingleApiDelegate = files.get("MultipartSingleApiDelegate.java");
        // assertFileContains(multipartSingleApiDelegate.toPath(), "MultipartFile file");

        // Check that the api handles the single file
        JavaFileAssert.assertThat(files.get("MultipartSingleApi.java"))
            .assertMethod("multipartSingle", "MultipartFile")
            .hasParameter("file").withType("MultipartFile")
            .assertParameterAnnotations()
            .containsWithNameAndAttributes("ApiParam", ImmutableMap.of("value", "\"One file\""))
            .containsWithNameAndAttributes("RequestPart", ImmutableMap.of("value", "\"file\"", "required", "false"));

        // Check that api validates mixed multipart request
        JavaFileAssert.assertThat(files.get("MultipartMixedApi.java"))
            .assertMethod("multipartMixed", "MultipartMixedStatus", "MultipartFile", "MultipartMixedRequestMarker")
                .hasParameter("status").withType("MultipartMixedStatus")
                .assertParameterAnnotations()
                .containsWithName("Valid")
                .containsWithNameAndAttributes("ApiParam", ImmutableMap.of("value", "\"\""))
                .containsWithNameAndAttributes("RequestParam", ImmutableMap.of("value", "\"status\"", "required", "true"))
            .toParameter().toMethod()
                .hasParameter("file").withType("MultipartFile")
                .assertParameterAnnotations()
                .containsWithNameAndAttributes("RequestPart", ImmutableMap.of("value", "\"file\"", "required", "true"))
            .toParameter().toMethod()
                .hasParameter("marker").withType("MultipartMixedRequestMarker")
                .assertParameterAnnotations()
                .containsWithNameAndAttributes("RequestParam", ImmutableMap.of("value", "\"marker\"", "required", "false"));
    }

    // Helper function, intended to reduce boilerplate
    private Map<String, File> generateFiles(SpringCodegen codegen, String filePath) throws IOException {
        final File output = Files.createTempDirectory("test").toFile().getCanonicalFile();
        output.deleteOnExit();
        final String outputPath = output.getAbsolutePath().replace('\\', '/');

        codegen.setOutputDir(output.getAbsolutePath());
        codegen.additionalProperties().put(CXFServerFeatures.LOAD_TEST_DATA_FROM_FILE, "true");

        final ClientOptInput input = new ClientOptInput();
        final OpenAPI openAPI = new OpenAPIParser().readLocation(filePath, null, new ParseOptions()).getOpenAPI();
        input.openAPI(openAPI);
        input.config(codegen);

        final DefaultGenerator generator = new DefaultGenerator();
        List<File> files = generator.opts(input).generate();

        return files.stream().collect(Collectors.toMap(e -> e.getName().replace(outputPath, ""), i -> i));
    }

    /*
     * UPDATE: the following test has been ignored due to https://github.com/OpenAPITools/openapi-generator/pull/11081/
     * We will contact the contributor of the following test to see if the fix will break their use cases and
     * how we can fix it accordingly.
     */
    @Test
    @Ignore
    public void testMultipartCloud() throws IOException {
        final SpringCodegen codegen = new SpringCodegen();
        codegen.setLibrary("spring-cloud");
        codegen.setDelegatePattern(true);

        final Map<String, File> files = generateFiles(codegen, "src/test/resources/3_0/form-multipart-binary-array.yaml");

        // Check that the delegate handles the array and the file
        final File multipartApiDelegate = files.get("MultipartApiDelegate.java");
        assertFileContains(multipartApiDelegate.toPath(),
                "List<MultipartFile> files",
                "MultipartFile file");

        // Check that the api handles the array and the file
        final File multipartApi = files.get("MultipartApi.java");
        assertFileContains(multipartApi.toPath(),
               "List<MultipartFile> files",
               "MultipartFile file");
    }

    @Test
    public void testSettersForConfigValues() throws Exception {
        final SpringCodegen codegen = new SpringCodegen();
        codegen.setHideGenerationTimestamp(true);
        codegen.setModelPackage("xx.yyyyyyyy.model");
        codegen.setApiPackage("xx.yyyyyyyy.api");
        codegen.setInvokerPackage("xx.yyyyyyyy.invoker");
        codegen.setBasePackage("xx.yyyyyyyy.base");
        codegen.setConfigPackage("xx.yyyyyyyy.config");
        codegen.setUnhandledException(true);
        codegen.processOpts();

        Assert.assertEquals(codegen.additionalProperties().get(CodegenConstants.HIDE_GENERATION_TIMESTAMP), Boolean.TRUE);
        Assert.assertEquals(codegen.isHideGenerationTimestamp(), true);
        Assert.assertEquals(codegen.modelPackage(), "xx.yyyyyyyy.model");
        Assert.assertEquals(codegen.additionalProperties().get(CodegenConstants.MODEL_PACKAGE), "xx.yyyyyyyy.model");
        Assert.assertEquals(codegen.apiPackage(), "xx.yyyyyyyy.api");
        Assert.assertEquals(codegen.additionalProperties().get(CodegenConstants.API_PACKAGE), "xx.yyyyyyyy.api");
        Assert.assertEquals(codegen.getInvokerPackage(), "xx.yyyyyyyy.invoker");
        Assert.assertEquals(codegen.additionalProperties().get(CodegenConstants.INVOKER_PACKAGE), "xx.yyyyyyyy.invoker");
        Assert.assertEquals(codegen.getBasePackage(), "xx.yyyyyyyy.base");
        Assert.assertEquals(codegen.additionalProperties().get(SpringCodegen.BASE_PACKAGE), "xx.yyyyyyyy.base");
        Assert.assertEquals(codegen.getConfigPackage(), "xx.yyyyyyyy.config");
        Assert.assertEquals(codegen.additionalProperties().get(SpringCodegen.CONFIG_PACKAGE), "xx.yyyyyyyy.config");
        Assert.assertEquals(codegen.isUnhandledException(), true);
        Assert.assertEquals(codegen.additionalProperties().get(SpringCodegen.UNHANDLED_EXCEPTION_HANDLING), true);
    }

    @Test
    public void useBeanValidationTruePerformBeanValidationFalseJava8TrueForFormatEmail() throws IOException {
        beanValidationForFormatEmail(true, false, true, "@Email", "@org.hibernate.validator.constraints.Email");
    }

    @Test
    public void useBeanValidationTruePerformBeanValidationTrueJava8FalseForFormatEmail() throws IOException {
        beanValidationForFormatEmail(true, true, false, "@Email", "@org.hibernate.validator.constraints.Email");
    }

    // note: java8 option/mustache tag has been removed and default to true
    private void beanValidationForFormatEmail(boolean useBeanValidation, boolean performBeanValidation, boolean java8, String contains, String notContains) throws IOException {
        File output = Files.createTempDirectory("test").toFile().getCanonicalFile();
        output.deleteOnExit();
        String outputPath = output.getAbsolutePath().replace('\\', '/');

        OpenAPI openAPI = new OpenAPIParser()
                .readLocation("src/test/resources/3_0/issue_4876_format_email.yaml", null, new ParseOptions()).getOpenAPI();

        SpringCodegen codegen = new SpringCodegen();
        codegen.setOutputDir(output.getAbsolutePath());
        codegen.setUseBeanValidation(useBeanValidation);
        codegen.setPerformBeanValidation(performBeanValidation);

        ClientOptInput input = new ClientOptInput();
        input.openAPI(openAPI);
        input.config(codegen);

        DefaultGenerator generator = new DefaultGenerator();

        generator.setGeneratorPropertyDefault(CodegenConstants.MODELS, "true");
        generator.setGeneratorPropertyDefault(CodegenConstants.MODEL_TESTS, "false");
        generator.setGeneratorPropertyDefault(CodegenConstants.MODEL_DOCS, "false");
        generator.setGeneratorPropertyDefault(CodegenConstants.APIS, "false");
        generator.setGeneratorPropertyDefault(CodegenConstants.SUPPORTING_FILES, "false");

        List<File> files = generator.opts(input).generate();

        assertFileContains(Paths.get(outputPath + "/src/main/java/org/openapitools/model/PersonWithEmail.java"), contains);
        assertFileNotContains(Paths.get(outputPath + "/src/main/java/org/openapitools/model/PersonWithEmail.java"), notContains);
    }

    @Test
    public void useBeanValidationTruePerformBeanValidationTrueJava8TrueForFormatEmail() throws IOException {
        beanValidationForFormatEmail(true, true, true, "@Email", "@org.hibernate.validator.constraints.Email");
    }

    @Test
    public void reactiveMapTypeRequestMonoTest() throws IOException {
        File output = Files.createTempDirectory("test").toFile().getCanonicalFile();
        output.deleteOnExit();
        String outputPath = output.getAbsolutePath().replace('\\', '/');

        final OpenAPI openAPI = TestUtils.parseFlattenSpec("src/test/resources/3_0/spring/issue_8045.yaml");
        final SpringCodegen codegen = new SpringCodegen();
        codegen.setOpenAPI(openAPI);
        codegen.setOutputDir(output.getAbsolutePath());

        codegen.additionalProperties().put(SpringCodegen.DELEGATE_PATTERN, "true");
        codegen.additionalProperties().put(SpringCodegen.REACTIVE, "true");

        ClientOptInput input = new ClientOptInput();
        input.openAPI(openAPI);
        input.config(codegen);

        DefaultGenerator generator = new DefaultGenerator();

        generator.setGeneratorPropertyDefault(CodegenConstants.MODELS, "false");
        generator.setGeneratorPropertyDefault(CodegenConstants.MODEL_TESTS, "false");
        generator.setGeneratorPropertyDefault(CodegenConstants.MODEL_DOCS, "false");
        generator.setGeneratorPropertyDefault(CodegenConstants.APIS, "true");
        generator.setGeneratorPropertyDefault(CodegenConstants.SUPPORTING_FILES, "false");

        generator.opts(input).generate();

        assertFileContains(Paths.get(outputPath + "/src/main/java/org/openapitools/api/SomeApi.java"), "Mono<Map<String, DummyRequest>>");
        assertFileContains(Paths.get(outputPath + "/src/main/java/org/openapitools/api/SomeApiDelegate.java"), "Mono<Map<String, DummyRequest>>");
        assertFileNotContains(Paths.get(outputPath + "/src/main/java/org/openapitools/api/SomeApi.java"), "Mono<DummyRequest>");
        assertFileNotContains(Paths.get(outputPath + "/src/main/java/org/openapitools/api/SomeApiDelegate.java"), "Mono<DummyRequest>");
    }

    @Test
    public void shouldEscapeReservedKeyWordsForRequestParameters_7506_Regression() throws Exception {
        final SpringCodegen codegen = new SpringCodegen();
        codegen.setLibrary("spring-boot");
        codegen.setDelegatePattern(true);

        final Map<String, File> files = generateFiles(codegen, "src/test/resources/3_0/issue7506.yaml");

        final File multipartArrayApiDelegate = files.get("ExampleApi.java");
        assertFileContains(multipartArrayApiDelegate.toPath(), "@RequestPart(value = \"super\", required = false) MultipartFile _super");
        assertFileContains(multipartArrayApiDelegate.toPath(), "@RequestPart(value = \"package\", required = false) MultipartFile _package");
    }

    @Test
    public void doGeneratePathVariableForSimpleParam() throws IOException {
        File output = Files.createTempDirectory("test").toFile().getCanonicalFile();
        output.deleteOnExit();
        String outputPath = output.getAbsolutePath().replace('\\', '/');

        OpenAPI openAPI = new OpenAPIParser()
                .readLocation("src/test/resources/3_0/issue_6762.yaml", null, new ParseOptions()).getOpenAPI();

        SpringCodegen codegen = new SpringCodegen();
        codegen.setOutputDir(output.getAbsolutePath());
        codegen.additionalProperties().put(CXFServerFeatures.LOAD_TEST_DATA_FROM_FILE, "true");
        codegen.additionalProperties().put(DOCUMENTATION_PROVIDER, "springfox");

        ClientOptInput input = new ClientOptInput();
        input.openAPI(openAPI);
        input.config(codegen);

        DefaultGenerator generator = new DefaultGenerator();

        generator.setGeneratorPropertyDefault(CodegenConstants.MODELS, "false");
        generator.setGeneratorPropertyDefault(CodegenConstants.MODEL_TESTS, "false");
        generator.setGeneratorPropertyDefault(CodegenConstants.MODEL_DOCS, "false");
        generator.setGeneratorPropertyDefault(CodegenConstants.APIS, "true");
        generator.setGeneratorPropertyDefault(CodegenConstants.SUPPORTING_FILES, "false");

        generator.opts(input).generate();

        assertFileContains(Paths.get(outputPath + "/src/main/java/org/openapitools/api/ZebrasApi.java"), "allowableValues = \"0, 1\"");
        assertFileContains(Paths.get(outputPath + "/src/main/java/org/openapitools/api/ZebrasApi.java"), "@PathVariable");
        assertFileContains(Paths.get(outputPath + "/src/main/java/org/openapitools/api/BearsApi.java"), "allowableValues = \"sleeping, awake\"");
        assertFileContains(Paths.get(outputPath + "/src/main/java/org/openapitools/api/BearsApi.java"), "@PathVariable");
        assertFileContains(Paths.get(outputPath + "/src/main/java/org/openapitools/api/CamelsApi.java"), "allowableValues = \"sleeping, awake\"");
        assertFileContains(Paths.get(outputPath + "/src/main/java/org/openapitools/api/CamelsApi.java"), "@PathVariable");
        assertFileContains(Paths.get(outputPath + "/src/main/java/org/openapitools/api/GirafesApi.java"), "allowableValues = \"0, 1\"");
        assertFileContains(Paths.get(outputPath + "/src/main/java/org/openapitools/api/GirafesApi.java"), "@PathVariable");
    }

    @Test
    public void shouldGenerateDefaultValueForEnumRequestParameter() throws IOException {
        File output = Files.createTempDirectory("test").toFile().getCanonicalFile();
        output.deleteOnExit();
        String outputPath = output.getAbsolutePath().replace('\\', '/');

        final OpenAPI openAPI = TestUtils.parseFlattenSpec("src/test/resources/3_0/spring/issue_10278.yaml");
        final SpringCodegen codegen = new SpringCodegen();
        codegen.setOpenAPI(openAPI);
        codegen.setOutputDir(output.getAbsolutePath());

        codegen.additionalProperties().put(SpringCodegen.DELEGATE_PATTERN, "true");
        codegen.additionalProperties().put(SpringCodegen.REACTIVE, "true");

        ClientOptInput input = new ClientOptInput();
        input.openAPI(openAPI);
        input.config(codegen);

        DefaultGenerator generator = new DefaultGenerator();

        generator.setGeneratorPropertyDefault(CodegenConstants.MODELS, "false");
        generator.setGeneratorPropertyDefault(CodegenConstants.MODEL_TESTS, "false");
        generator.setGeneratorPropertyDefault(CodegenConstants.MODEL_DOCS, "false");
        generator.setGeneratorPropertyDefault(CodegenConstants.APIS, "true");
        generator.setGeneratorPropertyDefault(CodegenConstants.SUPPORTING_FILES, "false");

        generator.opts(input).generate();

        assertFileContains(Paths.get(outputPath + "/src/main/java/org/openapitools/api/GetApi.java"),
            "@RequestParam(value = \"testParameter1\", required = false, defaultValue = \"BAR\")",
            "@RequestParam(value = \"TestParameter2\", required = false, defaultValue = \"BAR\")");

    }

    /**Define documentation providers to test */
    private final static String SPRINGFOX = "springfox";
    private final static String SPRINGFOX_DESTINATIONFILE = "SpringFoxConfiguration.java";
    private final static String SPRINGFOX_TEMPLATEFILE = "openapiDocumentationConfig.mustache";
    private final static String SPRINGDOC = "springdoc";
    private final static String SPRINGDOC_DESTINATIONFILE = "SpringDocConfiguration.java";
    private final static String SPRINGDOC_TEMPLATEFILE = "springdocDocumentationConfig.mustache";

    /**
     * test whether OpenAPIDocumentationConfig.java is generated
     * fix issue #10287
     */
    @Test
    public void testConfigFileGeneration_springfox() {
        testConfigFileCommon(SPRINGFOX, SPRINGFOX_DESTINATIONFILE, SPRINGFOX_TEMPLATEFILE);
    }

    /**
     * test whether SpringDocDocumentationConfig.java is generated
     * fix issue #12220
     */
    @Test
    public void testConfigFileGeneration_springdoc() {
        testConfigFileCommon(SPRINGDOC, SPRINGDOC_DESTINATIONFILE, SPRINGDOC_TEMPLATEFILE);
    }

    private void testConfigFileCommon(String documentationProvider, String destinationFile, String templateFileName){
        final SpringCodegen codegen = new SpringCodegen();
        codegen.additionalProperties().put(DOCUMENTATION_PROVIDER, documentationProvider);
        codegen.additionalProperties().put(SpringCodegen.INTERFACE_ONLY, false);
        codegen.additionalProperties().put(SpringCodegen.SPRING_CLOUD_LIBRARY, "spring-cloud");
        codegen.additionalProperties().put(SpringCodegen.REACTIVE, false);
        codegen.additionalProperties().put(SpringCodegen.API_FIRST, false);

        codegen.processOpts();

        final List<SupportingFile> supList = codegen.supportingFiles();
        String tmpFile;
        String desFile;
        boolean flag = false;
        for (final SupportingFile s : supList) {
            tmpFile = s.getTemplateFile();
            desFile = s.getDestinationFilename();

            if (templateFileName.equals(tmpFile)) {
                flag = true;
                assertEquals(desFile, destinationFile);
            }
        }
        if (!flag) {
            fail(templateFileName + " not generated");
        }
    }

    @Test
    public void shouldAddNotNullOnRequiredAttributes() throws IOException {
        File output = Files.createTempDirectory("test").toFile().getCanonicalFile();
        output.deleteOnExit();
        String outputPath = output.getAbsolutePath().replace('\\', '/');

        final OpenAPI openAPI = TestUtils.parseFlattenSpec("src/test/resources/3_0/spring/issue_5026-b.yaml");
        final SpringCodegen codegen = new SpringCodegen();
        codegen.setOpenAPI(openAPI);
        codegen.setOutputDir(output.getAbsolutePath());

        ClientOptInput input = new ClientOptInput();
        input.openAPI(openAPI);
        input.config(codegen);

        DefaultGenerator generator = new DefaultGenerator();

        generator.setGeneratorPropertyDefault(CodegenConstants.MODELS, "true");
        generator.setGeneratorPropertyDefault(CodegenConstants.MODEL_TESTS, "false");
        generator.setGeneratorPropertyDefault(CodegenConstants.MODEL_DOCS, "false");
        generator.setGeneratorPropertyDefault(CodegenConstants.APIS, "false");
        generator.setGeneratorPropertyDefault(CodegenConstants.SUPPORTING_FILES, "false");

        generator.opts(input).generate();

        assertFileContains(Paths.get(outputPath + "/src/main/java/org/openapitools/model/Dummy.java"), "status");
        assertFileContains(Paths.get(outputPath + "/src/main/java/org/openapitools/model/Dummy.java"), "@NotNull");
        Files.readAllLines(Paths.get(outputPath + "/src/main/java/org/openapitools/model/Dummy.java")).forEach(System.out::println);

    }

    @Test
    public void shouldNotAddNotNullOnReadOnlyAttributes() throws IOException {
        File output = Files.createTempDirectory("test").toFile().getCanonicalFile();
        output.deleteOnExit();
        String outputPath = output.getAbsolutePath().replace('\\', '/');

        final OpenAPI openAPI = TestUtils.parseFlattenSpec("src/test/resources/3_0/spring/issue_5026.yaml");
        final SpringCodegen codegen = new SpringCodegen();
        codegen.setOpenAPI(openAPI);
        codegen.setOutputDir(output.getAbsolutePath());

        ClientOptInput input = new ClientOptInput();
        input.openAPI(openAPI);
        input.config(codegen);

        DefaultGenerator generator = new DefaultGenerator();

        generator.setGeneratorPropertyDefault(CodegenConstants.MODELS, "true");
        generator.setGeneratorPropertyDefault(CodegenConstants.MODEL_TESTS, "false");
        generator.setGeneratorPropertyDefault(CodegenConstants.MODEL_DOCS, "false");
        generator.setGeneratorPropertyDefault(CodegenConstants.APIS, "false");
        generator.setGeneratorPropertyDefault(CodegenConstants.SUPPORTING_FILES, "false");

        generator.opts(input).generate();

        assertFileContains(Paths.get(outputPath + "/src/main/java/org/openapitools/model/Dummy.java"), "status");
        assertFileNotContains(Paths.get(outputPath + "/src/main/java/org/openapitools/model/Dummy.java"), "@NotNull");
        Files.readAllLines(Paths.get(outputPath + "/src/main/java/org/openapitools/model/Dummy.java")).forEach(System.out::println);

    }

    @Test
    public void testOneOf5381() throws IOException {
        File output = Files.createTempDirectory("test").toFile().getCanonicalFile();
        output.deleteOnExit();
        String outputPath = output.getAbsolutePath().replace('\\', '/');
        OpenAPI openAPI = new OpenAPIParser()
            .readLocation("src/test/resources/3_0/issue_5381.yaml", null, new ParseOptions()).getOpenAPI();

        SpringCodegen codegen = new SpringCodegen();
        codegen.setOutputDir(output.getAbsolutePath());
        codegen.additionalProperties().put(CXFServerFeatures.LOAD_TEST_DATA_FROM_FILE, "true");
        codegen.setUseOneOfInterfaces(true);

        ClientOptInput input = new ClientOptInput();
        input.openAPI(openAPI);
        input.config(codegen);

        DefaultGenerator generator = new DefaultGenerator();
        codegen.setHateoas(true);
        generator.setGeneratorPropertyDefault(CodegenConstants.MODELS, "true");
        //generator.setGeneratorPropertyDefault(CodegenConstants.USE_ONEOF_DISCRIMINATOR_LOOKUP, "true");
        generator.setGeneratorPropertyDefault(CodegenConstants.LEGACY_DISCRIMINATOR_BEHAVIOR, "false");

        codegen.setUseOneOfInterfaces(true);
        codegen.setLegacyDiscriminatorBehavior(false);

        generator.setGeneratorPropertyDefault(CodegenConstants.MODEL_TESTS, "false");
        generator.setGeneratorPropertyDefault(CodegenConstants.MODEL_DOCS, "false");
        generator.setGeneratorPropertyDefault(CodegenConstants.APIS, "true");
        generator.setGeneratorPropertyDefault(CodegenConstants.SUPPORTING_FILES, "false");

        generator.opts(input).generate();

        assertFileContains(Paths.get(outputPath + "/src/main/java/org/openapitools/model/Foo.java"), "public class Foo implements FooRefOrValue");
        assertFileContains(Paths.get(outputPath + "/src/main/java/org/openapitools/model/FooRef.java"), "public class FooRef implements FooRefOrValue");
        assertFileContains(Paths.get(outputPath + "/src/main/java/org/openapitools/model/FooRefOrValue.java"), "public interface FooRefOrValue");
    }

    @Test
    public void testOneOfAndAllOf() throws IOException {
        File output = Files.createTempDirectory("test").toFile().getCanonicalFile();
        output.deleteOnExit();
        String outputPath = output.getAbsolutePath().replace('\\', '/');
        OpenAPI openAPI = new OpenAPIParser()
            .readLocation("src/test/resources/3_0/oneof_polymorphism_and_inheritance.yaml", null, new ParseOptions()).getOpenAPI();

        SpringCodegen codegen = new SpringCodegen();
        codegen.setOutputDir(output.getAbsolutePath());
        codegen.additionalProperties().put(CXFServerFeatures.LOAD_TEST_DATA_FROM_FILE, "true");
        codegen.setUseOneOfInterfaces(true);

        ClientOptInput input = new ClientOptInput();
        input.openAPI(openAPI);
        input.config(codegen);

        DefaultGenerator generator = new DefaultGenerator();
        codegen.setHateoas(true);
        generator.setGeneratorPropertyDefault(CodegenConstants.MODELS, "true");
        //generator.setGeneratorPropertyDefault(CodegenConstants.USE_ONEOF_DISCRIMINATOR_LOOKUP, "true");
        generator.setGeneratorPropertyDefault(CodegenConstants.LEGACY_DISCRIMINATOR_BEHAVIOR, "false");

        codegen.setUseOneOfInterfaces(true);
        codegen.setLegacyDiscriminatorBehavior(false);

        generator.setGeneratorPropertyDefault(CodegenConstants.MODEL_TESTS, "false");
        generator.setGeneratorPropertyDefault(CodegenConstants.MODEL_DOCS, "false");
        generator.setGeneratorPropertyDefault(CodegenConstants.APIS, "true");
        generator.setGeneratorPropertyDefault(CodegenConstants.SUPPORTING_FILES, "false");

        generator.opts(input).generate();

        assertFileContains(Paths.get(outputPath + "/src/main/java/org/openapitools/model/Foo.java"), "public class Foo extends Entity implements FooRefOrValue");
        assertFileContains(Paths.get(outputPath + "/src/main/java/org/openapitools/model/FooRef.java"), "public class FooRef extends EntityRef implements FooRefOrValue");
        assertFileContains(Paths.get(outputPath + "/src/main/java/org/openapitools/model/FooRefOrValue.java"), "public interface FooRefOrValue");
        // previous bugs
        assertFileNotContains(Paths.get(outputPath + "/src/main/java/org/openapitools/model/BarRef.java"), "atTypesuper.hashCode");
        assertFileNotContains(Paths.get(outputPath + "/src/main/java/org/openapitools/model/BarRef.java"), "private String atBaseType");
        // imports for inherited properties
        assertFileContains(Paths.get(outputPath + "/src/main/java/org/openapitools/model/PizzaSpeziale.java"), "import java.math.BigDecimal");
    }

    @Test
    public void testTypeMappings() {
        final SpringCodegen codegen = new SpringCodegen();
        codegen.processOpts();
        Assert.assertEquals(codegen.typeMapping().get("file"), "org.springframework.core.io.Resource");
    }

    @Test
    public void testImportMappings() {
        final SpringCodegen codegen = new SpringCodegen();
        codegen.processOpts();
        Assert.assertEquals(codegen.importMapping().get("org.springframework.core.io.Resource"), "org.springframework.core.io.Resource");
        Assert.assertEquals(codegen.importMapping().get("Pageable"), "org.springframework.data.domain.Pageable");
        Assert.assertEquals(codegen.importMapping().get("DateTimeFormat"), "org.springframework.format.annotation.DateTimeFormat");
        Assert.assertEquals(codegen.importMapping().get("ApiIgnore"), "springfox.documentation.annotations.ApiIgnore");
        Assert.assertEquals(codegen.importMapping().get("ParameterObject"), "org.springdoc.api.annotations.ParameterObject");
    }

    @Test(dataProvider = "issue11464TestCases")
    public void shouldGenerateOneTagAttributeForMultipleTags_Regression11464(String documentProvider, Consumer<String> assertFunction) throws IOException {
        File output = Files.createTempDirectory("test").toFile().getCanonicalFile();
        output.deleteOnExit();
        String outputPath = output.getAbsolutePath().replace('\\', '/');

        OpenAPI openAPI = new OpenAPIParser()
            .readLocation("src/test/resources/bugs/issue_11464.yaml", null, new ParseOptions()).getOpenAPI();

        SpringCodegen codegen = new SpringCodegen();
        codegen.setOutputDir(output.getAbsolutePath());
        codegen.additionalProperties().put(DOCUMENTATION_PROVIDER, documentProvider);
        ClientOptInput input = new ClientOptInput();
        input.openAPI(openAPI);
        input.config(codegen);

        DefaultGenerator generator = new DefaultGenerator();

        generator.setGeneratorPropertyDefault(CodegenConstants.MODELS, "false");
        generator.setGeneratorPropertyDefault(CodegenConstants.MODEL_TESTS, "false");
        generator.setGeneratorPropertyDefault(CodegenConstants.MODEL_DOCS, "false");
        generator.setGeneratorPropertyDefault(CodegenConstants.APIS, "true");
        generator.setGeneratorPropertyDefault(CodegenConstants.SUPPORTING_FILES, "false");

        generator.opts(input).generate();

        assertFunction.accept(outputPath);
    }

    @DataProvider
    public Object[][] issue11464TestCases() {
        return new Object[][] {
            { DocumentationProviderFeatures.DocumentationProvider.SPRINGDOC.name(), (Consumer<String>) outputPath -> {
                assertFileContains(Paths.get(outputPath + "/src/main/java/org/openapitools/api/NoneApi.java"),
                    "@Operation( operationId = \"getNone\", summary = \"No Tag\", responses = {");
                assertFileContains(Paths.get(outputPath + "/src/main/java/org/openapitools/api/SingleApi.java"),
                    "@Operation( operationId = \"getSingleTag\", summary = \"Single Tag\", tags = { \"tag1\" }, responses = {");
                assertFileContains(Paths.get(outputPath + "/src/main/java/org/openapitools/api/MultipleApi.java"),
                    "@Operation( operationId = \"getMultipleTags\", summary = \"Multiple Tags\", tags = { \"tag1\", \"tag2\" }, responses = {");
            }},
            { DocumentationProviderFeatures.DocumentationProvider.SPRINGFOX.name(), (Consumer<String>) outputPath -> {
                assertFileContains(Paths.get(outputPath + "/src/main/java/org/openapitools/api/NoneApi.java"),
                    "@ApiOperation( value = \"No Tag\", nickname = \"getNone\", notes = \"\", response = ");
                assertFileContains(Paths.get(outputPath + "/src/main/java/org/openapitools/api/SingleApi.java"),
                    "@ApiOperation( tags = { \"tag1\" }, value = \"Single Tag\", nickname = \"getSingleTag\", notes = \"\", response = ");
                assertFileContains(Paths.get(outputPath + "/src/main/java/org/openapitools/api/MultipleApi.java"),
                    "@ApiOperation( tags = { \"tag1\", \"tag2\" }, value = \"Multiple Tags\", nickname = \"getMultipleTags\", notes = \"\", response = ");
            }},
        };
    }

    @Test
    public void apiFirstShouldNotGenerateApiOrModel() {
        final SpringCodegen codegen = new SpringCodegen();
        codegen.additionalProperties().put(SpringCodegen.API_FIRST, true);
        codegen.processOpts();
        Assert.assertTrue(codegen.modelTemplateFiles().isEmpty());
        Assert.assertTrue(codegen.apiTemplateFiles().isEmpty());
    }

    @Test
    public void testIssue11323() throws IOException {
        File output = Files.createTempDirectory("test").toFile().getCanonicalFile();
        output.deleteOnExit();
        String outputPath = output.getAbsolutePath().replace('\\', '/');

        OpenAPI openAPI = new OpenAPIParser()
              .readLocation("src/test/resources/3_0/spring/issue_11323.yml", null, new ParseOptions()).getOpenAPI();

        SpringCodegen codegen = new SpringCodegen();
        codegen.setOutputDir(output.getAbsolutePath());
        //codegen.additionalProperties().put(CXFServerFeatures.LOAD_TEST_DATA_FROM_FILE, "true");

        ClientOptInput input = new ClientOptInput();
        input.openAPI(openAPI);
        input.config(codegen);

        DefaultGenerator generator = new DefaultGenerator();

        generator.setGeneratorPropertyDefault(CodegenConstants.MODELS, "true");
        generator.setGeneratorPropertyDefault(CodegenConstants.MODEL_TESTS, "false");
        generator.setGeneratorPropertyDefault(CodegenConstants.MODEL_DOCS, "false");
        generator.setGeneratorPropertyDefault(CodegenConstants.APIS, "false");
        generator.setGeneratorPropertyDefault(CodegenConstants.SUPPORTING_FILES, "false");
        generator.opts(input).generate();

        assertFileContains(Paths.get(outputPath + "/src/main/java/org/openapitools/model/Address.java"),
              "@JsonValue", "import com.fasterxml.jackson.annotation.JsonValue;");
    }

    @Test
    public void shouldPurAdditionalModelTypesOverAllModels() throws IOException {
        File output = Files.createTempDirectory("test").toFile().getCanonicalFile();
        output.deleteOnExit();
        String outputPath = output.getAbsolutePath().replace('\\', '/');

        OpenAPI openAPI = new OpenAPIParser()
            .readLocation("src/test/resources/3_0/petstore.yaml", null, new ParseOptions()).getOpenAPI();

        SpringCodegen codegen = new SpringCodegen();
        codegen.setOutputDir(output.getAbsolutePath());
        codegen.additionalProperties().put(SpringCodegen.ADDITIONAL_MODEL_TYPE_ANNOTATIONS, "@path.Annotation(param1 = \"test1\", param2 = 3);@path.Annotation2;@custom.Annotation");

        ClientOptInput input = new ClientOptInput();
        input.openAPI(openAPI);
        input.config(codegen);

        DefaultGenerator generator = new DefaultGenerator();

        generator.setGeneratorPropertyDefault(CodegenConstants.MODELS, "true");
        generator.setGeneratorPropertyDefault(CodegenConstants.MODEL_TESTS, "false");
        generator.setGeneratorPropertyDefault(CodegenConstants.MODEL_DOCS, "false");
        generator.setGeneratorPropertyDefault(CodegenConstants.APIS, "false");
        generator.setGeneratorPropertyDefault(CodegenConstants.SUPPORTING_FILES, "false");
        generator.opts(input).generate();

        File[] generatedModels = new File(outputPath + "/src/main/java/org/openapitools/model").listFiles();
        Assertions.assertThat(generatedModels).isNotEmpty();

        for (File modelPath : generatedModels) {
            JavaFileAssert.assertThat(modelPath)
                .assertTypeAnnotations()
                .containsWithName("custom.Annotation")
                .containsWithName("path.Annotation2")
                .containsWithNameAndAttributes("path.Annotation", ImmutableMap.of("param1", "\"test1\"", "param2", "3"));
        }
    }

    @Test
    public void testHandleDefaultValue_issue8535() throws Exception {
        File output = Files.createTempDirectory("test").toFile().getCanonicalFile();
        output.deleteOnExit();

        OpenAPI openAPI = new OpenAPIParser()
            .readLocation("src/test/resources/3_0/issue_8535.yaml", null, new ParseOptions()).getOpenAPI();
        SpringCodegen codegen = new SpringCodegen();
        codegen.setOutputDir(output.getAbsolutePath());
        codegen.additionalProperties().put(CXFServerFeatures.LOAD_TEST_DATA_FROM_FILE, "true");

        ClientOptInput input = new ClientOptInput()
            .openAPI(openAPI)
            .config(codegen);

        DefaultGenerator generator = new DefaultGenerator();
        Map<String, File> files = generator.opts(input).generate().stream()
            .collect(Collectors.toMap(File::getName, Function.identity()));

        JavaFileAssert.assertThat(files.get("TestHeadersApi.java"))
            .assertMethod("headersTest")
                .hasParameter("headerNumber").withType("BigDecimal")
                    .assertParameterAnnotations()
                    .containsWithNameAndAttributes("RequestHeader", ImmutableMap.of("defaultValue", "\"11.2\""))
                .toParameter().toMethod()
                .hasParameter("headerString").withType("String")
                    .assertParameterAnnotations()
                    .containsWithNameAndAttributes("RequestHeader", ImmutableMap.of("defaultValue", "\"qwerty\""))
                .toParameter().toMethod()
                .hasParameter("headerStringWrapped").withType("String")
                    .assertParameterAnnotations()
                    .containsWithNameAndAttributes("RequestHeader", ImmutableMap.of("defaultValue", "\"qwerty\""))
                .toParameter().toMethod()
                .hasParameter("headerStringQuotes").withType("String")
                    .assertParameterAnnotations()
                    .containsWithNameAndAttributes("RequestHeader", ImmutableMap.of("defaultValue", "\"qwerty\\\"with quotes\\\" test\""))
                .toParameter().toMethod()
                .hasParameter("headerStringQuotesWrapped").withType("String")
                    .assertParameterAnnotations()
                    .containsWithNameAndAttributes("RequestHeader", ImmutableMap.of("defaultValue", "\"qwerty\\\"with quotes\\\" test\""))
                .toParameter().toMethod()
                .hasParameter("headerBoolean").withType("Boolean")
                    .assertParameterAnnotations()
                    .containsWithNameAndAttributes("RequestHeader", ImmutableMap.of("defaultValue", "\"true\""));

        JavaFileAssert.assertThat(files.get("TestQueryParamsApi.java"))
            .assertMethod("queryParamsTest")
                .hasParameter("queryNumber").withType("BigDecimal")
                    .assertParameterAnnotations()
                    .containsWithNameAndAttributes("RequestParam", ImmutableMap.of("defaultValue", "\"11.2\""))
                .toParameter().toMethod()
                .hasParameter("queryString").withType("String")
                    .assertParameterAnnotations()
                    .containsWithNameAndAttributes("RequestParam", ImmutableMap.of("defaultValue", "\"qwerty\""))
                .toParameter().toMethod()
                .hasParameter("queryStringWrapped").withType("String")
                    .assertParameterAnnotations()
                    .containsWithNameAndAttributes("RequestParam", ImmutableMap.of("defaultValue", "\"qwerty\""))
                .toParameter().toMethod()
                .hasParameter("queryStringQuotes").withType("String")
                    .assertParameterAnnotations()
                    .containsWithNameAndAttributes("RequestParam", ImmutableMap.of("defaultValue", "\"qwerty\\\"with quotes\\\" test\""))
                .toParameter().toMethod()
                .hasParameter("queryStringQuotesWrapped").withType("String")
                    .assertParameterAnnotations()
                    .containsWithNameAndAttributes("RequestParam", ImmutableMap.of("defaultValue", "\"qwerty\\\"with quotes\\\" test\""))
                .toParameter().toMethod()
                .hasParameter("queryBoolean").withType("Boolean")
                    .assertParameterAnnotations()
                    .containsWithNameAndAttributes("RequestParam", ImmutableMap.of("defaultValue", "\"true\""));
    }

    @Test
    public void testExtraAnnotations() throws IOException {
        File output = Files.createTempDirectory("test").toFile().getCanonicalFile();
        output.deleteOnExit();
        String outputPath = output.getAbsolutePath().replace('\\', '/');

        OpenAPI openAPI = new OpenAPIParser()
                .readLocation("src/test/resources/3_0/issue_11772.yml", null, new ParseOptions()).getOpenAPI();

        SpringCodegen codegen = new SpringCodegen();
        codegen.setOutputDir(output.getAbsolutePath());
        codegen.additionalProperties().put(CXFServerFeatures.LOAD_TEST_DATA_FROM_FILE, "true");

        ClientOptInput input = new ClientOptInput();
        input.openAPI(openAPI);
        input.config(codegen);

        DefaultGenerator generator = new DefaultGenerator();

        generator.setGeneratorPropertyDefault(CodegenConstants.MODELS, "true");
        generator.setGeneratorPropertyDefault(CodegenConstants.MODEL_TESTS, "false");
        generator.setGeneratorPropertyDefault(CodegenConstants.MODEL_DOCS, "false");
        generator.setGeneratorPropertyDefault(CodegenConstants.APIS, "false");
        generator.setGeneratorPropertyDefault(CodegenConstants.SUPPORTING_FILES, "false");
        generator.opts(input).generate();

        TestUtils.assertExtraAnnotationFiles(outputPath + "/src/main/java/org/openapitools/model");

    }

    @Test
    public void testResponseWithArray_issue11897() throws Exception {
        File output = Files.createTempDirectory("test").toFile().getCanonicalFile();
        output.deleteOnExit();

        OpenAPI openAPI = new OpenAPIParser()
            .readLocation("src/test/resources/bugs/issue_11897.yaml", null, new ParseOptions()).getOpenAPI();
        SpringCodegen codegen = new SpringCodegen();
        codegen.setLibrary(SPRING_BOOT);
        codegen.setOutputDir(output.getAbsolutePath());
        codegen.additionalProperties().put(AbstractJavaCodegen.FULL_JAVA_UTIL, "true");
        codegen.additionalProperties().put(SpringCodegen.USE_TAGS, "true");
        codegen.additionalProperties().put(SpringCodegen.INTERFACE_ONLY, "true");
        codegen.additionalProperties().put(SpringCodegen.SKIP_DEFAULT_INTERFACE, "true");
        codegen.additionalProperties().put(SpringCodegen.PERFORM_BEANVALIDATION, "true");
        codegen.additionalProperties().put(SpringCodegen.SPRING_CONTROLLER, "true");
        codegen.additionalProperties().put(CodegenConstants.SERIALIZATION_LIBRARY, "jackson");

        ClientOptInput input = new ClientOptInput()
            .openAPI(openAPI)
            .config(codegen);

        DefaultGenerator generator = new DefaultGenerator();
        Map<String, File> files = generator.opts(input).generate().stream()
            .collect(Collectors.toMap(File::getName, Function.identity()));

        JavaFileAssert.assertThat(files.get("MetadataApi.java"))
            .assertMethod("getWithArrayOfObjects").hasReturnType("ResponseEntity<List<TestResponse>>")
            .toFileAssert()
            .assertMethod("getWithArrayOfString").hasReturnType("ResponseEntity<List<String>>")
            .toFileAssert()
            .assertMethod("getWithSetOfObjects").hasReturnType("ResponseEntity<Set<TestResponse>>")
            .toFileAssert()
            .assertMethod("getWithSetOfStrings").hasReturnType("ResponseEntity<Set<String>>")
            .toFileAssert()
            .assertMethod("getWithMapOfObjects").hasReturnType("ResponseEntity<Map<String, TestResponse>>")
            .toFileAssert()
            .assertMethod("getWithMapOfStrings").hasReturnType("ResponseEntity<Map<String, String>>");
    }

    @Test
    public void shouldSetDefaultValueForMultipleArrayItems() throws IOException {
        File output = Files.createTempDirectory("test").toFile().getCanonicalFile();
        output.deleteOnExit();

        OpenAPI openAPI = new OpenAPIParser()
            .readLocation("src/test/resources/bugs/issue_11957.yaml", null, new ParseOptions()).getOpenAPI();
        SpringCodegen codegen = new SpringCodegen();
        codegen.setLibrary(SPRING_BOOT);
        codegen.setOutputDir(output.getAbsolutePath());
        codegen.additionalProperties().put(AbstractJavaCodegen.FULL_JAVA_UTIL, "true");
        codegen.additionalProperties().put(SpringCodegen.USE_TAGS, "true");
        codegen.additionalProperties().put(SpringCodegen.INTERFACE_ONLY, "true");
        codegen.additionalProperties().put(SpringCodegen.SKIP_DEFAULT_INTERFACE, "true");
        codegen.additionalProperties().put(SpringCodegen.PERFORM_BEANVALIDATION, "true");
        codegen.additionalProperties().put(SpringCodegen.SPRING_CONTROLLER, "true");
        codegen.additionalProperties().put(CodegenConstants.SERIALIZATION_LIBRARY, "jackson");

        ClientOptInput input = new ClientOptInput()
            .openAPI(openAPI)
            .config(codegen);

        DefaultGenerator generator = new DefaultGenerator();
        Map<String, File> files = generator.opts(input).generate().stream()
            .collect(Collectors.toMap(File::getName, Function.identity()));

        JavaFileAssert.assertThat(files.get("SearchApi.java"))
            .assertMethod("defaultList")
                .hasParameter("orderBy")
                .assertParameterAnnotations()
                .containsWithNameAndAttributes("RequestParam", ImmutableMap.of("defaultValue", "\"updatedAt:DESC,createdAt:DESC\""))
            .toParameter().toMethod().toFileAssert()
            .assertMethod("defaultSet")
                .hasParameter("orderBy")
                .assertParameterAnnotations()
                .containsWithNameAndAttributes("RequestParam", ImmutableMap.of("defaultValue", "\"updatedAt:DESC,createdAt:DESC\""))
            .toParameter().toMethod().toFileAssert()
            .assertMethod("emptyDefaultList")
                .hasParameter("orderBy")
                .assertParameterAnnotations()
                .containsWithNameAndAttributes("RequestParam", ImmutableMap.of("defaultValue", "\"\""))
            .toParameter().toMethod().toFileAssert()
            .assertMethod("emptyDefaultSet")
                .hasParameter("orderBy")
                .assertParameterAnnotations()
                .containsWithNameAndAttributes("RequestParam", ImmutableMap.of("defaultValue", "\"\""));
    }

    @Test
    public void testPutItemsMethodContainsKeyInSuperClassMethodCall_issue12494() throws IOException {
        File output = Files.createTempDirectory("test").toFile().getCanonicalFile();
        output.deleteOnExit();

        OpenAPI openAPI = new OpenAPIParser()
            .readLocation("src/test/resources/bugs/issue_12494.yaml", null, new ParseOptions()).getOpenAPI();
        SpringCodegen codegen = new SpringCodegen();
        codegen.setOutputDir(output.getAbsolutePath());

        ClientOptInput input = new ClientOptInput()
            .openAPI(openAPI)
            .config(codegen);

        DefaultGenerator generator = new DefaultGenerator();
        Map<String, File> files = generator.opts(input).generate().stream()
            .collect(Collectors.toMap(File::getName, Function.identity()));

        JavaFileAssert.assertThat(files.get("ChildClass.java"))
            .assertMethod("putSomeMapItem")
            .bodyContainsLines("super.putSomeMapItem(key, someMapItem);");
    }

    @Test
<<<<<<< HEAD
    public void shouldHandleCustomResponseType_issue11731() throws IOException {
=======
    public void shouldHandleContentTypeWithSecondWildcardSubtype_issue12457() throws IOException {
>>>>>>> 2f81e2d9
        File output = Files.createTempDirectory("test").toFile().getCanonicalFile();
        output.deleteOnExit();

        OpenAPI openAPI = new OpenAPIParser()
<<<<<<< HEAD
            .readLocation("src/test/resources/bugs/issue_11731.yaml", null, new ParseOptions()).getOpenAPI();
        SpringCodegen codegen = new SpringCodegen();
        codegen.setLibrary(SPRING_BOOT);
        codegen.setOutputDir(output.getAbsolutePath());
=======
            .readLocation("src/test/resources/bugs/issue_12457.yaml", null, new ParseOptions()).getOpenAPI();
        SpringCodegen codegen = new SpringCodegen();
        codegen.setLibrary(SPRING_BOOT);
        codegen.setOutputDir(output.getAbsolutePath());
        codegen.additionalProperties().put(SpringCodegen.USE_TAGS, "true");
>>>>>>> 2f81e2d9

        ClientOptInput input = new ClientOptInput()
            .openAPI(openAPI)
            .config(codegen);

        DefaultGenerator generator = new DefaultGenerator();
        Map<String, File> files = generator.opts(input).generate().stream()
            .collect(Collectors.toMap(File::getName, Function.identity()));

<<<<<<< HEAD
        JavaFileAssert.assertThat(files.get("CustomersApi.java"))
            .assertMethod("getAllUsingGET1")
            .bodyContainsLines("if (mediaType.isCompatibleWith(MediaType.valueOf(\"application/hal+json\"))) {");
=======
        JavaFileAssert.assertThat(files.get("UsersApi.java"))
            .assertMethod("wildcardSubTypeForContentType")
            .assertMethodAnnotations()
            .containsWithNameAndAttributes("RequestMapping", ImmutableMap.of(
                "produces", "{ \"application/json\", \"application/*\" }",
                "consumes", "{ \"application/octet-stream\", \"application/*\" }"
            ));
>>>>>>> 2f81e2d9
    }
}<|MERGE_RESOLUTION|>--- conflicted
+++ resolved
@@ -1405,27 +1405,15 @@
     }
 
     @Test
-<<<<<<< HEAD
     public void shouldHandleCustomResponseType_issue11731() throws IOException {
-=======
-    public void shouldHandleContentTypeWithSecondWildcardSubtype_issue12457() throws IOException {
->>>>>>> 2f81e2d9
-        File output = Files.createTempDirectory("test").toFile().getCanonicalFile();
-        output.deleteOnExit();
-
-        OpenAPI openAPI = new OpenAPIParser()
-<<<<<<< HEAD
+        File output = Files.createTempDirectory("test").toFile().getCanonicalFile();
+        output.deleteOnExit();
+
+        OpenAPI openAPI = new OpenAPIParser()
             .readLocation("src/test/resources/bugs/issue_11731.yaml", null, new ParseOptions()).getOpenAPI();
         SpringCodegen codegen = new SpringCodegen();
         codegen.setLibrary(SPRING_BOOT);
         codegen.setOutputDir(output.getAbsolutePath());
-=======
-            .readLocation("src/test/resources/bugs/issue_12457.yaml", null, new ParseOptions()).getOpenAPI();
-        SpringCodegen codegen = new SpringCodegen();
-        codegen.setLibrary(SPRING_BOOT);
-        codegen.setOutputDir(output.getAbsolutePath());
-        codegen.additionalProperties().put(SpringCodegen.USE_TAGS, "true");
->>>>>>> 2f81e2d9
 
         ClientOptInput input = new ClientOptInput()
             .openAPI(openAPI)
@@ -1435,11 +1423,31 @@
         Map<String, File> files = generator.opts(input).generate().stream()
             .collect(Collectors.toMap(File::getName, Function.identity()));
 
-<<<<<<< HEAD
         JavaFileAssert.assertThat(files.get("CustomersApi.java"))
             .assertMethod("getAllUsingGET1")
             .bodyContainsLines("if (mediaType.isCompatibleWith(MediaType.valueOf(\"application/hal+json\"))) {");
-=======
+    }
+
+    @Test
+    public void shouldHandleContentTypeWithSecondWildcardSubtype_issue12457() throws IOException {
+        File output = Files.createTempDirectory("test").toFile().getCanonicalFile();
+        output.deleteOnExit();
+
+        OpenAPI openAPI = new OpenAPIParser()
+            .readLocation("src/test/resources/bugs/issue_12457.yaml", null, new ParseOptions()).getOpenAPI();
+        SpringCodegen codegen = new SpringCodegen();
+        codegen.setLibrary(SPRING_BOOT);
+        codegen.setOutputDir(output.getAbsolutePath());
+        codegen.additionalProperties().put(SpringCodegen.USE_TAGS, "true");
+
+        ClientOptInput input = new ClientOptInput()
+            .openAPI(openAPI)
+            .config(codegen);
+
+        DefaultGenerator generator = new DefaultGenerator();
+        Map<String, File> files = generator.opts(input).generate().stream()
+            .collect(Collectors.toMap(File::getName, Function.identity()));
+
         JavaFileAssert.assertThat(files.get("UsersApi.java"))
             .assertMethod("wildcardSubTypeForContentType")
             .assertMethodAnnotations()
@@ -1447,6 +1455,5 @@
                 "produces", "{ \"application/json\", \"application/*\" }",
                 "consumes", "{ \"application/octet-stream\", \"application/*\" }"
             ));
->>>>>>> 2f81e2d9
     }
 }