
<<<<<<< HEAD
CONFIG OPTIONS for go-server

	packageName
	    Go package name (convention: lowercase). (Default: openapi)

	packageVersion
	    Go package version. (Default: 1.0.0)

	hideGenerationTimestamp
	    Hides the generation timestamp when files are generated. (Default: true)

	sourceFolder
	    source folder for generated code (Default: go)

	serverPort
	    The network port the generated server binds to (Default: 8080)

Back to the [generators list](README.md)
=======
---
id: generator-opts-server-go-server
title: Config Options for go-server
sidebar_label: go-server
---

| Option | Description | Values | Default |
| ------ | ----------- | ------ | ------- |
|packageName|Go package name (convention: lowercase).| |openapi|
|hideGenerationTimestamp|Hides the generation timestamp when files are generated.| |true|
>>>>>>> 033ab8a6
<|MERGE_RESOLUTION|>--- conflicted
+++ resolved
@@ -1,24 +1,4 @@
 
-<<<<<<< HEAD
-CONFIG OPTIONS for go-server
-
-	packageName
-	    Go package name (convention: lowercase). (Default: openapi)
-
-	packageVersion
-	    Go package version. (Default: 1.0.0)
-
-	hideGenerationTimestamp
-	    Hides the generation timestamp when files are generated. (Default: true)
-
-	sourceFolder
-	    source folder for generated code (Default: go)
-
-	serverPort
-	    The network port the generated server binds to (Default: 8080)
-
-Back to the [generators list](README.md)
-=======
 ---
 id: generator-opts-server-go-server
 title: Config Options for go-server
@@ -28,5 +8,7 @@
 | Option | Description | Values | Default |
 | ------ | ----------- | ------ | ------- |
 |packageName|Go package name (convention: lowercase).| |openapi|
+|packageVersion|Go package version.| |1.0.0|
 |hideGenerationTimestamp|Hides the generation timestamp when files are generated.| |true|
->>>>>>> 033ab8a6
+|sourceFolder|source folder for generated code| |go|
+|serverPort|The network port the generated server binds to| |8080|