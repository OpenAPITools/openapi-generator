--- conflicted
+++ resolved
@@ -1,292 +1,3 @@
-<<<<<<< HEAD
----  
-title: Config Options for java  
-sidebar_label: java  
----  
-  
-| Option | Description | Values | Default |  
-| ------ | ----------- | ------ | ------- |  
-|additionalModelTypeAnnotations|Additional annotations for model type(class level annotations)| |null|  
-|allowUnicodeIdentifiers|boolean, toggles whether unicode identifiers are allowed in names or not, default is false| |false|  
-|apiPackage|package for generated api classes| |org.openapitools.client.api|  
-|artifactDescription|artifact description in generated pom.xml| |OpenAPI Java|  
-|artifactId|artifactId in generated pom.xml. This also becomes part of the generated library's filename| |openapi-java-client|  
-|artifactUrl|artifact URL in generated pom.xml| |https://github.com/openapitools/openapi-generator|  
-|artifactVersion|artifact version in generated pom.xml. This also becomes part of the generated library's filename| |1.0.0|  
-|bigDecimalAsString|Treat BigDecimal values as Strings to avoid precision loss.| |false|  
-|booleanGetterPrefix|Set booleanGetterPrefix| |get|  
-|caseInsensitiveResponseHeaders|Make API response's headers case-insensitive. Available on okhttp-gson, jersey2 libraries| |false|  
-|dateLibrary|Option. Date library to use|<dl><dt>**joda**</dt><dd>Joda (for legacy app only)</dd><dt>**legacy**</dt><dd>Legacy java.util.Date (if you really have a good reason not to use threetenbp</dd><dt>**java8-localdatetime**</dt><dd>Java 8 using LocalDateTime (for legacy app only)</dd><dt>**java8**</dt><dd>Java 8 native JSR310 (preferred for jdk 1.8+) - note: this also sets &quot;java8&quot; to true</dd><dt>**threetenbp**</dt><dd>Backport of JSR310 (preferred for jdk &lt; 1.8)</dd></dl>|threetenbp|  
-|developerEmail|developer email in generated pom.xml| |team@openapitools.org|  
-|developerName|developer name in generated pom.xml| |OpenAPI-Generator Contributors|  
-|developerOrganization|developer organization in generated pom.xml| |OpenAPITools.org|  
-|developerOrganizationUrl|developer organization URL in generated pom.xml| |http://openapitools.org|  
-|disableHtmlEscaping|Disable HTML escaping of JSON strings when using gson (needed to avoid problems with byte[] fields)| |false|  
-|discriminatorCaseSensitive|Whether the discriminator value lookup should be case-sensitive or not. This option only works for Java API client| |true|  
-|ensureUniqueParams|Whether to ensure parameter names are unique in an operation (rename parameters that are not).| |true|  
-|feignVersion|Version of OpenFeign: '10.x' (default), '9.x' (deprecated)| |false|  
-|fullJavaUtil|whether to use fully qualified name for classes under java.util. This option only works for Java API client| |false|  
-|groupId|groupId in generated pom.xml| |org.openapitools|  
-|hideGenerationTimestamp|Hides the generation timestamp when files are generated.| |false|  
-|invokerPackage|root package for generated code| |org.openapitools.client|  
-|java8|Option. Use Java8 classes instead of third party equivalents|<dl><dt>**true**</dt><dd>Use Java 8 classes such as Base64</dd><dt>**false**</dt><dd>Various third party libraries as needed</dd></dl>|false|  
-|library|library template (sub-template) to use|<dl><dt>**jersey1**</dt><dd>HTTP client: Jersey client 1.19.x. JSON processing: Jackson 2.9.x. Enable Java6 support using '-DsupportJava6=true'. Enable gzip request encoding using '-DuseGzipFeature=true'. IMPORTANT NOTE: jersey 1.x is no longer actively maintained so please upgrade to 'jersey2' or other HTTP libaries instead.</dd><dt>**jersey2**</dt><dd>HTTP client: Jersey client 2.25.1. JSON processing: Jackson 2.9.x</dd><dt>**feign**</dt><dd>HTTP client: OpenFeign 9.x (deprecated) or 10.x (default). JSON processing: Jackson 2.9.x.</dd><dt>**okhttp-gson**</dt><dd>[DEFAULT] HTTP client: OkHttp 3.x. JSON processing: Gson 2.8.x. Enable Parcelable models on Android using '-DparcelableModel=true'. Enable gzip request encoding using '-DuseGzipFeature=true'.</dd><dt>**retrofit**</dt><dd>HTTP client: OkHttp 2.x. JSON processing: Gson 2.x (Retrofit 1.9.0). IMPORTANT NOTE: retrofit1.x is no longer actively maintained so please upgrade to 'retrofit2' instead.</dd><dt>**retrofit2**</dt><dd>HTTP client: OkHttp 3.x. JSON processing: Gson 2.x (Retrofit 2.3.0). Enable the RxJava adapter using '-DuseRxJava[2]=true'. (RxJava 1.x or 2.x)</dd><dt>**resttemplate**</dt><dd>HTTP client: Spring RestTemplate 4.x. JSON processing: Jackson 2.9.x</dd><dt>**webclient**</dt><dd>HTTP client: Spring WebClient 5.x. JSON processing: Jackson 2.9.x</dd><dt>**resteasy**</dt><dd>HTTP client: Resteasy client 3.x. JSON processing: Jackson 2.9.x</dd><dt>**vertx**</dt><dd>HTTP client: VertX client 3.x. JSON processing: Jackson 2.9.x</dd><dt>**google-api-client**</dt><dd>HTTP client: Google API client 1.x. JSON processing: Jackson 2.9.x</dd><dt>**rest-assured**</dt><dd>HTTP client: rest-assured : 4.x. JSON processing: Gson 2.x or Jackson 2.10.x. Only for Java 8</dd><dt>**native**</dt><dd>HTTP client: Java native HttpClient. JSON processing: Jackson 2.9.x. Only for Java11+</dd><dt>**microprofile**</dt><dd>HTTP client: Microprofile client X.x. JSON processing: Jackson 2.9.x</dd></dl>|okhttp-gson|  
-|licenseName|The name of the license| |Unlicense|  
-|licenseUrl|The URL of the license| |http://unlicense.org|  
-|microprofileFramework|Framework for microprofile|<dl><dt>kumuluzee</dt><dd>use [KumuluzEE](ee.kumuluz.com)</dd></dl>|null|
-|modelPackage|package for generated models| |org.openapitools.client.model|  
-|parcelableModel|Whether to generate models for Android that implement Parcelable with the okhttp-gson library.| |false|  
-|parentArtifactId|parent artifactId in generated pom N.B. parentGroupId, parentArtifactId and parentVersion must all be specified for any of them to take effect| |null|  
-|parentGroupId|parent groupId in generated pom N.B. parentGroupId, parentArtifactId and parentVersion must all be specified for any of them to take effect| |null|  
-|parentVersion|parent version in generated pom N.B. parentGroupId, parentArtifactId and parentVersion must all be specified for any of them to take effect| |null|  
-|performBeanValidation|Perform BeanValidation| |false|  
-|playVersion|Version of Play! Framework (possible values &quot;play24&quot;, &quot;play25&quot; (default), &quot;play26&quot;)| |null|  
-|prependFormOrBodyParameters|Add form or body parameters to the beginning of the parameter list.| |false|  
-|scmConnection|SCM connection in generated pom.xml| |scm:git:git@github.com:openapitools/openapi-generator.git|  
-|scmDeveloperConnection|SCM developer connection in generated pom.xml| |scm:git:git@github.com:openapitools/openapi-generator.git|  
-|scmUrl|SCM URL in generated pom.xml| |https://github.com/openapitools/openapi-generator|  
-|serializableModel|boolean - toggle &quot;implements Serializable&quot; for generated models| |false|  
-|serializationLibrary|Serialization library, default depends from the library|<dl><dt>**jackson**</dt><dd>Use Jackson as serialization library</dd><dt>**gson**</dt><dd>Use Gson as serialization library</dd></dl>|null|  
-|snapshotVersion|Uses a SNAPSHOT version.|<dl><dt>**true**</dt><dd>Use a SnapShot Version</dd><dt>**false**</dt><dd>Use a Release Version</dd></dl>|null|  
-|sortModelPropertiesByRequiredFlag|Sort model properties to place required parameters before optional parameters.| |true|  
-|sortParamsByRequiredFlag|Sort method arguments to place required parameters before optional parameters.| |true|  
-|sourceFolder|source folder for generated code| |src/main/java|  
-|supportJava6|Whether to support Java6 with the Jersey1 library.| |false|  
-|useBeanValidation|Use BeanValidation API annotations| |false|  
-|useGzipFeature|Send gzip-encoded requests| |false|  
-|usePlayWS|Use Play! Async HTTP client (Play WS API)| |false|  
-|useReflectionEqualsHashCode|Use org.apache.commons.lang3.builder for equals and hashCode in the models. WARNING: This will fail under a security manager, unless the appropriate permissions are set up correctly and also there's potential performance impact.| |false|  
-|useRuntimeException|Use RuntimeException instead of Exception| |false|  
-|useRxJava|Whether to use the RxJava adapter with the retrofit2 library.| |false|  
-|useRxJava2|Whether to use the RxJava2 adapter with the retrofit2 library.| |false|  
-|withXml|whether to include support for application/xml content type and include XML annotations in the model (works with libraries that provide support for JSON and XML)| |false|  
-  
-## IMPORT MAPPING  
-  
-| Type/Alias | Imports |  
-| ---------- | ------- |  
-|Array|java.util.List|  
-|ArrayList|java.util.ArrayList|  
-|BigDecimal|java.math.BigDecimal|  
-|Date|java.util.Date|  
-|DateTime|org.joda.time.*|  
-|File|java.io.File|  
-|HashMap|java.util.HashMap|  
-|List|java.util.*|  
-|LocalDate|org.joda.time.*|  
-|LocalDateTime|org.joda.time.*|  
-|LocalTime|org.joda.time.*|  
-|Map|java.util.Map|  
-|Set|java.util.*|  
-|Timestamp|java.sql.Timestamp|  
-|URI|java.net.URI|  
-|UUID|java.util.UUID|  
-  
-  
-## INSTANTIATION TYPES  
-  
-| Type/Alias | Instantiated By |  
-| ---------- | --------------- |  
-|array|ArrayList|  
-|map|HashMap|  
-  
-  
-## LANGUAGE PRIMITIVES  
-  
-<ul class="column-ul">  
-<li>Boolean</li>  
-<li>Double</li>  
-<li>Float</li>  
-<li>Integer</li>  
-<li>Long</li>  
-<li>Object</li>  
-<li>String</li>  
-<li>boolean</li>  
-<li>byte[]</li>  
-</ul>  
-  
-## RESERVED WORDS  
-  
-<ul class="column-ul">  
-<li>abstract</li>  
-<li>apiclient</li>  
-<li>apiexception</li>  
-<li>apiresponse</li>  
-<li>assert</li>  
-<li>boolean</li>  
-<li>break</li>  
-<li>byte</li>  
-<li>case</li>  
-<li>catch</li>  
-<li>char</li>  
-<li>class</li>  
-<li>configuration</li>  
-<li>const</li>  
-<li>continue</li>  
-<li>default</li>  
-<li>do</li>  
-<li>double</li>  
-<li>else</li>  
-<li>enum</li>  
-<li>extends</li>  
-<li>final</li>  
-<li>finally</li>  
-<li>float</li>  
-<li>for</li>  
-<li>goto</li>  
-<li>if</li>  
-<li>implements</li>  
-<li>import</li>  
-<li>instanceof</li>  
-<li>int</li>  
-<li>interface</li>  
-<li>localreturntype</li>  
-<li>localvaraccept</li>  
-<li>localvaraccepts</li>  
-<li>localvarauthnames</li>  
-<li>localvarcollectionqueryparams</li>  
-<li>localvarcontenttype</li>  
-<li>localvarcontenttypes</li>  
-<li>localvarcookieparams</li>  
-<li>localvarformparams</li>  
-<li>localvarheaderparams</li>  
-<li>localvarpath</li>  
-<li>localvarpostbody</li>  
-<li>localvarqueryparams</li>  
-<li>long</li>  
-<li>native</li>  
-<li>new</li>  
-<li>null</li>  
-<li>object</li>  
-<li>package</li>  
-<li>private</li>  
-<li>protected</li>  
-<li>public</li>  
-<li>return</li>  
-<li>short</li>  
-<li>static</li>  
-<li>strictfp</li>  
-<li>stringutil</li>  
-<li>super</li>  
-<li>switch</li>  
-<li>synchronized</li>  
-<li>this</li>  
-<li>throw</li>  
-<li>throws</li>  
-<li>transient</li>  
-<li>try</li>  
-<li>void</li>  
-<li>volatile</li>  
-<li>while</li>  
-</ul>  
-  
-## FEATURE SET  
-  
-  
-### Client Modification Feature  
-| Name | Supported | Defined By |  
-| ---- | --------- | ---------- |  
-|BasePath|✓|ToolingExtension  
-|Authorizations|✗|ToolingExtension  
-|UserAgent|✗|ToolingExtension  
-  
-### Data Type Feature  
-| Name | Supported | Defined By |  
-| ---- | --------- | ---------- |  
-|Custom|✗|OAS2,OAS3  
-|Int32|✓|OAS2,OAS3  
-|Int64|✓|OAS2,OAS3  
-|Float|✓|OAS2,OAS3  
-|Double|✓|OAS2,OAS3  
-|Decimal|✓|ToolingExtension  
-|String|✓|OAS2,OAS3  
-|Byte|✓|OAS2,OAS3  
-|Binary|✓|OAS2,OAS3  
-|Boolean|✓|OAS2,OAS3  
-|Date|✓|OAS2,OAS3  
-|DateTime|✓|OAS2,OAS3  
-|Password|✓|OAS2,OAS3  
-|File|✓|OAS2  
-|Array|✓|OAS2,OAS3  
-|Maps|✓|ToolingExtension  
-|CollectionFormat|✓|OAS2  
-|CollectionFormatMulti|✓|OAS2  
-|Enum|✓|OAS2,OAS3  
-|ArrayOfEnum|✓|ToolingExtension  
-|ArrayOfModel|✓|ToolingExtension  
-|ArrayOfCollectionOfPrimitives|✓|ToolingExtension  
-|ArrayOfCollectionOfModel|✓|ToolingExtension  
-|ArrayOfCollectionOfEnum|✓|ToolingExtension  
-|MapOfEnum|✓|ToolingExtension  
-|MapOfModel|✓|ToolingExtension  
-|MapOfCollectionOfPrimitives|✓|ToolingExtension  
-|MapOfCollectionOfModel|✓|ToolingExtension  
-|MapOfCollectionOfEnum|✓|ToolingExtension  
-  
-### Documentation Feature  
-| Name | Supported | Defined By |  
-| ---- | --------- | ---------- |  
-|Readme|✓|ToolingExtension  
-|Model|✓|ToolingExtension  
-|Api|✓|ToolingExtension  
-  
-### Global Feature  
-| Name | Supported | Defined By |  
-| ---- | --------- | ---------- |  
-|Host|✓|OAS2,OAS3  
-|BasePath|✓|OAS2,OAS3  
-|Info|✓|OAS2,OAS3  
-|Schemes|✗|OAS2,OAS3  
-|PartialSchemes|✓|OAS2,OAS3  
-|Consumes|✓|OAS2  
-|Produces|✓|OAS2  
-|ExternalDocumentation|✓|OAS2,OAS3  
-|Examples|✓|OAS2,OAS3  
-|XMLStructureDefinitions|✗|OAS2,OAS3  
-|MultiServer|✗|OAS3  
-|ParameterizedServer|✓|OAS3  
-|ParameterStyling|✗|OAS3  
-|Callbacks|✗|OAS3  
-|LinkObjects|✗|OAS3  
-  
-### Parameter Feature  
-| Name | Supported | Defined By |  
-| ---- | --------- | ---------- |  
-|Path|✓|OAS2,OAS3  
-|Query|✓|OAS2,OAS3  
-|Header|✓|OAS2,OAS3  
-|Body|✓|OAS2  
-|FormUnencoded|✓|OAS2  
-|FormMultipart|✓|OAS2  
-|Cookie|✓|OAS3  
-  
-### Schema Support Feature  
-| Name | Supported | Defined By |  
-| ---- | --------- | ---------- |  
-|Simple|✓|OAS2,OAS3  
-|Composite|✓|OAS2,OAS3  
-|Polymorphism|✗|OAS2,OAS3  
-|Union|✗|OAS3  
-  
-### Security Feature  
-| Name | Supported | Defined By |  
-| ---- | --------- | ---------- |  
-|BasicAuth|✗|OAS2,OAS3  
-|ApiKey|✗|OAS2,OAS3  
-|OpenIDConnect|✗|OAS3  
-|BearerToken|✗|OAS3  
-|OAuth2_Implicit|✗|OAS2,OAS3  
-|OAuth2_Password|✗|OAS2,OAS3  
-|OAuth2_ClientCredentials|✗|OAS2,OAS3  
-|OAuth2_AuthorizationCode|✗|OAS2,OAS3  
-  
-### Wire Format Feature  
-| Name | Supported | Defined By |  
-| ---- | --------- | ---------- |  
-|JSON|✓|OAS2,OAS3  
-|XML|✓|OAS2,OAS3  
-|PROTOBUF|✗|ToolingExtension  
-=======
 ---
 title: Config Options for java
 sidebar_label: java
@@ -323,6 +34,7 @@
 |library|library template (sub-template) to use|<dl><dt>**jersey1**</dt><dd>HTTP client: Jersey client 1.19.x. JSON processing: Jackson 2.9.x. Enable Java6 support using '-DsupportJava6=true'. Enable gzip request encoding using '-DuseGzipFeature=true'. IMPORTANT NOTE: jersey 1.x is no longer actively maintained so please upgrade to 'jersey2' or other HTTP libaries instead.</dd><dt>**jersey2**</dt><dd>HTTP client: Jersey client 2.25.1. JSON processing: Jackson 2.9.x</dd><dt>**jersey2-experimental**</dt><dd>HTTP client: Jersey client 2.25.1. JSON processing: Jackson 2.9.x</dd><dt>**feign**</dt><dd>HTTP client: OpenFeign 9.x (deprecated) or 10.x (default). JSON processing: Jackson 2.9.x.</dd><dt>**okhttp-gson**</dt><dd>[DEFAULT] HTTP client: OkHttp 3.x. JSON processing: Gson 2.8.x. Enable Parcelable models on Android using '-DparcelableModel=true'. Enable gzip request encoding using '-DuseGzipFeature=true'.</dd><dt>**retrofit**</dt><dd>HTTP client: OkHttp 2.x. JSON processing: Gson 2.x (Retrofit 1.9.0). IMPORTANT NOTE: retrofit1.x is no longer actively maintained so please upgrade to 'retrofit2' instead.</dd><dt>**retrofit2**</dt><dd>HTTP client: OkHttp 3.x. JSON processing: Gson 2.x (Retrofit 2.3.0). Enable the RxJava adapter using '-DuseRxJava[2]=true'. (RxJava 1.x or 2.x)</dd><dt>**resttemplate**</dt><dd>HTTP client: Spring RestTemplate 4.x. JSON processing: Jackson 2.9.x</dd><dt>**webclient**</dt><dd>HTTP client: Spring WebClient 5.x. JSON processing: Jackson 2.9.x</dd><dt>**resteasy**</dt><dd>HTTP client: Resteasy client 3.x. JSON processing: Jackson 2.9.x</dd><dt>**vertx**</dt><dd>HTTP client: VertX client 3.x. JSON processing: Jackson 2.9.x</dd><dt>**google-api-client**</dt><dd>HTTP client: Google API client 1.x. JSON processing: Jackson 2.9.x</dd><dt>**rest-assured**</dt><dd>HTTP client: rest-assured : 4.x. JSON processing: Gson 2.x or Jackson 2.10.x. Only for Java 8</dd><dt>**native**</dt><dd>HTTP client: Java native HttpClient. JSON processing: Jackson 2.9.x. Only for Java11+</dd><dt>**microprofile**</dt><dd>HTTP client: Microprofile client X.x. JSON processing: Jackson 2.9.x</dd></dl>|okhttp-gson|
 |licenseName|The name of the license| |Unlicense|
 |licenseUrl|The URL of the license| |http://unlicense.org|
+|microprofileFramework|Framework for microprofile|<dl><dt>kumuluzee</dt><dd>use [KumuluzEE](ee.kumuluz.com)</dd></dl>|null|
 |modelPackage|package for generated models| |org.openapitools.client.model|
 |parcelableModel|Whether to generate models for Android that implement Parcelable with the okhttp-gson library.| |false|
 |parentArtifactId|parent artifactId in generated pom N.B. parentGroupId, parentArtifactId and parentVersion must all be specified for any of them to take effect| |null|
@@ -575,5 +287,4 @@
 |JSON|✓|OAS2,OAS3
 |XML|✓|OAS2,OAS3
 |PROTOBUF|✗|ToolingExtension
->>>>>>> 4beea9d9
 |Custom|✗|OAS2,OAS3