---
title: Config Options for java
sidebar_label: java
---

These options may be applied as additional-properties (cli) or configOptions (plugins). Refer to [configuration docs](https://openapi-generator.tech/docs/configuration) for more details.

| Option | Description | Values | Default |
| ------ | ----------- | ------ | ------- |
|additionalEnumTypeAnnotations|Additional annotations for enum type(class level annotations)| |null|
|additionalModelTypeAnnotations|Additional annotations for model type(class level annotations). List separated by semicolon(;) or new line (Linux or Windows)| |null|
|allowUnicodeIdentifiers|boolean, toggles whether unicode identifiers are allowed in names or not, default is false| |false|
|apiPackage|package for generated api classes| |org.openapitools.client.api|
|artifactDescription|artifact description in generated pom.xml| |OpenAPI Java|
|artifactId|artifactId in generated pom.xml. This also becomes part of the generated library's filename| |openapi-java-client|
|artifactUrl|artifact URL in generated pom.xml| |https://github.com/openapitools/openapi-generator|
|artifactVersion|artifact version in generated pom.xml. This also becomes part of the generated library's filename| |1.0.0|
|asyncNative|If true, async handlers will be used, instead of the sync version| |false|
|bigDecimalAsString|Treat BigDecimal values as Strings to avoid precision loss.| |false|
|booleanGetterPrefix|Set booleanGetterPrefix| |get|
|caseInsensitiveResponseHeaders|Make API response's headers case-insensitive. Available on okhttp-gson, jersey2 libraries| |false|
|dateLibrary|Option. Date library to use|<dl><dt>**joda**</dt><dd>Joda (for legacy app only)</dd><dt>**legacy**</dt><dd>Legacy java.util.Date (if you really have a good reason not to use threetenbp</dd><dt>**java8-localdatetime**</dt><dd>Java 8 using LocalDateTime (for legacy app only)</dd><dt>**java8**</dt><dd>Java 8 native JSR310 (preferred for jdk 1.8+) - note: this also sets &quot;java8&quot; to true</dd><dt>**threetenbp**</dt><dd>Backport of JSR310 (preferred for jdk &lt; 1.8)</dd></dl>|threetenbp|
|developerEmail|developer email in generated pom.xml| |team@openapitools.org|
|developerName|developer name in generated pom.xml| |OpenAPI-Generator Contributors|
|developerOrganization|developer organization in generated pom.xml| |OpenAPITools.org|
|developerOrganizationUrl|developer organization URL in generated pom.xml| |http://openapitools.org|
|disableHtmlEscaping|Disable HTML escaping of JSON strings when using gson (needed to avoid problems with byte[] fields)| |false|
|disallowAdditionalPropertiesIfNotPresent|If false, the 'additionalProperties' implementation (set to true by default) is compliant with the OAS and JSON schema specifications. If true (default), keep the old (incorrect) behaviour that 'additionalProperties' is set to false by default.|<dl><dt>**false**</dt><dd>The 'additionalProperties' implementation is compliant with the OAS and JSON schema specifications.</dd><dt>**true**</dt><dd>Keep the old (incorrect) behaviour that 'additionalProperties' is set to false by default.</dd></dl>|true|
|discriminatorCaseSensitive|Whether the discriminator value lookup should be case-sensitive or not. This option only works for Java API client| |true|
|dynamicOperations|Generate operations dynamically at runtime from an OAS| |false|
|ensureUniqueParams|Whether to ensure parameter names are unique in an operation (rename parameters that are not).| |true|
|fullJavaUtil|whether to use fully qualified name for classes under java.util. This option only works for Java API client| |false|
|gradleProperties|Append additional Gradle proeprties to the gradle.properties file| |null|
|groupId|groupId in generated pom.xml| |org.openapitools|
|hideGenerationTimestamp|Hides the generation timestamp when files are generated.| |false|
|ignoreAnyOfInEnum|Ignore anyOf keyword in enum| |false|
|invokerPackage|root package for generated code| |org.openapitools.client|
|java8|Use Java8 classes instead of third party equivalents. Starting in 5.x, JDK8 is the default and the support for JDK7, JDK6 has been dropped|<dl><dt>**true**</dt><dd>Use Java 8 classes such as Base64</dd><dt>**false**</dt><dd>Various third party libraries as needed</dd></dl>|true|
|legacyDiscriminatorBehavior|Set to false for generators with better support for discriminators. (Python, Java, Go, PowerShell, C#have this enabled by default).|<dl><dt>**true**</dt><dd>The mapping in the discriminator includes descendent schemas that allOf inherit from self and the discriminator mapping schemas in the OAS document.</dd><dt>**false**</dt><dd>The mapping in the discriminator includes any descendent schemas that allOf inherit from self, any oneOf schemas, any anyOf schemas, any x-discriminator-values, and the discriminator mapping schemas in the OAS document AND Codegen validates that oneOf and anyOf schemas contain the required discriminator and throws an error if the discriminator is missing.</dd></dl>|true|
|library|library template (sub-template) to use|<dl><dt>**jersey1**</dt><dd>HTTP client: Jersey client 1.19.x. JSON processing: Jackson 2.9.x. Enable gzip request encoding using '-DuseGzipFeature=true'. IMPORTANT NOTE: jersey 1.x is no longer actively maintained so please upgrade to 'jersey2' or other HTTP libraries instead.</dd><dt>**jersey2**</dt><dd>HTTP client: Jersey client 2.25.1. JSON processing: Jackson 2.9.x</dd><dt>**feign**</dt><dd>HTTP client: OpenFeign 10.x. JSON processing: Jackson 2.9.x.</dd><dt>**okhttp-gson**</dt><dd>[DEFAULT] HTTP client: OkHttp 3.x. JSON processing: Gson 2.8.x. Enable Parcelable models on Android using '-DparcelableModel=true'. Enable gzip request encoding using '-DuseGzipFeature=true'.</dd><dt>**retrofit2**</dt><dd>HTTP client: OkHttp 3.x. JSON processing: Gson 2.x (Retrofit 2.3.0). Enable the RxJava adapter using '-DuseRxJava[2/3]=true'. (RxJava 1.x or 2.x or 3.x)</dd><dt>**resttemplate**</dt><dd>HTTP client: Spring RestTemplate 4.x. JSON processing: Jackson 2.9.x</dd><dt>**webclient**</dt><dd>HTTP client: Spring WebClient 5.x. JSON processing: Jackson 2.9.x</dd><dt>**resteasy**</dt><dd>HTTP client: Resteasy client 3.x. JSON processing: Jackson 2.9.x</dd><dt>**vertx**</dt><dd>HTTP client: VertX client 3.x. JSON processing: Jackson 2.9.x</dd><dt>**google-api-client**</dt><dd>HTTP client: Google API client 1.x. JSON processing: Jackson 2.9.x</dd><dt>**rest-assured**</dt><dd>HTTP client: rest-assured : 4.x. JSON processing: Gson 2.x or Jackson 2.10.x. Only for Java 8</dd><dt>**native**</dt><dd>HTTP client: Java native HttpClient. JSON processing: Jackson 2.9.x. Only for Java11+</dd><dt>**microprofile**</dt><dd>HTTP client: Microprofile client 1.x. JSON processing: JSON-B</dd><dt>**apache-httpclient**</dt><dd>HTTP client: Apache httpclient 4.x</dd></dl>|okhttp-gson|
|licenseName|The name of the license| |Unlicense|
|licenseUrl|The URL of the license| |http://unlicense.org|
|microprofileFramework|Framework for microprofile. Possible values &quot;kumuluzee&quot;| |null|
|modelPackage|package for generated models| |org.openapitools.client.model|
|openApiNullable|Enable OpenAPI Jackson Nullable library| |true|
|parcelableModel|Whether to generate models for Android that implement Parcelable with the okhttp-gson library.| |false|
|parentArtifactId|parent artifactId in generated pom N.B. parentGroupId, parentArtifactId and parentVersion must all be specified for any of them to take effect| |null|
|parentGroupId|parent groupId in generated pom N.B. parentGroupId, parentArtifactId and parentVersion must all be specified for any of them to take effect| |null|
|parentVersion|parent version in generated pom N.B. parentGroupId, parentArtifactId and parentVersion must all be specified for any of them to take effect| |null|
|performBeanValidation|Perform BeanValidation| |false|
|playVersion|Version of Play! Framework (possible values &quot;play24&quot; (Deprecated), &quot;play25&quot; (Deprecated), &quot;play26&quot; (Default))| |null|
|prependFormOrBodyParameters|Add form or body parameters to the beginning of the parameter list.| |false|
|scmConnection|SCM connection in generated pom.xml| |scm:git:git@github.com:openapitools/openapi-generator.git|
|scmDeveloperConnection|SCM developer connection in generated pom.xml| |scm:git:git@github.com:openapitools/openapi-generator.git|
|scmUrl|SCM URL in generated pom.xml| |https://github.com/openapitools/openapi-generator|
|serializableModel|boolean - toggle &quot;implements Serializable&quot; for generated models| |false|
|serializationLibrary|Serialization library, default depends on value of the option library|<dl><dt>**jsonb**</dt><dd>Use JSON-B as serialization library</dd><dt>**jackson**</dt><dd>Use Jackson as serialization library</dd><dt>**gson**</dt><dd>Use Gson as serialization library</dd></dl>|null|
|snapshotVersion|Uses a SNAPSHOT version.|<dl><dt>**true**</dt><dd>Use a SnapShot Version</dd><dt>**false**</dt><dd>Use a Release Version</dd></dl>|null|
|sortModelPropertiesByRequiredFlag|Sort model properties to place required parameters before optional parameters.| |true|
|sortParamsByRequiredFlag|Sort method arguments to place required parameters before optional parameters.| |true|
|sourceFolder|source folder for generated code| |src/main/java|
<<<<<<< HEAD
|useAbstractionForFiles|Use alternative types instead of java.io.File to allow passing bytes without a file on disk. Available on resttemplate, webclient, libraries| |false|
=======
|supportStreaming|Support streaming endpoint (beta)| |false|
|useAbstractionForFiles|Use alternative types instead of java.io.File to allow passing bytes without a file on disk. Available on resttemplate library| |false|
>>>>>>> 8069d183
|useBeanValidation|Use BeanValidation API annotations| |false|
|useGzipFeature|Send gzip-encoded requests| |false|
|usePlayWS|Use Play! Async HTTP client (Play WS API)| |false|
|useReflectionEqualsHashCode|Use org.apache.commons.lang3.builder for equals and hashCode in the models. WARNING: This will fail under a security manager, unless the appropriate permissions are set up correctly and also there's potential performance impact.| |false|
|useRuntimeException|Use RuntimeException instead of Exception| |false|
|useRxJava|Whether to use the RxJava adapter with the retrofit2 library. IMPORTANT: this option has been deprecated and will be removed in the 5.x release.| |false|
|useRxJava2|Whether to use the RxJava2 adapter with the retrofit2 library.| |false|
|useRxJava3|Whether to use the RxJava3 adapter with the retrofit2 library.| |false|
|withXml|whether to include support for application/xml content type and include XML annotations in the model (works with libraries that provide support for JSON and XML)| |false|

## IMPORT MAPPING

| Type/Alias | Imports |
| ---------- | ------- |
|Array|java.util.List|
|ArrayList|java.util.ArrayList|
|BigDecimal|java.math.BigDecimal|
|Date|java.util.Date|
|DateTime|org.joda.time.*|
|File|java.io.File|
|HashMap|java.util.HashMap|
|LinkedHashSet|java.util.LinkedHashSet|
|List|java.util.*|
|LocalDate|org.joda.time.*|
|LocalDateTime|org.joda.time.*|
|LocalTime|org.joda.time.*|
|Map|java.util.Map|
|Set|java.util.*|
|Timestamp|java.sql.Timestamp|
|URI|java.net.URI|
|UUID|java.util.UUID|


## INSTANTIATION TYPES

| Type/Alias | Instantiated By |
| ---------- | --------------- |
|array|ArrayList|
|map|HashMap|
|set|LinkedHashSet|


## LANGUAGE PRIMITIVES

<ul class="column-ul">
<li>Boolean</li>
<li>Double</li>
<li>Float</li>
<li>Integer</li>
<li>Long</li>
<li>Object</li>
<li>String</li>
<li>boolean</li>
<li>byte[]</li>
</ul>

## RESERVED WORDS

<ul class="column-ul">
<li>abstract</li>
<li>apiclient</li>
<li>apiexception</li>
<li>apiresponse</li>
<li>assert</li>
<li>boolean</li>
<li>break</li>
<li>byte</li>
<li>case</li>
<li>catch</li>
<li>char</li>
<li>class</li>
<li>configuration</li>
<li>const</li>
<li>continue</li>
<li>default</li>
<li>do</li>
<li>double</li>
<li>else</li>
<li>enum</li>
<li>extends</li>
<li>final</li>
<li>finally</li>
<li>float</li>
<li>for</li>
<li>goto</li>
<li>if</li>
<li>implements</li>
<li>import</li>
<li>instanceof</li>
<li>int</li>
<li>interface</li>
<li>localreturntype</li>
<li>localvaraccept</li>
<li>localvaraccepts</li>
<li>localvarauthnames</li>
<li>localvarcollectionqueryparams</li>
<li>localvarcontenttype</li>
<li>localvarcontenttypes</li>
<li>localvarcookieparams</li>
<li>localvarformparams</li>
<li>localvarheaderparams</li>
<li>localvarpath</li>
<li>localvarpostbody</li>
<li>localvarqueryparams</li>
<li>long</li>
<li>native</li>
<li>new</li>
<li>null</li>
<li>object</li>
<li>package</li>
<li>private</li>
<li>protected</li>
<li>public</li>
<li>return</li>
<li>short</li>
<li>static</li>
<li>strictfp</li>
<li>stringutil</li>
<li>super</li>
<li>switch</li>
<li>synchronized</li>
<li>this</li>
<li>throw</li>
<li>throws</li>
<li>transient</li>
<li>try</li>
<li>void</li>
<li>volatile</li>
<li>while</li>
</ul>

## FEATURE SET


### Client Modification Feature
| Name | Supported | Defined By |
| ---- | --------- | ---------- |
|BasePath|✓|ToolingExtension
|Authorizations|✗|ToolingExtension
|UserAgent|✗|ToolingExtension
|MockServer|✗|ToolingExtension

### Data Type Feature
| Name | Supported | Defined By |
| ---- | --------- | ---------- |
|Custom|✗|OAS2,OAS3
|Int32|✓|OAS2,OAS3
|Int64|✓|OAS2,OAS3
|Float|✓|OAS2,OAS3
|Double|✓|OAS2,OAS3
|Decimal|✓|ToolingExtension
|String|✓|OAS2,OAS3
|Byte|✓|OAS2,OAS3
|Binary|✓|OAS2,OAS3
|Boolean|✓|OAS2,OAS3
|Date|✓|OAS2,OAS3
|DateTime|✓|OAS2,OAS3
|Password|✓|OAS2,OAS3
|File|✓|OAS2
|Array|✓|OAS2,OAS3
|Maps|✓|ToolingExtension
|CollectionFormat|✓|OAS2
|CollectionFormatMulti|✓|OAS2
|Enum|✓|OAS2,OAS3
|ArrayOfEnum|✓|ToolingExtension
|ArrayOfModel|✓|ToolingExtension
|ArrayOfCollectionOfPrimitives|✓|ToolingExtension
|ArrayOfCollectionOfModel|✓|ToolingExtension
|ArrayOfCollectionOfEnum|✓|ToolingExtension
|MapOfEnum|✓|ToolingExtension
|MapOfModel|✓|ToolingExtension
|MapOfCollectionOfPrimitives|✓|ToolingExtension
|MapOfCollectionOfModel|✓|ToolingExtension
|MapOfCollectionOfEnum|✓|ToolingExtension

### Documentation Feature
| Name | Supported | Defined By |
| ---- | --------- | ---------- |
|Readme|✓|ToolingExtension
|Model|✓|ToolingExtension
|Api|✓|ToolingExtension

### Global Feature
| Name | Supported | Defined By |
| ---- | --------- | ---------- |
|Host|✓|OAS2,OAS3
|BasePath|✓|OAS2,OAS3
|Info|✓|OAS2,OAS3
|Schemes|✗|OAS2,OAS3
|PartialSchemes|✓|OAS2,OAS3
|Consumes|✓|OAS2
|Produces|✓|OAS2
|ExternalDocumentation|✓|OAS2,OAS3
|Examples|✓|OAS2,OAS3
|XMLStructureDefinitions|✗|OAS2,OAS3
|MultiServer|✗|OAS3
|ParameterizedServer|✓|OAS3
|ParameterStyling|✗|OAS3
|Callbacks|✗|OAS3
|LinkObjects|✗|OAS3

### Parameter Feature
| Name | Supported | Defined By |
| ---- | --------- | ---------- |
|Path|✓|OAS2,OAS3
|Query|✓|OAS2,OAS3
|Header|✓|OAS2,OAS3
|Body|✓|OAS2
|FormUnencoded|✓|OAS2
|FormMultipart|✓|OAS2
|Cookie|✓|OAS3

### Schema Support Feature
| Name | Supported | Defined By |
| ---- | --------- | ---------- |
|Simple|✓|OAS2,OAS3
|Composite|✓|OAS2,OAS3
|Polymorphism|✗|OAS2,OAS3
|Union|✗|OAS3

### Security Feature
| Name | Supported | Defined By |
| ---- | --------- | ---------- |
|BasicAuth|✗|OAS2,OAS3
|ApiKey|✗|OAS2,OAS3
|OpenIDConnect|✗|OAS3
|BearerToken|✗|OAS3
|OAuth2_Implicit|✗|OAS2,OAS3
|OAuth2_Password|✗|OAS2,OAS3
|OAuth2_ClientCredentials|✗|OAS2,OAS3
|OAuth2_AuthorizationCode|✗|OAS2,OAS3

### Wire Format Feature
| Name | Supported | Defined By |
| ---- | --------- | ---------- |
|JSON|✓|OAS2,OAS3
|XML|✓|OAS2,OAS3
|PROTOBUF|✗|ToolingExtension
|Custom|✗|OAS2,OAS3<|MERGE_RESOLUTION|>--- conflicted
+++ resolved
@@ -59,12 +59,8 @@
 |sortModelPropertiesByRequiredFlag|Sort model properties to place required parameters before optional parameters.| |true|
 |sortParamsByRequiredFlag|Sort method arguments to place required parameters before optional parameters.| |true|
 |sourceFolder|source folder for generated code| |src/main/java|
-<<<<<<< HEAD
+|supportStreaming|Support streaming endpoint (beta)| |false|
 |useAbstractionForFiles|Use alternative types instead of java.io.File to allow passing bytes without a file on disk. Available on resttemplate, webclient, libraries| |false|
-=======
-|supportStreaming|Support streaming endpoint (beta)| |false|
-|useAbstractionForFiles|Use alternative types instead of java.io.File to allow passing bytes without a file on disk. Available on resttemplate library| |false|
->>>>>>> 8069d183
 |useBeanValidation|Use BeanValidation API annotations| |false|
 |useGzipFeature|Send gzip-encoded requests| |false|
 |usePlayWS|Use Play! Async HTTP client (Play WS API)| |false|
