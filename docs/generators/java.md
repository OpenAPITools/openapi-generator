---
title: Config Options for java
sidebar_label: java
---

These options may be applied as additional-properties (cli) or configOptions (plugins). Refer to [configuration docs](https://openapi-generator.tech/docs/configuration) for more details.

| Option | Description | Values | Default |
| ------ | ----------- | ------ | ------- |
|additionalEnumTypeAnnotations|Additional annotations for enum type(class level annotations)| |null|
|additionalModelTypeAnnotations|Additional annotations for model type(class level annotations). List separated by semicolon(;) or new line (Linux or Windows)| |null|
|allowUnicodeIdentifiers|boolean, toggles whether unicode identifiers are allowed in names or not, default is false| |false|
|apiPackage|package for generated api classes| |org.openapitools.client.api|
|artifactDescription|artifact description in generated pom.xml| |OpenAPI Java|
|artifactId|artifactId in generated pom.xml. This also becomes part of the generated library's filename| |openapi-java-client|
|artifactUrl|artifact URL in generated pom.xml| |https://github.com/openapitools/openapi-generator|
|artifactVersion|artifact version in generated pom.xml. This also becomes part of the generated library's filename| |1.0.0|
|asyncNative|If true, async handlers will be used, instead of the sync version| |false|
|bigDecimalAsString|Treat BigDecimal values as Strings to avoid precision loss.| |false|
|booleanGetterPrefix|Set booleanGetterPrefix| |get|
|caseInsensitiveResponseHeaders|Make API response's headers case-insensitive. Available on okhttp-gson, jersey2 libraries| |false|
|configKey|Config key in @RegisterRestClient. Default to none. Only `microprofile` supports this option.| |null|
|dateLibrary|Option. Date library to use|<dl><dt>**joda**</dt><dd>Joda (for legacy app only)</dd><dt>**legacy**</dt><dd>Legacy java.util.Date (if you really have a good reason not to use threetenbp</dd><dt>**java8-localdatetime**</dt><dd>Java 8 using LocalDateTime (for legacy app only)</dd><dt>**java8**</dt><dd>Java 8 native JSR310 (preferred for jdk 1.8+) - note: this also sets &quot;java8&quot; to true</dd><dt>**threetenbp**</dt><dd>Backport of JSR310 (preferred for jdk &lt; 1.8)</dd></dl>|threetenbp|
|developerEmail|developer email in generated pom.xml| |team@openapitools.org|
|developerName|developer name in generated pom.xml| |OpenAPI-Generator Contributors|
|developerOrganization|developer organization in generated pom.xml| |OpenAPITools.org|
|developerOrganizationUrl|developer organization URL in generated pom.xml| |http://openapitools.org|
|disableHtmlEscaping|Disable HTML escaping of JSON strings when using gson (needed to avoid problems with byte[] fields)| |false|
|disallowAdditionalPropertiesIfNotPresent|If false, the 'additionalProperties' implementation (set to true by default) is compliant with the OAS and JSON schema specifications. If true (default), keep the old (incorrect) behaviour that 'additionalProperties' is set to false by default.|<dl><dt>**false**</dt><dd>The 'additionalProperties' implementation is compliant with the OAS and JSON schema specifications.</dd><dt>**true**</dt><dd>Keep the old (incorrect) behaviour that 'additionalProperties' is set to false by default.</dd></dl>|true|
|discriminatorCaseSensitive|Whether the discriminator value lookup should be case-sensitive or not. This option only works for Java API client| |true|
|dynamicOperations|Generate operations dynamically at runtime from an OAS| |false|
|ensureUniqueParams|Whether to ensure parameter names are unique in an operation (rename parameters that are not).| |true|
<<<<<<< HEAD
|enumUnknownDefaultCase|If the server adds new enum cases, that are unknown by an old spec/client, the client will fail to parse the network response.With this option enabled, each enum will have a new case, 'unknown_default_open_api', so that when the server sends an enum case that is not known by the client/spec, they can safely fallback to this case.|<dl><dt>**false**</dt><dd>No changes to the enum's are made, this is the default option.</dd><dt>**true**</dt><dd>With this option enabled, each enum will have a new case, 'unknown_default_open_api', so that when the enum case sent by the server is not known by the client/spec, can safely be decoded to this case.</dd></dl>|false|
=======
|errorObjectType|Error Object type. (This option is for okhttp-gson-next-gen only)| |null|
>>>>>>> c94d2b23
|fullJavaUtil|whether to use fully qualified name for classes under java.util. This option only works for Java API client| |false|
|gradleProperties|Append additional Gradle proeprties to the gradle.properties file| |null|
|groupId|groupId in generated pom.xml| |org.openapitools|
|hideGenerationTimestamp|Hides the generation timestamp when files are generated.| |false|
|ignoreAnyOfInEnum|Ignore anyOf keyword in enum| |false|
|invokerPackage|root package for generated code| |org.openapitools.client|
|java8|Use Java8 classes instead of third party equivalents. Starting in 5.x, JDK8 is the default and the support for JDK7, JDK6 has been dropped|<dl><dt>**true**</dt><dd>Use Java 8 classes such as Base64</dd><dt>**false**</dt><dd>Various third party libraries as needed</dd></dl>|true|
|legacyDiscriminatorBehavior|Set to false for generators with better support for discriminators. (Python, Java, Go, PowerShell, C#have this enabled by default).|<dl><dt>**true**</dt><dd>The mapping in the discriminator includes descendent schemas that allOf inherit from self and the discriminator mapping schemas in the OAS document.</dd><dt>**false**</dt><dd>The mapping in the discriminator includes any descendent schemas that allOf inherit from self, any oneOf schemas, any anyOf schemas, any x-discriminator-values, and the discriminator mapping schemas in the OAS document AND Codegen validates that oneOf and anyOf schemas contain the required discriminator and throws an error if the discriminator is missing.</dd></dl>|true|
|library|library template (sub-template) to use|<dl><dt>**jersey1**</dt><dd>HTTP client: Jersey client 1.19.x. JSON processing: Jackson 2.9.x. Enable gzip request encoding using '-DuseGzipFeature=true'. IMPORTANT NOTE: jersey 1.x is no longer actively maintained so please upgrade to 'jersey2' or other HTTP libraries instead.</dd><dt>**jersey2**</dt><dd>HTTP client: Jersey client 2.25.1. JSON processing: Jackson 2.9.x</dd><dt>**feign**</dt><dd>HTTP client: OpenFeign 10.x. JSON processing: Jackson 2.9.x.</dd><dt>**okhttp-gson**</dt><dd>[DEFAULT] HTTP client: OkHttp 3.x. JSON processing: Gson 2.8.x. Enable Parcelable models on Android using '-DparcelableModel=true'. Enable gzip request encoding using '-DuseGzipFeature=true'.</dd><dt>**okhttp-gson-nextgen**</dt><dd>HTTP client: OkHttp 3.x. JSON processing: Gson 2.8.x.'. Better support for oneOf/anyOf with breaking changes. Will replace `okhttp-gson` in the 6.0.0 release.</dd><dt>**retrofit2**</dt><dd>HTTP client: OkHttp 3.x. JSON processing: Gson 2.x (Retrofit 2.3.0). Enable the RxJava adapter using '-DuseRxJava[2/3]=true'. (RxJava 1.x or 2.x or 3.x)</dd><dt>**resttemplate**</dt><dd>HTTP client: Spring RestTemplate 4.x. JSON processing: Jackson 2.9.x</dd><dt>**webclient**</dt><dd>HTTP client: Spring WebClient 5.x. JSON processing: Jackson 2.9.x</dd><dt>**resteasy**</dt><dd>HTTP client: Resteasy client 3.x. JSON processing: Jackson 2.9.x</dd><dt>**vertx**</dt><dd>HTTP client: VertX client 3.x. JSON processing: Jackson 2.9.x</dd><dt>**google-api-client**</dt><dd>HTTP client: Google API client 1.x. JSON processing: Jackson 2.9.x</dd><dt>**rest-assured**</dt><dd>HTTP client: rest-assured : 4.x. JSON processing: Gson 2.x or Jackson 2.10.x. Only for Java 8</dd><dt>**native**</dt><dd>HTTP client: Java native HttpClient. JSON processing: Jackson 2.9.x. Only for Java11+</dd><dt>**microprofile**</dt><dd>HTTP client: Microprofile client 1.x. JSON processing: JSON-B</dd><dt>**apache-httpclient**</dt><dd>HTTP client: Apache httpclient 4.x</dd></dl>|okhttp-gson|
|licenseName|The name of the license| |Unlicense|
|licenseUrl|The URL of the license| |http://unlicense.org|
|microprofileFramework|Framework for microprofile. Possible values &quot;kumuluzee&quot;| |null|
|modelPackage|package for generated models| |org.openapitools.client.model|
|openApiNullable|Enable OpenAPI Jackson Nullable library| |true|
|parcelableModel|Whether to generate models for Android that implement Parcelable with the okhttp-gson library.| |false|
|parentArtifactId|parent artifactId in generated pom N.B. parentGroupId, parentArtifactId and parentVersion must all be specified for any of them to take effect| |null|
|parentGroupId|parent groupId in generated pom N.B. parentGroupId, parentArtifactId and parentVersion must all be specified for any of them to take effect| |null|
|parentVersion|parent version in generated pom N.B. parentGroupId, parentArtifactId and parentVersion must all be specified for any of them to take effect| |null|
|performBeanValidation|Perform BeanValidation| |false|
|playVersion|Version of Play! Framework (possible values &quot;play24&quot; (Deprecated), &quot;play25&quot; (Deprecated), &quot;play26&quot; (Default))| |null|
|prependFormOrBodyParameters|Add form or body parameters to the beginning of the parameter list.| |false|
|scmConnection|SCM connection in generated pom.xml| |scm:git:git@github.com:openapitools/openapi-generator.git|
|scmDeveloperConnection|SCM developer connection in generated pom.xml| |scm:git:git@github.com:openapitools/openapi-generator.git|
|scmUrl|SCM URL in generated pom.xml| |https://github.com/openapitools/openapi-generator|
|serializableModel|boolean - toggle &quot;implements Serializable&quot; for generated models| |false|
|serializationLibrary|Serialization library, default depends on value of the option library|<dl><dt>**jsonb**</dt><dd>Use JSON-B as serialization library</dd><dt>**jackson**</dt><dd>Use Jackson as serialization library</dd><dt>**gson**</dt><dd>Use Gson as serialization library</dd></dl>|null|
|snapshotVersion|Uses a SNAPSHOT version.|<dl><dt>**true**</dt><dd>Use a SnapShot Version</dd><dt>**false**</dt><dd>Use a Release Version</dd></dl>|null|
|sortModelPropertiesByRequiredFlag|Sort model properties to place required parameters before optional parameters.| |true|
|sortParamsByRequiredFlag|Sort method arguments to place required parameters before optional parameters.| |true|
|sourceFolder|source folder for generated code| |src/main/java|
|supportStreaming|Support streaming endpoint (beta)| |false|
|useAbstractionForFiles|Use alternative types instead of java.io.File to allow passing bytes without a file on disk. Available on resttemplate, webclient, libraries| |false|
|useBeanValidation|Use BeanValidation API annotations| |false|
|useGzipFeature|Send gzip-encoded requests| |false|
|usePlayWS|Use Play! Async HTTP client (Play WS API)| |false|
|useReflectionEqualsHashCode|Use org.apache.commons.lang3.builder for equals and hashCode in the models. WARNING: This will fail under a security manager, unless the appropriate permissions are set up correctly and also there's potential performance impact.| |false|
|useRuntimeException|Use RuntimeException instead of Exception| |false|
|useRxJava|Whether to use the RxJava adapter with the retrofit2 library. IMPORTANT: this option has been deprecated and will be removed in the 5.x release.| |false|
|useRxJava2|Whether to use the RxJava2 adapter with the retrofit2 library.| |false|
|useRxJava3|Whether to use the RxJava3 adapter with the retrofit2 library.| |false|
|withXml|whether to include support for application/xml content type and include XML annotations in the model (works with libraries that provide support for JSON and XML)| |false|

## IMPORT MAPPING

| Type/Alias | Imports |
| ---------- | ------- |
|Array|java.util.List|
|ArrayList|java.util.ArrayList|
|BigDecimal|java.math.BigDecimal|
|Date|java.util.Date|
|DateTime|org.joda.time.*|
|File|java.io.File|
|HashMap|java.util.HashMap|
|LinkedHashSet|java.util.LinkedHashSet|
|List|java.util.*|
|LocalDate|org.joda.time.*|
|LocalDateTime|org.joda.time.*|
|LocalTime|org.joda.time.*|
|Map|java.util.Map|
|Set|java.util.*|
|Timestamp|java.sql.Timestamp|
|URI|java.net.URI|
|UUID|java.util.UUID|


## INSTANTIATION TYPES

| Type/Alias | Instantiated By |
| ---------- | --------------- |
|array|ArrayList|
|map|HashMap|
|set|LinkedHashSet|


## LANGUAGE PRIMITIVES

<ul class="column-ul">
<li>Boolean</li>
<li>Double</li>
<li>Float</li>
<li>Integer</li>
<li>Long</li>
<li>Object</li>
<li>String</li>
<li>boolean</li>
<li>byte[]</li>
</ul>

## RESERVED WORDS

<ul class="column-ul">
<li>abstract</li>
<li>apiclient</li>
<li>apiexception</li>
<li>apiresponse</li>
<li>assert</li>
<li>boolean</li>
<li>break</li>
<li>byte</li>
<li>case</li>
<li>catch</li>
<li>char</li>
<li>class</li>
<li>configuration</li>
<li>const</li>
<li>continue</li>
<li>default</li>
<li>do</li>
<li>double</li>
<li>else</li>
<li>enum</li>
<li>extends</li>
<li>final</li>
<li>finally</li>
<li>float</li>
<li>for</li>
<li>goto</li>
<li>if</li>
<li>implements</li>
<li>import</li>
<li>instanceof</li>
<li>int</li>
<li>interface</li>
<li>localreturntype</li>
<li>localvaraccept</li>
<li>localvaraccepts</li>
<li>localvarauthnames</li>
<li>localvarcollectionqueryparams</li>
<li>localvarcontenttype</li>
<li>localvarcontenttypes</li>
<li>localvarcookieparams</li>
<li>localvarformparams</li>
<li>localvarheaderparams</li>
<li>localvarpath</li>
<li>localvarpostbody</li>
<li>localvarqueryparams</li>
<li>long</li>
<li>native</li>
<li>new</li>
<li>null</li>
<li>object</li>
<li>package</li>
<li>private</li>
<li>protected</li>
<li>public</li>
<li>return</li>
<li>short</li>
<li>static</li>
<li>strictfp</li>
<li>stringutil</li>
<li>super</li>
<li>switch</li>
<li>synchronized</li>
<li>this</li>
<li>throw</li>
<li>throws</li>
<li>transient</li>
<li>try</li>
<li>void</li>
<li>volatile</li>
<li>while</li>
</ul>

## FEATURE SET


### Client Modification Feature
| Name | Supported | Defined By |
| ---- | --------- | ---------- |
|BasePath|✓|ToolingExtension
|Authorizations|✗|ToolingExtension
|UserAgent|✗|ToolingExtension
|MockServer|✗|ToolingExtension

### Data Type Feature
| Name | Supported | Defined By |
| ---- | --------- | ---------- |
|Custom|✗|OAS2,OAS3
|Int32|✓|OAS2,OAS3
|Int64|✓|OAS2,OAS3
|Float|✓|OAS2,OAS3
|Double|✓|OAS2,OAS3
|Decimal|✓|ToolingExtension
|String|✓|OAS2,OAS3
|Byte|✓|OAS2,OAS3
|Binary|✓|OAS2,OAS3
|Boolean|✓|OAS2,OAS3
|Date|✓|OAS2,OAS3
|DateTime|✓|OAS2,OAS3
|Password|✓|OAS2,OAS3
|File|✓|OAS2
|Array|✓|OAS2,OAS3
|Maps|✓|ToolingExtension
|CollectionFormat|✓|OAS2
|CollectionFormatMulti|✓|OAS2
|Enum|✓|OAS2,OAS3
|ArrayOfEnum|✓|ToolingExtension
|ArrayOfModel|✓|ToolingExtension
|ArrayOfCollectionOfPrimitives|✓|ToolingExtension
|ArrayOfCollectionOfModel|✓|ToolingExtension
|ArrayOfCollectionOfEnum|✓|ToolingExtension
|MapOfEnum|✓|ToolingExtension
|MapOfModel|✓|ToolingExtension
|MapOfCollectionOfPrimitives|✓|ToolingExtension
|MapOfCollectionOfModel|✓|ToolingExtension
|MapOfCollectionOfEnum|✓|ToolingExtension

### Documentation Feature
| Name | Supported | Defined By |
| ---- | --------- | ---------- |
|Readme|✓|ToolingExtension
|Model|✓|ToolingExtension
|Api|✓|ToolingExtension

### Global Feature
| Name | Supported | Defined By |
| ---- | --------- | ---------- |
|Host|✓|OAS2,OAS3
|BasePath|✓|OAS2,OAS3
|Info|✓|OAS2,OAS3
|Schemes|✗|OAS2,OAS3
|PartialSchemes|✓|OAS2,OAS3
|Consumes|✓|OAS2
|Produces|✓|OAS2
|ExternalDocumentation|✓|OAS2,OAS3
|Examples|✓|OAS2,OAS3
|XMLStructureDefinitions|✗|OAS2,OAS3
|MultiServer|✗|OAS3
|ParameterizedServer|✓|OAS3
|ParameterStyling|✗|OAS3
|Callbacks|✗|OAS3
|LinkObjects|✗|OAS3

### Parameter Feature
| Name | Supported | Defined By |
| ---- | --------- | ---------- |
|Path|✓|OAS2,OAS3
|Query|✓|OAS2,OAS3
|Header|✓|OAS2,OAS3
|Body|✓|OAS2
|FormUnencoded|✓|OAS2
|FormMultipart|✓|OAS2
|Cookie|✓|OAS3

### Schema Support Feature
| Name | Supported | Defined By |
| ---- | --------- | ---------- |
|Simple|✓|OAS2,OAS3
|Composite|✓|OAS2,OAS3
|Polymorphism|✗|OAS2,OAS3
|Union|✗|OAS3

### Security Feature
| Name | Supported | Defined By |
| ---- | --------- | ---------- |
|BasicAuth|✗|OAS2,OAS3
|ApiKey|✗|OAS2,OAS3
|OpenIDConnect|✗|OAS3
|BearerToken|✗|OAS3
|OAuth2_Implicit|✗|OAS2,OAS3
|OAuth2_Password|✗|OAS2,OAS3
|OAuth2_ClientCredentials|✗|OAS2,OAS3
|OAuth2_AuthorizationCode|✗|OAS2,OAS3

### Wire Format Feature
| Name | Supported | Defined By |
| ---- | --------- | ---------- |
|JSON|✓|OAS2,OAS3
|XML|✓|OAS2,OAS3
|PROTOBUF|✗|ToolingExtension
|Custom|✗|OAS2,OAS3<|MERGE_RESOLUTION|>--- conflicted
+++ resolved
@@ -30,11 +30,8 @@
 |discriminatorCaseSensitive|Whether the discriminator value lookup should be case-sensitive or not. This option only works for Java API client| |true|
 |dynamicOperations|Generate operations dynamically at runtime from an OAS| |false|
 |ensureUniqueParams|Whether to ensure parameter names are unique in an operation (rename parameters that are not).| |true|
-<<<<<<< HEAD
 |enumUnknownDefaultCase|If the server adds new enum cases, that are unknown by an old spec/client, the client will fail to parse the network response.With this option enabled, each enum will have a new case, 'unknown_default_open_api', so that when the server sends an enum case that is not known by the client/spec, they can safely fallback to this case.|<dl><dt>**false**</dt><dd>No changes to the enum's are made, this is the default option.</dd><dt>**true**</dt><dd>With this option enabled, each enum will have a new case, 'unknown_default_open_api', so that when the enum case sent by the server is not known by the client/spec, can safely be decoded to this case.</dd></dl>|false|
-=======
 |errorObjectType|Error Object type. (This option is for okhttp-gson-next-gen only)| |null|
->>>>>>> c94d2b23
 |fullJavaUtil|whether to use fully qualified name for classes under java.util. This option only works for Java API client| |false|
 |gradleProperties|Append additional Gradle proeprties to the gradle.properties file| |null|
 |groupId|groupId in generated pom.xml| |org.openapitools|
