---
title: Documentation for the java-micronaut-client Generator
---

## METADATA

| Property | Value | Notes |
| -------- | ----- | ----- |
| generator name | java-micronaut-client | pass this to the generate command after -g |
| generator stability | BETA | |
| generator type | CLIENT | |
| generator language | Java | |
| generator default templating engine | mustache | |
| helpTxt | Generates a Java Micronaut Client. | |

## CONFIG OPTIONS
These options may be applied as additional-properties (cli) or configOptions (plugins). Refer to [configuration docs](https://openapi-generator.tech/docs/configuration) for more details.

| Option | Description | Values | Default |
| ------ | ----------- | ------ | ------- |
|additionalEnumTypeAnnotations|Additional annotations for enum type(class level annotations)| |null|
|additionalModelTypeAnnotations|Additional annotations for model type(class level annotations). List separated by semicolon(;) or new line (Linux or Windows)| |null|
|allowUnicodeIdentifiers|boolean, toggles whether unicode identifiers are allowed in names or not, default is false| |false|
|apiPackage|package for generated api classes| |org.openapitools.api|
|artifactDescription|artifact description in generated pom.xml| |OpenAPI Java|
|artifactId|artifactId in generated pom.xml. This also becomes part of the generated library's filename| |openapi-micronaut|
|artifactUrl|artifact URL in generated pom.xml| |https://github.com/openapitools/openapi-generator|
|artifactVersion|artifact version in generated pom.xml. This also becomes part of the generated library's filename| |1.0.0|
|bigDecimalAsString|Treat BigDecimal values as Strings to avoid precision loss.| |false|
|booleanGetterPrefix|Set booleanGetterPrefix| |get|
|build|Specify for which build tool to generate files|<dl><dt>**gradle**</dt><dd>Gradle configuration is generated for the project</dd><dt>**all**</dt><dd>Both Gradle and Maven configurations are generated</dd><dt>**maven**</dt><dd>Maven configuration is generated for the project</dd></dl>|all|
|configureAuth|Configure all the authorization methods as specified in the file| |false|
|developerEmail|developer email in generated pom.xml| |team@openapitools.org|
|developerName|developer name in generated pom.xml| |OpenAPI-Generator Contributors|
|developerOrganization|developer organization in generated pom.xml| |OpenAPITools.org|
|developerOrganizationUrl|developer organization URL in generated pom.xml| |http://openapitools.org|
|disableHtmlEscaping|Disable HTML escaping of JSON strings when using gson (needed to avoid problems with byte[] fields)| |false|
|disallowAdditionalPropertiesIfNotPresent|If false, the 'additionalProperties' implementation (set to true by default) is compliant with the OAS and JSON schema specifications. If true (default), keep the old (incorrect) behaviour that 'additionalProperties' is set to false by default.|<dl><dt>**false**</dt><dd>The 'additionalProperties' implementation is compliant with the OAS and JSON schema specifications.</dd><dt>**true**</dt><dd>Keep the old (incorrect) behaviour that 'additionalProperties' is set to false by default.</dd></dl>|true|
|discriminatorCaseSensitive|Whether the discriminator value lookup should be case-sensitive or not. This option only works for Java API client| |true|
|ensureUniqueParams|Whether to ensure parameter names are unique in an operation (rename parameters that are not).| |true|
|enumUnknownDefaultCase|If the server adds new enum cases, that are unknown by an old spec/client, the client will fail to parse the network response.With this option enabled, each enum will have a new case, 'unknown_default_open_api', so that when the server sends an enum case that is not known by the client/spec, they can safely fallback to this case.|<dl><dt>**false**</dt><dd>No changes to the enum's are made, this is the default option.</dd><dt>**true**</dt><dd>With this option enabled, each enum will have a new case, 'unknown_default_open_api', so that when the enum case sent by the server is not known by the client/spec, can safely be decoded to this case.</dd></dl>|false|
|fullJavaUtil|whether to use fully qualified name for classes under java.util. This option only works for Java API client| |false|
|groupId|groupId in generated pom.xml| |org.openapitools|
|hideGenerationTimestamp|Hides the generation timestamp when files are generated.| |false|
|ignoreAnyOfInEnum|Ignore anyOf keyword in enum| |false|
|invokerPackage|root package for generated code| |org.openapitools|
|legacyDiscriminatorBehavior|Set to false for generators with better support for discriminators. (Python, Java, Go, PowerShell, C#have this enabled by default).|<dl><dt>**true**</dt><dd>The mapping in the discriminator includes descendent schemas that allOf inherit from self and the discriminator mapping schemas in the OAS document.</dd><dt>**false**</dt><dd>The mapping in the discriminator includes any descendent schemas that allOf inherit from self, any oneOf schemas, any anyOf schemas, any x-discriminator-values, and the discriminator mapping schemas in the OAS document AND Codegen validates that oneOf and anyOf schemas contain the required discriminator and throws an error if the discriminator is missing.</dd></dl>|true|
|licenseName|The name of the license| |Unlicense|
|licenseUrl|The URL of the license| |http://unlicense.org|
<<<<<<< HEAD
|micronautVersion|Micronaut version, only &gt;=3.0.0 versions are supported| |3.2.6|
=======
|micronautVersion|Micronaut version, only &gt;=3.0.0 versions are supported| |3.3.1|
>>>>>>> 5ad9f188
|modelPackage|package for generated models| |org.openapitools.model|
|openApiNullable|Enable OpenAPI Jackson Nullable library| |true|
|parentArtifactId|parent artifactId in generated pom N.B. parentGroupId, parentArtifactId and parentVersion must all be specified for any of them to take effect| |null|
|parentGroupId|parent groupId in generated pom N.B. parentGroupId, parentArtifactId and parentVersion must all be specified for any of them to take effect| |null|
|parentVersion|parent version in generated pom N.B. parentGroupId, parentArtifactId and parentVersion must all be specified for any of them to take effect| |null|
|prependFormOrBodyParameters|Add form or body parameters to the beginning of the parameter list.| |false|
|requiredPropertiesInConstructor|Allow only to create models with all the required properties provided in constructor| |true|
|scmConnection|SCM connection in generated pom.xml| |scm:git:git@github.com:openapitools/openapi-generator.git|
|scmDeveloperConnection|SCM developer connection in generated pom.xml| |scm:git:git@github.com:openapitools/openapi-generator.git|
|scmUrl|SCM URL in generated pom.xml| |https://github.com/openapitools/openapi-generator|
|serializableModel|boolean - toggle &quot;implements Serializable&quot; for generated models| |false|
|snapshotVersion|Uses a SNAPSHOT version.|<dl><dt>**true**</dt><dd>Use a SnapShot Version</dd><dt>**false**</dt><dd>Use a Release Version</dd></dl>|null|
|sortModelPropertiesByRequiredFlag|Sort model properties to place required parameters before optional parameters.| |true|
|sortParamsByRequiredFlag|Sort method arguments to place required parameters before optional parameters.| |true|
|sourceFolder|source folder for generated code| |src/main/java|
|test|Specify which test tool to generate files for|<dl><dt>**junit**</dt><dd>Use JUnit as test tool</dd><dt>**spock**</dt><dd>Use Spock as test tool</dd></dl>|junit|
<<<<<<< HEAD
=======
|testOutput|Set output folder for models and APIs tests| |${project.build.directory}/generated-test-sources/openapi|
>>>>>>> 5ad9f188
|title|Client service name| |null|
|useBeanValidation|Use BeanValidation API annotations| |true|
|withXml|whether to include support for application/xml content type and include XML annotations in the model (works with libraries that provide support for JSON and XML)| |false|

## IMPORT MAPPING

| Type/Alias | Imports |
| ---------- | ------- |
|Array|java.util.List|
|ArrayList|java.util.ArrayList|
|BigDecimal|java.math.BigDecimal|
|Date|java.util.Date|
|DateTime|org.joda.time.*|
|File|java.io.File|
|HashMap|java.util.HashMap|
|LinkedHashSet|java.util.LinkedHashSet|
|List|java.util.*|
|LocalDate|org.joda.time.*|
|LocalDateTime|org.joda.time.*|
|LocalTime|org.joda.time.*|
|Map|java.util.Map|
|Set|java.util.*|
|Timestamp|java.sql.Timestamp|
|URI|java.net.URI|
|UUID|java.util.UUID|


## INSTANTIATION TYPES

| Type/Alias | Instantiated By |
| ---------- | --------------- |
|array|ArrayList|
|map|HashMap|
|set|LinkedHashSet|


## LANGUAGE PRIMITIVES

<ul class="column-ul">
<li>Boolean</li>
<li>Double</li>
<li>Float</li>
<li>Integer</li>
<li>Long</li>
<li>Object</li>
<li>String</li>
<li>boolean</li>
<li>byte[]</li>
</ul>

## RESERVED WORDS

<ul class="column-ul">
<li>abstract</li>
<li>apiclient</li>
<li>apiexception</li>
<li>apiresponse</li>
<li>application</li>
<li>assert</li>
<li>authorization</li>
<li>body</li>
<li>boolean</li>
<li>break</li>
<li>byte</li>
<li>case</li>
<li>catch</li>
<li>char</li>
<li>class</li>
<li>client</li>
<li>configuration</li>
<li>const</li>
<li>continue</li>
<li>cookie</li>
<li>default</li>
<li>do</li>
<li>double</li>
<li>else</li>
<li>enum</li>
<li>extends</li>
<li>file</li>
<li>final</li>
<li>finally</li>
<li>float</li>
<li>for</li>
<li>format</li>
<li>goto</li>
<li>header</li>
<li>if</li>
<li>implements</li>
<li>import</li>
<li>instanceof</li>
<li>int</li>
<li>interface</li>
<li>list</li>
<li>localreturntype</li>
<li>localvaraccept</li>
<li>localvaraccepts</li>
<li>localvarauthnames</li>
<li>localvarcollectionqueryparams</li>
<li>localvarcontenttype</li>
<li>localvarcontenttypes</li>
<li>localvarcookieparams</li>
<li>localvarformparams</li>
<li>localvarheaderparams</li>
<li>localvarpath</li>
<li>localvarpostbody</li>
<li>localvarqueryparams</li>
<li>long</li>
<li>native</li>
<li>new</li>
<li>null</li>
<li>object</li>
<li>package</li>
<li>pathvariable</li>
<li>private</li>
<li>protected</li>
<li>public</li>
<li>queryparam</li>
<li>queryvalue</li>
<li>return</li>
<li>short</li>
<li>static</li>
<li>strictfp</li>
<li>stringutil</li>
<li>super</li>
<li>switch</li>
<li>synchronized</li>
<li>this</li>
<li>throw</li>
<li>throws</li>
<li>transient</li>
<li>try</li>
<li>void</li>
<li>volatile</li>
<li>while</li>
</ul>

## FEATURE SET


### Client Modification Feature
| Name | Supported | Defined By |
| ---- | --------- | ---------- |
|BasePath|✓|ToolingExtension
|Authorizations|✗|ToolingExtension
|UserAgent|✗|ToolingExtension
|MockServer|✗|ToolingExtension

### Data Type Feature
| Name | Supported | Defined By |
| ---- | --------- | ---------- |
|Custom|✗|OAS2,OAS3
|Int32|✓|OAS2,OAS3
|Int64|✓|OAS2,OAS3
|Float|✓|OAS2,OAS3
|Double|✓|OAS2,OAS3
|Decimal|✓|ToolingExtension
|String|✓|OAS2,OAS3
|Byte|✓|OAS2,OAS3
|Binary|✓|OAS2,OAS3
|Boolean|✓|OAS2,OAS3
|Date|✓|OAS2,OAS3
|DateTime|✓|OAS2,OAS3
|Password|✓|OAS2,OAS3
|File|✓|OAS2
|Array|✓|OAS2,OAS3
|Maps|✓|ToolingExtension
|CollectionFormat|✓|OAS2
|CollectionFormatMulti|✓|OAS2
|Enum|✓|OAS2,OAS3
|ArrayOfEnum|✓|ToolingExtension
|ArrayOfModel|✓|ToolingExtension
|ArrayOfCollectionOfPrimitives|✓|ToolingExtension
|ArrayOfCollectionOfModel|✓|ToolingExtension
|ArrayOfCollectionOfEnum|✓|ToolingExtension
|MapOfEnum|✓|ToolingExtension
|MapOfModel|✓|ToolingExtension
|MapOfCollectionOfPrimitives|✓|ToolingExtension
|MapOfCollectionOfModel|✓|ToolingExtension
|MapOfCollectionOfEnum|✓|ToolingExtension

### Documentation Feature
| Name | Supported | Defined By |
| ---- | --------- | ---------- |
|Readme|✓|ToolingExtension
|Model|✓|ToolingExtension
|Api|✓|ToolingExtension

### Global Feature
| Name | Supported | Defined By |
| ---- | --------- | ---------- |
|Host|✓|OAS2,OAS3
|BasePath|✓|OAS2,OAS3
|Info|✓|OAS2,OAS3
|Schemes|✗|OAS2,OAS3
|PartialSchemes|✓|OAS2,OAS3
|Consumes|✓|OAS2
|Produces|✓|OAS2
|ExternalDocumentation|✓|OAS2,OAS3
|Examples|✓|OAS2,OAS3
|XMLStructureDefinitions|✗|OAS2,OAS3
|MultiServer|✗|OAS3
|ParameterizedServer|✗|OAS3
|ParameterStyling|✗|OAS3
|Callbacks|✗|OAS3
|LinkObjects|✗|OAS3

### Parameter Feature
| Name | Supported | Defined By |
| ---- | --------- | ---------- |
|Path|✓|OAS2,OAS3
|Query|✓|OAS2,OAS3
|Header|✓|OAS2,OAS3
|Body|✓|OAS2
|FormUnencoded|✓|OAS2
|FormMultipart|✓|OAS2
|Cookie|✓|OAS3

### Schema Support Feature
| Name | Supported | Defined By |
| ---- | --------- | ---------- |
|Simple|✓|OAS2,OAS3
|Composite|✓|OAS2,OAS3
|Polymorphism|✗|OAS2,OAS3
|Union|✗|OAS3

### Security Feature
| Name | Supported | Defined By |
| ---- | --------- | ---------- |
|BasicAuth|✓|OAS2,OAS3
|ApiKey|✓|OAS2,OAS3
|OpenIDConnect|✓|OAS3
|BearerToken|✗|OAS3
|OAuth2_Implicit|✓|OAS2,OAS3
|OAuth2_Password|✓|OAS2,OAS3
|OAuth2_ClientCredentials|✓|OAS2,OAS3
|OAuth2_AuthorizationCode|✓|OAS2,OAS3

### Wire Format Feature
| Name | Supported | Defined By |
| ---- | --------- | ---------- |
|JSON|✓|OAS2,OAS3
|XML|✓|OAS2,OAS3
|PROTOBUF|✗|ToolingExtension
|Custom|✗|OAS2,OAS3<|MERGE_RESOLUTION|>--- conflicted
+++ resolved
@@ -30,6 +30,9 @@
 |booleanGetterPrefix|Set booleanGetterPrefix| |get|
 |build|Specify for which build tool to generate files|<dl><dt>**gradle**</dt><dd>Gradle configuration is generated for the project</dd><dt>**all**</dt><dd>Both Gradle and Maven configurations are generated</dd><dt>**maven**</dt><dd>Maven configuration is generated for the project</dd></dl>|all|
 |configureAuth|Configure all the authorization methods as specified in the file| |false|
+|dateFormat|Specify the format pattern of date as a string| |null|
+|dateLibrary|Option. Date library to use|<dl><dt>**java8-localdatetime**</dt><dd>Java 8 using LocalDateTime (for legacy app only)</dd><dt>**java8**</dt><dd>Java 8 native JSR310 (preferred for jdk 1.8+)</dd></dl>|java8|
+|datetimeFormat|Specify the format pattern of date-time as a string| |null|
 |developerEmail|developer email in generated pom.xml| |team@openapitools.org|
 |developerName|developer name in generated pom.xml| |OpenAPI-Generator Contributors|
 |developerOrganization|developer organization in generated pom.xml| |OpenAPITools.org|
@@ -47,11 +50,7 @@
 |legacyDiscriminatorBehavior|Set to false for generators with better support for discriminators. (Python, Java, Go, PowerShell, C#have this enabled by default).|<dl><dt>**true**</dt><dd>The mapping in the discriminator includes descendent schemas that allOf inherit from self and the discriminator mapping schemas in the OAS document.</dd><dt>**false**</dt><dd>The mapping in the discriminator includes any descendent schemas that allOf inherit from self, any oneOf schemas, any anyOf schemas, any x-discriminator-values, and the discriminator mapping schemas in the OAS document AND Codegen validates that oneOf and anyOf schemas contain the required discriminator and throws an error if the discriminator is missing.</dd></dl>|true|
 |licenseName|The name of the license| |Unlicense|
 |licenseUrl|The URL of the license| |http://unlicense.org|
-<<<<<<< HEAD
-|micronautVersion|Micronaut version, only &gt;=3.0.0 versions are supported| |3.2.6|
-=======
 |micronautVersion|Micronaut version, only &gt;=3.0.0 versions are supported| |3.3.1|
->>>>>>> 5ad9f188
 |modelPackage|package for generated models| |org.openapitools.model|
 |openApiNullable|Enable OpenAPI Jackson Nullable library| |true|
 |parentArtifactId|parent artifactId in generated pom N.B. parentGroupId, parentArtifactId and parentVersion must all be specified for any of them to take effect| |null|
@@ -68,10 +67,7 @@
 |sortParamsByRequiredFlag|Sort method arguments to place required parameters before optional parameters.| |true|
 |sourceFolder|source folder for generated code| |src/main/java|
 |test|Specify which test tool to generate files for|<dl><dt>**junit**</dt><dd>Use JUnit as test tool</dd><dt>**spock**</dt><dd>Use Spock as test tool</dd></dl>|junit|
-<<<<<<< HEAD
-=======
 |testOutput|Set output folder for models and APIs tests| |${project.build.directory}/generated-test-sources/openapi|
->>>>>>> 5ad9f188
 |title|Client service name| |null|
 |useBeanValidation|Use BeanValidation API annotations| |true|
 |withXml|whether to include support for application/xml content type and include XML annotations in the model (works with libraries that provide support for JSON and XML)| |false|
