--- conflicted
+++ resolved
@@ -10,13 +10,8 @@
 |allowUnicodeIdentifiers|boolean, toggles whether unicode identifiers are allowed in names or not, default is false| |false|
 |prependFormOrBodyParameters|Add form or body parameters to the beginning of the parameter list.| |false|
 |projectName|Project name in Xcode| |null|
-<<<<<<< HEAD
-|responseAs|Optionally use libraries to manage response.  Currently PromiseKit, RxSwift are available.| |null|
-=======
 |responseAs|Optionally use libraries to manage response.  Currently PromiseKit, RxSwift, Result are available.| |null|
 |nonPublicApi|Generates code with reduced access modifiers; allows embedding elsewhere without exposing non-public API calls to consumers.(default: false)| |null|
-|unwrapRequired|Treat 'required' properties in response as non-optional (which would crash the app if api returns null as opposed to required option specified in json schema| |null|
->>>>>>> 00abb478
 |objcCompatible|Add additional properties and methods for Objective-C compatibility (default: false)| |null|
 |podSource|Source information used for Podspec| |null|
 |podVersion|Version used for Podspec| |null|
