---
title: Documentation for the protobuf-schema Generator
---

## METADATA

| Property | Value | Notes |
| -------- | ----- | ----- |
| generator name | protobuf-schema | pass this to the generate command after -g |
| generator stability | BETA | |
| generator type | SCHEMA | |
| generator language | Protocol Buffers (Protobuf) | |
| generator default templating engine | mustache | |
| helpTxt | Generates gRPC and protocol buffer schema files (beta) | |

## CONFIG OPTIONS
These options may be applied as additional-properties (cli) or configOptions (plugins). Refer to [configuration docs](https://openapi-generator.tech/docs/configuration) for more details.

| Option | Description | Values | Default |
| ------ | ----------- | ------ | ------- |
|numberedFieldNumberList|Field numbers in order.| |false|
|startEnumsWithUnknown|Introduces &quot;UNKNOWN&quot; as the first element of enumerations.| |false|
<<<<<<< HEAD
|startEnumsWithUnspecified|Introduces &quot;UNSPECIFIED&quot; as the first element of enumerations.| |false|
=======
|fieldNamesInSnakeCase|Field names in snake_case.| |false|
>>>>>>> 8011e563

## IMPORT MAPPING

| Type/Alias | Imports |
| ---------- | ------- |


## INSTANTIATION TYPES

| Type/Alias | Instantiated By |
| ---------- | --------------- |
|array|repeat|


## LANGUAGE PRIMITIVES

<ul class="column-ul">
<li>array</li>
<li>bool</li>
<li>bytes</li>
<li>double</li>
<li>fixed32</li>
<li>fixed64</li>
<li>float</li>
<li>int32</li>
<li>int64</li>
<li>map</li>
<li>sfixed32</li>
<li>sfixed64</li>
<li>sint32</li>
<li>sint64</li>
<li>string</li>
<li>uint32</li>
<li>uint64</li>
</ul>

## RESERVED WORDS

<ul class="column-ul">
</ul>

## FEATURE SET


### Client Modification Feature
| Name | Supported | Defined By |
| ---- | --------- | ---------- |
|BasePath|✗|ToolingExtension
|Authorizations|✗|ToolingExtension
|UserAgent|✗|ToolingExtension
|MockServer|✗|ToolingExtension

### Data Type Feature
| Name | Supported | Defined By |
| ---- | --------- | ---------- |
|Custom|✗|OAS2,OAS3
|Int32|✓|OAS2,OAS3
|Int64|✓|OAS2,OAS3
|Float|✓|OAS2,OAS3
|Double|✓|OAS2,OAS3
|Decimal|✓|ToolingExtension
|String|✓|OAS2,OAS3
|Byte|✓|OAS2,OAS3
|Binary|✓|OAS2,OAS3
|Boolean|✓|OAS2,OAS3
|Date|✓|OAS2,OAS3
|DateTime|✓|OAS2,OAS3
|Password|✓|OAS2,OAS3
|File|✓|OAS2
|Uuid|✗|
|Array|✓|OAS2,OAS3
|Null|✗|OAS3
|AnyType|✗|OAS2,OAS3
|Object|✓|OAS2,OAS3
|Maps|✓|ToolingExtension
|CollectionFormat|✓|OAS2
|CollectionFormatMulti|✓|OAS2
|Enum|✓|OAS2,OAS3
|ArrayOfEnum|✓|ToolingExtension
|ArrayOfModel|✓|ToolingExtension
|ArrayOfCollectionOfPrimitives|✓|ToolingExtension
|ArrayOfCollectionOfModel|✓|ToolingExtension
|ArrayOfCollectionOfEnum|✓|ToolingExtension
|MapOfEnum|✓|ToolingExtension
|MapOfModel|✓|ToolingExtension
|MapOfCollectionOfPrimitives|✓|ToolingExtension
|MapOfCollectionOfModel|✓|ToolingExtension
|MapOfCollectionOfEnum|✓|ToolingExtension

### Documentation Feature
| Name | Supported | Defined By |
| ---- | --------- | ---------- |
|Readme|✓|ToolingExtension
|Model|✓|ToolingExtension
|Api|✓|ToolingExtension

### Global Feature
| Name | Supported | Defined By |
| ---- | --------- | ---------- |
|Host|✓|OAS2,OAS3
|BasePath|✓|OAS2,OAS3
|Info|✓|OAS2,OAS3
|Schemes|✗|OAS2,OAS3
|PartialSchemes|✓|OAS2,OAS3
|Consumes|✓|OAS2
|Produces|✓|OAS2
|ExternalDocumentation|✓|OAS2,OAS3
|Examples|✓|OAS2,OAS3
|XMLStructureDefinitions|✗|OAS2,OAS3
|MultiServer|✗|OAS3
|ParameterizedServer|✗|OAS3
|ParameterStyling|✗|OAS3
|Callbacks|✓|OAS3
|LinkObjects|✗|OAS3

### Parameter Feature
| Name | Supported | Defined By |
| ---- | --------- | ---------- |
|Path|✓|OAS2,OAS3
|Query|✓|OAS2,OAS3
|Header|✓|OAS2,OAS3
|Body|✓|OAS2
|FormUnencoded|✓|OAS2
|FormMultipart|✓|OAS2
|Cookie|✓|OAS3

### Schema Support Feature
| Name | Supported | Defined By |
| ---- | --------- | ---------- |
|Simple|✓|OAS2,OAS3
|Composite|✓|OAS2,OAS3
|Polymorphism|✓|OAS2,OAS3
|Union|✗|OAS3
|allOf|✗|OAS2,OAS3
|anyOf|✗|OAS3
|oneOf|✗|OAS3
|not|✗|OAS3

### Security Feature
| Name | Supported | Defined By |
| ---- | --------- | ---------- |
|BasicAuth|✗|OAS2,OAS3
|ApiKey|✗|OAS2,OAS3
|OpenIDConnect|✗|OAS3
|BearerToken|✗|OAS3
|OAuth2_Implicit|✗|OAS2,OAS3
|OAuth2_Password|✗|OAS2,OAS3
|OAuth2_ClientCredentials|✗|OAS2,OAS3
|OAuth2_AuthorizationCode|✗|OAS2,OAS3

### Wire Format Feature
| Name | Supported | Defined By |
| ---- | --------- | ---------- |
|JSON|✗|OAS2,OAS3
|XML|✗|OAS2,OAS3
|PROTOBUF|✓|ToolingExtension
|Custom|✗|OAS2,OAS3<|MERGE_RESOLUTION|>--- conflicted
+++ resolved
@@ -20,11 +20,8 @@
 | ------ | ----------- | ------ | ------- |
 |numberedFieldNumberList|Field numbers in order.| |false|
 |startEnumsWithUnknown|Introduces &quot;UNKNOWN&quot; as the first element of enumerations.| |false|
-<<<<<<< HEAD
 |startEnumsWithUnspecified|Introduces &quot;UNSPECIFIED&quot; as the first element of enumerations.| |false|
-=======
 |fieldNamesInSnakeCase|Field names in snake_case.| |false|
->>>>>>> 8011e563
 
 ## IMPORT MAPPING
 
