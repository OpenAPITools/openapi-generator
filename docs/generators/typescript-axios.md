
<<<<<<< HEAD
CONFIG OPTIONS for typescript-axios

	sortParamsByRequiredFlag
	    Sort method arguments to place required parameters before optional parameters. (Default: true)

	ensureUniqueParams
	    Whether to ensure parameter names are unique in an operation (rename parameters that are not). (Default: true)

	allowUnicodeIdentifiers
	    boolean, toggles whether unicode identifiers are allowed in names or not, default is false (Default: false)

	prependFormOrBodyParameters
	    Add form or body parameters to the beginning of the parameter list. (Default: false)

	modelPropertyNaming
	    Naming convention for the property: 'camelCase', 'PascalCase', 'snake_case' and 'original', which keeps the original name (Default: camelCase)

	supportsES6
	    Generate code that conforms to ES6. (Default: false)

	npmName
	    The name under which you want to publish generated npm package

	npmVersion
	    The version of your npm package

	npmRepository
	    Use this property to set an url your private npmRepo in the package.json

	snapshot
	    When setting this property to true the version will be suffixed with -SNAPSHOT.yyyyMMddHHmm (Default: false)

	withInterfaces
	    Setting this property to true will generate interfaces next to the default class implementations. (Default: false)

	withSeparateModelsAndApi
	    Put the model and api in separate folders and in separate classes (Default: false)

Back to the [generators list](README.md)
=======
---
id: generator-opts-client-typescript-axios
title: Config Options for typescript-axios
sidebar_label: typescript-axios
---

| Option | Description | Values | Default |
| ------ | ----------- | ------ | ------- |
|sortParamsByRequiredFlag|Sort method arguments to place required parameters before optional parameters.| |true|
|ensureUniqueParams|Whether to ensure parameter names are unique in an operation (rename parameters that are not).| |true|
|allowUnicodeIdentifiers|boolean, toggles whether unicode identifiers are allowed in names or not, default is false| |false|
|prependFormOrBodyParameters|Add form or body parameters to the beginning of the parameter list.| |false|
|modelPropertyNaming|Naming convention for the property: 'camelCase', 'PascalCase', 'snake_case' and 'original', which keeps the original name| |camelCase|
|supportsES6|Generate code that conforms to ES6.| |false|
|npmName|The name under which you want to publish generated npm package| |null|
|npmVersion|The version of your npm package| |null|
|npmRepository|Use this property to set an url your private npmRepo in the package.json| |null|
|snapshot|When setting this property to true the version will be suffixed with -SNAPSHOT.yyyyMMddHHmm| |false|
|withInterfaces|Setting this property to true will generate interfaces next to the default class implementations.| |false|
>>>>>>> 9695090d
<|MERGE_RESOLUTION|>--- conflicted
+++ resolved
@@ -1,45 +1,4 @@
 
-<<<<<<< HEAD
-CONFIG OPTIONS for typescript-axios
-
-	sortParamsByRequiredFlag
-	    Sort method arguments to place required parameters before optional parameters. (Default: true)
-
-	ensureUniqueParams
-	    Whether to ensure parameter names are unique in an operation (rename parameters that are not). (Default: true)
-
-	allowUnicodeIdentifiers
-	    boolean, toggles whether unicode identifiers are allowed in names or not, default is false (Default: false)
-
-	prependFormOrBodyParameters
-	    Add form or body parameters to the beginning of the parameter list. (Default: false)
-
-	modelPropertyNaming
-	    Naming convention for the property: 'camelCase', 'PascalCase', 'snake_case' and 'original', which keeps the original name (Default: camelCase)
-
-	supportsES6
-	    Generate code that conforms to ES6. (Default: false)
-
-	npmName
-	    The name under which you want to publish generated npm package
-
-	npmVersion
-	    The version of your npm package
-
-	npmRepository
-	    Use this property to set an url your private npmRepo in the package.json
-
-	snapshot
-	    When setting this property to true the version will be suffixed with -SNAPSHOT.yyyyMMddHHmm (Default: false)
-
-	withInterfaces
-	    Setting this property to true will generate interfaces next to the default class implementations. (Default: false)
-
-	withSeparateModelsAndApi
-	    Put the model and api in separate folders and in separate classes (Default: false)
-
-Back to the [generators list](README.md)
-=======
 ---
 id: generator-opts-client-typescript-axios
 title: Config Options for typescript-axios
@@ -59,4 +18,4 @@
 |npmRepository|Use this property to set an url your private npmRepo in the package.json| |null|
 |snapshot|When setting this property to true the version will be suffixed with -SNAPSHOT.yyyyMMddHHmm| |false|
 |withInterfaces|Setting this property to true will generate interfaces next to the default class implementations.| |false|
->>>>>>> 9695090d
+|withSeparateModelsAndApi|Put the model and api in separate folders and in separate classes (Default: false)| |false|