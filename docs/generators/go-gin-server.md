
<<<<<<< HEAD
CONFIG OPTIONS for go-gin-server

	packageName
	    Go package name (convention: lowercase). (Default: openapi)

	packageVersion
	    Go package version. (Default: 1.0.0)

	hideGenerationTimestamp
	    Hides the generation timestamp when files are generated. (Default: true)

Back to the [generators list](README.md)
=======
---
id: generator-opts-server-go-gin-server
title: Config Options for go-gin-server
sidebar_label: go-gin-server
---

| Option | Description | Values | Default |
| ------ | ----------- | ------ | ------- |
|packageName|Go package name (convention: lowercase).| |openapi|
|hideGenerationTimestamp|Hides the generation timestamp when files are generated.| |true|
>>>>>>> 033ab8a6
<|MERGE_RESOLUTION|>--- conflicted
+++ resolved
@@ -1,18 +1,4 @@
 
-<<<<<<< HEAD
-CONFIG OPTIONS for go-gin-server
-
-	packageName
-	    Go package name (convention: lowercase). (Default: openapi)
-
-	packageVersion
-	    Go package version. (Default: 1.0.0)
-
-	hideGenerationTimestamp
-	    Hides the generation timestamp when files are generated. (Default: true)
-
-Back to the [generators list](README.md)
-=======
 ---
 id: generator-opts-server-go-gin-server
 title: Config Options for go-gin-server
@@ -22,5 +8,5 @@
 | Option | Description | Values | Default |
 | ------ | ----------- | ------ | ------- |
 |packageName|Go package name (convention: lowercase).| |openapi|
-|hideGenerationTimestamp|Hides the generation timestamp when files are generated.| |true|
->>>>>>> 033ab8a6
+|packageVersion|Go package version.| |1.0.0|
+|hideGenerationTimestamp|Hides the generation timestamp when files are generated.| |true|