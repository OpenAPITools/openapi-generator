
---
id: generator-opts-server-kotlin-spring
title: Config Options for kotlin-spring
sidebar_label: kotlin-spring
---

| Option | Description | Values | Default |
| ------ | ----------- | ------ | ------- |
|sourceFolder|source folder for generated code| |src/main/kotlin|
|packageName|Generated artifact package name.| |org.openapitools|
|apiSuffix|suffix for api classes| |Api|
|groupId|Generated artifact package's organization (i.e. maven groupId).| |org.openapitools|
|artifactId|Generated artifact id (name of jar).| |openapi-spring|
|artifactVersion|Generated artifact's package version.| |1.0.0|
|enumPropertyNaming|Naming convention for enum properties: 'camelCase', 'PascalCase', 'snake_case', 'UPPERCASE', and 'original'| |camelCase|
|parcelizeModels|toggle &quot;@Parcelize&quot; for generated models| |null|
|title|server title name or client service name| |OpenAPI Kotlin Spring|
|basePackage|base package (invokerPackage) for generated code| |org.openapitools|
|serverPort|configuration the port in which the sever is to run on| |8080|
|modelPackage|model package for generated code| |org.openapitools.model|
|apiPackage|api package for generated code| |org.openapitools.api|
|exceptionHandler|generate default global exception handlers (not compatible with reactive. enabling reactive will disable exceptionHandler )| |true|
|gradleBuildFile|generate a gradle build file using the Kotlin DSL| |true|
|swaggerAnnotations|generate swagger annotations to go alongside controllers and models| |false|
|serviceInterface|generate service interfaces to go alongside controllers. In most cases this option would be used to update an existing project, so not to override implementations. Useful to help facilitate the generation gap pattern| |false|
|serviceImplementation|generate stub service implementations that extends service interfaces. If this is set to true service interfaces will also be generated| |false|
|useBeanValidation|Use BeanValidation API annotations to validate data types| |true|
<<<<<<< HEAD
|library|library template (sub-template)|<dl><dt>**spring-boot**</dt><dd>Spring-boot Server application.</dd><dl>|spring-boot|
|interfaceOnly|Whether to generate only API interface stubs without the server files.| |false|
=======
|reactive|use coroutines for reactive behavior| |false|
|library|library template (sub-template)|<dl><dt>**spring-boot**</dt><dd>Spring-boot Server application.</dd><dl>|spring-boot|
>>>>>>> ded0bd68
<|MERGE_RESOLUTION|>--- conflicted
+++ resolved
@@ -26,10 +26,6 @@
 |serviceInterface|generate service interfaces to go alongside controllers. In most cases this option would be used to update an existing project, so not to override implementations. Useful to help facilitate the generation gap pattern| |false|
 |serviceImplementation|generate stub service implementations that extends service interfaces. If this is set to true service interfaces will also be generated| |false|
 |useBeanValidation|Use BeanValidation API annotations to validate data types| |true|
-<<<<<<< HEAD
-|library|library template (sub-template)|<dl><dt>**spring-boot**</dt><dd>Spring-boot Server application.</dd><dl>|spring-boot|
-|interfaceOnly|Whether to generate only API interface stubs without the server files.| |false|
-=======
 |reactive|use coroutines for reactive behavior| |false|
 |library|library template (sub-template)|<dl><dt>**spring-boot**</dt><dd>Spring-boot Server application.</dd><dl>|spring-boot|
->>>>>>> ded0bd68
+|interfaceOnly|Whether to generate only API interface stubs without the server files.| |false|