--- conflicted
+++ resolved
@@ -16,7 +16,6 @@
 ## CONFIG OPTIONS
 These options may be applied as additional-properties (cli) or configOptions (plugins). Refer to [configuration docs](https://openapi-generator.tech/docs/configuration) for more details.
 
-<<<<<<< HEAD
 | Option | Description                                                                                                                                                                                                                                                                                                                                 | Values | Default |
 | ------ |---------------------------------------------------------------------------------------------------------------------------------------------------------------------------------------------------------------------------------------------------------------------------------------------------------------------------------------------| ------ | ------- |
 |additionalEnumTypeAnnotations| Additional annotations for enum type(class level annotations)                                                                                                                                                                                                                                                                               | |null|
@@ -57,6 +56,7 @@
 |ensureUniqueParams| Whether to ensure parameter names are unique in an operation (rename parameters that are not).                                                                                                                                                                                                                                              | |true|
 |enumUnknownDefaultCase| If the server adds new enum cases, that are unknown by an old spec/client, the client will fail to parse the network response.With this option enabled, each enum will have a new case, 'unknown_default_open_api', so that when the server sends an enum case that is not known by the client/spec, they can safely fallback to this case. |<dl><dt>**false**</dt><dd>No changes to the enum's are made, this is the default option.</dd><dt>**true**</dt><dd>With this option enabled, each enum will have a new case, 'unknown_default_open_api', so that when the enum case sent by the server is not known by the client/spec, can safely be decoded to this case.</dd></dl>|false|
 |fullJavaUtil| whether to use fully qualified name for classes under java.util. This option only works for Java API client                                                                                                                                                                                                                                 | |false|
+|generatedConstructorWithRequiredArgs|Whether to generate constructors with required args for models| |true|
 |groupId| groupId in generated pom.xml                                                                                                                                                                                                                                                                                                                | |org.openapitools|
 |hateoas| Use Spring HATEOAS library to allow adding HATEOAS links                                                                                                                                                                                                                                                                                    | |false|
 |hideGenerationTimestamp| Hides the generation timestamp when files are generated.                                                                                                                                                                                                                                                                                    | |false|
@@ -103,95 +103,6 @@
 |useTags| use tags for creating interface and controller classnames                                                                                                                                                                                                                                                                                   | |false|
 |virtualService| Generates the virtual service. For more details refer - https://github.com/virtualansoftware/virtualan/wiki                                                                                                                                                                                                                                 | |false|
 |withXml| whether to include support for application/xml content type and include XML annotations in the model (works with libraries that provide support for JSON and XML)                                                                                                                                                                           | |false|
-=======
-| Option | Description | Values | Default |
-| ------ | ----------- | ------ | ------- |
-|additionalEnumTypeAnnotations|Additional annotations for enum type(class level annotations)| |null|
-|additionalModelTypeAnnotations|Additional annotations for model type(class level annotations). List separated by semicolon(;) or new line (Linux or Windows)| |null|
-|additionalOneOfTypeAnnotations|Additional annotations for oneOf interfaces(class level annotations). List separated by semicolon(;) or new line (Linux or Windows)| |null|
-|allowUnicodeIdentifiers|boolean, toggles whether unicode identifiers are allowed in names or not, default is false| |false|
-|annotationLibrary|Select the complementary documentation annotation library.|<dl><dt>**none**</dt><dd>Do not annotate Model and Api with complementary annotations.</dd><dt>**swagger1**</dt><dd>Annotate Model and Api using the Swagger Annotations 1.x library.</dd><dt>**swagger2**</dt><dd>Annotate Model and Api using the Swagger Annotations 2.x library.</dd></dl>|swagger2|
-|apiFirst|Generate the API from the OAI spec at server compile time (API first approach)| |false|
-|apiPackage|package for generated api classes| |org.openapitools.api|
-|artifactDescription|artifact description in generated pom.xml| |OpenAPI Java|
-|artifactId|artifactId in generated pom.xml. This also becomes part of the generated library's filename| |openapi-spring|
-|artifactUrl|artifact URL in generated pom.xml| |https://github.com/openapitools/openapi-generator|
-|artifactVersion|artifact version in generated pom.xml. This also becomes part of the generated library's filename| |1.0.0|
-|async|use async Callable controllers| |false|
-|basePackage|base package (invokerPackage) for generated code| |org.openapitools|
-|bigDecimalAsString|Treat BigDecimal values as Strings to avoid precision loss.| |false|
-|booleanGetterPrefix|Set booleanGetterPrefix| |get|
-|camelCaseDollarSign|Fix camelCase when starting with $ sign. when true : $Value when false : $value| |false|
-|camelDataformatProperties|list of dataformat properties separated by comma (propertyName1=propertyValue2,...| ||
-|camelRestBindingMode|binding mode to be used by the REST consumer| |auto|
-|camelRestClientRequestValidation|enable validation of the client request to check whether the Content-Type and Accept headers from the client is supported by the Rest-DSL configuration| |false|
-|camelRestComponent|name of the Camel component to use as the REST consumer| |servlet|
-|camelSecurityDefinitions|generate camel security definitions| |true|
-|camelUseDefaultValidationErrorProcessor|generate default validation error processor| |true|
-|camelValidationErrorProcessor|validation error processor bean name| |validationErrorProcessor|
-|configPackage|configuration package for generated code| |org.openapitools.configuration|
-|containerDefaultToNull|Set containers (array, set, map) default to null| |false|
-|dateLibrary|Option. Date library to use|<dl><dt>**joda**</dt><dd>Joda (for legacy app only)</dd><dt>**legacy**</dt><dd>Legacy java.util.Date</dd><dt>**java8-localdatetime**</dt><dd>Java 8 using LocalDateTime (for legacy app only)</dd><dt>**java8**</dt><dd>Java 8 native JSR310 (preferred for jdk 1.8+)</dd></dl>|java8|
-|delegatePattern|Whether to generate the server files using the delegate pattern| |false|
-|developerEmail|developer email in generated pom.xml| |team@openapitools.org|
-|developerName|developer name in generated pom.xml| |OpenAPI-Generator Contributors|
-|developerOrganization|developer organization in generated pom.xml| |OpenAPITools.org|
-|developerOrganizationUrl|developer organization URL in generated pom.xml| |http://openapitools.org|
-|disableHtmlEscaping|Disable HTML escaping of JSON strings when using gson (needed to avoid problems with byte[] fields)| |false|
-|disallowAdditionalPropertiesIfNotPresent|If false, the 'additionalProperties' implementation (set to true by default) is compliant with the OAS and JSON schema specifications. If true (default), keep the old (incorrect) behaviour that 'additionalProperties' is set to false by default.|<dl><dt>**false**</dt><dd>The 'additionalProperties' implementation is compliant with the OAS and JSON schema specifications.</dd><dt>**true**</dt><dd>Keep the old (incorrect) behaviour that 'additionalProperties' is set to false by default.</dd></dl>|true|
-|discriminatorCaseSensitive|Whether the discriminator value lookup should be case-sensitive or not. This option only works for Java API client| |true|
-|documentationProvider|Select the OpenAPI documentation provider.|<dl><dt>**none**</dt><dd>Do not publish an OpenAPI specification.</dd><dt>**source**</dt><dd>Publish the original input OpenAPI specification.</dd><dt>**springfox**</dt><dd>Generate an OpenAPI 2 (fka Swagger RESTful API Documentation Specification) specification using SpringFox 2.x. Deprecated (for removal); use springdoc instead.</dd><dt>**springdoc**</dt><dd>Generate an OpenAPI 3 specification using SpringDoc.</dd></dl>|springdoc|
-|ensureUniqueParams|Whether to ensure parameter names are unique in an operation (rename parameters that are not).| |true|
-|enumUnknownDefaultCase|If the server adds new enum cases, that are unknown by an old spec/client, the client will fail to parse the network response.With this option enabled, each enum will have a new case, 'unknown_default_open_api', so that when the server sends an enum case that is not known by the client/spec, they can safely fallback to this case.|<dl><dt>**false**</dt><dd>No changes to the enum's are made, this is the default option.</dd><dt>**true**</dt><dd>With this option enabled, each enum will have a new case, 'unknown_default_open_api', so that when the enum case sent by the server is not known by the client/spec, can safely be decoded to this case.</dd></dl>|false|
-|fullJavaUtil|whether to use fully qualified name for classes under java.util. This option only works for Java API client| |false|
-|generatedConstructorWithRequiredArgs|Whether to generate constructors with required args for models| |true|
-|groupId|groupId in generated pom.xml| |org.openapitools|
-|hateoas|Use Spring HATEOAS library to allow adding HATEOAS links| |false|
-|hideGenerationTimestamp|Hides the generation timestamp when files are generated.| |false|
-|ignoreAnyOfInEnum|Ignore anyOf keyword in enum| |false|
-|implicitHeaders|Skip header parameters in the generated API methods using @ApiImplicitParams annotation.| |false|
-|implicitHeadersRegex|Skip header parameters that matches given regex in the generated API methods using @ApiImplicitParams annotation. Note: this parameter is ignored when implicitHeaders=true| |null|
-|interfaceOnly|Whether to generate only API interface stubs without the server files.| |false|
-|invokerPackage|root package for generated code| |org.openapitools.api|
-|legacyDiscriminatorBehavior|Set to false for generators with better support for discriminators. (Python, Java, Go, PowerShell, C#have this enabled by default).|<dl><dt>**true**</dt><dd>The mapping in the discriminator includes descendent schemas that allOf inherit from self and the discriminator mapping schemas in the OAS document.</dd><dt>**false**</dt><dd>The mapping in the discriminator includes any descendent schemas that allOf inherit from self, any oneOf schemas, any anyOf schemas, any x-discriminator-values, and the discriminator mapping schemas in the OAS document AND Codegen validates that oneOf and anyOf schemas contain the required discriminator and throws an error if the discriminator is missing.</dd></dl>|true|
-|library|library template (sub-template)|<dl><dt>**spring-boot**</dt><dd>Spring-boot Server application.</dd><dt>**spring-cloud**</dt><dd>Spring-Cloud-Feign client with Spring-Boot auto-configured settings.</dd><dt>**spring-http-interface**</dt><dd>Spring 6 HTTP interfaces (testing)</dd></dl>|spring-boot|
-|licenseName|The name of the license| |Unlicense|
-|licenseUrl|The URL of the license| |http://unlicense.org|
-|modelPackage|package for generated models| |org.openapitools.model|
-|openApiNullable|Enable OpenAPI Jackson Nullable library| |true|
-|parentArtifactId|parent artifactId in generated pom N.B. parentGroupId, parentArtifactId and parentVersion must all be specified for any of them to take effect| |null|
-|parentGroupId|parent groupId in generated pom N.B. parentGroupId, parentArtifactId and parentVersion must all be specified for any of them to take effect| |null|
-|parentVersion|parent version in generated pom N.B. parentGroupId, parentArtifactId and parentVersion must all be specified for any of them to take effect| |null|
-|performBeanValidation|Use Bean Validation Impl. to perform BeanValidation| |false|
-|prependFormOrBodyParameters|Add form or body parameters to the beginning of the parameter list.| |false|
-|reactive|wrap responses in Mono/Flux Reactor types (spring-boot only)| |false|
-|requestMappingMode|Where to generate the class level @RequestMapping annotation.|<dl><dt>**api_interface**</dt><dd>Generate the @RequestMapping annotation on the generated Api Interface.</dd><dt>**controller**</dt><dd>Generate the @RequestMapping annotation on the generated Api Controller Implementation.</dd><dt>**none**</dt><dd>Do not add a class level @RequestMapping annotation.</dd></dl>|controller|
-|responseWrapper|wrap the responses in given type (Future, Callable, CompletableFuture,ListenableFuture, DeferredResult, RxObservable, RxSingle or fully qualified type)| |null|
-|returnSuccessCode|Generated server returns 2xx code| |false|
-|scmConnection|SCM connection in generated pom.xml| |scm:git:git@github.com:openapitools/openapi-generator.git|
-|scmDeveloperConnection|SCM developer connection in generated pom.xml| |scm:git:git@github.com:openapitools/openapi-generator.git|
-|scmUrl|SCM URL in generated pom.xml| |https://github.com/openapitools/openapi-generator|
-|serializableModel|boolean - toggle &quot;implements Serializable&quot; for generated models| |false|
-|singleContentTypes|Whether to select only one produces/consumes content-type by operation.| |false|
-|skipDefaultInterface|Whether to skip generation of default implementations for java8 interfaces| |false|
-|snapshotVersion|Uses a SNAPSHOT version.|<dl><dt>**true**</dt><dd>Use a SnapShot Version</dd><dt>**false**</dt><dd>Use a Release Version</dd></dl>|null|
-|sortModelPropertiesByRequiredFlag|Sort model properties to place required parameters before optional parameters.| |true|
-|sortParamsByRequiredFlag|Sort method arguments to place required parameters before optional parameters.| |true|
-|sourceFolder|source folder for generated code| |src/main/java|
-|testOutput|Set output folder for models and APIs tests| |${project.build.directory}/generated-test-sources/openapi|
-|title|server title name or client service name| |OpenAPI Spring|
-|unhandledException|Declare operation methods to throw a generic exception and allow unhandled exceptions (useful for Spring `@ControllerAdvice` directives).| |false|
-|useBeanValidation|Use BeanValidation API annotations| |true|
-|useFeignClientUrl|Whether to generate Feign client with url parameter.| |true|
-|useJakartaEe|whether to use Jakarta EE namespace instead of javax| |false|
-|useOptional|Use Optional container for optional parameters| |false|
-|useSpringBoot3|Generate code and provide dependencies for use with Spring Boot 3.x. (Use jakarta instead of javax in imports). Enabling this option will also enable `useJakartaEe`.| |false|
-|useSpringController|Annotate the generated API as a Spring Controller| |false|
-|useSwaggerUI|Open the OpenApi specification in swagger-ui. Will also import and configure needed dependencies| |true|
-|useTags|use tags for creating interface and controller classnames| |false|
-|virtualService|Generates the virtual service. For more details refer - https://github.com/virtualansoftware/virtualan/wiki| |false|
-|withXml|whether to include support for application/xml content type and include XML annotations in the model (works with libraries that provide support for JSON and XML)| |false|
->>>>>>> 5eb28197
 
 ## SUPPORTED VENDOR EXTENSIONS
 
