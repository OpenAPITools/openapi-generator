--- conflicted
+++ resolved
@@ -55,11 +55,7 @@
 |documentationProvider|Select the OpenAPI documentation provider.|<dl><dt>**none**</dt><dd>Do not publish an OpenAPI specification.</dd><dt>**source**</dt><dd>Publish the original input OpenAPI specification.</dd><dt>**springfox**</dt><dd>Generate an OpenAPI 2 (fka Swagger RESTful API Documentation Specification) specification using SpringFox 2.x. Deprecated (for removal); use springdoc instead.</dd><dt>**springdoc**</dt><dd>Generate an OpenAPI 3 specification using SpringDoc.</dd></dl>|springdoc|
 |ensureUniqueParams|Whether to ensure parameter names are unique in an operation (rename parameters that are not).| |true|
 |enumUnknownDefaultCase|If the server adds new enum cases, that are unknown by an old spec/client, the client will fail to parse the network response.With this option enabled, each enum will have a new case, 'unknown_default_open_api', so that when the server sends an enum case that is not known by the client/spec, they can safely fallback to this case.|<dl><dt>**false**</dt><dd>No changes to the enum's are made, this is the default option.</dd><dt>**true**</dt><dd>With this option enabled, each enum will have a new case, 'unknown_default_open_api', so that when the enum case sent by the server is not known by the client/spec, can safely be decoded to this case.</dd></dl>|false|
-<<<<<<< HEAD
-=======
-|fullJavaUtil|whether to use fully qualified name for classes under java.util. This option only works for Java API client| |false|
 |generatedConstructorWithRequiredArgs|Whether to generate constructors with required args for models| |true|
->>>>>>> 78814821
 |groupId|groupId in generated pom.xml| |org.openapitools|
 |hateoas|Use Spring HATEOAS library to allow adding HATEOAS links| |false|
 |hideGenerationTimestamp|Hides the generation timestamp when files are generated.| |false|
