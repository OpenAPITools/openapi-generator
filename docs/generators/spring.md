--- conflicted
+++ resolved
@@ -112,11 +112,8 @@
 |x-class-extra-annotation|List of custom annotations to be added to model|MODEL|null
 |x-field-extra-annotation|List of custom annotations to be added to property|FIELD|null
 |x-spring-paginated|Add org.springframework.data.domain.Pageable to controller method. Can be used to handle page & size query parameters|OPERATION|false
-<<<<<<< HEAD
+|x-version-param|Marker property that tells that this parameter would be used for endpoint versioning. Applicable for headers & query params. true/false|OPERATION_PARAMETER|null
 |x-pattern-message| Add this property whenever you need to customize the invalidation error message for the regex pattern of a variable|FIELD|
-=======
-|x-version-param|Marker property that tells that this parameter would be used for endpoint versioning. Applicable for headers & query params. true/false|OPERATION_PARAMETER|null
->>>>>>> b247ad75
 
 
 ## IMPORT MAPPING
