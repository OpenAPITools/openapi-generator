generatorName: protobuf-schema
outputDir: samples/config/petstore/protobuf-schema-config
inputSpec: modules/openapi-generator/src/test/resources/3_0/protobuf/petstore.yaml
templateDir: modules/openapi-generator/src/main/resources/protobuf-schema
additionalProperties:
  packageName: petstore
  addJsonNameAnnotation: true
  numberedFieldNumberList: true
  startEnumsWithUnspecified: true
  wrapComplexType: false
  supportMultipleResponses: false
  aggregateModelsName: data
<<<<<<< HEAD
  customOptionsApi: |
    option java_multiple_files = true;
    option java_package = "com.example.tutorial.protos.api";
    option java_outer_classname = "ExampleProtos";
  customOptionsModel: |
    option java_multiple_files = false;
    option java_package = "com.example.tutorial.protos.model";
    option java_outer_classname = "ExampleProtos";
=======
  useSimplifiedEnumNames: true
>>>>>>> b4378a62
typeMappings:
  object: "google.protobuf.Struct"
importMappings:
  google.protobuf.Struct: "google/protobuf/struct"<|MERGE_RESOLUTION|>--- conflicted
+++ resolved
@@ -10,7 +10,6 @@
   wrapComplexType: false
   supportMultipleResponses: false
   aggregateModelsName: data
-<<<<<<< HEAD
   customOptionsApi: |
     option java_multiple_files = true;
     option java_package = "com.example.tutorial.protos.api";
@@ -19,9 +18,7 @@
     option java_multiple_files = false;
     option java_package = "com.example.tutorial.protos.model";
     option java_outer_classname = "ExampleProtos";
-=======
   useSimplifiedEnumNames: true
->>>>>>> b4378a62
 typeMappings:
   object: "google.protobuf.Struct"
 importMappings:
