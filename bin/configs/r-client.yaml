generatorName: r
outputDir: samples/client/petstore/R
inputSpec: modules/openapi-generator/src/test/resources/3_0/r/petstore.yaml
templateDir: modules/openapi-generator/src/main/resources/r
httpUserAgent: PetstoreAgent
additionalProperties:
  packageName: petstore
<<<<<<< HEAD
  exceptionPackage: "rlang"
  returnExceptionOnFailure: true
  errorObjectType: "ApiResponse"
=======
  exceptionPackage: rlang
  useRlangExceptionHandling: true
  returnExceptionOnFailure: true
>>>>>>> 012f9089
<|MERGE_RESOLUTION|>--- conflicted
+++ resolved
@@ -5,12 +5,7 @@
 httpUserAgent: PetstoreAgent
 additionalProperties:
   packageName: petstore
-<<<<<<< HEAD
-  exceptionPackage: "rlang"
-  returnExceptionOnFailure: true
-  errorObjectType: "ApiResponse"
-=======
   exceptionPackage: rlang
   useRlangExceptionHandling: true
   returnExceptionOnFailure: true
->>>>>>> 012f9089
+  errorObjectType: "ApiResponse"