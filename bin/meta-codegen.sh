#!/usr/bin/env bash

SCRIPT="$0"
echo "# START SCRIPT: $SCRIPT"

declare cwd="$(cd "$(dirname "${BASH_SOURCE[0]}")" && pwd)"
declare root="$(cd "$cwd" && cd ../ && pwd)"

executable="${root}/modules/openapi-generator-cli/target/openapi-generator-cli.jar"

if [ ! -f "$executable" ]; then
  (cd "$root" && ./mvnw -B clean package)
fi

export JAVA_OPTS="${JAVA_OPTS} -Xmx1024M -DloggerPath=conf/log4j.properties"
ags="meta -n myClientCodegen -t DOCUMENTATION -p com.my.company.codegen -o samples/meta-codegen/lib $@"

java $JAVA_OPTS -jar $executable $ags

<<<<<<< HEAD
mkdir -p samples/meta-codegen
cp CI/samples.ci/meta-codegen/pom.xml samples/meta-codegen/pom.xml

./mvnw clean package -f samples/meta-codegen/pom.xml
=======
(cd "$root" && ./mvnw clean package -f samples/meta-codegen/pom.xml)
>>>>>>> 244c6e35

ags2="generate -g myClientCodegen -i modules/openapi-generator/src/test/resources/2_0/petstore.json -o samples/meta-codegen/usage $@"

java $JAVA_OPTS -cp ${root}/samples/meta-codegen/lib/target/myClientCodegen-openapi-generator-1.0.0.jar:$executable org.openapitools.codegen.OpenAPIGenerator $ags2<|MERGE_RESOLUTION|>--- conflicted
+++ resolved
@@ -17,14 +17,13 @@
 
 java $JAVA_OPTS -jar $executable $ags
 
-<<<<<<< HEAD
-mkdir -p samples/meta-codegen
-cp CI/samples.ci/meta-codegen/pom.xml samples/meta-codegen/pom.xml
+(
+    cd "$root"
+    mkdir -p samples/meta-codegen
+    cp CI/samples.ci/meta-codegen/pom.xml samples/meta-codegen/pom.xml
 
-./mvnw clean package -f samples/meta-codegen/pom.xml
-=======
-(cd "$root" && ./mvnw clean package -f samples/meta-codegen/pom.xml)
->>>>>>> 244c6e35
+    ./mvnw clean package -f samples/meta-codegen/pom.xml
+)
 
 ags2="generate -g myClientCodegen -i modules/openapi-generator/src/test/resources/2_0/petstore.json -o samples/meta-codegen/usage $@"
 
