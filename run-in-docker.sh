#!/bin/bash
set -exo pipefail

cd "$(dirname ${BASH_SOURCE})"

maven_cache_repo="${HOME}/.m2/repository"

mkdir -p "${maven_cache_repo}"

# !! The -u option below needs to be defined so we don't write to a user's bound ~/.m2/repository as root.
# !! but using this also means we either need to setup a user with the same id, or we execute without a username and home directory.
# !! This means we can't bind the .m2 directory to any user's directory (like /root/.m2).
# !! We _must_ define $MAVEN_CONFIG explicitly as a location that is not /root/.m2; the user executing this may not have access to the container's user's directory.
docker run --rm \
        -w /gen \
        -e GEN_DIR=/gen \
        -e MAVEN_CONFIG=/var/maven/.m2 \
        -e MAVEN_OPTS="-Dhttps.protocols=TLSv1.2 -Dmaven.repo.local=/var/maven/.m2/repository -Dorg.slf4j.simpleLogger.log.org.apache.maven.cli.transfer.Slf4jMavenTransferListener=WARN -Dorg.slf4j.simpleLogger.showDateTime=true -Djava.awt.headless=true -Djacoco.skip=true" \
        -u "$(id -u):$(id -g)" \
        -v "${PWD}:/gen" \
        -v "${PWD}/CI/run-in-docker-settings.xml:/var/maven/.m2/settings.xml" \
        -v "${maven_cache_repo}:/var/maven/.m2/repository" \
        --entrypoint /gen/docker-entrypoint.sh \
<<<<<<< HEAD
        maven:3-jdk-11 "$@"
=======
        maven:3-jdk-11 "$@"
>>>>>>> af917f88
<|MERGE_RESOLUTION|>--- conflicted
+++ resolved
@@ -11,7 +11,7 @@
 # !! but using this also means we either need to setup a user with the same id, or we execute without a username and home directory.
 # !! This means we can't bind the .m2 directory to any user's directory (like /root/.m2).
 # !! We _must_ define $MAVEN_CONFIG explicitly as a location that is not /root/.m2; the user executing this may not have access to the container's user's directory.
-docker run --rm \
+docker run --rm -it \
         -w /gen \
         -e GEN_DIR=/gen \
         -e MAVEN_CONFIG=/var/maven/.m2 \
@@ -21,8 +21,4 @@
         -v "${PWD}/CI/run-in-docker-settings.xml:/var/maven/.m2/settings.xml" \
         -v "${maven_cache_repo}:/var/maven/.m2/repository" \
         --entrypoint /gen/docker-entrypoint.sh \
-<<<<<<< HEAD
-        maven:3-jdk-11 "$@"
-=======
-        maven:3-jdk-11 "$@"
->>>>>>> af917f88
+        maven:3-jdk-11 "$@"