--- conflicted
+++ resolved
@@ -386,8 +386,8 @@
 ## Author
 
 
-<<<<<<< HEAD
-=======
+
+
 Other generators have [samples](https://github.com/OpenAPITools/openapi-generator/tree/master/samples) too.
 
 ### [3.1 - Customization](#table-of-contents)
@@ -1078,5 +1078,4 @@
 See the License for the specific language governing permissions and
 limitations under the License.
 
----
->>>>>>> 341a8535
+---