--- conflicted
+++ resolved
@@ -920,46 +920,6 @@
 
 #### Members of Technical Committee
 
-<<<<<<< HEAD
-| Languages    | Member (join date) |
-|:-------------|:-------------|
-| ActionScript |      |
-| Ada       | @stcarrez (2018/02) @michelealbano (2018/02) |
-| Android   | @jaz-ah (2017/09) |
-| Apex      |  |
-| Bash      | @frol (2017/07) @bkryza (2017/08) @kenjones-cisco (2017/09) |
-| C         | @zhemant (2018/11) @ityuhui (2019/12) |
-| C++       | @ravinikam (2017/07) @stkrwork (2017/07) @etherealjoy (2018/02) @martindelille (2018/03) @muttleyxd (2019/08) |
-| C#        | @mandrean (2017/08), @jimschubert (2017/09) [:heart:](https://www.patreon.com/jimschubert) @frankyjuang (2019/09) @shibayan (2020/02)|
-| Clojure   |  |
-| Dart      | @ircecho (2017/07) @swipesight (2018/09) @jaumard (2018/09) @nickmeinhold (2019/09) @athornz (2019/12) @amondnet (2019/12) |
-| Eiffel    | @jvelilla (2017/09) |
-| Elixir    | @mrmstn (2018/12) |
-| Elm       | @eriktim (2018/09) |
-| Erlang    | @tsloughter (2017/11) @jfacorro (2018/10) @robertoaloi (2018/10) |
-| F#        | @nmfisher (2019/05) |
-| Go        | @antihax (2017/11) @bvwells (2017/12) @grokify (2018/07) @kemokemo (2018/09) @bkabrda (2019/07) |
-| GraphQL   | @renepardon (2018/12) |
-| Groovy    |  |
-| Haskell   |  |
-| Java      | @bbdouglas (2017/07) @sreeshas (2017/08) @jfiala (2017/08) @lukoyanov (2017/09) @cbornet (2017/09) @jeff9finger (2018/01) @karismann (2019/03) @Zomzog (2019/04) @lwlee2608 (2019/10) @bkabrda (2020/01) |
-| Kotlin    | @jimschubert (2017/09) [:heart:](https://www.patreon.com/jimschubert), @dr4ke616 (2018/08) @karismann (2019/03) @Zomzog (2019/04) @andrewemery (2019/10) @4brunu (2019/11) |
-| Lua       | @daurnimator (2017/08) |
-| Nim       |  |
-| NodeJS/Javascript | @CodeNinjai (2017/07) @frol (2017/07) @cliffano (2017/07) |
-| ObjC      |  |
-| OCaml     | @cgensoul (2019/08) |
-| Perl      | @wing328 (2017/07) [:heart:](https://www.patreon.com/wing328) @yue9944882 (2019/06) |
-| PHP       | @jebentier (2017/07), @dkarlovi (2017/07), @mandrean (2017/08), @jfastnacht (2017/09), @ackintosh (2017/09) [:heart:](https://www.patreon.com/ackintosh/overview), @ybelenko (2018/07), @renepardon (2018/12) |
-| PowerShell | |
-| Python    | @taxpon (2017/07) @frol (2017/07) @mbohlool (2017/07) @cbornet (2017/09) @kenjones-cisco (2017/11) @tomplus (2018/10) @Jyhess (2019/01) @slash-arun (2019/11) @spacether (2019/11)|
-| R         | @Ramanth (2019/07) @saigiridhar21 (2019/07) |
-| Ruby      | @cliffano (2017/07) @zlx (2017/09) @autopp (2019/02) |
-| Rust      | @frol (2017/07) @farcaller (2017/08) @bjgill (2017/12) @richardwhiuk (2019/07) |
-| Scala     | @clasnake (2017/07), @jimschubert (2017/09) [:heart:](https://www.patreon.com/jimschubert), @shijinkui  (2018/01), @ramzimaalej (2018/03), @chameleon82  (2020/03) |
-| Swift     | @jgavris (2017/07) @ehyche (2017/08) @Edubits (2017/09) @jaz-ah (2017/09) @4brunu (2019/11) |
-| TypeScript | @TiFu (2017/07) @taxpon (2017/07) @sebastianhaas (2017/07) @kenisteward (2017/07) @Vrolijkx (2017/09) @macjohnny (2018/01) @nicokoenig (2018/09) @topce (2018/10) @akehir (2019/07) @petejohansonxo (2019/11) @amakhrov (2020/02) |
-=======
 | Languages         | Member (join date)                                                                                                                                                                                                                |
 | :---------------- | :-------------------------------------------------------------------------------------------------------------------------------------------------------------------------------------------------------------------------------- |
 | ActionScript      |                                                                                                                                                                                                                                   |
@@ -998,7 +958,6 @@
 | Scala             | @clasnake (2017/07), @jimschubert (2017/09) [:heart:](https://www.patreon.com/jimschubert), @shijinkui  (2018/01), @ramzimaalej (2018/03), @chameleon82  (2020/03)                                                                |
 | Swift             | @jgavris (2017/07) @ehyche (2017/08) @Edubits (2017/09) @jaz-ah (2017/09) @4brunu (2019/11)                                                                                                                                       |
 | TypeScript        | @TiFu (2017/07) @taxpon (2017/07) @sebastianhaas (2017/07) @kenisteward (2017/07) @Vrolijkx (2017/09) @macjohnny (2018/01) @nicokoenig (2018/09) @topce (2018/10) @akehir (2019/07) @petejohansonxo (2019/11) @amakhrov (2020/02) |
->>>>>>> 457aff84
 
 :heart: = Link to support the contributor directly
 
