--- conflicted
+++ resolved
@@ -43,17 +43,14 @@
           - samples/client/petstore/kotlin-default-values-jvm-retrofit2
           - samples/client/petstore/kotlin-default-values-jvm-volley
           - samples/client/petstore/kotlin-default-values-multiplatform
-<<<<<<< HEAD
           - samples/client/petstore/kotlin-array-simple-string-jvm-okhttp3
           - samples/client/petstore/kotlin-array-simple-string-jvm-okhttp4
           - samples/client/petstore/kotlin-array-simple-string-jvm-volley
           - samples/client/petstore/kotlin-array-simple-string-multiplatform
           - samples/client/petstore/kotlin-bigdecimal-default-multiplatform
           - samples/client/petstore/kotlin-bigdecimal-default-okhttp4
-=======
           - samples/client/petstore/kotlin-jvm-ktor-jackson
           - samples/client/petstore/kotlin-jvm-ktor-gson
->>>>>>> ee038e7e
     steps:
       - uses: actions/checkout@v3
       - uses: actions/setup-java@v3
