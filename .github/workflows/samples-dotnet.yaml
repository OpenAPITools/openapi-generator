name: Samples C# .Net 7

on:
  push:
    paths:
<<<<<<< HEAD
      - 'samples/client/petstore/csharp-netcore/**net6.0**/'
      - 'samples/client/petstore/csharp-netcore/OpenAPIClient-generichost-netcore**/'
      - 'samples/client/petstore/csharp-netcore/OpenAPIClient-generichost-manual-tests/**'
=======
      - 'samples/client/petstore/csharp/**net6.0**/'
      - 'samples/client/petstore/csharp/OpenAPIClient-generichost-netcore**/'
>>>>>>> ea2c6860
      - 'samples/server/petstore/aspnetcore-6.0/**'
      - 'samples/server/petstore/aspnetcore-6.0-pocoModels/**'
      - 'samples/server/petstore/aspnetcore-6.0-useSwashBuckle/**'
      - 'samples/server/petstore/aspnetcore-6.0-useNewtonsoft/**'
  pull_request:
    paths:
<<<<<<< HEAD
      - 'samples/client/petstore/csharp-netcore/**net6.0**/'
      - 'samples/client/petstore/csharp-netcore/OpenAPIClient-generichost-netcore**/'
      - 'samples/client/petstore/csharp-netcore/OpenAPIClient-generichost-manual-tests/**'
=======
      - 'samples/client/petstore/csharp/**net6.0**/'
      - 'samples/client/petstore/csharp/OpenAPIClient-generichost-netcore**/'
>>>>>>> ea2c6860
      - 'samples/server/petstore/aspnetcore-6.0/**'
      - 'samples/server/petstore/aspnetcore-6.0-pocoModels/**'
      - 'samples/server/petstore/aspnetcore-6.0-project4Models/**'
      - 'samples/server/petstore/aspnetcore-6.0-useSwashBuckle/**'
      - 'samples/server/petstore/aspnetcore-6.0-NewtonsoftFalse/**'
      - 'samples/server/petstore/aspnetcore-6.0-nullableReferenceTypes/**'
jobs:
  build:
    name: Build .Net projects
    runs-on: ubuntu-latest
    strategy:
      fail-fast: false
      matrix:
        sample:
          # clients
<<<<<<< HEAD
          - samples/client/petstore/csharp-netcore/OpenAPIClient-generichost-net6.0
          - samples/client/petstore/csharp-netcore/OpenAPIClient-generichost-net6.0-nrt
          - samples/client/petstore/csharp-netcore/OpenAPIClient-generichost-netcore-latest-allOf
          - samples/client/petstore/csharp-netcore/OpenAPIClient-generichost-netcore-latest-oneOf
          - samples/client/petstore/csharp-netcore/OpenAPIClient-generichost-netcore-latest-anyOf
          - samples/client/petstore/csharp-netcore/OpenAPIClient-generichost-manual-tests
=======
          - samples/client/petstore/csharp/OpenAPIClient-generichost-net6.0
          - samples/client/petstore/csharp/OpenAPIClient-generichost-net6.0-nrt
          - samples/client/petstore/csharp/OpenAPIClient-generichost-netcore-latest-allOf
          - samples/client/petstore/csharp/OpenAPIClient-generichost-netcore-latest-oneOf
          - samples/client/petstore/csharp/OpenAPIClient-generichost-netcore-latest-anyOf
>>>>>>> ea2c6860
          - samples/server/petstore/aspnetcore-6.0
          - samples/server/petstore/aspnetcore-6.0-pocoModels
          - samples/server/petstore/aspnetcore-6.0-project4Models
          - samples/server/petstore/aspnetcore-6.0-useSwashBuckle
          - samples/server/petstore/aspnetcore-6.0-NewtonsoftFalse
          - samples/server/petstore/aspnetcore-6.0-nullableReferenceTypes
    steps:
      - uses: actions/checkout@v3
      - uses: actions/setup-dotnet@v3.2.0
        with:
          dotnet-version: '7.0.x'
      - name: Build
        working-directory: ${{ matrix.sample }}
        run: dotnet build Org.OpenAPITools.sln
      - name: Test
        working-directory: ${{ matrix.sample }}
        run: dotnet test Org.OpenAPITools.sln<|MERGE_RESOLUTION|>--- conflicted
+++ resolved
@@ -3,28 +3,18 @@
 on:
   push:
     paths:
-<<<<<<< HEAD
-      - 'samples/client/petstore/csharp-netcore/**net6.0**/'
-      - 'samples/client/petstore/csharp-netcore/OpenAPIClient-generichost-netcore**/'
-      - 'samples/client/petstore/csharp-netcore/OpenAPIClient-generichost-manual-tests/**'
-=======
       - 'samples/client/petstore/csharp/**net6.0**/'
       - 'samples/client/petstore/csharp/OpenAPIClient-generichost-netcore**/'
->>>>>>> ea2c6860
+      - 'samples/client/petstore/csharp-netcore/OpenAPIClient-generichost-manual-tests/**'
       - 'samples/server/petstore/aspnetcore-6.0/**'
       - 'samples/server/petstore/aspnetcore-6.0-pocoModels/**'
       - 'samples/server/petstore/aspnetcore-6.0-useSwashBuckle/**'
       - 'samples/server/petstore/aspnetcore-6.0-useNewtonsoft/**'
   pull_request:
     paths:
-<<<<<<< HEAD
-      - 'samples/client/petstore/csharp-netcore/**net6.0**/'
-      - 'samples/client/petstore/csharp-netcore/OpenAPIClient-generichost-netcore**/'
-      - 'samples/client/petstore/csharp-netcore/OpenAPIClient-generichost-manual-tests/**'
-=======
       - 'samples/client/petstore/csharp/**net6.0**/'
       - 'samples/client/petstore/csharp/OpenAPIClient-generichost-netcore**/'
->>>>>>> ea2c6860
+      - 'samples/client/petstore/csharp-netcore/OpenAPIClient-generichost-manual-tests/**'
       - 'samples/server/petstore/aspnetcore-6.0/**'
       - 'samples/server/petstore/aspnetcore-6.0-pocoModels/**'
       - 'samples/server/petstore/aspnetcore-6.0-project4Models/**'
@@ -40,20 +30,12 @@
       matrix:
         sample:
           # clients
-<<<<<<< HEAD
-          - samples/client/petstore/csharp-netcore/OpenAPIClient-generichost-net6.0
-          - samples/client/petstore/csharp-netcore/OpenAPIClient-generichost-net6.0-nrt
-          - samples/client/petstore/csharp-netcore/OpenAPIClient-generichost-netcore-latest-allOf
-          - samples/client/petstore/csharp-netcore/OpenAPIClient-generichost-netcore-latest-oneOf
-          - samples/client/petstore/csharp-netcore/OpenAPIClient-generichost-netcore-latest-anyOf
-          - samples/client/petstore/csharp-netcore/OpenAPIClient-generichost-manual-tests
-=======
           - samples/client/petstore/csharp/OpenAPIClient-generichost-net6.0
           - samples/client/petstore/csharp/OpenAPIClient-generichost-net6.0-nrt
           - samples/client/petstore/csharp/OpenAPIClient-generichost-netcore-latest-allOf
           - samples/client/petstore/csharp/OpenAPIClient-generichost-netcore-latest-oneOf
           - samples/client/petstore/csharp/OpenAPIClient-generichost-netcore-latest-anyOf
->>>>>>> ea2c6860
+          - samples/client/petstore/csharp-netcore/OpenAPIClient-generichost-manual-tests
           - samples/server/petstore/aspnetcore-6.0
           - samples/server/petstore/aspnetcore-6.0-pocoModels
           - samples/server/petstore/aspnetcore-6.0-project4Models
