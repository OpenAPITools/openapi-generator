sudo: required
language: java
jdk:
  - openjdk7

cache:
  directories:
  - $HOME/.m2
  - $HOME/.ivy2
  - $HOME/.gradle/caches/
  - $HOME/.gradle/wrapper/
  - $HOME/samples/client/petstore/php/SwaggerClient-php/vendor
  - $HOME/samples/client/petstore/ruby/venodr/bundle
  - $HOME/samples/client/petstore/python/.venv/
  - $HOME/samples/client/petstore/typescript-node/npm/node_modules
  - $HOME/samples/client/petstore/typescript-node/npm/typings/
  - $HOME/samples/client/petstore/typescript-fetch/tests/default/node_modules
  - $HOME/samples/client/petstore/typescript-fetch/tests/default/typings
  - $HOME/samples/client/petstore/typescript-fetch/builds/default/node_modules
  - $HOME/samples/client/petstore/typescript-fetch/builds/default/typings
  - $HOME/samples/client/petstore/typescript-fetch/builds/es6-target/node_modules
  - $HOME/samples/client/petstore/typescript-fetch/builds/es6-target/typings
  - $HOME/samples/client/petstore/typescript-fetch/builds/with-npm-version/node_modules
  - $HOME/samples/client/petstore/typescript-fetch/npm/with-npm-version/typings
  - $HOME/samples/client/petstore/typescript-angular/node_modules
  - $HOME/samples/client/petstore/typescript-angular/typings

services:
  - docker

# comment out the host table change to use the public petstore server
addons:
  hosts:
    - petstore.swagger.io

before_install:
  # required when sudo: required for the Ruby petstore tests
  - gem install bundler
  - npm install -g typescript
  - npm install -g npm
  - npm config set registry http://registry.npmjs.org/
  - sudo pip install virtualenv
  # to run petstore server locally via docker
  - docker pull swaggerapi/petstore
  - docker run -d -e SWAGGER_HOST=http://petstore.swagger.io -e SWAGGER_BASE_PATH=/v2 -p 80:8080 swaggerapi/petstore
  - docker ps -a
  # Add bats test framework and cURL for Bash script integration tests
  - sudo add-apt-repository ppa:duggan/bats --yes
  - sudo apt-get update -qq
  - sudo apt-get install -qq bats
  - sudo apt-get install -qq curl
  # comment out below as installation failed in travis
  # Add rebar3 build tool and recent Erlang/OTP for Erlang petstore server tests.
  # - Travis CI does not support rebar3 [yet](https://github.com/travis-ci/travis-ci/issues/6506#issuecomment-275189490).
  # - Rely on `kerl` for [pre-compiled versions available](https://docs.travis-ci.com/user/languages/erlang#Choosing-OTP-releases-to-test-against). Rely on installation path chosen by [`travis-erlang-builder`](https://github.com/travis-ci/travis-erlang-builder/blob/e6d016b1a91ca7ecac5a5a46395bde917ea13d36/bin/compile#L18).
  # - . ~/otp/18.2.1/activate && erl -version
  #- curl -f -L -o ./rebar3 https://s3.amazonaws.com/rebar3/rebar3 && chmod +x ./rebar3 && ./rebar3 version && export PATH="${TRAVIS_BUILD_DIR}:$PATH"

  # show host table to confirm petstore.swagger.io is mapped to localhost
  - cat /etc/hosts
  # show java version
  - java -version

install:
  # Add Godeps dependencies to GOPATH and PATH
  - eval "$(curl -sL https://raw.githubusercontent.com/travis-ci/gimme/master/gimme | GIMME_GO_VERSION=1.4 bash)"
  - export GOPATH="${TRAVIS_BUILD_DIR}/Godeps/_workspace"
  - export PATH="${TRAVIS_BUILD_DIR}/Godeps/_workspace/bin:$PATH"

script:
  # fail fast
  - set -e
  # fail if templates/generators contain carriage return '\r'
  - /bin/bash ./bin/utils/detect_carriage_return.sh
  # fail if generators contain merge conflicts
  - /bin/bash ./bin/utils/detect_merge_conflict.sh
  # fail if generators contain tab '\t'
  - /bin/bash ./bin/utils/detect_tab_in_java_class.sh
  # run integration tests defined in maven pom.xml
  - mvn clean install
  - mvn -q --batch-mode verify -Psamples
  # Below has been moved to CircleCI
  # docker: build generator image and push to Docker Hub
  #- if [ $DOCKER_HUB_USERNAME ]; then docker login --email=$DOCKER_HUB_EMAIL --username=$DOCKER_HUB_USERNAME --password=$DOCKER_HUB_PASSWORD && docker build -t $DOCKER_GENERATOR_IMAGE_NAME ./modules/swagger-generator && if [ ! -z "$TRAVIS_TAG" ]; then docker tag $DOCKER_GENERATOR_IMAGE_NAME:latest $DOCKER_GENERATOR_IMAGE_NAME:$TRAVIS_TAG; fi && if [ ! -z "$TRAVIS_TAG" ] || [ "$TRAVIS_BRANCH" = "master" ]; then docker push $DOCKER_GENERATOR_IMAGE_NAME; fi; fi
  ## docker: build cli image and push to Docker Hub
  #- if [ $DOCKER_HUB_USERNAME ]; then docker login --email=$DOCKER_HUB_EMAIL --username=$DOCKER_HUB_USERNAME --password=$DOCKER_HUB_PASSWORD && docker build -t $DOCKER_CODEGEN_CLI_IMAGE_NAME ./modules/swagger-codegen-cli && if [ ! -z "$TRAVIS_TAG" ]; then docker tag $DOCKER_CODEGEN_CLI_IMAGE_NAME:latest $DOCKER_CODEGEN_CLI_IMAGE_NAME:$TRAVIS_TAG; fi && if [ ! -z "$TRAVIS_TAG" ] || [ "$TRAVIS_BRANCH" = "master" ]; then docker push $DOCKER_CODEGEN_CLI_IMAGE_NAME; fi; fi

<<<<<<< HEAD
after_success:
  # push a snapshot version to maven repo
  - if [ $SONATYPE_USERNAME ] && [ -z $TRAVIS_TAG ] && [ "$TRAVIS_BRANCH" = "3.0.0" ]; then
      mvn clean deploy --settings .travis/settings.xml;
      echo "Finished mvn clean deploy for $TRAVIS_BRANCH";
    fi;
=======
#after_success:
#  # push a snapshot version to maven repo
#  - if [ $SONATYPE_USERNAME ] && [ -z $TRAVIS_TAG ] && [ "$TRAVIS_BRANCH" = "master" ]; then
#      mvn clean deploy --settings .travis/settings.xml;
#      echo "Finished mvn clean deploy for $TRAVIS_BRANCH";
#    fi;
>>>>>>> 4bdaf37c

env:
  - DOCKER_GENERATOR_IMAGE_NAME=swaggerapi/swagger-generator DOCKER_CODEGEN_CLI_IMAGE_NAME=swaggerapi/swagger-codegen-cli<|MERGE_RESOLUTION|>--- conflicted
+++ resolved
@@ -1,7 +1,7 @@
 sudo: required
 language: java
 jdk:
-  - openjdk7
+  - oraclejdk8
 
 cache:
   directories:
@@ -85,21 +85,12 @@
   ## docker: build cli image and push to Docker Hub
   #- if [ $DOCKER_HUB_USERNAME ]; then docker login --email=$DOCKER_HUB_EMAIL --username=$DOCKER_HUB_USERNAME --password=$DOCKER_HUB_PASSWORD && docker build -t $DOCKER_CODEGEN_CLI_IMAGE_NAME ./modules/swagger-codegen-cli && if [ ! -z "$TRAVIS_TAG" ]; then docker tag $DOCKER_CODEGEN_CLI_IMAGE_NAME:latest $DOCKER_CODEGEN_CLI_IMAGE_NAME:$TRAVIS_TAG; fi && if [ ! -z "$TRAVIS_TAG" ] || [ "$TRAVIS_BRANCH" = "master" ]; then docker push $DOCKER_CODEGEN_CLI_IMAGE_NAME; fi; fi
 
-<<<<<<< HEAD
-after_success:
-  # push a snapshot version to maven repo
-  - if [ $SONATYPE_USERNAME ] && [ -z $TRAVIS_TAG ] && [ "$TRAVIS_BRANCH" = "3.0.0" ]; then
-      mvn clean deploy --settings .travis/settings.xml;
-      echo "Finished mvn clean deploy for $TRAVIS_BRANCH";
-    fi;
-=======
 #after_success:
 #  # push a snapshot version to maven repo
 #  - if [ $SONATYPE_USERNAME ] && [ -z $TRAVIS_TAG ] && [ "$TRAVIS_BRANCH" = "master" ]; then
 #      mvn clean deploy --settings .travis/settings.xml;
 #      echo "Finished mvn clean deploy for $TRAVIS_BRANCH";
 #    fi;
->>>>>>> 4bdaf37c
 
 env:
   - DOCKER_GENERATOR_IMAGE_NAME=swaggerapi/swagger-generator DOCKER_CODEGEN_CLI_IMAGE_NAME=swaggerapi/swagger-codegen-cli