sudo: required
language: java
jdk:
  - openjdk8

# See https://docs.travis-ci.com/user/languages/java/#caching
before_cache:
  - rm -f  $HOME/.gradle/caches/modules-2/modules-2.lock
  - rm -fr $HOME/.gradle/caches/*/plugin-resolution/
  # Avoid caching our built dependencies between runs.
  - rm -fr $HOME/.m2/repository/org/openapitools/

cache:
  yarn: true
  directories:
  - $HOME/.m2
  - $HOME/.ivy2
  - $HOME/.gradle/caches/
  - $HOME/.gradle/wrapper/
  - $HOME/samples/client/petstore/javascript/node_modules
  - $HOME/samples/client/petstore/php/OpenAPIToolsClient-php/vendor
  - $HOME/samples/client/petstore/ruby/vendor/bundle
  - $HOME/samples/client/petstore/python/.venv/
  - $HOME/samples/openapi3/client/petstore/typescript/tests/default/node_modules
  - $HOME/samples/openapi3/client/petstore/typescript/tests/jquery/node_modules
  - $HOME/samples/openapi3/client/petstore/typescript/tests/object_params/node_modules
  - $HOME/samples/openapi3/client/petstore/typescript/tests/inversify/node_modules
  - $HOME/samples/client/petstore/typescript-node/npm/node_modules
  - $HOME/samples/client/petstore/typescript-node/npm/typings/
  - $HOME/samples/client/petstore/typescript-fetch/tests/default/node_modules
  - $HOME/samples/client/petstore/typescript-fetch/tests/default/typings
  - $HOME/samples/client/petstore/typescript-fetch/builds/default/node_modules
  - $HOME/samples/client/petstore/typescript-fetch/builds/default/typings
  - $HOME/samples/client/petstore/typescript-fetch/builds/es6-target/node_modules
  - $HOME/samples/client/petstore/typescript-fetch/builds/es6-target/typings
  - $HOME/samples/client/petstore/typescript-fetch/builds/with-npm-version/node_modules
  - $HOME/samples/client/petstore/typescript-fetch/npm/with-npm-version/typings
  - $HOME/samples/client/petstore/typescript-angular/node_modules
  - $HOME/samples/client/petstore/typescript-angular/typings
  - $HOME/samples/server/petstore/rust-server/target
  - $HOME/perl5
  - $HOME/.cargo
  - $HOME/.pub-cache
  - $HOME/samples/server/petstore/cpp-pistache/pistache
  - $HOME/.npm  
  - $HOME/.rvm/gems/ruby-2.4.1
  - $HOME/website/node_modules/
  - $HOME/.cache/deno

services:
  - docker

# comment out the host table change to use the public petstore server
addons:
  apt:
    sources:
      - ubuntu-toolchain-r-test
    packages:
      - g++-5
  chrome: stable
  hosts:
    - petstore.swagger.io

before_install:
  - git clone https://github.com/wing328/swagger-samples
  - sudo ./mvnw jetty:run -f swagger-samples/java/java-jersey-jaxrs-ci/pom.xml &
  # install crystal
  - curl -sSL https://dist.crystal-lang.org/apt/setup.sh | sudo bash
  - curl -sL "https://keybase.io/crystal/pgp_keys.asc" | sudo apt-key add -
  - echo "deb https://dist.crystal-lang.org/apt crystal main" | sudo tee /etc/apt/sources.list.d/crystal.list
  - sudo apt-get update
  - sudo apt install crystal
  - curl -o- -L https://yarnpkg.com/install.sh | bash -s -- --version 1.22.0
  - export PATH="$HOME/.yarn/bin:$PATH"
  # install rust
  - curl https://sh.rustup.rs -sSf | sh -s -- -y -v
  # required when sudo: required for the Ruby petstore tests
  - gem install bundler
  - nvm install 12.20.0
  - nvm use 12.20.0
  - npm install -g typescript
  - npm install -g npm
  - npm config set registry http://registry.npmjs.org/
  # set python 3.6.3 as default
  - source ~/virtualenv/python3.6/bin/activate
  # to run petstore server locally via docker
<<<<<<< HEAD
  #- docker pull swaggerapi/petstore
  #- docker run -d -e SWAGGER_HOST=http://petstore.swagger.io -e SWAGGER_BASE_PATH=/v2 -p 80:8080 swaggerapi/petstore
  #- docker ps -a
=======
  - echo "$DOCKER_HUB_PASSWORD" | docker login --username=$DOCKER_HUB_USERNAME --password-stdin;
  - docker pull swaggerapi/petstore
  - docker run -d -e SWAGGER_HOST=http://petstore.swagger.io -e SWAGGER_BASE_PATH=/v2 -p 80:8080 swaggerapi/petstore
  - docker ps -a
>>>>>>> caf52641
  # -- skip bash test to shorten build time
  # Add bats test framework and cURL for Bash script integration tests
  #- sudo add-apt-repository ppa:duggan/bats --yes
  #- sudo apt-get update -qq
  #- sudo apt-get install -qq bats
  #- sudo apt-get install -qq curl
  # -- skip bash test end
  # install dart
  #- sudo apt-get update
  #- sudo apt-get install apt-transport-https
  #- sudo sh -c 'curl https://dl-ssl.google.com/linux/linux_signing_key.pub | apt-key add -'
  #- sudo sh -c 'curl https://storage.googleapis.com/download.dartlang.org/linux/debian/dart_stable.list > /etc/apt/sources.list.d/dart_stable.list'
  #- sudo apt-get update
  #- sudo apt-get install dart
  # switch to php7
  - phpenv versions
  - phpenv global 7.2.15
  - php -v
  # comment out below as installation failed in travis
  # Add rebar3 build tool and recent Erlang/OTP for Erlang petstore server tests.
  # - Travis CI does not support rebar3 [yet](https://github.com/travis-ci/travis-ci/issues/6506#issuecomment-275189490).
  # - Rely on `kerl` for [pre-compiled versions available](https://docs.travis-ci.com/user/languages/erlang#Choosing-OTP-releases-to-test-against). Rely on installation path chosen by [`travis-erlang-builder`](https://github.com/travis-ci/travis-erlang-builder/blob/e6d016b1a91ca7ecac5a5a46395bde917ea13d36/bin/compile#L18).
  # - . ~/otp/18.2.1/activate && erl -version
  #- curl -f -L -o ./rebar3 https://s3.amazonaws.com/rebar3/rebar3 && chmod +x ./rebar3 && ./rebar3 version && export PATH="${TRAVIS_BUILD_DIR}:$PATH"
  # install C++ tools 
  - sudo apt install -y --no-install-recommends valgrind cmake build-essential 
  # install Qt5
  - sudo apt install -y --no-install-recommends qt5-default 
  - cmake --version
  # -- skip perl test to shorten build time
  # perl dep
  #- cpanm --local-lib=~/perl5 local::lib && eval $(perl -I ~/perl5/lib/perl5/ -Mlocal::lib)
  #- cpanm --quiet --no-interactive Test::Exception Test::More Log::Any LWP::UserAgent URI::Query Module::Runtime DateTime Module::Find Moose::Role JSON || echo "Igorned failure from cpanm"
  # -- skip perl test end
  # show host table to confirm petstore.swagger.io is mapped to localhost
  - cat /etc/hosts
  # show java version
  - java -version
  - if [ "$TRAVIS_BRANCH" = "master" ] && [ "$TRAVIS_PULL_REQUEST" == "false" ]; then
      openssl aes-256-cbc -K $encrypted_6e2c8bba47c6_key -iv $encrypted_6e2c8bba47c6_iv -in sec.gpg.enc -out sec.gpg -d ;
      gpg --keyserver keyserver.ubuntu.com --recv-key $SIGNING_KEY ;
      gpg --check-trustdb ;
    fi;
  - pushd .; cd website; yarn install; popd
  # install Deno
  - sh -s v1.6.2 < ./CI/deno_install.sh
  - export PATH="$HOME/.deno/bin:$PATH"

install:
  # Add Godeps dependencies to GOPATH and PATH
  #- eval "$(curl -sL https://raw.githubusercontent.com/travis-ci/gimme/master/gimme | GIMME_GO_VERSION=1.4 bash)"
  #- export GOPATH="${TRAVIS_BUILD_DIR}/Godeps/_workspace"
  - export PATH="${TRAVIS_BUILD_DIR}/Godeps/_workspace/bin:$HOME/.cargo/bin:$PATH:/usr/lib/dart/bin"
  #- go version
  - gcc -v
  - echo $CC
  - echo $CXX
  #- pub version
  #- dart --version

script:
  # fail fast
  - set -e
  # fail if the test files have changes
  - bin/utils/detect_test_file_changes.rb bin/utils/test_file_list.yaml
  # fail if templates/generators contain carriage return '\r'
  - /bin/bash ./bin/utils/detect_carriage_return.sh
  # fail if generators contain merge conflicts
  - /bin/bash ./bin/utils/detect_merge_conflict.sh
  # fail if generators contain tab '\t'
  - /bin/bash ./bin/utils/detect_tab_in_java_class.sh
  # run integration tests defined in maven pom.xml
  # WARN: Travis will timeout after 10 minutes of no stdout/stderr activity, which is problematic with mvn --quiet.
  - mvn -e --no-snapshot-updates --quiet --batch-mode --show-version clean install -Dorg.slf4j.simpleLogger.defaultLogLevel=error
  - mvn -e --no-snapshot-updates --quiet --batch-mode --show-version verify -Psamples -Dorg.slf4j.simpleLogger.defaultLogLevel=error
after_success:
  # push to maven repo
  - if [ $SONATYPE_USERNAME ] && [ "$TRAVIS_PULL_REQUEST" == "false" ]; then
      if [ "$TRAVIS_BRANCH" = "master" ] && [ -z $TRAVIS_TAG ]; then
        echo "Publishing from branch $TRAVIS_BRANCH";
        mvn clean deploy -DskipTests=true -B -U -P release --settings CI/settings.xml;
        echo "Finished mvn clean deploy for $TRAVIS_BRANCH";
        pushd .;
        cd modules/openapi-generator-gradle-plugin;
        ./gradlew -Psigning.keyId="$SIGNING_KEY" -Psigning.password="$SIGNING_PASSPHRASE" -Psigning.secretKeyRingFile="${TRAVIS_BUILD_DIR}/sec.gpg" -PossrhUsername="${SONATYPE_USERNAME}" -PossrhPassword="${SONATYPE_PASSWORD}" publishMavenJavaPublicationToNexusRepository closeAndReleaseRepository --no-daemon;
        echo "Finished ./gradlew publishPluginMavenPublicationToNexusRepository closeAndReleaseRepository";
        popd;
      elif [ -z $TRAVIS_TAG ] && [[ "$TRAVIS_BRANCH" =~ ^[0-9]+\.[0-9]+\.x$ ]]; then
        echo "Publishing from branch $TRAVIS_BRANCH";
        mvn clean deploy --settings CI/settings.xml;
        echo "Finished mvn clean deploy for $TRAVIS_BRANCH";
        pushd .;
        cd modules/openapi-generator-gradle-plugin;
        ./gradlew -PossrhUsername="${SONATYPE_USERNAME}" -PossrhPassword="${SONATYPE_PASSWORD}" publishPluginMavenPublicationToNexusRepository closeAndReleaseRepository --no-daemon;
        echo "Finished ./gradlew publishPluginMavenPublicationToNexusRepository closeAndReleaseRepository";
        popd;
      fi;
      if [ -n $TRAVIS_TAG ] && [[ "$TRAVIS_TAG" =~ ^[v][0-9]+\.[0-9]+\.[0-9]+$ ]]; then
        echo "Publishing the gradle plugin to Gradle Portal on tag $TRAVIS_TAG (only)";
        pushd .;
        cd modules/openapi-generator-gradle-plugin;
        ./gradlew -Psigning.keyId="$SIGNING_KEY" -Psigning.password="$SIGNING_PASSPHRASE" -Psigning.secretKeyRingFile="${TRAVIS_BUILD_DIR}/sec.gpg" publishPlugins -Dgradle.publish.key=$GRADLE_PUBLISH_KEY -Dgradle.publish.secret=$GRADLE_PUBLISH_SECRET --no-daemon;
        echo "Finished ./gradlew publishPlugins (plugin portal)";
        popd;
      fi;
    fi;
  ## docker: build and push openapi-generator-online to DockerHub
  - if [ $DOCKER_HUB_USERNAME ]; then
      echo "$DOCKER_HUB_PASSWORD" | docker login --username=$DOCKER_HUB_USERNAME --password-stdin;
      export cli_version=$(\mvn -o org.apache.maven.plugins:maven-help-plugin:2.1.1:evaluate -Dexpression=project.version | grep -v '\[');
      export build_date=$(date -u +"%Y-%m-%dT%H:%M:%SZ");
      docker build --label=org.opencontainers.image.created=$build_date --label=org.opencontainers.image.title=openapi-generator-online --label=org.opencontainers.image.revision=$TRAVIS_COMMIT --label=org.opencontainers.image.version=$cli_version -t $DOCKER_GENERATOR_IMAGE_NAME ./modules/openapi-generator-online;
      if [ ! -z "$TRAVIS_TAG" ]; then
          docker tag $DOCKER_GENERATOR_IMAGE_NAME:latest $DOCKER_GENERATOR_IMAGE_NAME:$TRAVIS_TAG;
      fi;
      if [ ! -z "$TRAVIS_TAG" ] || [ "$TRAVIS_BRANCH" = "master" ]; then
          docker push $DOCKER_GENERATOR_IMAGE_NAME && echo "Pushed to $DOCKER_GENERATOR_IMAGE_NAME";
      fi;
    fi;
  ## docker: build cli image and push to Docker Hub
  - if [ $DOCKER_HUB_USERNAME ]; then
      echo "$DOCKER_HUB_PASSWORD" | docker login --username=$DOCKER_HUB_USERNAME --password-stdin;
      cp docker-entrypoint.sh ./modules/openapi-generator-cli;
      export cli_version=$(\mvn -o org.apache.maven.plugins:maven-help-plugin:2.1.1:evaluate -Dexpression=project.version | grep -v '\[');
      export build_date=$(date -u +"%Y-%m-%dT%H:%M:%SZ");
      docker build --label=org.opencontainers.image.created=$build_date --label=org.opencontainers.image.title=openapi-generator-cli --label=org.opencontainers.image.revision=$TRAVIS_COMMIT --label=org.opencontainers.image.version=$cli_version -t $DOCKER_CODEGEN_CLI_IMAGE_NAME ./modules/openapi-generator-cli;
      if [ ! -z "$TRAVIS_TAG" ]; then
          docker tag $DOCKER_CODEGEN_CLI_IMAGE_NAME:latest $DOCKER_CODEGEN_CLI_IMAGE_NAME:$TRAVIS_TAG;
      fi;
      if [ ! -z "$TRAVIS_TAG" ] || [ "$TRAVIS_BRANCH" = "master" ]; then
          docker push $DOCKER_CODEGEN_CLI_IMAGE_NAME;
          echo "Pushed to $DOCKER_CODEGEN_CLI_IMAGE_NAME";
      fi;
    fi;
  ## publish latest website, variables below are secure environment variables which are unavailable to PRs from forks.
  - if [ "$TRAVIS_BRANCH" = "master" ] && [ -z $TRAVIS_TAG ] && [ "$TRAVIS_PULL_REQUEST" == "false" ]; then
      cd website;
      git config --global user.name "${GH_NAME}";
      git config --global user.email "${GH_EMAIL}";
      echo "machine github.com login ${GH_NAME} password ${GH_TOKEN}" > ~/.netrc;
      yarn install;
      GIT_USER="${GH_NAME}" yarn run publish-gh-pages;
    fi;

env:
  - DOCKER_GENERATOR_IMAGE_NAME=openapitools/openapi-generator-online DOCKER_CODEGEN_CLI_IMAGE_NAME=openapitools/openapi-generator-cli NODE_ENV=test CC=gcc-5 CXX=g++-5
<|MERGE_RESOLUTION|>--- conflicted
+++ resolved
@@ -62,8 +62,11 @@
     - petstore.swagger.io
 
 before_install:
-  - git clone https://github.com/wing328/swagger-samples
-  - sudo ./mvnw jetty:run -f swagger-samples/java/java-jersey-jaxrs-ci/pom.xml &
+  # to run petstore server locally via docker
+  - echo "$DOCKER_HUB_PASSWORD" | docker login --username=$DOCKER_HUB_USERNAME --password-stdin;
+  - docker pull swaggerapi/petstore
+  - docker run -d -e SWAGGER_HOST=http://petstore.swagger.io -e SWAGGER_BASE_PATH=/v2 -p 80:8080 swaggerapi/petstore
+  - docker ps -a
   # install crystal
   - curl -sSL https://dist.crystal-lang.org/apt/setup.sh | sudo bash
   - curl -sL "https://keybase.io/crystal/pgp_keys.asc" | sudo apt-key add -
@@ -83,17 +86,6 @@
   - npm config set registry http://registry.npmjs.org/
   # set python 3.6.3 as default
   - source ~/virtualenv/python3.6/bin/activate
-  # to run petstore server locally via docker
-<<<<<<< HEAD
-  #- docker pull swaggerapi/petstore
-  #- docker run -d -e SWAGGER_HOST=http://petstore.swagger.io -e SWAGGER_BASE_PATH=/v2 -p 80:8080 swaggerapi/petstore
-  #- docker ps -a
-=======
-  - echo "$DOCKER_HUB_PASSWORD" | docker login --username=$DOCKER_HUB_USERNAME --password-stdin;
-  - docker pull swaggerapi/petstore
-  - docker run -d -e SWAGGER_HOST=http://petstore.swagger.io -e SWAGGER_BASE_PATH=/v2 -p 80:8080 swaggerapi/petstore
-  - docker ps -a
->>>>>>> caf52641
   # -- skip bash test to shorten build time
   # Add bats test framework and cURL for Bash script integration tests
   #- sudo add-apt-repository ppa:duggan/bats --yes
