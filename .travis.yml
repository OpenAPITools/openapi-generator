--- conflicted
+++ resolved
@@ -63,7 +63,7 @@
 
 before_install:
   # to run petstore server locally via docker
-  - echo "$DOCKER_HUB_PASSWORD" | docker login --username=$DOCKER_HUB_USERNAME --password-stdin;
+  - echo "$DOCKER_HUB_PASSWORD" | docker login --username=$DOCKER_HUB_USERNAME --password-stdin || true
   - docker pull swaggerapi/petstore
   - docker run -d -e SWAGGER_HOST=http://petstore.swagger.io -e SWAGGER_BASE_PATH=/v2 -p 80:8080 swaggerapi/petstore
   - docker ps -a
@@ -86,14 +86,6 @@
   - npm config set registry http://registry.npmjs.org/
   # set python 3.6.3 as default
   - source ~/virtualenv/python3.6/bin/activate
-<<<<<<< HEAD
-=======
-  # to run petstore server locally via docker
-  - echo "$DOCKER_HUB_PASSWORD" | docker login --username=$DOCKER_HUB_USERNAME --password-stdin || true
-  - docker pull swaggerapi/petstore
-  - docker run -d -e SWAGGER_HOST=http://petstore.swagger.io -e SWAGGER_BASE_PATH=/v2 -p 80:8080 swaggerapi/petstore
-  - docker ps -a
->>>>>>> fc22de05
   # -- skip bash test to shorten build time
   # Add bats test framework and cURL for Bash script integration tests
   #- sudo add-apt-repository ppa:duggan/bats --yes
