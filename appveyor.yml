version: '{branch}-{build}'
image: Visual Studio 2022
hosts:
  petstore.swagger.io: 127.0.0.1
install:
  - cmd: SET PATH=C:\maven\apache-maven-3.8.3\bin;C:\gradle\gradle-7.6\bin;%JAVA_HOME%\bin;%PATH%
  - cmd: SET MAVEN_OPTS=-Xmx4g
  - cmd: SET JAVA_OPTS=-Xmx4g
  - cmd: SET M2_HOME=C:\maven\apache-maven-3.8.3
  - cmd: java -version
  - cmd: dir/w
<<<<<<< HEAD
  - git clone https://github.com/wing328/swagger-samples --depth 1
  - ps: Start-Process -FilePath 'C:\maven\apache-maven-3.8.3\bin\mvn' -ArgumentList 'jetty:run' -WorkingDirectory "$env:appveyor_build_folder\swagger-samples\java\java-jersey-jaxrs-ci"
  - ps: Start-Sleep -s 700
=======
  - cmd: docker pull swaggerapi/petstore
  - cmd: docker run -d -e SWAGGER_HOST=http://petstore.swagger.io -e SWAGGER_BASE_PATH=/v2 -p 80:8080 swaggerapi/petstore 
  - ps: Start-Sleep -s 120
>>>>>>> e758e4a4
  - ps: $PSVersionTable.PSVersion
  - ps: Install-Module -Name Pester -Force -Scope CurrentUser
build_script:
  - dotnet --info
  # build C# aspnetcore 5.0 server
  #- dotnet build samples\server\petstore\aspnetcore-5.0\Org.OpenAPITools.sln
  ## build C# aspnetcore 3.1 server
  #- dotnet build samples\server\petstore\aspnetcore-3.1\Org.OpenAPITools.sln
  ## build C# aspnetcore 3.0 server
  #- dotnet build samples\server\petstore\aspnetcore-3.0\Org.OpenAPITools.sln
  ## build C# aspnetcore 2.2 server
  #- dotnet build samples\server\petstore\aspnetcore\Org.OpenAPITools.sln
  ## build C# API client (multiple frameworks)
  #- dotnet build samples\client\petstore\csharp-netcore\OpenAPIClientCoreAndNet47\Org.OpenAPITools.sln
  ## build C# API client (httpclient)
  #- dotnet build samples\client\petstore\csharp-netcore\OpenAPIClient-httpclient\Org.OpenAPITools.sln
  ## build C# API client (generichost)
  #- dotnet build samples\client\petstore\csharp-netcore\OpenAPIClient-generichost-netstandard2.0\Org.OpenAPITools.sln
  ## build C# API client (netcore)
  #- dotnet build samples\client\petstore\csharp-netcore\OpenAPIClient\Org.OpenAPITools.sln
  #- dotnet build samples\client\petstore\csharp-netcore\OpenAPIClientCore\Org.OpenAPITools.sln
  ## build C# API client (.net framework 4.7)
  #- dotnet build samples\client\petstore\csharp-netcore\OpenAPIClient-net47\Org.OpenAPITools.sln
  ## build C# API client (.net framework 4.8)
  #- dotnet build samples\client\petstore\csharp-netcore\OpenAPIClient-net48\Org.OpenAPITools.sln
  ## build C# API client (.net 5.0)
  #- dotnet build samples\client\petstore\csharp-netcore\OpenAPIClient-net5.0\Org.OpenAPITools.sln
  ## build C# API client (.net 5.0 with ConditionalSerialization)
  #- dotnet build samples\client\petstore\csharp-netcore\OpenAPIClient-ConditionalSerialization\Org.OpenAPITools.sln

  ## build C# API client
  #- nuget restore samples\client\petstore\csharp\OpenAPIClient\Org.OpenAPITools.sln
  #- msbuild samples\client\petstore\csharp\OpenAPIClient\Org.OpenAPITools.sln /logger:"C:\Program Files\AppVeyor\BuildAgent\Appveyor.MSBuildLogger.dll"
  ## build C# API client (with PropertyChanged)
  #- nuget restore samples\client\petstore\csharp\OpenAPIClientWithPropertyChanged\Org.OpenAPITools.sln
  #- msbuild samples\client\petstore\csharp\OpenAPIClientWithPropertyChanged\Org.OpenAPITools.sln /logger:"C:\Program Files\AppVeyor\BuildAgent\Appveyor.MSBuildLogger.dll"
  # build C# .net standard 1.3+ API client
  #- nuget restore samples\client\petstore\csharp\OpenAPIClientNetStandard\Org.OpenAPITools.sln
  #- msbuild samples\client\petstore\csharp\OpenAPIClientNetStandard\Org.OpenAPITools.sln /logger:"C:\Program Files\AppVeyor\BuildAgent\Appveyor.MSBuildLogger.dll"
<<<<<<< HEAD
  # install openapi-generator locally
  #- mvn --no-snapshot-updates --quiet clean install -DskipTests -Dmaven.javadoc.skip=true -Dorg.slf4j.simpleLogger.defaultLogLevel=error
  # run the locally installed openapi-generator-gradle-plugin
  #- gradle -b modules\openapi-generator-gradle-plugin\samples\local-spec\build.gradle buildGoSdk --stacktrace
=======
>>>>>>> e758e4a4
test_script:
  # test c# API client (multiple frameworks)
  - dotnet test samples\client\petstore\csharp-netcore\OpenAPIClientCoreAndNet47\src\Org.OpenAPITools.Test\Org.OpenAPITools.Test.csproj
  # test c# API client (httpclient)
  - dotnet test samples\client\petstore\csharp-netcore\OpenAPIClient-httpclient\src\Org.OpenAPITools.Test\Org.OpenAPITools.Test.csproj
  # test c# API client (generichost)
  - dotnet test samples\client\petstore\csharp-netcore\OpenAPIClient-generichost-netstandard2.0\src\Org.OpenAPITools.Test\Org.OpenAPITools.Test.csproj
  # test c# API client (netcore)
  - dotnet test samples\client\petstore\csharp-netcore\OpenAPIClientCore\src\Org.OpenAPITools.Test\Org.OpenAPITools.Test.csproj
  #- dotnet test samples\client\petstore\csharp-netcore\OpenAPIClient\src\Org.OpenAPITools.Test\Org.OpenAPITools.Test.csproj
  # test C# API client (.net framework 4.7)
  - dotnet test samples\client\petstore\csharp-netcore\OpenAPIClient-net47\src\Org.OpenAPITools.Test\Org.OpenAPITools.Test.csproj
  # test C# API client (.net framework 4.8)
  - dotnet test samples\client\petstore\csharp-netcore\OpenAPIClient-net48\src\Org.OpenAPITools.Test\Org.OpenAPITools.Test.csproj
  # test C# API client (.net 5.0)
  - dotnet test samples\client\petstore\csharp-netcore\OpenAPIClient-net5.0\src\Org.OpenAPITools.Test\Org.OpenAPITools.Test.csproj
  # test C# API Client using conditional-serialization
  - dotnet test samples\client\petstore\csharp-netcore\OpenAPIClient-ConditionalSerialization\src\Org.OpenAPITools.Test\Org.OpenAPITools.Test.csproj
  ## test c# API client
  #- nunit3-console samples\client\petstore\csharp\OpenAPIClient\src\Org.OpenAPITools.Test\bin\Debug\Org.OpenAPITools.Test.dll --result=myresults.xml;format=AppVeyor
  ## test c# API client (with PropertyChanged)
  #- nunit3-console samples\client\petstore\csharp\OpenAPIClientWithPropertyChanged\src\Org.OpenAPITools.Test\bin\Debug\Org.OpenAPITools.Test.dll --result=myresults.xml;format=AppVeyor

### TODO: Execute all generators via powershell or other
  # generate all petstore clients
  # - .\bin\windows\run-all-petstore.cmd
  # generate all petstore clients (openapi3)
  # - .\bin\openapi3\windows\run-all-petstore.cmd

  # test ps petstore
  - ps: |
      cd samples\client\petstore\powershell\
      .\CIRunTest.ps1
cache:
  - C:\maven\
  - C:\gradle\
  - C:\Users\appveyor\.m2<|MERGE_RESOLUTION|>--- conflicted
+++ resolved
@@ -9,15 +9,9 @@
   - cmd: SET M2_HOME=C:\maven\apache-maven-3.8.3
   - cmd: java -version
   - cmd: dir/w
-<<<<<<< HEAD
-  - git clone https://github.com/wing328/swagger-samples --depth 1
-  - ps: Start-Process -FilePath 'C:\maven\apache-maven-3.8.3\bin\mvn' -ArgumentList 'jetty:run' -WorkingDirectory "$env:appveyor_build_folder\swagger-samples\java\java-jersey-jaxrs-ci"
-  - ps: Start-Sleep -s 700
-=======
   - cmd: docker pull swaggerapi/petstore
   - cmd: docker run -d -e SWAGGER_HOST=http://petstore.swagger.io -e SWAGGER_BASE_PATH=/v2 -p 80:8080 swaggerapi/petstore 
   - ps: Start-Sleep -s 120
->>>>>>> e758e4a4
   - ps: $PSVersionTable.PSVersion
   - ps: Install-Module -Name Pester -Force -Scope CurrentUser
 build_script:
@@ -57,13 +51,6 @@
   # build C# .net standard 1.3+ API client
   #- nuget restore samples\client\petstore\csharp\OpenAPIClientNetStandard\Org.OpenAPITools.sln
   #- msbuild samples\client\petstore\csharp\OpenAPIClientNetStandard\Org.OpenAPITools.sln /logger:"C:\Program Files\AppVeyor\BuildAgent\Appveyor.MSBuildLogger.dll"
-<<<<<<< HEAD
-  # install openapi-generator locally
-  #- mvn --no-snapshot-updates --quiet clean install -DskipTests -Dmaven.javadoc.skip=true -Dorg.slf4j.simpleLogger.defaultLogLevel=error
-  # run the locally installed openapi-generator-gradle-plugin
-  #- gradle -b modules\openapi-generator-gradle-plugin\samples\local-spec\build.gradle buildGoSdk --stacktrace
-=======
->>>>>>> e758e4a4
 test_script:
   # test c# API client (multiple frameworks)
   - dotnet test samples\client\petstore\csharp-netcore\OpenAPIClientCoreAndNet47\src\Org.OpenAPITools.Test\Org.OpenAPITools.Test.csproj
