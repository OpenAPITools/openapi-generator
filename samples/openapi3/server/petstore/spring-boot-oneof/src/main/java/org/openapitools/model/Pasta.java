--- conflicted
+++ resolved
@@ -38,12 +38,8 @@
    * @return vendor
   */
   
-<<<<<<< HEAD
-  @Schema(name = "vendor", required = false)
+  @Schema(name = "vendor", requiredMode = Schema.RequiredMode.NOT_REQUIRED)
   @JsonProperty("vendor")
-=======
-  @Schema(name = "vendor", requiredMode = Schema.RequiredMode.NOT_REQUIRED)
->>>>>>> 37e8cfad
   public String getVendor() {
     return vendor;
   }
