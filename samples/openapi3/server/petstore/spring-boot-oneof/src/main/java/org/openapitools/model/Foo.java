package org.openapitools.model;

import java.net.URI;
import java.util.Objects;
import com.fasterxml.jackson.annotation.JsonIgnoreProperties;
import com.fasterxml.jackson.annotation.JsonProperty;
import com.fasterxml.jackson.annotation.JsonCreator;
import com.fasterxml.jackson.annotation.JsonSubTypes;
import com.fasterxml.jackson.annotation.JsonTypeInfo;
import org.openapitools.model.Entity;
import com.fasterxml.jackson.annotation.JsonValue;
import org.openapitools.jackson.nullable.JsonNullable;
import java.time.OffsetDateTime;
import javax.validation.Valid;
import javax.validation.constraints.*;
import io.swagger.v3.oas.annotations.media.Schema;


import java.util.*;
import javax.annotation.Generated;

/**
 * Foo
 */


@Generated(value = "org.openapitools.codegen.languages.SpringCodegen")
public class Foo extends Entity implements FooRefOrValue, FooRefOrValueEnumMapping {

  @JsonProperty("fooPropA")
  private String fooPropA;

  @JsonProperty("fooPropB")
  private String fooPropB;

<<<<<<< HEAD
  @JsonProperty("objectType")
  private RefOrValueEnum objectType;
=======
  /**
   * Default constructor
   * @deprecated Use {@link Foo#Foo(String)}
   */
  @Deprecated
  public Foo() {
    super();
  }

  /**
   * Constructor with only required parameters
   */
  public Foo(String atType) {
    super(atType);
  }
>>>>>>> 5dc0b700

  public Foo fooPropA(String fooPropA) {
    this.fooPropA = fooPropA;
    return this;
  }

  /**
   * Get fooPropA
   * @return fooPropA
  */
  
  @Schema(name = "fooPropA", requiredMode = Schema.RequiredMode.NOT_REQUIRED)
  public String getFooPropA() {
    return fooPropA;
  }

  public void setFooPropA(String fooPropA) {
    this.fooPropA = fooPropA;
  }

  public Foo fooPropB(String fooPropB) {
    this.fooPropB = fooPropB;
    return this;
  }

  /**
   * Get fooPropB
   * @return fooPropB
  */
  
  @Schema(name = "fooPropB", requiredMode = Schema.RequiredMode.NOT_REQUIRED)
  public String getFooPropB() {
    return fooPropB;
  }

  public void setFooPropB(String fooPropB) {
    this.fooPropB = fooPropB;
  }

  public Foo objectType(RefOrValueEnum objectType) {
    this.objectType = objectType;
    return this;
  }

  /**
   * Get objectType
   * @return objectType
  */
  @NotNull @Valid 
  @Schema(name = "objectType", requiredMode = Schema.RequiredMode.REQUIRED)
  public RefOrValueEnum getObjectType() {
    return objectType;
  }

  public void setObjectType(RefOrValueEnum objectType) {
    this.objectType = objectType;
  }

  public Foo href(String href) {
    super.setHref(href);
    return this;
  }

  public Foo id(String id) {
    super.setId(id);
    return this;
  }

  public Foo atSchemaLocation(String atSchemaLocation) {
    super.setAtSchemaLocation(atSchemaLocation);
    return this;
  }

  public Foo atBaseType(String atBaseType) {
    super.setAtBaseType(atBaseType);
    return this;
  }

  public Foo atType(String atType) {
    super.setAtType(atType);
    return this;
  }

  @Override
  public boolean equals(Object o) {
    if (this == o) {
      return true;
    }
    if (o == null || getClass() != o.getClass()) {
      return false;
    }
    Foo foo = (Foo) o;
    return Objects.equals(this.fooPropA, foo.fooPropA) &&
        Objects.equals(this.fooPropB, foo.fooPropB) &&
        Objects.equals(this.objectType, foo.objectType) &&
        super.equals(o);
  }

  @Override
  public int hashCode() {
    return Objects.hash(fooPropA, fooPropB, objectType, super.hashCode());
  }

  @Override
  public String toString() {
    StringBuilder sb = new StringBuilder();
    sb.append("class Foo {\n");
    sb.append("    ").append(toIndentedString(super.toString())).append("\n");
    sb.append("    fooPropA: ").append(toIndentedString(fooPropA)).append("\n");
    sb.append("    fooPropB: ").append(toIndentedString(fooPropB)).append("\n");
    sb.append("    objectType: ").append(toIndentedString(objectType)).append("\n");
    sb.append("}");
    return sb.toString();
  }

  /**
   * Convert the given object to string with each line indented by 4 spaces
   * (except the first line).
   */
  private String toIndentedString(Object o) {
    if (o == null) {
      return "null";
    }
    return o.toString().replace("\n", "\n    ");
  }
}
<|MERGE_RESOLUTION|>--- conflicted
+++ resolved
@@ -33,10 +33,9 @@
   @JsonProperty("fooPropB")
   private String fooPropB;
 
-<<<<<<< HEAD
   @JsonProperty("objectType")
   private RefOrValueEnum objectType;
-=======
+
   /**
    * Default constructor
    * @deprecated Use {@link Foo#Foo(String)}
@@ -52,7 +51,6 @@
   public Foo(String atType) {
     super(atType);
   }
->>>>>>> 5dc0b700
 
   public Foo fooPropA(String fooPropA) {
     this.fooPropA = fooPropA;
