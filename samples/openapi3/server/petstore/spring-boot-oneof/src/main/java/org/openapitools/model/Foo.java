package org.openapitools.model;

import java.net.URI;
import java.util.Objects;
import com.fasterxml.jackson.annotation.JsonIgnoreProperties;
import com.fasterxml.jackson.annotation.JsonProperty;
import com.fasterxml.jackson.annotation.JsonCreator;
import com.fasterxml.jackson.annotation.JsonSubTypes;
import com.fasterxml.jackson.annotation.JsonTypeInfo;
import org.openapitools.model.Entity;
import org.openapitools.jackson.nullable.JsonNullable;
import java.time.OffsetDateTime;
import javax.validation.Valid;
import javax.validation.constraints.*;
import io.swagger.v3.oas.annotations.media.Schema;


import java.util.*;
import javax.annotation.Generated;

/**
 * Foo
 */


@Generated(value = "org.openapitools.codegen.languages.SpringCodegen")
public class Foo extends Entity implements FooRefOrValue {

  private String fooPropA;

  private String fooPropB;

  public Foo fooPropA(String fooPropA) {
    this.fooPropA = fooPropA;
    return this;
  }

  /**
   * Get fooPropA
   * @return fooPropA
  */
  
<<<<<<< HEAD
  @Schema(name = "fooPropA", required = false)
  @JsonProperty("fooPropA")
=======
  @Schema(name = "fooPropA", requiredMode = Schema.RequiredMode.NOT_REQUIRED)
>>>>>>> 37e8cfad
  public String getFooPropA() {
    return fooPropA;
  }

  public void setFooPropA(String fooPropA) {
    this.fooPropA = fooPropA;
  }

  public Foo fooPropB(String fooPropB) {
    this.fooPropB = fooPropB;
    return this;
  }

  /**
   * Get fooPropB
   * @return fooPropB
  */
  
<<<<<<< HEAD
  @Schema(name = "fooPropB", required = false)
  @JsonProperty("fooPropB")
=======
  @Schema(name = "fooPropB", requiredMode = Schema.RequiredMode.NOT_REQUIRED)
>>>>>>> 37e8cfad
  public String getFooPropB() {
    return fooPropB;
  }

  public void setFooPropB(String fooPropB) {
    this.fooPropB = fooPropB;
  }

  public Foo href(String href) {
    super.setHref(href);
    return this;
  }

  public Foo id(String id) {
    super.setId(id);
    return this;
  }

  public Foo atSchemaLocation(String atSchemaLocation) {
    super.setAtSchemaLocation(atSchemaLocation);
    return this;
  }

  public Foo atBaseType(String atBaseType) {
    super.setAtBaseType(atBaseType);
    return this;
  }

  public Foo atType(String atType) {
    super.setAtType(atType);
    return this;
  }

  @Override
  public boolean equals(Object o) {
    if (this == o) {
      return true;
    }
    if (o == null || getClass() != o.getClass()) {
      return false;
    }
    Foo foo = (Foo) o;
    return Objects.equals(this.fooPropA, foo.fooPropA) &&
        Objects.equals(this.fooPropB, foo.fooPropB) &&
        super.equals(o);
  }

  @Override
  public int hashCode() {
    return Objects.hash(fooPropA, fooPropB, super.hashCode());
  }

  @Override
  public String toString() {
    StringBuilder sb = new StringBuilder();
    sb.append("class Foo {\n");
    sb.append("    ").append(toIndentedString(super.toString())).append("\n");
    sb.append("    fooPropA: ").append(toIndentedString(fooPropA)).append("\n");
    sb.append("    fooPropB: ").append(toIndentedString(fooPropB)).append("\n");
    sb.append("}");
    return sb.toString();
  }

  /**
   * Convert the given object to string with each line indented by 4 spaces
   * (except the first line).
   */
  private String toIndentedString(Object o) {
    if (o == null) {
      return "null";
    }
    return o.toString().replace("\n", "\n    ");
  }
}
<|MERGE_RESOLUTION|>--- conflicted
+++ resolved
@@ -40,12 +40,8 @@
    * @return fooPropA
   */
   
-<<<<<<< HEAD
-  @Schema(name = "fooPropA", required = false)
+  @Schema(name = "fooPropA", requiredMode = Schema.RequiredMode.NOT_REQUIRED)
   @JsonProperty("fooPropA")
-=======
-  @Schema(name = "fooPropA", requiredMode = Schema.RequiredMode.NOT_REQUIRED)
->>>>>>> 37e8cfad
   public String getFooPropA() {
     return fooPropA;
   }
@@ -64,12 +60,8 @@
    * @return fooPropB
   */
   
-<<<<<<< HEAD
-  @Schema(name = "fooPropB", required = false)
+  @Schema(name = "fooPropB", requiredMode = Schema.RequiredMode.NOT_REQUIRED)
   @JsonProperty("fooPropB")
-=======
-  @Schema(name = "fooPropB", requiredMode = Schema.RequiredMode.NOT_REQUIRED)
->>>>>>> 37e8cfad
   public String getFooPropB() {
     return fooPropB;
   }
