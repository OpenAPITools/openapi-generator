--- conflicted
+++ resolved
@@ -38,12 +38,8 @@
    * @return foorefPropA
   */
   
-<<<<<<< HEAD
-  @Schema(name = "foorefPropA", required = false)
+  @Schema(name = "foorefPropA", requiredMode = Schema.RequiredMode.NOT_REQUIRED)
   @JsonProperty("foorefPropA")
-=======
-  @Schema(name = "foorefPropA", requiredMode = Schema.RequiredMode.NOT_REQUIRED)
->>>>>>> 37e8cfad
   public String getFoorefPropA() {
     return foorefPropA;
   }
