--- conflicted
+++ resolved
@@ -45,12 +45,8 @@
    * @return barPropA
   */
   
-<<<<<<< HEAD
-  @Schema(name = "barPropA", required = false)
+  @Schema(name = "barPropA", requiredMode = Schema.RequiredMode.NOT_REQUIRED)
   @JsonProperty("barPropA")
-=======
-  @Schema(name = "barPropA", requiredMode = Schema.RequiredMode.NOT_REQUIRED)
->>>>>>> 37e8cfad
   public String getBarPropA() {
     return barPropA;
   }
@@ -69,12 +65,8 @@
    * @return fooPropB
   */
   
-<<<<<<< HEAD
-  @Schema(name = "fooPropB", required = false)
+  @Schema(name = "fooPropB", requiredMode = Schema.RequiredMode.NOT_REQUIRED)
   @JsonProperty("fooPropB")
-=======
-  @Schema(name = "fooPropB", requiredMode = Schema.RequiredMode.NOT_REQUIRED)
->>>>>>> 37e8cfad
   public String getFooPropB() {
     return fooPropB;
   }
@@ -93,12 +85,8 @@
    * @return foo
   */
   @Valid 
-<<<<<<< HEAD
-  @Schema(name = "foo", required = false)
+  @Schema(name = "foo", requiredMode = Schema.RequiredMode.NOT_REQUIRED)
   @JsonProperty("foo")
-=======
-  @Schema(name = "foo", requiredMode = Schema.RequiredMode.NOT_REQUIRED)
->>>>>>> 37e8cfad
   public FooRefOrValue getFoo() {
     return foo;
   }
