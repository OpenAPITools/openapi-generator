package org.openapitools.model;

import java.net.URI;
import java.util.Objects;
import com.fasterxml.jackson.annotation.JsonIgnoreProperties;
import com.fasterxml.jackson.annotation.JsonProperty;
import com.fasterxml.jackson.annotation.JsonCreator;
import com.fasterxml.jackson.annotation.JsonSubTypes;
import com.fasterxml.jackson.annotation.JsonTypeInfo;
import org.openapitools.model.Pizza;
import java.math.BigDecimal;
import org.openapitools.jackson.nullable.JsonNullable;
import java.time.OffsetDateTime;
import javax.validation.Valid;
import javax.validation.constraints.*;
import io.swagger.v3.oas.annotations.media.Schema;


import java.util.*;
import javax.annotation.Generated;

/**
 * PizzaSpeziale
 */


@Generated(value = "org.openapitools.codegen.languages.SpringCodegen")
public class PizzaSpeziale extends Pizza {

  private String toppings;

  public PizzaSpeziale toppings(String toppings) {
    this.toppings = toppings;
    return this;
  }

  /**
   * Get toppings
   * @return toppings
  */
  
<<<<<<< HEAD
  @Schema(name = "toppings", required = false)
  @JsonProperty("toppings")
=======
  @Schema(name = "toppings", requiredMode = Schema.RequiredMode.NOT_REQUIRED)
>>>>>>> 37e8cfad
  public String getToppings() {
    return toppings;
  }

  public void setToppings(String toppings) {
    this.toppings = toppings;
  }

  public PizzaSpeziale pizzaSize(BigDecimal pizzaSize) {
    super.setPizzaSize(pizzaSize);
    return this;
  }

  public PizzaSpeziale href(String href) {
    super.setHref(href);
    return this;
  }

  public PizzaSpeziale id(String id) {
    super.setId(id);
    return this;
  }

  public PizzaSpeziale atSchemaLocation(String atSchemaLocation) {
    super.setAtSchemaLocation(atSchemaLocation);
    return this;
  }

  public PizzaSpeziale atBaseType(String atBaseType) {
    super.setAtBaseType(atBaseType);
    return this;
  }

  public PizzaSpeziale atType(String atType) {
    super.setAtType(atType);
    return this;
  }

  @Override
  public boolean equals(Object o) {
    if (this == o) {
      return true;
    }
    if (o == null || getClass() != o.getClass()) {
      return false;
    }
    PizzaSpeziale pizzaSpeziale = (PizzaSpeziale) o;
    return Objects.equals(this.toppings, pizzaSpeziale.toppings) &&
        super.equals(o);
  }

  @Override
  public int hashCode() {
    return Objects.hash(toppings, super.hashCode());
  }

  @Override
  public String toString() {
    StringBuilder sb = new StringBuilder();
    sb.append("class PizzaSpeziale {\n");
    sb.append("    ").append(toIndentedString(super.toString())).append("\n");
    sb.append("    toppings: ").append(toIndentedString(toppings)).append("\n");
    sb.append("}");
    return sb.toString();
  }

  /**
   * Convert the given object to string with each line indented by 4 spaces
   * (except the first line).
   */
  private String toIndentedString(Object o) {
    if (o == null) {
      return "null";
    }
    return o.toString().replace("\n", "\n    ");
  }
}
<|MERGE_RESOLUTION|>--- conflicted
+++ resolved
@@ -39,12 +39,8 @@
    * @return toppings
   */
   
-<<<<<<< HEAD
-  @Schema(name = "toppings", required = false)
+  @Schema(name = "toppings", requiredMode = Schema.RequiredMode.NOT_REQUIRED)
   @JsonProperty("toppings")
-=======
-  @Schema(name = "toppings", requiredMode = Schema.RequiredMode.NOT_REQUIRED)
->>>>>>> 37e8cfad
   public String getToppings() {
     return toppings;
   }
