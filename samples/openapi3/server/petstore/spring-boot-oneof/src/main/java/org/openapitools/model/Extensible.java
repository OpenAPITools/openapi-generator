--- conflicted
+++ resolved
@@ -37,12 +37,8 @@
    * @return atSchemaLocation
   */
   
-<<<<<<< HEAD
-  @Schema(name = "@schemaLocation", description = "A URI to a JSON-Schema file that defines additional attributes and relationships", required = false)
+  @Schema(name = "@schemaLocation", description = "A URI to a JSON-Schema file that defines additional attributes and relationships", requiredMode = Schema.RequiredMode.NOT_REQUIRED)
   @JsonProperty("@schemaLocation")
-=======
-  @Schema(name = "@schemaLocation", description = "A URI to a JSON-Schema file that defines additional attributes and relationships", requiredMode = Schema.RequiredMode.NOT_REQUIRED)
->>>>>>> 37e8cfad
   public String getAtSchemaLocation() {
     return atSchemaLocation;
   }
@@ -61,12 +57,8 @@
    * @return atBaseType
   */
   
-<<<<<<< HEAD
-  @Schema(name = "@baseType", description = "When sub-classing, this defines the super-class", required = false)
+  @Schema(name = "@baseType", description = "When sub-classing, this defines the super-class", requiredMode = Schema.RequiredMode.NOT_REQUIRED)
   @JsonProperty("@baseType")
-=======
-  @Schema(name = "@baseType", description = "When sub-classing, this defines the super-class", requiredMode = Schema.RequiredMode.NOT_REQUIRED)
->>>>>>> 37e8cfad
   public String getAtBaseType() {
     return atBaseType;
   }
@@ -85,12 +77,8 @@
    * @return atType
   */
   @NotNull 
-<<<<<<< HEAD
-  @Schema(name = "@type", description = "When sub-classing, this defines the sub-class Extensible name", required = true)
+  @Schema(name = "@type", description = "When sub-classing, this defines the sub-class Extensible name", requiredMode = Schema.RequiredMode.REQUIRED)
   @JsonProperty("@type")
-=======
-  @Schema(name = "@type", description = "When sub-classing, this defines the sub-class Extensible name", requiredMode = Schema.RequiredMode.REQUIRED)
->>>>>>> 37e8cfad
   public String getAtType() {
     return atType;
   }
