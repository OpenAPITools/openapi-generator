--- conflicted
+++ resolved
@@ -9,13 +9,9 @@
         <java.version>1.8</java.version>
         <maven.compiler.source>${java.version}</maven.compiler.source>
         <maven.compiler.target>${java.version}</maven.compiler.target>
-<<<<<<< HEAD
+        <project.build.sourceEncoding>UTF-8</project.build.sourceEncoding>
         <springdoc.version>1.6.6</springdoc.version>
         <swagger-ui.version>4.8.1</swagger-ui.version>
-=======
-        <project.build.sourceEncoding>UTF-8</project.build.sourceEncoding>
-        <springdoc.version>1.6.4</springdoc.version>
->>>>>>> 5843b53d
     </properties>
     <parent>
         <groupId>org.springframework.boot</groupId>
