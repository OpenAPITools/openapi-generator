package org.openapitools.model;

import java.net.URI;
import java.util.Objects;
import com.fasterxml.jackson.annotation.JsonValue;
import org.openapitools.jackson.nullable.JsonNullable;
import java.time.OffsetDateTime;
import javax.validation.Valid;
import javax.validation.constraints.*;
import io.swagger.v3.oas.annotations.media.Schema;


import java.util.*;
import javax.annotation.Generated;

import com.fasterxml.jackson.annotation.JsonCreator;
import com.fasterxml.jackson.annotation.JsonValue;

/**
 * Gets or Sets EnumClass
 */

<<<<<<< HEAD
@Generated(value = "org.openapitools.codegen.languages.SpringCodegen", comments = "Generator version: 7.14.0")
=======
@Generated(value = "org.openapitools.codegen.languages.SpringCodegen", comments = "Generator version: 7.15.0-SNAPSHOT")
>>>>>>> a5f638fe
public enum EnumClass {
  
  _ABC("_abc"),
  
  _EFG("-efg"),
  
  _XYZ_("(xyz)");

  private final String value;

  EnumClass(String value) {
    this.value = value;
  }

  @JsonValue
  public String getValue() {
    return value;
  }

  @Override
  public String toString() {
    return String.valueOf(value);
  }

  @JsonCreator
  public static EnumClass fromValue(String value) {
    for (EnumClass b : EnumClass.values()) {
      if (b.value.equals(value)) {
        return b;
      }
    }
    throw new IllegalArgumentException("Unexpected value '" + value + "'");
  }
}
<|MERGE_RESOLUTION|>--- conflicted
+++ resolved
@@ -20,11 +20,7 @@
  * Gets or Sets EnumClass
  */
 
-<<<<<<< HEAD
-@Generated(value = "org.openapitools.codegen.languages.SpringCodegen", comments = "Generator version: 7.14.0")
-=======
 @Generated(value = "org.openapitools.codegen.languages.SpringCodegen", comments = "Generator version: 7.15.0-SNAPSHOT")
->>>>>>> a5f638fe
 public enum EnumClass {
   
   _ABC("_abc"),
