package org.openapitools.model;

import java.net.URI;
import java.util.Objects;
import com.fasterxml.jackson.annotation.JsonProperty;
import com.fasterxml.jackson.annotation.JsonCreator;
import java.math.BigDecimal;
import java.util.HashMap;
import java.util.List;
import java.util.Map;
import org.openapitools.jackson.nullable.JsonNullable;
import java.time.OffsetDateTime;
import javax.validation.Valid;
import javax.validation.constraints.*;
import io.swagger.v3.oas.annotations.media.Schema;


import java.util.*;
import javax.annotation.Generated;

/**
 * AdditionalPropertiesClass
 */

@Generated(value = "org.openapitools.codegen.languages.SpringCodegen")
public class AdditionalPropertiesClass {

  @Valid
  private Map<String, String> mapString = null;

  @Valid
  private Map<String, BigDecimal> mapNumber = null;

  @Valid
  private Map<String, Integer> mapInteger = null;

  @Valid
  private Map<String, Boolean> mapBoolean = null;

  @Valid
  private Map<String, List<Integer>> mapArrayInteger = null;

  @Valid
  private Map<String, List<Object>> mapArrayAnytype = null;

  @Valid
  private Map<String, Map<String, String>> mapMapString = null;

  @Valid
  private Map<String, Map<String, Object>> mapMapAnytype = null;

  private Object anytype1;

  private Object anytype2;

  private Object anytype3;

  public AdditionalPropertiesClass mapString(Map<String, String> mapString) {
    this.mapString = mapString;
    return this;
  }

  public AdditionalPropertiesClass putMapStringItem(String key, String mapStringItem) {
    if (this.mapString == null) {
      this.mapString = new HashMap<>();
    }
    this.mapString.put(key, mapStringItem);
    return this;
  }

  /**
   * Get mapString
   * @return mapString
  */
  
<<<<<<< HEAD
  @Schema(name = "map_string", required = false)
  @JsonProperty("map_string")
=======
  @Schema(name = "map_string", requiredMode = Schema.RequiredMode.NOT_REQUIRED)
>>>>>>> 37e8cfad
  public Map<String, String> getMapString() {
    return mapString;
  }

  public void setMapString(Map<String, String> mapString) {
    this.mapString = mapString;
  }

  public AdditionalPropertiesClass mapNumber(Map<String, BigDecimal> mapNumber) {
    this.mapNumber = mapNumber;
    return this;
  }

  public AdditionalPropertiesClass putMapNumberItem(String key, BigDecimal mapNumberItem) {
    if (this.mapNumber == null) {
      this.mapNumber = new HashMap<>();
    }
    this.mapNumber.put(key, mapNumberItem);
    return this;
  }

  /**
   * Get mapNumber
   * @return mapNumber
  */
  @Valid 
<<<<<<< HEAD
  @Schema(name = "map_number", required = false)
  @JsonProperty("map_number")
=======
  @Schema(name = "map_number", requiredMode = Schema.RequiredMode.NOT_REQUIRED)
>>>>>>> 37e8cfad
  public Map<String, BigDecimal> getMapNumber() {
    return mapNumber;
  }

  public void setMapNumber(Map<String, BigDecimal> mapNumber) {
    this.mapNumber = mapNumber;
  }

  public AdditionalPropertiesClass mapInteger(Map<String, Integer> mapInteger) {
    this.mapInteger = mapInteger;
    return this;
  }

  public AdditionalPropertiesClass putMapIntegerItem(String key, Integer mapIntegerItem) {
    if (this.mapInteger == null) {
      this.mapInteger = new HashMap<>();
    }
    this.mapInteger.put(key, mapIntegerItem);
    return this;
  }

  /**
   * Get mapInteger
   * @return mapInteger
  */
  
<<<<<<< HEAD
  @Schema(name = "map_integer", required = false)
  @JsonProperty("map_integer")
=======
  @Schema(name = "map_integer", requiredMode = Schema.RequiredMode.NOT_REQUIRED)
>>>>>>> 37e8cfad
  public Map<String, Integer> getMapInteger() {
    return mapInteger;
  }

  public void setMapInteger(Map<String, Integer> mapInteger) {
    this.mapInteger = mapInteger;
  }

  public AdditionalPropertiesClass mapBoolean(Map<String, Boolean> mapBoolean) {
    this.mapBoolean = mapBoolean;
    return this;
  }

  public AdditionalPropertiesClass putMapBooleanItem(String key, Boolean mapBooleanItem) {
    if (this.mapBoolean == null) {
      this.mapBoolean = new HashMap<>();
    }
    this.mapBoolean.put(key, mapBooleanItem);
    return this;
  }

  /**
   * Get mapBoolean
   * @return mapBoolean
  */
  
<<<<<<< HEAD
  @Schema(name = "map_boolean", required = false)
  @JsonProperty("map_boolean")
=======
  @Schema(name = "map_boolean", requiredMode = Schema.RequiredMode.NOT_REQUIRED)
>>>>>>> 37e8cfad
  public Map<String, Boolean> getMapBoolean() {
    return mapBoolean;
  }

  public void setMapBoolean(Map<String, Boolean> mapBoolean) {
    this.mapBoolean = mapBoolean;
  }

  public AdditionalPropertiesClass mapArrayInteger(Map<String, List<Integer>> mapArrayInteger) {
    this.mapArrayInteger = mapArrayInteger;
    return this;
  }

  public AdditionalPropertiesClass putMapArrayIntegerItem(String key, List<Integer> mapArrayIntegerItem) {
    if (this.mapArrayInteger == null) {
      this.mapArrayInteger = new HashMap<>();
    }
    this.mapArrayInteger.put(key, mapArrayIntegerItem);
    return this;
  }

  /**
   * Get mapArrayInteger
   * @return mapArrayInteger
  */
  @Valid 
<<<<<<< HEAD
  @Schema(name = "map_array_integer", required = false)
  @JsonProperty("map_array_integer")
=======
  @Schema(name = "map_array_integer", requiredMode = Schema.RequiredMode.NOT_REQUIRED)
>>>>>>> 37e8cfad
  public Map<String, List<Integer>> getMapArrayInteger() {
    return mapArrayInteger;
  }

  public void setMapArrayInteger(Map<String, List<Integer>> mapArrayInteger) {
    this.mapArrayInteger = mapArrayInteger;
  }

  public AdditionalPropertiesClass mapArrayAnytype(Map<String, List<Object>> mapArrayAnytype) {
    this.mapArrayAnytype = mapArrayAnytype;
    return this;
  }

  public AdditionalPropertiesClass putMapArrayAnytypeItem(String key, List<Object> mapArrayAnytypeItem) {
    if (this.mapArrayAnytype == null) {
      this.mapArrayAnytype = new HashMap<>();
    }
    this.mapArrayAnytype.put(key, mapArrayAnytypeItem);
    return this;
  }

  /**
   * Get mapArrayAnytype
   * @return mapArrayAnytype
  */
  @Valid 
<<<<<<< HEAD
  @Schema(name = "map_array_anytype", required = false)
  @JsonProperty("map_array_anytype")
=======
  @Schema(name = "map_array_anytype", requiredMode = Schema.RequiredMode.NOT_REQUIRED)
>>>>>>> 37e8cfad
  public Map<String, List<Object>> getMapArrayAnytype() {
    return mapArrayAnytype;
  }

  public void setMapArrayAnytype(Map<String, List<Object>> mapArrayAnytype) {
    this.mapArrayAnytype = mapArrayAnytype;
  }

  public AdditionalPropertiesClass mapMapString(Map<String, Map<String, String>> mapMapString) {
    this.mapMapString = mapMapString;
    return this;
  }

  public AdditionalPropertiesClass putMapMapStringItem(String key, Map<String, String> mapMapStringItem) {
    if (this.mapMapString == null) {
      this.mapMapString = new HashMap<>();
    }
    this.mapMapString.put(key, mapMapStringItem);
    return this;
  }

  /**
   * Get mapMapString
   * @return mapMapString
  */
  @Valid 
<<<<<<< HEAD
  @Schema(name = "map_map_string", required = false)
  @JsonProperty("map_map_string")
=======
  @Schema(name = "map_map_string", requiredMode = Schema.RequiredMode.NOT_REQUIRED)
>>>>>>> 37e8cfad
  public Map<String, Map<String, String>> getMapMapString() {
    return mapMapString;
  }

  public void setMapMapString(Map<String, Map<String, String>> mapMapString) {
    this.mapMapString = mapMapString;
  }

  public AdditionalPropertiesClass mapMapAnytype(Map<String, Map<String, Object>> mapMapAnytype) {
    this.mapMapAnytype = mapMapAnytype;
    return this;
  }

  public AdditionalPropertiesClass putMapMapAnytypeItem(String key, Map<String, Object> mapMapAnytypeItem) {
    if (this.mapMapAnytype == null) {
      this.mapMapAnytype = new HashMap<>();
    }
    this.mapMapAnytype.put(key, mapMapAnytypeItem);
    return this;
  }

  /**
   * Get mapMapAnytype
   * @return mapMapAnytype
  */
  @Valid 
<<<<<<< HEAD
  @Schema(name = "map_map_anytype", required = false)
  @JsonProperty("map_map_anytype")
=======
  @Schema(name = "map_map_anytype", requiredMode = Schema.RequiredMode.NOT_REQUIRED)
>>>>>>> 37e8cfad
  public Map<String, Map<String, Object>> getMapMapAnytype() {
    return mapMapAnytype;
  }

  public void setMapMapAnytype(Map<String, Map<String, Object>> mapMapAnytype) {
    this.mapMapAnytype = mapMapAnytype;
  }

  public AdditionalPropertiesClass anytype1(Object anytype1) {
    this.anytype1 = anytype1;
    return this;
  }

  /**
   * Get anytype1
   * @return anytype1
  */
  
<<<<<<< HEAD
  @Schema(name = "anytype_1", required = false)
  @JsonProperty("anytype_1")
=======
  @Schema(name = "anytype_1", requiredMode = Schema.RequiredMode.NOT_REQUIRED)
>>>>>>> 37e8cfad
  public Object getAnytype1() {
    return anytype1;
  }

  public void setAnytype1(Object anytype1) {
    this.anytype1 = anytype1;
  }

  public AdditionalPropertiesClass anytype2(Object anytype2) {
    this.anytype2 = anytype2;
    return this;
  }

  /**
   * Get anytype2
   * @return anytype2
  */
  
<<<<<<< HEAD
  @Schema(name = "anytype_2", required = false)
  @JsonProperty("anytype_2")
=======
  @Schema(name = "anytype_2", requiredMode = Schema.RequiredMode.NOT_REQUIRED)
>>>>>>> 37e8cfad
  public Object getAnytype2() {
    return anytype2;
  }

  public void setAnytype2(Object anytype2) {
    this.anytype2 = anytype2;
  }

  public AdditionalPropertiesClass anytype3(Object anytype3) {
    this.anytype3 = anytype3;
    return this;
  }

  /**
   * Get anytype3
   * @return anytype3
  */
  
<<<<<<< HEAD
  @Schema(name = "anytype_3", required = false)
  @JsonProperty("anytype_3")
=======
  @Schema(name = "anytype_3", requiredMode = Schema.RequiredMode.NOT_REQUIRED)
>>>>>>> 37e8cfad
  public Object getAnytype3() {
    return anytype3;
  }

  public void setAnytype3(Object anytype3) {
    this.anytype3 = anytype3;
  }

  @Override
  public boolean equals(Object o) {
    if (this == o) {
      return true;
    }
    if (o == null || getClass() != o.getClass()) {
      return false;
    }
    AdditionalPropertiesClass additionalPropertiesClass = (AdditionalPropertiesClass) o;
    return Objects.equals(this.mapString, additionalPropertiesClass.mapString) &&
        Objects.equals(this.mapNumber, additionalPropertiesClass.mapNumber) &&
        Objects.equals(this.mapInteger, additionalPropertiesClass.mapInteger) &&
        Objects.equals(this.mapBoolean, additionalPropertiesClass.mapBoolean) &&
        Objects.equals(this.mapArrayInteger, additionalPropertiesClass.mapArrayInteger) &&
        Objects.equals(this.mapArrayAnytype, additionalPropertiesClass.mapArrayAnytype) &&
        Objects.equals(this.mapMapString, additionalPropertiesClass.mapMapString) &&
        Objects.equals(this.mapMapAnytype, additionalPropertiesClass.mapMapAnytype) &&
        Objects.equals(this.anytype1, additionalPropertiesClass.anytype1) &&
        Objects.equals(this.anytype2, additionalPropertiesClass.anytype2) &&
        Objects.equals(this.anytype3, additionalPropertiesClass.anytype3);
  }

  @Override
  public int hashCode() {
    return Objects.hash(mapString, mapNumber, mapInteger, mapBoolean, mapArrayInteger, mapArrayAnytype, mapMapString, mapMapAnytype, anytype1, anytype2, anytype3);
  }

  @Override
  public String toString() {
    StringBuilder sb = new StringBuilder();
    sb.append("class AdditionalPropertiesClass {\n");
    sb.append("    mapString: ").append(toIndentedString(mapString)).append("\n");
    sb.append("    mapNumber: ").append(toIndentedString(mapNumber)).append("\n");
    sb.append("    mapInteger: ").append(toIndentedString(mapInteger)).append("\n");
    sb.append("    mapBoolean: ").append(toIndentedString(mapBoolean)).append("\n");
    sb.append("    mapArrayInteger: ").append(toIndentedString(mapArrayInteger)).append("\n");
    sb.append("    mapArrayAnytype: ").append(toIndentedString(mapArrayAnytype)).append("\n");
    sb.append("    mapMapString: ").append(toIndentedString(mapMapString)).append("\n");
    sb.append("    mapMapAnytype: ").append(toIndentedString(mapMapAnytype)).append("\n");
    sb.append("    anytype1: ").append(toIndentedString(anytype1)).append("\n");
    sb.append("    anytype2: ").append(toIndentedString(anytype2)).append("\n");
    sb.append("    anytype3: ").append(toIndentedString(anytype3)).append("\n");
    sb.append("}");
    return sb.toString();
  }

  /**
   * Convert the given object to string with each line indented by 4 spaces
   * (except the first line).
   */
  private String toIndentedString(Object o) {
    if (o == null) {
      return "null";
    }
    return o.toString().replace("\n", "\n    ");
  }
}
<|MERGE_RESOLUTION|>--- conflicted
+++ resolved
@@ -73,12 +73,8 @@
    * @return mapString
   */
   
-<<<<<<< HEAD
-  @Schema(name = "map_string", required = false)
+  @Schema(name = "map_string", requiredMode = Schema.RequiredMode.NOT_REQUIRED)
   @JsonProperty("map_string")
-=======
-  @Schema(name = "map_string", requiredMode = Schema.RequiredMode.NOT_REQUIRED)
->>>>>>> 37e8cfad
   public Map<String, String> getMapString() {
     return mapString;
   }
@@ -105,12 +101,8 @@
    * @return mapNumber
   */
   @Valid 
-<<<<<<< HEAD
-  @Schema(name = "map_number", required = false)
+  @Schema(name = "map_number", requiredMode = Schema.RequiredMode.NOT_REQUIRED)
   @JsonProperty("map_number")
-=======
-  @Schema(name = "map_number", requiredMode = Schema.RequiredMode.NOT_REQUIRED)
->>>>>>> 37e8cfad
   public Map<String, BigDecimal> getMapNumber() {
     return mapNumber;
   }
@@ -137,12 +129,8 @@
    * @return mapInteger
   */
   
-<<<<<<< HEAD
-  @Schema(name = "map_integer", required = false)
+  @Schema(name = "map_integer", requiredMode = Schema.RequiredMode.NOT_REQUIRED)
   @JsonProperty("map_integer")
-=======
-  @Schema(name = "map_integer", requiredMode = Schema.RequiredMode.NOT_REQUIRED)
->>>>>>> 37e8cfad
   public Map<String, Integer> getMapInteger() {
     return mapInteger;
   }
@@ -169,12 +157,8 @@
    * @return mapBoolean
   */
   
-<<<<<<< HEAD
-  @Schema(name = "map_boolean", required = false)
+  @Schema(name = "map_boolean", requiredMode = Schema.RequiredMode.NOT_REQUIRED)
   @JsonProperty("map_boolean")
-=======
-  @Schema(name = "map_boolean", requiredMode = Schema.RequiredMode.NOT_REQUIRED)
->>>>>>> 37e8cfad
   public Map<String, Boolean> getMapBoolean() {
     return mapBoolean;
   }
@@ -201,12 +185,8 @@
    * @return mapArrayInteger
   */
   @Valid 
-<<<<<<< HEAD
-  @Schema(name = "map_array_integer", required = false)
+  @Schema(name = "map_array_integer", requiredMode = Schema.RequiredMode.NOT_REQUIRED)
   @JsonProperty("map_array_integer")
-=======
-  @Schema(name = "map_array_integer", requiredMode = Schema.RequiredMode.NOT_REQUIRED)
->>>>>>> 37e8cfad
   public Map<String, List<Integer>> getMapArrayInteger() {
     return mapArrayInteger;
   }
@@ -233,12 +213,8 @@
    * @return mapArrayAnytype
   */
   @Valid 
-<<<<<<< HEAD
-  @Schema(name = "map_array_anytype", required = false)
+  @Schema(name = "map_array_anytype", requiredMode = Schema.RequiredMode.NOT_REQUIRED)
   @JsonProperty("map_array_anytype")
-=======
-  @Schema(name = "map_array_anytype", requiredMode = Schema.RequiredMode.NOT_REQUIRED)
->>>>>>> 37e8cfad
   public Map<String, List<Object>> getMapArrayAnytype() {
     return mapArrayAnytype;
   }
@@ -265,12 +241,8 @@
    * @return mapMapString
   */
   @Valid 
-<<<<<<< HEAD
-  @Schema(name = "map_map_string", required = false)
+  @Schema(name = "map_map_string", requiredMode = Schema.RequiredMode.NOT_REQUIRED)
   @JsonProperty("map_map_string")
-=======
-  @Schema(name = "map_map_string", requiredMode = Schema.RequiredMode.NOT_REQUIRED)
->>>>>>> 37e8cfad
   public Map<String, Map<String, String>> getMapMapString() {
     return mapMapString;
   }
@@ -297,12 +269,8 @@
    * @return mapMapAnytype
   */
   @Valid 
-<<<<<<< HEAD
-  @Schema(name = "map_map_anytype", required = false)
+  @Schema(name = "map_map_anytype", requiredMode = Schema.RequiredMode.NOT_REQUIRED)
   @JsonProperty("map_map_anytype")
-=======
-  @Schema(name = "map_map_anytype", requiredMode = Schema.RequiredMode.NOT_REQUIRED)
->>>>>>> 37e8cfad
   public Map<String, Map<String, Object>> getMapMapAnytype() {
     return mapMapAnytype;
   }
@@ -321,12 +289,8 @@
    * @return anytype1
   */
   
-<<<<<<< HEAD
-  @Schema(name = "anytype_1", required = false)
+  @Schema(name = "anytype_1", requiredMode = Schema.RequiredMode.NOT_REQUIRED)
   @JsonProperty("anytype_1")
-=======
-  @Schema(name = "anytype_1", requiredMode = Schema.RequiredMode.NOT_REQUIRED)
->>>>>>> 37e8cfad
   public Object getAnytype1() {
     return anytype1;
   }
@@ -345,12 +309,8 @@
    * @return anytype2
   */
   
-<<<<<<< HEAD
-  @Schema(name = "anytype_2", required = false)
+  @Schema(name = "anytype_2", requiredMode = Schema.RequiredMode.NOT_REQUIRED)
   @JsonProperty("anytype_2")
-=======
-  @Schema(name = "anytype_2", requiredMode = Schema.RequiredMode.NOT_REQUIRED)
->>>>>>> 37e8cfad
   public Object getAnytype2() {
     return anytype2;
   }
@@ -369,12 +329,8 @@
    * @return anytype3
   */
   
-<<<<<<< HEAD
-  @Schema(name = "anytype_3", required = false)
+  @Schema(name = "anytype_3", requiredMode = Schema.RequiredMode.NOT_REQUIRED)
   @JsonProperty("anytype_3")
-=======
-  @Schema(name = "anytype_3", requiredMode = Schema.RequiredMode.NOT_REQUIRED)
->>>>>>> 37e8cfad
   public Object getAnytype3() {
     return anytype3;
   }
