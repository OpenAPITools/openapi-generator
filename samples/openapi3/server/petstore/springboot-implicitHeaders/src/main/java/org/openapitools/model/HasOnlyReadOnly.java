--- conflicted
+++ resolved
@@ -37,12 +37,8 @@
    * @return bar
   */
   
-<<<<<<< HEAD
-  @Schema(name = "bar", accessMode = Schema.AccessMode.READ_ONLY, required = false)
+  @Schema(name = "bar", accessMode = Schema.AccessMode.READ_ONLY, requiredMode = Schema.RequiredMode.NOT_REQUIRED)
   @JsonProperty("bar")
-=======
-  @Schema(name = "bar", accessMode = Schema.AccessMode.READ_ONLY, requiredMode = Schema.RequiredMode.NOT_REQUIRED)
->>>>>>> 37e8cfad
   public String getBar() {
     return bar;
   }
@@ -61,12 +57,8 @@
    * @return foo
   */
   
-<<<<<<< HEAD
-  @Schema(name = "foo", accessMode = Schema.AccessMode.READ_ONLY, required = false)
+  @Schema(name = "foo", accessMode = Schema.AccessMode.READ_ONLY, requiredMode = Schema.RequiredMode.NOT_REQUIRED)
   @JsonProperty("foo")
-=======
-  @Schema(name = "foo", accessMode = Schema.AccessMode.READ_ONLY, requiredMode = Schema.RequiredMode.NOT_REQUIRED)
->>>>>>> 37e8cfad
   public String getFoo() {
     return foo;
   }
