--- conflicted
+++ resolved
@@ -85,12 +85,8 @@
    * @return id
   */
   
-<<<<<<< HEAD
-  @Schema(name = "id", required = false)
+  @Schema(name = "id", requiredMode = Schema.RequiredMode.NOT_REQUIRED)
   @JsonProperty("id")
-=======
-  @Schema(name = "id", requiredMode = Schema.RequiredMode.NOT_REQUIRED)
->>>>>>> 37e8cfad
   public Long getId() {
     return id;
   }
@@ -109,12 +105,8 @@
    * @return petId
   */
   
-<<<<<<< HEAD
-  @Schema(name = "petId", required = false)
+  @Schema(name = "petId", requiredMode = Schema.RequiredMode.NOT_REQUIRED)
   @JsonProperty("petId")
-=======
-  @Schema(name = "petId", requiredMode = Schema.RequiredMode.NOT_REQUIRED)
->>>>>>> 37e8cfad
   public Long getPetId() {
     return petId;
   }
@@ -133,12 +125,8 @@
    * @return quantity
   */
   
-<<<<<<< HEAD
-  @Schema(name = "quantity", required = false)
+  @Schema(name = "quantity", requiredMode = Schema.RequiredMode.NOT_REQUIRED)
   @JsonProperty("quantity")
-=======
-  @Schema(name = "quantity", requiredMode = Schema.RequiredMode.NOT_REQUIRED)
->>>>>>> 37e8cfad
   public Integer getQuantity() {
     return quantity;
   }
@@ -157,12 +145,8 @@
    * @return shipDate
   */
   @Valid 
-<<<<<<< HEAD
-  @Schema(name = "shipDate", required = false)
+  @Schema(name = "shipDate", requiredMode = Schema.RequiredMode.NOT_REQUIRED)
   @JsonProperty("shipDate")
-=======
-  @Schema(name = "shipDate", requiredMode = Schema.RequiredMode.NOT_REQUIRED)
->>>>>>> 37e8cfad
   public OffsetDateTime getShipDate() {
     return shipDate;
   }
@@ -181,12 +165,8 @@
    * @return status
   */
   
-<<<<<<< HEAD
-  @Schema(name = "status", description = "Order Status", required = false)
+  @Schema(name = "status", description = "Order Status", requiredMode = Schema.RequiredMode.NOT_REQUIRED)
   @JsonProperty("status")
-=======
-  @Schema(name = "status", description = "Order Status", requiredMode = Schema.RequiredMode.NOT_REQUIRED)
->>>>>>> 37e8cfad
   public StatusEnum getStatus() {
     return status;
   }
@@ -205,12 +185,8 @@
    * @return complete
   */
   
-<<<<<<< HEAD
-  @Schema(name = "complete", required = false)
+  @Schema(name = "complete", requiredMode = Schema.RequiredMode.NOT_REQUIRED)
   @JsonProperty("complete")
-=======
-  @Schema(name = "complete", requiredMode = Schema.RequiredMode.NOT_REQUIRED)
->>>>>>> 37e8cfad
   public Boolean getComplete() {
     return complete;
   }
