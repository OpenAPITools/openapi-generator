package org.openapitools.model;

import java.net.URI;
import java.util.Objects;
import com.fasterxml.jackson.annotation.JsonProperty;
import com.fasterxml.jackson.annotation.JsonCreator;
import java.math.BigDecimal;
import org.openapitools.jackson.nullable.JsonNullable;
import java.time.OffsetDateTime;
import javax.validation.Valid;
import javax.validation.constraints.*;
import io.swagger.v3.oas.annotations.media.Schema;


import java.util.*;
import javax.annotation.Generated;

/**
 * OuterComposite
 */

@Generated(value = "org.openapitools.codegen.languages.SpringCodegen")
public class OuterComposite {

  private BigDecimal myNumber;

  private String myString;

  private Boolean myBoolean;

  public OuterComposite myNumber(BigDecimal myNumber) {
    this.myNumber = myNumber;
    return this;
  }

  /**
   * Get myNumber
   * @return myNumber
  */
  @Valid 
<<<<<<< HEAD
  @Schema(name = "my_number", required = false)
  @JsonProperty("my_number")
=======
  @Schema(name = "my_number", requiredMode = Schema.RequiredMode.NOT_REQUIRED)
>>>>>>> 37e8cfad
  public BigDecimal getMyNumber() {
    return myNumber;
  }

  public void setMyNumber(BigDecimal myNumber) {
    this.myNumber = myNumber;
  }

  public OuterComposite myString(String myString) {
    this.myString = myString;
    return this;
  }

  /**
   * Get myString
   * @return myString
  */
  
<<<<<<< HEAD
  @Schema(name = "my_string", required = false)
  @JsonProperty("my_string")
=======
  @Schema(name = "my_string", requiredMode = Schema.RequiredMode.NOT_REQUIRED)
>>>>>>> 37e8cfad
  public String getMyString() {
    return myString;
  }

  public void setMyString(String myString) {
    this.myString = myString;
  }

  public OuterComposite myBoolean(Boolean myBoolean) {
    this.myBoolean = myBoolean;
    return this;
  }

  /**
   * Get myBoolean
   * @return myBoolean
  */
  
<<<<<<< HEAD
  @Schema(name = "my_boolean", required = false)
  @JsonProperty("my_boolean")
=======
  @Schema(name = "my_boolean", requiredMode = Schema.RequiredMode.NOT_REQUIRED)
>>>>>>> 37e8cfad
  public Boolean getMyBoolean() {
    return myBoolean;
  }

  public void setMyBoolean(Boolean myBoolean) {
    this.myBoolean = myBoolean;
  }

  @Override
  public boolean equals(Object o) {
    if (this == o) {
      return true;
    }
    if (o == null || getClass() != o.getClass()) {
      return false;
    }
    OuterComposite outerComposite = (OuterComposite) o;
    return Objects.equals(this.myNumber, outerComposite.myNumber) &&
        Objects.equals(this.myString, outerComposite.myString) &&
        Objects.equals(this.myBoolean, outerComposite.myBoolean);
  }

  @Override
  public int hashCode() {
    return Objects.hash(myNumber, myString, myBoolean);
  }

  @Override
  public String toString() {
    StringBuilder sb = new StringBuilder();
    sb.append("class OuterComposite {\n");
    sb.append("    myNumber: ").append(toIndentedString(myNumber)).append("\n");
    sb.append("    myString: ").append(toIndentedString(myString)).append("\n");
    sb.append("    myBoolean: ").append(toIndentedString(myBoolean)).append("\n");
    sb.append("}");
    return sb.toString();
  }

  /**
   * Convert the given object to string with each line indented by 4 spaces
   * (except the first line).
   */
  private String toIndentedString(Object o) {
    if (o == null) {
      return "null";
    }
    return o.toString().replace("\n", "\n    ");
  }
}
<|MERGE_RESOLUTION|>--- conflicted
+++ resolved
@@ -38,12 +38,8 @@
    * @return myNumber
   */
   @Valid 
-<<<<<<< HEAD
-  @Schema(name = "my_number", required = false)
+  @Schema(name = "my_number", requiredMode = Schema.RequiredMode.NOT_REQUIRED)
   @JsonProperty("my_number")
-=======
-  @Schema(name = "my_number", requiredMode = Schema.RequiredMode.NOT_REQUIRED)
->>>>>>> 37e8cfad
   public BigDecimal getMyNumber() {
     return myNumber;
   }
@@ -62,12 +58,8 @@
    * @return myString
   */
   
-<<<<<<< HEAD
-  @Schema(name = "my_string", required = false)
+  @Schema(name = "my_string", requiredMode = Schema.RequiredMode.NOT_REQUIRED)
   @JsonProperty("my_string")
-=======
-  @Schema(name = "my_string", requiredMode = Schema.RequiredMode.NOT_REQUIRED)
->>>>>>> 37e8cfad
   public String getMyString() {
     return myString;
   }
@@ -86,12 +78,8 @@
    * @return myBoolean
   */
   
-<<<<<<< HEAD
-  @Schema(name = "my_boolean", required = false)
+  @Schema(name = "my_boolean", requiredMode = Schema.RequiredMode.NOT_REQUIRED)
   @JsonProperty("my_boolean")
-=======
-  @Schema(name = "my_boolean", requiredMode = Schema.RequiredMode.NOT_REQUIRED)
->>>>>>> 37e8cfad
   public Boolean getMyBoolean() {
     return myBoolean;
   }
