--- conflicted
+++ resolved
@@ -7,6 +7,7 @@
 
 import org.openapitools.model.ModelApiResponse;
 import org.openapitools.model.Pet;
+import org.springframework.core.io.Resource;
 import java.util.Set;
 import io.swagger.v3.oas.annotations.Operation;
 import io.swagger.v3.oas.annotations.Parameter;
@@ -277,15 +278,9 @@
         consumes = { "application/x-www-form-urlencoded" }
     )
     default Mono<ResponseEntity<Void>> updatePetWithForm(
-<<<<<<< HEAD
-        @Parameter(name = "petId", description = "ID of pet that needs to be updated", required = true, schema = @Schema(description = "")) @PathVariable("petId") Long petId,
-        @Parameter(name = "name", description = "Updated name of the pet", schema = @Schema(description = "")) @Valid @RequestParam(value = "name", required = false) String name,
-        @Parameter(name = "status", description = "Updated status of the pet", schema = @Schema(description = "")) @Valid @RequestParam(value = "status", required = false) String status,
-=======
         @Parameter(name = "petId", description = "ID of pet that needs to be updated", required = true) @PathVariable("petId") Long petId,
-        @Parameter(name = "name", description = "Updated name of the pet") @Valid @RequestPart(value = "name", required = false) String name,
-        @Parameter(name = "status", description = "Updated status of the pet") @Valid @RequestPart(value = "status", required = false) String status,
->>>>>>> 859c1969
+        @Parameter(name = "name", description = "Updated name of the pet") @Valid @RequestParam(value = "name", required = false) String name,
+        @Parameter(name = "status", description = "Updated status of the pet") @Valid @RequestParam(value = "status", required = false) String status,
         @Parameter(hidden = true) final ServerWebExchange exchange
     ) {
         return getDelegate().updatePetWithForm(petId, name, status, exchange);
@@ -320,15 +315,9 @@
         consumes = { "multipart/form-data" }
     )
     default Mono<ResponseEntity<ModelApiResponse>> uploadFile(
-<<<<<<< HEAD
-        @Parameter(name = "petId", description = "ID of pet to update", required = true, schema = @Schema(description = "")) @PathVariable("petId") Long petId,
-        @Parameter(name = "additionalMetadata", description = "Additional data to pass to server", schema = @Schema(description = "")) @Valid @RequestParam(value = "additionalMetadata", required = false) String additionalMetadata,
-        @Parameter(name = "file", description = "file to upload", schema = @Schema(description = "")) @RequestPart(value = "file", required = false) Flux<Part> file,
-=======
         @Parameter(name = "petId", description = "ID of pet to update", required = true) @PathVariable("petId") Long petId,
-        @Parameter(name = "additionalMetadata", description = "Additional data to pass to server") @Valid @RequestPart(value = "additionalMetadata", required = false) String additionalMetadata,
+        @Parameter(name = "additionalMetadata", description = "Additional data to pass to server") @Valid @RequestParam(value = "additionalMetadata", required = false) String additionalMetadata,
         @Parameter(name = "file", description = "file to upload") @RequestPart(value = "file", required = false) Flux<Part> file,
->>>>>>> 859c1969
         @Parameter(hidden = true) final ServerWebExchange exchange
     ) {
         return getDelegate().uploadFile(petId, additionalMetadata, file, exchange);
