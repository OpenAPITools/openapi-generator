--- conflicted
+++ resolved
@@ -43,12 +43,8 @@
    * @return smallCamel
   */
   
-<<<<<<< HEAD
-  @Schema(name = "smallCamel", required = false)
+  @Schema(name = "smallCamel", requiredMode = Schema.RequiredMode.NOT_REQUIRED)
   @JsonProperty("smallCamel")
-=======
-  @Schema(name = "smallCamel", requiredMode = Schema.RequiredMode.NOT_REQUIRED)
->>>>>>> 37e8cfad
   public String getSmallCamel() {
     return smallCamel;
   }
@@ -67,12 +63,8 @@
    * @return capitalCamel
   */
   
-<<<<<<< HEAD
-  @Schema(name = "CapitalCamel", required = false)
+  @Schema(name = "CapitalCamel", requiredMode = Schema.RequiredMode.NOT_REQUIRED)
   @JsonProperty("CapitalCamel")
-=======
-  @Schema(name = "CapitalCamel", requiredMode = Schema.RequiredMode.NOT_REQUIRED)
->>>>>>> 37e8cfad
   public String getCapitalCamel() {
     return capitalCamel;
   }
@@ -91,12 +83,8 @@
    * @return smallSnake
   */
   
-<<<<<<< HEAD
-  @Schema(name = "small_Snake", required = false)
+  @Schema(name = "small_Snake", requiredMode = Schema.RequiredMode.NOT_REQUIRED)
   @JsonProperty("small_Snake")
-=======
-  @Schema(name = "small_Snake", requiredMode = Schema.RequiredMode.NOT_REQUIRED)
->>>>>>> 37e8cfad
   public String getSmallSnake() {
     return smallSnake;
   }
@@ -115,12 +103,8 @@
    * @return capitalSnake
   */
   
-<<<<<<< HEAD
-  @Schema(name = "Capital_Snake", required = false)
+  @Schema(name = "Capital_Snake", requiredMode = Schema.RequiredMode.NOT_REQUIRED)
   @JsonProperty("Capital_Snake")
-=======
-  @Schema(name = "Capital_Snake", requiredMode = Schema.RequiredMode.NOT_REQUIRED)
->>>>>>> 37e8cfad
   public String getCapitalSnake() {
     return capitalSnake;
   }
@@ -139,12 +123,8 @@
    * @return scAETHFlowPoints
   */
   
-<<<<<<< HEAD
-  @Schema(name = "SCA_ETH_Flow_Points", required = false)
+  @Schema(name = "SCA_ETH_Flow_Points", requiredMode = Schema.RequiredMode.NOT_REQUIRED)
   @JsonProperty("SCA_ETH_Flow_Points")
-=======
-  @Schema(name = "SCA_ETH_Flow_Points", requiredMode = Schema.RequiredMode.NOT_REQUIRED)
->>>>>>> 37e8cfad
   public String getScAETHFlowPoints() {
     return scAETHFlowPoints;
   }
@@ -163,12 +143,8 @@
    * @return ATT_NAME
   */
   
-<<<<<<< HEAD
-  @Schema(name = "ATT_NAME", description = "Name of the pet ", required = false)
+  @Schema(name = "ATT_NAME", description = "Name of the pet ", requiredMode = Schema.RequiredMode.NOT_REQUIRED)
   @JsonProperty("ATT_NAME")
-=======
-  @Schema(name = "ATT_NAME", description = "Name of the pet ", requiredMode = Schema.RequiredMode.NOT_REQUIRED)
->>>>>>> 37e8cfad
   public String getATTNAME() {
     return ATT_NAME;
   }
