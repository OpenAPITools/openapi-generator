--- conflicted
+++ resolved
@@ -34,12 +34,8 @@
    * @return sourceURI
   */
   
-<<<<<<< HEAD
-  @Schema(name = "sourceURI", description = "Test capitalization", required = false)
+  @Schema(name = "sourceURI", description = "Test capitalization", requiredMode = Schema.RequiredMode.NOT_REQUIRED)
   @JsonProperty("sourceURI")
-=======
-  @Schema(name = "sourceURI", description = "Test capitalization", requiredMode = Schema.RequiredMode.NOT_REQUIRED)
->>>>>>> 37e8cfad
   public String getSourceURI() {
     return sourceURI;
   }
