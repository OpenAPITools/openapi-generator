--- conflicted
+++ resolved
@@ -35,12 +35,8 @@
    * @return bar
   */
   
-<<<<<<< HEAD
-  @Schema(name = "bar", accessMode = Schema.AccessMode.READ_ONLY, required = false)
+  @Schema(name = "bar", accessMode = Schema.AccessMode.READ_ONLY, requiredMode = Schema.RequiredMode.NOT_REQUIRED)
   @JsonProperty("bar")
-=======
-  @Schema(name = "bar", accessMode = Schema.AccessMode.READ_ONLY, requiredMode = Schema.RequiredMode.NOT_REQUIRED)
->>>>>>> 37e8cfad
   public String getBar() {
     return bar;
   }
@@ -59,12 +55,8 @@
    * @return baz
   */
   
-<<<<<<< HEAD
-  @Schema(name = "baz", required = false)
+  @Schema(name = "baz", requiredMode = Schema.RequiredMode.NOT_REQUIRED)
   @JsonProperty("baz")
-=======
-  @Schema(name = "baz", requiredMode = Schema.RequiredMode.NOT_REQUIRED)
->>>>>>> 37e8cfad
   public String getBaz() {
     return baz;
   }
