package org.openapitools.model;

import java.net.URI;
import java.util.Objects;
import com.fasterxml.jackson.annotation.JsonProperty;
import com.fasterxml.jackson.annotation.JsonCreator;
import com.fasterxml.jackson.annotation.JsonTypeName;
import org.openapitools.jackson.nullable.JsonNullable;
import java.time.OffsetDateTime;
import javax.validation.Valid;
import javax.validation.constraints.*;
import io.swagger.v3.oas.annotations.media.Schema;


import java.util.*;
import javax.annotation.Generated;

/**
 * SpecialModelName
 */

@JsonTypeName("$special[model.name]")
@Generated(value = "org.openapitools.codegen.languages.SpringCodegen")
public class SpecialModelName {

  private Long $specialPropertyName;

  public SpecialModelName $specialPropertyName(Long $specialPropertyName) {
    this.$specialPropertyName = $specialPropertyName;
    return this;
  }

  /**
   * Get $specialPropertyName
   * @return $specialPropertyName
  */
  
<<<<<<< HEAD
  @Schema(name = "$special[property.name]", required = false)
  @JsonProperty("$special[property.name]")
=======
  @Schema(name = "$special[property.name]", requiredMode = Schema.RequiredMode.NOT_REQUIRED)
>>>>>>> 37e8cfad
  public Long get$SpecialPropertyName() {
    return $specialPropertyName;
  }

  public void set$SpecialPropertyName(Long $specialPropertyName) {
    this.$specialPropertyName = $specialPropertyName;
  }

  @Override
  public boolean equals(Object o) {
    if (this == o) {
      return true;
    }
    if (o == null || getClass() != o.getClass()) {
      return false;
    }
    SpecialModelName $specialModelName = (SpecialModelName) o;
    return Objects.equals(this.$specialPropertyName, $specialModelName.$specialPropertyName);
  }

  @Override
  public int hashCode() {
    return Objects.hash($specialPropertyName);
  }

  @Override
  public String toString() {
    StringBuilder sb = new StringBuilder();
    sb.append("class SpecialModelName {\n");
    sb.append("    $specialPropertyName: ").append(toIndentedString($specialPropertyName)).append("\n");
    sb.append("}");
    return sb.toString();
  }

  /**
   * Convert the given object to string with each line indented by 4 spaces
   * (except the first line).
   */
  private String toIndentedString(Object o) {
    if (o == null) {
      return "null";
    }
    return o.toString().replace("\n", "\n    ");
  }
}
<|MERGE_RESOLUTION|>--- conflicted
+++ resolved
@@ -35,12 +35,8 @@
    * @return $specialPropertyName
   */
   
-<<<<<<< HEAD
-  @Schema(name = "$special[property.name]", required = false)
+  @Schema(name = "$special[property.name]", requiredMode = Schema.RequiredMode.NOT_REQUIRED)
   @JsonProperty("$special[property.name]")
-=======
-  @Schema(name = "$special[property.name]", requiredMode = Schema.RequiredMode.NOT_REQUIRED)
->>>>>>> 37e8cfad
   public Long get$SpecialPropertyName() {
     return $specialPropertyName;
   }
