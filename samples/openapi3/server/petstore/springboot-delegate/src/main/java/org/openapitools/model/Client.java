--- conflicted
+++ resolved
@@ -19,11 +19,7 @@
  * Client
  */
 
-<<<<<<< HEAD
-@Generated(value = "org.openapitools.codegen.languages.SpringCodegen", comments = "Generator version: 7.14.0")
-=======
 @Generated(value = "org.openapitools.codegen.languages.SpringCodegen", comments = "Generator version: 7.15.0-SNAPSHOT")
->>>>>>> a5f638fe
 public class Client {
 
   private @Nullable String client;
