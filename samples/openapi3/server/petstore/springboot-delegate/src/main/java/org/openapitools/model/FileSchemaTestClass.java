package org.openapitools.model;

import java.net.URI;
import java.util.Objects;
import com.fasterxml.jackson.annotation.JsonProperty;
import com.fasterxml.jackson.annotation.JsonCreator;
import java.io.File;
import java.util.ArrayList;
import java.util.List;
import org.openapitools.jackson.nullable.JsonNullable;
import java.time.OffsetDateTime;
import javax.validation.Valid;
import javax.validation.constraints.*;
import io.swagger.v3.oas.annotations.media.Schema;


import java.util.*;
import javax.annotation.Generated;

/**
 * FileSchemaTestClass
 */

@Generated(value = "org.openapitools.codegen.languages.SpringCodegen")
public class FileSchemaTestClass   {

  @JsonProperty("file")
  private File file;

  @JsonProperty("files")
  @Valid
  private List<File> files = null;

  public FileSchemaTestClass file(File file) {
    this.file = file;
    return this;
  }

  /**
   * Get file
   * @return file
  */
<<<<<<< HEAD
  @Valid 
  @Schema(name = "file", required = false)
  public java.io.File getFile() {
=======
  @Schema(name = "file", defaultValue = "")

  @Valid

  public File getFile() {
>>>>>>> 33bce99b
    return file;
  }

  public void setFile(File file) {
    this.file = file;
  }

  public FileSchemaTestClass files(List<File> files) {
    this.files = files;
    return this;
  }

  public FileSchemaTestClass addFilesItem(File filesItem) {
    if (this.files == null) {
      this.files = new ArrayList<>();
    }
    this.files.add(filesItem);
    return this;
  }

  /**
   * Get files
   * @return files
  */
<<<<<<< HEAD
  @Valid 
  @Schema(name = "files", required = false)
  public List<java.io.File> getFiles() {
=======
  @Schema(name = "files", defaultValue = "")

  @Valid

  public List<File> getFiles() {
>>>>>>> 33bce99b
    return files;
  }

  public void setFiles(List<File> files) {
    this.files = files;
  }

  @Override
  public boolean equals(Object o) {
    if (this == o) {
      return true;
    }
    if (o == null || getClass() != o.getClass()) {
      return false;
    }
    FileSchemaTestClass fileSchemaTestClass = (FileSchemaTestClass) o;
    return Objects.equals(this.file, fileSchemaTestClass.file) &&
        Objects.equals(this.files, fileSchemaTestClass.files);
  }

  @Override
  public int hashCode() {
    return Objects.hash(file, files);
  }

  @Override
  public String toString() {
    StringBuilder sb = new StringBuilder();
    sb.append("class FileSchemaTestClass {\n");
    sb.append("    file: ").append(toIndentedString(file)).append("\n");
    sb.append("    files: ").append(toIndentedString(files)).append("\n");
    sb.append("}");
    return sb.toString();
  }

  /**
   * Convert the given object to string with each line indented by 4 spaces
   * (except the first line).
   */
  private String toIndentedString(Object o) {
    if (o == null) {
      return "null";
    }
    return o.toString().replace("\n", "\n    ");
  }
}
<|MERGE_RESOLUTION|>--- conflicted
+++ resolved
@@ -15,15 +15,12 @@
 
 
 import java.util.*;
-import javax.annotation.Generated;
 
 /**
  * FileSchemaTestClass
  */
-
-@Generated(value = "org.openapitools.codegen.languages.SpringCodegen")
+@javax.annotation.Generated(value = "org.openapitools.codegen.languages.SpringCodegen")
 public class FileSchemaTestClass   {
-
   @JsonProperty("file")
   private File file;
 
@@ -40,17 +37,11 @@
    * Get file
    * @return file
   */
-<<<<<<< HEAD
-  @Valid 
-  @Schema(name = "file", required = false)
-  public java.io.File getFile() {
-=======
   @Schema(name = "file", defaultValue = "")
 
   @Valid
 
   public File getFile() {
->>>>>>> 33bce99b
     return file;
   }
 
@@ -75,23 +66,18 @@
    * Get files
    * @return files
   */
-<<<<<<< HEAD
-  @Valid 
-  @Schema(name = "files", required = false)
-  public List<java.io.File> getFiles() {
-=======
   @Schema(name = "files", defaultValue = "")
 
   @Valid
 
   public List<File> getFiles() {
->>>>>>> 33bce99b
     return files;
   }
 
   public void setFiles(List<File> files) {
     this.files = files;
   }
+
 
   @Override
   public boolean equals(Object o) {
@@ -115,6 +101,7 @@
   public String toString() {
     StringBuilder sb = new StringBuilder();
     sb.append("class FileSchemaTestClass {\n");
+    
     sb.append("    file: ").append(toIndentedString(file)).append("\n");
     sb.append("    files: ").append(toIndentedString(files)).append("\n");
     sb.append("}");
