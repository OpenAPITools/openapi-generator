--- conflicted
+++ resolved
@@ -40,12 +40,8 @@
    * @return name
   */
   @NotNull 
-<<<<<<< HEAD
-  @Schema(name = "name", required = true)
+  @Schema(name = "name", requiredMode = Schema.RequiredMode.REQUIRED)
   @JsonProperty("name")
-=======
-  @Schema(name = "name", requiredMode = Schema.RequiredMode.REQUIRED)
->>>>>>> 37e8cfad
   public Integer getName() {
     return name;
   }
@@ -64,12 +60,8 @@
    * @return snakeCase
   */
   
-<<<<<<< HEAD
-  @Schema(name = "snake_case", accessMode = Schema.AccessMode.READ_ONLY, required = false)
+  @Schema(name = "snake_case", accessMode = Schema.AccessMode.READ_ONLY, requiredMode = Schema.RequiredMode.NOT_REQUIRED)
   @JsonProperty("snake_case")
-=======
-  @Schema(name = "snake_case", accessMode = Schema.AccessMode.READ_ONLY, requiredMode = Schema.RequiredMode.NOT_REQUIRED)
->>>>>>> 37e8cfad
   public Integer getSnakeCase() {
     return snakeCase;
   }
@@ -88,12 +80,8 @@
    * @return property
   */
   
-<<<<<<< HEAD
-  @Schema(name = "property", required = false)
+  @Schema(name = "property", requiredMode = Schema.RequiredMode.NOT_REQUIRED)
   @JsonProperty("property")
-=======
-  @Schema(name = "property", requiredMode = Schema.RequiredMode.NOT_REQUIRED)
->>>>>>> 37e8cfad
   public String getProperty() {
     return property;
   }
@@ -112,12 +100,8 @@
    * @return _123number
   */
   
-<<<<<<< HEAD
-  @Schema(name = "123Number", accessMode = Schema.AccessMode.READ_ONLY, required = false)
+  @Schema(name = "123Number", accessMode = Schema.AccessMode.READ_ONLY, requiredMode = Schema.RequiredMode.NOT_REQUIRED)
   @JsonProperty("123Number")
-=======
-  @Schema(name = "123Number", accessMode = Schema.AccessMode.READ_ONLY, requiredMode = Schema.RequiredMode.NOT_REQUIRED)
->>>>>>> 37e8cfad
   public Integer get123number() {
     return _123number;
   }
