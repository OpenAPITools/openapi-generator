--- conflicted
+++ resolved
@@ -71,12 +71,8 @@
    * @return integer
   */
   @Min(10) @Max(100) 
-<<<<<<< HEAD
-  @Schema(name = "integer", required = false)
+  @Schema(name = "integer", requiredMode = Schema.RequiredMode.NOT_REQUIRED)
   @JsonProperty("integer")
-=======
-  @Schema(name = "integer", requiredMode = Schema.RequiredMode.NOT_REQUIRED)
->>>>>>> 37e8cfad
   public Integer getInteger() {
     return integer;
   }
@@ -97,12 +93,8 @@
    * @return int32
   */
   @Min(20) @Max(200) 
-<<<<<<< HEAD
-  @Schema(name = "int32", required = false)
+  @Schema(name = "int32", requiredMode = Schema.RequiredMode.NOT_REQUIRED)
   @JsonProperty("int32")
-=======
-  @Schema(name = "int32", requiredMode = Schema.RequiredMode.NOT_REQUIRED)
->>>>>>> 37e8cfad
   public Integer getInt32() {
     return int32;
   }
@@ -121,12 +113,8 @@
    * @return int64
   */
   
-<<<<<<< HEAD
-  @Schema(name = "int64", required = false)
+  @Schema(name = "int64", requiredMode = Schema.RequiredMode.NOT_REQUIRED)
   @JsonProperty("int64")
-=======
-  @Schema(name = "int64", requiredMode = Schema.RequiredMode.NOT_REQUIRED)
->>>>>>> 37e8cfad
   public Long getInt64() {
     return int64;
   }
@@ -147,12 +135,8 @@
    * @return number
   */
   @NotNull @Valid @DecimalMin("32.1") @DecimalMax("543.2") 
-<<<<<<< HEAD
-  @Schema(name = "number", required = true)
+  @Schema(name = "number", requiredMode = Schema.RequiredMode.REQUIRED)
   @JsonProperty("number")
-=======
-  @Schema(name = "number", requiredMode = Schema.RequiredMode.REQUIRED)
->>>>>>> 37e8cfad
   public BigDecimal getNumber() {
     return number;
   }
@@ -173,12 +157,8 @@
    * @return _float
   */
   @DecimalMin("54.3") @DecimalMax("987.6") 
-<<<<<<< HEAD
-  @Schema(name = "float", required = false)
+  @Schema(name = "float", requiredMode = Schema.RequiredMode.NOT_REQUIRED)
   @JsonProperty("float")
-=======
-  @Schema(name = "float", requiredMode = Schema.RequiredMode.NOT_REQUIRED)
->>>>>>> 37e8cfad
   public Float getFloat() {
     return _float;
   }
@@ -199,12 +179,8 @@
    * @return _double
   */
   @DecimalMin("67.8") @DecimalMax("123.4") 
-<<<<<<< HEAD
-  @Schema(name = "double", required = false)
+  @Schema(name = "double", requiredMode = Schema.RequiredMode.NOT_REQUIRED)
   @JsonProperty("double")
-=======
-  @Schema(name = "double", requiredMode = Schema.RequiredMode.NOT_REQUIRED)
->>>>>>> 37e8cfad
   public Double getDouble() {
     return _double;
   }
@@ -223,12 +199,8 @@
    * @return string
   */
   @Pattern(regexp = "/[a-z]/i") 
-<<<<<<< HEAD
-  @Schema(name = "string", required = false)
+  @Schema(name = "string", requiredMode = Schema.RequiredMode.NOT_REQUIRED)
   @JsonProperty("string")
-=======
-  @Schema(name = "string", requiredMode = Schema.RequiredMode.NOT_REQUIRED)
->>>>>>> 37e8cfad
   public String getString() {
     return string;
   }
@@ -247,12 +219,8 @@
    * @return _byte
   */
   @NotNull 
-<<<<<<< HEAD
-  @Schema(name = "byte", required = true)
+  @Schema(name = "byte", requiredMode = Schema.RequiredMode.REQUIRED)
   @JsonProperty("byte")
-=======
-  @Schema(name = "byte", requiredMode = Schema.RequiredMode.REQUIRED)
->>>>>>> 37e8cfad
   public byte[] getByte() {
     return _byte;
   }
@@ -271,12 +239,8 @@
    * @return binary
   */
   @Valid 
-<<<<<<< HEAD
-  @Schema(name = "binary", required = false)
+  @Schema(name = "binary", requiredMode = Schema.RequiredMode.NOT_REQUIRED)
   @JsonProperty("binary")
-=======
-  @Schema(name = "binary", requiredMode = Schema.RequiredMode.NOT_REQUIRED)
->>>>>>> 37e8cfad
   public org.springframework.core.io.Resource getBinary() {
     return binary;
   }
@@ -295,12 +259,8 @@
    * @return date
   */
   @NotNull @Valid 
-<<<<<<< HEAD
-  @Schema(name = "date", required = true)
+  @Schema(name = "date", requiredMode = Schema.RequiredMode.REQUIRED)
   @JsonProperty("date")
-=======
-  @Schema(name = "date", requiredMode = Schema.RequiredMode.REQUIRED)
->>>>>>> 37e8cfad
   public LocalDate getDate() {
     return date;
   }
@@ -319,12 +279,8 @@
    * @return dateTime
   */
   @Valid 
-<<<<<<< HEAD
-  @Schema(name = "dateTime", required = false)
+  @Schema(name = "dateTime", requiredMode = Schema.RequiredMode.NOT_REQUIRED)
   @JsonProperty("dateTime")
-=======
-  @Schema(name = "dateTime", requiredMode = Schema.RequiredMode.NOT_REQUIRED)
->>>>>>> 37e8cfad
   public OffsetDateTime getDateTime() {
     return dateTime;
   }
@@ -343,12 +299,8 @@
    * @return uuid
   */
   @Valid 
-<<<<<<< HEAD
-  @Schema(name = "uuid", example = "72f98069-206d-4f12-9f12-3d1e525a8e84", required = false)
+  @Schema(name = "uuid", example = "72f98069-206d-4f12-9f12-3d1e525a8e84", requiredMode = Schema.RequiredMode.NOT_REQUIRED)
   @JsonProperty("uuid")
-=======
-  @Schema(name = "uuid", example = "72f98069-206d-4f12-9f12-3d1e525a8e84", requiredMode = Schema.RequiredMode.NOT_REQUIRED)
->>>>>>> 37e8cfad
   public UUID getUuid() {
     return uuid;
   }
@@ -367,12 +319,8 @@
    * @return password
   */
   @NotNull @Size(min = 10, max = 64) 
-<<<<<<< HEAD
-  @Schema(name = "password", required = true)
+  @Schema(name = "password", requiredMode = Schema.RequiredMode.REQUIRED)
   @JsonProperty("password")
-=======
-  @Schema(name = "password", requiredMode = Schema.RequiredMode.REQUIRED)
->>>>>>> 37e8cfad
   public String getPassword() {
     return password;
   }
@@ -391,12 +339,8 @@
    * @return bigDecimal
   */
   @Valid 
-<<<<<<< HEAD
-  @Schema(name = "BigDecimal", required = false)
+  @Schema(name = "BigDecimal", requiredMode = Schema.RequiredMode.NOT_REQUIRED)
   @JsonProperty("BigDecimal")
-=======
-  @Schema(name = "BigDecimal", requiredMode = Schema.RequiredMode.NOT_REQUIRED)
->>>>>>> 37e8cfad
   public BigDecimal getBigDecimal() {
     return bigDecimal;
   }
