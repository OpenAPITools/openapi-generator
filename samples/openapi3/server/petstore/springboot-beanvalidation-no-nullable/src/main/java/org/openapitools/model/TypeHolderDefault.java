--- conflicted
+++ resolved
@@ -44,12 +44,8 @@
    * @return stringItem
   */
   @NotNull 
-<<<<<<< HEAD
-  @Schema(name = "string_item", required = true)
+  @Schema(name = "string_item", requiredMode = Schema.RequiredMode.REQUIRED)
   @JsonProperty("string_item")
-=======
-  @Schema(name = "string_item", requiredMode = Schema.RequiredMode.REQUIRED)
->>>>>>> 37e8cfad
   public String getStringItem() {
     return stringItem;
   }
@@ -68,12 +64,8 @@
    * @return numberItem
   */
   @NotNull @Valid 
-<<<<<<< HEAD
-  @Schema(name = "number_item", required = true)
+  @Schema(name = "number_item", requiredMode = Schema.RequiredMode.REQUIRED)
   @JsonProperty("number_item")
-=======
-  @Schema(name = "number_item", requiredMode = Schema.RequiredMode.REQUIRED)
->>>>>>> 37e8cfad
   public BigDecimal getNumberItem() {
     return numberItem;
   }
@@ -92,12 +84,8 @@
    * @return integerItem
   */
   @NotNull 
-<<<<<<< HEAD
-  @Schema(name = "integer_item", required = true)
+  @Schema(name = "integer_item", requiredMode = Schema.RequiredMode.REQUIRED)
   @JsonProperty("integer_item")
-=======
-  @Schema(name = "integer_item", requiredMode = Schema.RequiredMode.REQUIRED)
->>>>>>> 37e8cfad
   public Integer getIntegerItem() {
     return integerItem;
   }
@@ -116,12 +104,8 @@
    * @return boolItem
   */
   @NotNull 
-<<<<<<< HEAD
-  @Schema(name = "bool_item", required = true)
+  @Schema(name = "bool_item", requiredMode = Schema.RequiredMode.REQUIRED)
   @JsonProperty("bool_item")
-=======
-  @Schema(name = "bool_item", requiredMode = Schema.RequiredMode.REQUIRED)
->>>>>>> 37e8cfad
   public Boolean getBoolItem() {
     return boolItem;
   }
@@ -148,12 +132,8 @@
    * @return arrayItem
   */
   @NotNull 
-<<<<<<< HEAD
-  @Schema(name = "array_item", required = true)
+  @Schema(name = "array_item", requiredMode = Schema.RequiredMode.REQUIRED)
   @JsonProperty("array_item")
-=======
-  @Schema(name = "array_item", requiredMode = Schema.RequiredMode.REQUIRED)
->>>>>>> 37e8cfad
   public List<Integer> getArrayItem() {
     return arrayItem;
   }
