package org.openapitools.model;

import java.net.URI;
import java.util.Objects;
import com.fasterxml.jackson.annotation.JsonProperty;
import com.fasterxml.jackson.annotation.JsonCreator;
import java.math.BigDecimal;
import java.time.OffsetDateTime;
import javax.validation.Valid;
import javax.validation.constraints.*;
import io.swagger.v3.oas.annotations.media.Schema;


import java.util.*;
import javax.annotation.Generated;

/**
 * NumberOnly
 */

@Generated(value = "org.openapitools.codegen.languages.SpringCodegen")
public class NumberOnly {

  private BigDecimal justNumber;

  public NumberOnly justNumber(BigDecimal justNumber) {
    this.justNumber = justNumber;
    return this;
  }

  /**
   * Get justNumber
   * @return justNumber
  */
  @Valid 
<<<<<<< HEAD
  @Schema(name = "JustNumber", required = false)
  @JsonProperty("JustNumber")
=======
  @Schema(name = "JustNumber", requiredMode = Schema.RequiredMode.NOT_REQUIRED)
>>>>>>> 37e8cfad
  public BigDecimal getJustNumber() {
    return justNumber;
  }

  public void setJustNumber(BigDecimal justNumber) {
    this.justNumber = justNumber;
  }

  @Override
  public boolean equals(Object o) {
    if (this == o) {
      return true;
    }
    if (o == null || getClass() != o.getClass()) {
      return false;
    }
    NumberOnly numberOnly = (NumberOnly) o;
    return Objects.equals(this.justNumber, numberOnly.justNumber);
  }

  @Override
  public int hashCode() {
    return Objects.hash(justNumber);
  }

  @Override
  public String toString() {
    StringBuilder sb = new StringBuilder();
    sb.append("class NumberOnly {\n");
    sb.append("    justNumber: ").append(toIndentedString(justNumber)).append("\n");
    sb.append("}");
    return sb.toString();
  }

  /**
   * Convert the given object to string with each line indented by 4 spaces
   * (except the first line).
   */
  private String toIndentedString(Object o) {
    if (o == null) {
      return "null";
    }
    return o.toString().replace("\n", "\n    ");
  }
}
<|MERGE_RESOLUTION|>--- conflicted
+++ resolved
@@ -33,12 +33,8 @@
    * @return justNumber
   */
   @Valid 
-<<<<<<< HEAD
-  @Schema(name = "JustNumber", required = false)
+  @Schema(name = "JustNumber", requiredMode = Schema.RequiredMode.NOT_REQUIRED)
   @JsonProperty("JustNumber")
-=======
-  @Schema(name = "JustNumber", requiredMode = Schema.RequiredMode.NOT_REQUIRED)
->>>>>>> 37e8cfad
   public BigDecimal getJustNumber() {
     return justNumber;
   }
