package org.openapitools.model;

import java.net.URI;
import java.util.Objects;
import com.fasterxml.jackson.annotation.JsonProperty;
import com.fasterxml.jackson.annotation.JsonCreator;
import com.fasterxml.jackson.annotation.JsonValue;
import com.fasterxml.jackson.databind.annotation.JsonDeserialize;
import java.util.ArrayList;
import java.util.LinkedHashSet;
import java.util.List;
import java.util.Set;
import org.openapitools.model.Category;
import org.openapitools.model.Tag;
import java.time.OffsetDateTime;
import javax.validation.Valid;
import javax.validation.constraints.*;
import io.swagger.v3.oas.annotations.media.Schema;


import java.util.*;
import javax.annotation.Generated;

/**
 * Pet
 */

@Generated(value = "org.openapitools.codegen.languages.SpringCodegen")
public class Pet {

  private Long id;

  private Category category;

  private String name;

  @Valid
  private Set<String> photoUrls = new LinkedHashSet<>();

  @Valid
  private List<@Valid Tag> tags = null;

  /**
   * pet status in the store
   */
  public enum StatusEnum {
    AVAILABLE("available"),
    
    PENDING("pending"),
    
    SOLD("sold");

    private String value;

    StatusEnum(String value) {
      this.value = value;
    }

    @JsonValue
    public String getValue() {
      return value;
    }

    @Override
    public String toString() {
      return String.valueOf(value);
    }

    @JsonCreator
    public static StatusEnum fromValue(String value) {
      for (StatusEnum b : StatusEnum.values()) {
        if (b.value.equals(value)) {
          return b;
        }
      }
      throw new IllegalArgumentException("Unexpected value '" + value + "'");
    }
  }

  private StatusEnum status;

  /**
   * Default constructor
   * @deprecated Use {@link Pet#Pet(String, Set<String>)}
   */
  @Deprecated
  public Pet() {
    super();
  }

  /**
   * Constructor with only required parameters
   */
  public Pet(String name, Set<String> photoUrls) {
    this.name = name;
    this.photoUrls = photoUrls;
  }

  public Pet id(Long id) {
    this.id = id;
    return this;
  }

  /**
   * Get id
   * @return id
  */
  
  @Schema(name = "id", requiredMode = Schema.RequiredMode.NOT_REQUIRED)
  @JsonProperty("id")
  public Long getId() {
    return id;
  }

  public void setId(Long id) {
    this.id = id;
  }

  public Pet category(Category category) {
    this.category = category;
    return this;
  }

  /**
   * Get category
   * @return category
  */
  @Valid 
  @Schema(name = "category", requiredMode = Schema.RequiredMode.NOT_REQUIRED)
  @JsonProperty("category")
  public Category getCategory() {
    return category;
  }

  public void setCategory(Category category) {
    this.category = category;
  }

  public Pet name(String name) {
    this.name = name;
    return this;
  }

  /**
   * Get name
   * @return name
  */
  @NotNull 
  @Schema(name = "name", example = "doggie", requiredMode = Schema.RequiredMode.REQUIRED)
  @JsonProperty("name")
  public String getName() {
    return name;
  }

  public void setName(String name) {
    this.name = name;
  }

  public Pet photoUrls(Set<String> photoUrls) {
    this.photoUrls = photoUrls;
    return this;
  }

  public Pet addPhotoUrlsItem(String photoUrlsItem) {
    if (this.photoUrls == null) {
      this.photoUrls = new LinkedHashSet<>();
    }
    this.photoUrls.add(photoUrlsItem);
    return this;
  }

  /**
   * Get photoUrls
   * @return photoUrls
  */
  @NotNull 
  @Schema(name = "photoUrls", requiredMode = Schema.RequiredMode.REQUIRED)
  @JsonProperty("photoUrls")
  public Set<String> getPhotoUrls() {
    return photoUrls;
  }

  @JsonDeserialize(as = LinkedHashSet.class)
  public void setPhotoUrls(Set<String> photoUrls) {
    this.photoUrls = photoUrls;
  }

  public Pet tags(List<@Valid Tag> tags) {
    this.tags = tags;
    return this;
  }

  public Pet addTagsItem(Tag tagsItem) {
    if (this.tags == null) {
      this.tags = ;
    }
    this.tags.add(tagsItem);
    return this;
  }

  /**
   * Get tags
   * @return tags
  */
  @Valid 
  @Schema(name = "tags", requiredMode = Schema.RequiredMode.NOT_REQUIRED)
<<<<<<< HEAD
  @JsonProperty("tags")
  public List<Tag> getTags() {
=======
  public List<@Valid Tag> getTags() {
>>>>>>> 162623e4
    return tags;
  }

  public void setTags(List<@Valid Tag> tags) {
    this.tags = tags;
  }

  public Pet status(StatusEnum status) {
    this.status = status;
    return this;
  }

  /**
   * pet status in the store
   * @return status
  */
  
  @Schema(name = "status", description = "pet status in the store", requiredMode = Schema.RequiredMode.NOT_REQUIRED)
  @JsonProperty("status")
  public StatusEnum getStatus() {
    return status;
  }

  public void setStatus(StatusEnum status) {
    this.status = status;
  }

  @Override
  public boolean equals(Object o) {
    if (this == o) {
      return true;
    }
    if (o == null || getClass() != o.getClass()) {
      return false;
    }
    Pet pet = (Pet) o;
    return Objects.equals(this.id, pet.id) &&
        Objects.equals(this.category, pet.category) &&
        Objects.equals(this.name, pet.name) &&
        Objects.equals(this.photoUrls, pet.photoUrls) &&
        Objects.equals(this.tags, pet.tags) &&
        Objects.equals(this.status, pet.status);
  }

  @Override
  public int hashCode() {
    return Objects.hash(id, category, name, photoUrls, tags, status);
  }

  @Override
  public String toString() {
    StringBuilder sb = new StringBuilder();
    sb.append("class Pet {\n");
    sb.append("    id: ").append(toIndentedString(id)).append("\n");
    sb.append("    category: ").append(toIndentedString(category)).append("\n");
    sb.append("    name: ").append(toIndentedString(name)).append("\n");
    sb.append("    photoUrls: ").append(toIndentedString(photoUrls)).append("\n");
    sb.append("    tags: ").append(toIndentedString(tags)).append("\n");
    sb.append("    status: ").append(toIndentedString(status)).append("\n");
    sb.append("}");
    return sb.toString();
  }

  /**
   * Convert the given object to string with each line indented by 4 spaces
   * (except the first line).
   */
  private String toIndentedString(Object o) {
    if (o == null) {
      return "null";
    }
    return o.toString().replace("\n", "\n    ");
  }
}
<|MERGE_RESOLUTION|>--- conflicted
+++ resolved
@@ -28,15 +28,20 @@
 @Generated(value = "org.openapitools.codegen.languages.SpringCodegen")
 public class Pet {
 
+  @JsonProperty("id")
   private Long id;
 
+  @JsonProperty("category")
   private Category category;
 
+  @JsonProperty("name")
   private String name;
 
+  @JsonProperty("photoUrls")
   @Valid
   private Set<String> photoUrls = new LinkedHashSet<>();
 
+  @JsonProperty("tags")
   @Valid
   private List<@Valid Tag> tags = null;
 
@@ -77,6 +82,7 @@
     }
   }
 
+  @JsonProperty("status")
   private StatusEnum status;
 
   /**
@@ -107,7 +113,6 @@
   */
   
   @Schema(name = "id", requiredMode = Schema.RequiredMode.NOT_REQUIRED)
-  @JsonProperty("id")
   public Long getId() {
     return id;
   }
@@ -127,7 +132,6 @@
   */
   @Valid 
   @Schema(name = "category", requiredMode = Schema.RequiredMode.NOT_REQUIRED)
-  @JsonProperty("category")
   public Category getCategory() {
     return category;
   }
@@ -147,7 +151,6 @@
   */
   @NotNull 
   @Schema(name = "name", example = "doggie", requiredMode = Schema.RequiredMode.REQUIRED)
-  @JsonProperty("name")
   public String getName() {
     return name;
   }
@@ -175,7 +178,6 @@
   */
   @NotNull 
   @Schema(name = "photoUrls", requiredMode = Schema.RequiredMode.REQUIRED)
-  @JsonProperty("photoUrls")
   public Set<String> getPhotoUrls() {
     return photoUrls;
   }
@@ -204,12 +206,7 @@
   */
   @Valid 
   @Schema(name = "tags", requiredMode = Schema.RequiredMode.NOT_REQUIRED)
-<<<<<<< HEAD
-  @JsonProperty("tags")
-  public List<Tag> getTags() {
-=======
   public List<@Valid Tag> getTags() {
->>>>>>> 162623e4
     return tags;
   }
 
@@ -228,7 +225,6 @@
   */
   
   @Schema(name = "status", description = "pet status in the store", requiredMode = Schema.RequiredMode.NOT_REQUIRED)
-  @JsonProperty("status")
   public StatusEnum getStatus() {
     return status;
   }
