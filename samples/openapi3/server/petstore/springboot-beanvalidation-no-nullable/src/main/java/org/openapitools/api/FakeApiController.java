package org.openapitools.api;

import java.math.BigDecimal;
import org.openapitools.model.Client;
import org.springframework.format.annotation.DateTimeFormat;
import org.openapitools.model.FileSchemaTestClass;
import org.threeten.bp.LocalDate;
import java.util.Map;
import org.openapitools.model.ModelApiResponse;
import org.threeten.bp.OffsetDateTime;
import org.openapitools.model.OuterComposite;
import org.openapitools.model.User;
import org.openapitools.model.XmlItem;
import io.swagger.v3.oas.annotations.Operation;
import io.swagger.v3.oas.annotations.Parameter;
import io.swagger.v3.oas.annotations.media.Content;
import io.swagger.v3.oas.annotations.media.Schema;
import io.swagger.v3.oas.annotations.responses.ApiResponse;
import io.swagger.v3.oas.annotations.security.SecurityRequirement;
import io.swagger.v3.oas.annotations.tags.Tag;
import io.swagger.annotations.*;
import org.springframework.http.HttpStatus;
import org.springframework.http.MediaType;
import org.springframework.http.ResponseEntity;
import org.springframework.stereotype.Controller;
import org.springframework.web.bind.annotation.PathVariable;
import org.springframework.web.bind.annotation.RequestBody;
import org.springframework.web.bind.annotation.RequestHeader;
import org.springframework.web.bind.annotation.RequestMapping;
import org.springframework.web.bind.annotation.CookieValue;
import org.springframework.web.bind.annotation.RequestParam;
import org.springframework.web.bind.annotation.RequestPart;
import org.springframework.beans.factory.annotation.Autowired;
import org.springframework.web.context.request.NativeWebRequest;
import org.springframework.web.multipart.MultipartFile;

import javax.validation.constraints.*;
import javax.validation.Valid;
import java.util.List;
import java.util.Map;
import javax.annotation.Generated;

@Generated(value = "org.openapitools.codegen.languages.SpringCodegen")
@Controller
@RequestMapping("${openapi.openAPIPetstore.base-path:/v2}")
public class FakeApiController implements FakeApi {

    private final NativeWebRequest request;

    @Autowired
    public FakeApiController(NativeWebRequest request) {
        this.request = request;
    }

    /**
     * POST /fake/create_xml_item : creates an XmlItem
     * this route creates an XmlItem
     *
     * @param xmlItem XmlItem Body (required)
     * @return successful operation (status code 200)
     * @see FakeApi#createXmlItem
     */
    public ResponseEntity<Void> createXmlItem(
        @Parameter(name = "XmlItem", description = "XmlItem Body", required = true) @Valid @RequestBody XmlItem xmlItem
    ) {
        return new ResponseEntity<>(HttpStatus.NOT_IMPLEMENTED);

    }

    /**
     * POST /fake/outer/boolean
     * Test serialization of outer boolean types
     *
     * @param body Input boolean as post body (optional)
     * @return Output boolean (status code 200)
     * @see FakeApi#fakeOuterBooleanSerialize
     */
    public ResponseEntity<Boolean> fakeOuterBooleanSerialize(
        @Parameter(name = "body", description = "Input boolean as post body") @Valid @RequestBody(required = false) Boolean body
    ) {
        return new ResponseEntity<>(HttpStatus.NOT_IMPLEMENTED);

    }

    /**
     * POST /fake/outer/composite
     * Test serialization of object with outer number type
     *
     * @param body Input composite as post body (optional)
     * @return Output composite (status code 200)
     * @see FakeApi#fakeOuterCompositeSerialize
     */
    public ResponseEntity<OuterComposite> fakeOuterCompositeSerialize(
        @Parameter(name = "body", description = "Input composite as post body") @Valid @RequestBody(required = false) OuterComposite body
    ) {
        for (MediaType mediaType: MediaType.parseMediaTypes(request.getHeader("Accept"))) {
            if (mediaType.isCompatibleWith(MediaType.valueOf("*/*"))) {
                String exampleString = "{ \"my_string\" : \"my_string\", \"my_number\" : 0.8008281904610115, \"my_boolean\" : true }";
                ApiUtil.setExampleResponse(request, "*/*", exampleString);
                break;
            }
        }
        return new ResponseEntity<>(HttpStatus.NOT_IMPLEMENTED);

    }

    /**
     * POST /fake/outer/number
     * Test serialization of outer number types
     *
     * @param body Input number as post body (optional)
     * @return Output number (status code 200)
     * @see FakeApi#fakeOuterNumberSerialize
     */
    public ResponseEntity<BigDecimal> fakeOuterNumberSerialize(
        @Parameter(name = "body", description = "Input number as post body") @Valid @RequestBody(required = false) BigDecimal body
    ) {
        return new ResponseEntity<>(HttpStatus.NOT_IMPLEMENTED);

    }

    /**
     * POST /fake/outer/string
     * Test serialization of outer string types
     *
     * @param body Input string as post body (optional)
     * @return Output string (status code 200)
     * @see FakeApi#fakeOuterStringSerialize
     */
    public ResponseEntity<String> fakeOuterStringSerialize(
        @Parameter(name = "body", description = "Input string as post body") @Valid @RequestBody(required = false) String body
    ) {
        return new ResponseEntity<>(HttpStatus.NOT_IMPLEMENTED);

    }

    /**
     * PUT /fake/body-with-file-schema
     * For this test, the body for this request much reference a schema named &#x60;File&#x60;.
     *
     * @param body  (required)
     * @return Success (status code 200)
     * @see FakeApi#testBodyWithFileSchema
     */
    public ResponseEntity<Void> testBodyWithFileSchema(
        @Parameter(name = "body", description = "", required = true) @Valid @RequestBody FileSchemaTestClass body
    ) {
        return new ResponseEntity<>(HttpStatus.NOT_IMPLEMENTED);

    }

    /**
     * PUT /fake/body-with-query-params
     *
     * @param query  (required)
     * @param body  (required)
     * @return Success (status code 200)
     * @see FakeApi#testBodyWithQueryParams
     */
    public ResponseEntity<Void> testBodyWithQueryParams(
        @NotNull @Parameter(name = "query", description = "", required = true) @Valid @RequestParam(value = "query", required = true) String query,
        @Parameter(name = "body", description = "", required = true) @Valid @RequestBody User body
    ) {
        return new ResponseEntity<>(HttpStatus.NOT_IMPLEMENTED);

    }

    /**
     * PATCH /fake : To test \&quot;client\&quot; model
     * To test \&quot;client\&quot; model
     *
     * @param body client model (required)
     * @return successful operation (status code 200)
     * @see FakeApi#testClientModel
     */
    public ResponseEntity<Client> testClientModel(
        @Parameter(name = "body", description = "client model", required = true) @Valid @RequestBody Client body
    ) {
        for (MediaType mediaType: MediaType.parseMediaTypes(request.getHeader("Accept"))) {
            if (mediaType.isCompatibleWith(MediaType.valueOf("application/json"))) {
                String exampleString = "{ \"client\" : \"client\" }";
                ApiUtil.setExampleResponse(request, "application/json", exampleString);
                break;
            }
        }
        return new ResponseEntity<>(HttpStatus.NOT_IMPLEMENTED);

    }

    /**
     * POST /fake : Fake endpoint for testing various parameters  假端點  偽のエンドポイント  가짜 엔드 포인트
     * Fake endpoint for testing various parameters  假端點  偽のエンドポイント  가짜 엔드 포인트
     *
     * @param number None (required)
     * @param _double None (required)
     * @param patternWithoutDelimiter None (required)
     * @param _byte None (required)
     * @param integer None (optional)
     * @param int32 None (optional)
     * @param int64 None (optional)
     * @param _float None (optional)
     * @param string None (optional)
     * @param binary None (optional)
     * @param date None (optional)
     * @param dateTime None (optional)
     * @param password None (optional)
     * @param paramCallback None (optional)
     * @return Invalid username supplied (status code 400)
     *         or User not found (status code 404)
     * @see FakeApi#testEndpointParameters
     */
    public ResponseEntity<Void> testEndpointParameters(
<<<<<<< HEAD
        @Parameter(name = "number", description = "None", required = true, schema = @Schema(description = "")) @Valid @RequestParam(value = "number", required = true) BigDecimal number,
        @Parameter(name = "double", description = "None", required = true, schema = @Schema(description = "")) @Valid @RequestParam(value = "double", required = true) Double _double,
        @Parameter(name = "pattern_without_delimiter", description = "None", required = true, schema = @Schema(description = "")) @Valid @RequestParam(value = "pattern_without_delimiter", required = true) String patternWithoutDelimiter,
        @Parameter(name = "byte", description = "None", required = true, schema = @Schema(description = "")) @Valid @RequestParam(value = "byte", required = true) byte[] _byte,
        @Parameter(name = "integer", description = "None", schema = @Schema(description = "")) @Valid @RequestParam(value = "integer", required = false) Integer integer,
        @Parameter(name = "int32", description = "None", schema = @Schema(description = "")) @Valid @RequestParam(value = "int32", required = false) Integer int32,
        @Parameter(name = "int64", description = "None", schema = @Schema(description = "")) @Valid @RequestParam(value = "int64", required = false) Long int64,
        @Parameter(name = "float", description = "None", schema = @Schema(description = "")) @Valid @RequestParam(value = "float", required = false) Float _float,
        @Parameter(name = "string", description = "None", schema = @Schema(description = "")) @Valid @RequestParam(value = "string", required = false) String string,
        @Parameter(name = "binary", description = "None", schema = @Schema(description = "")) @RequestPart(value = "binary", required = false) MultipartFile binary,
        @Parameter(name = "date", description = "None", schema = @Schema(description = "")) @Valid @RequestParam(value = "date", required = false) @DateTimeFormat(iso = DateTimeFormat.ISO.DATE) LocalDate date,
        @Parameter(name = "dateTime", description = "None", schema = @Schema(description = "")) @Valid @RequestParam(value = "dateTime", required = false) @DateTimeFormat(iso = DateTimeFormat.ISO.DATE_TIME) OffsetDateTime dateTime,
        @Parameter(name = "password", description = "None", schema = @Schema(description = "")) @Valid @RequestParam(value = "password", required = false) String password,
        @Parameter(name = "callback", description = "None", schema = @Schema(description = "")) @Valid @RequestParam(value = "callback", required = false) String paramCallback
=======
        @Parameter(name = "number", description = "None", required = true) @Valid @RequestPart(value = "number", required = true) BigDecimal number,
        @Parameter(name = "double", description = "None", required = true) @Valid @RequestPart(value = "double", required = true) Double _double,
        @Parameter(name = "pattern_without_delimiter", description = "None", required = true) @Valid @RequestPart(value = "pattern_without_delimiter", required = true) String patternWithoutDelimiter,
        @Parameter(name = "byte", description = "None", required = true) @Valid @RequestPart(value = "byte", required = true) byte[] _byte,
        @Parameter(name = "integer", description = "None") @Valid @RequestPart(value = "integer", required = false) Integer integer,
        @Parameter(name = "int32", description = "None") @Valid @RequestPart(value = "int32", required = false) Integer int32,
        @Parameter(name = "int64", description = "None") @Valid @RequestPart(value = "int64", required = false) Long int64,
        @Parameter(name = "float", description = "None") @Valid @RequestPart(value = "float", required = false) Float _float,
        @Parameter(name = "string", description = "None") @Valid @RequestPart(value = "string", required = false) String string,
        @Parameter(name = "binary", description = "None") @RequestPart(value = "binary", required = false) MultipartFile binary,
        @Parameter(name = "date", description = "None") @Valid @RequestPart(value = "date", required = false) @DateTimeFormat(iso = DateTimeFormat.ISO.DATE) LocalDate date,
        @Parameter(name = "dateTime", description = "None") @Valid @RequestPart(value = "dateTime", required = false) @DateTimeFormat(iso = DateTimeFormat.ISO.DATE_TIME) OffsetDateTime dateTime,
        @Parameter(name = "password", description = "None") @Valid @RequestPart(value = "password", required = false) String password,
        @Parameter(name = "callback", description = "None") @Valid @RequestPart(value = "callback", required = false) String paramCallback
>>>>>>> 859c1969
    ) {
        return new ResponseEntity<>(HttpStatus.NOT_IMPLEMENTED);

    }

    /**
     * GET /fake : To test enum parameters
     * To test enum parameters
     *
     * @param enumHeaderStringArray Header parameter enum test (string array) (optional)
     * @param enumHeaderString Header parameter enum test (string) (optional, default to -efg)
     * @param enumQueryStringArray Query parameter enum test (string array) (optional)
     * @param enumQueryString Query parameter enum test (string) (optional, default to -efg)
     * @param enumQueryInteger Query parameter enum test (double) (optional)
     * @param enumQueryDouble Query parameter enum test (double) (optional)
     * @param enumFormStringArray Form parameter enum test (string array) (optional, default to $)
     * @param enumFormString Form parameter enum test (string) (optional, default to -efg)
     * @return Invalid request (status code 400)
     *         or Not found (status code 404)
     * @see FakeApi#testEnumParameters
     */
    public ResponseEntity<Void> testEnumParameters(
<<<<<<< HEAD
        @Parameter(name = "enum_header_string_array", description = "Header parameter enum test (string array)", schema = @Schema(description = "", allowableValues = { ">", "$" })) @RequestHeader(value = "enum_header_string_array", required = false) List<String> enumHeaderStringArray,
        @Parameter(name = "enum_header_string", description = "Header parameter enum test (string)", schema = @Schema(description = "", allowableValues = { "_abc", "-efg", "(xyz)" }, defaultValue = "-efg")) @RequestHeader(value = "enum_header_string", required = false) String enumHeaderString,
        @Parameter(name = "enum_query_string_array", description = "Query parameter enum test (string array)", schema = @Schema(description = "", allowableValues = { ">", "$" })) @Valid @RequestParam(value = "enum_query_string_array", required = false) List<String> enumQueryStringArray,
        @Parameter(name = "enum_query_string", description = "Query parameter enum test (string)", schema = @Schema(description = "", allowableValues = { "_abc", "-efg", "(xyz)" }, defaultValue = "-efg")) @Valid @RequestParam(value = "enum_query_string", required = false, defaultValue = "-efg") String enumQueryString,
        @Parameter(name = "enum_query_integer", description = "Query parameter enum test (double)", schema = @Schema(description = "", allowableValues = { "1", "-2" })) @Valid @RequestParam(value = "enum_query_integer", required = false) Integer enumQueryInteger,
        @Parameter(name = "enum_query_double", description = "Query parameter enum test (double)", schema = @Schema(description = "", allowableValues = { "1.1", "-1.2" })) @Valid @RequestParam(value = "enum_query_double", required = false) Double enumQueryDouble,
        @Parameter(name = "enum_form_string_array", description = "Form parameter enum test (string array)", schema = @Schema(description = "", allowableValues = { ">", "$" })) @Valid @RequestParam(value = "enum_form_string_array", required = false) List<String> enumFormStringArray,
        @Parameter(name = "enum_form_string", description = "Form parameter enum test (string)", schema = @Schema(description = "", allowableValues = { "_abc", "-efg", "(xyz)" }, defaultValue = "-efg")) @Valid @RequestParam(value = "enum_form_string", required = false) String enumFormString
=======
        @Parameter(name = "enum_header_string_array", description = "Header parameter enum test (string array)") @RequestHeader(value = "enum_header_string_array", required = false) List<String> enumHeaderStringArray,
        @Parameter(name = "enum_header_string", description = "Header parameter enum test (string)") @RequestHeader(value = "enum_header_string", required = false) String enumHeaderString,
        @Parameter(name = "enum_query_string_array", description = "Query parameter enum test (string array)") @Valid @RequestParam(value = "enum_query_string_array", required = false) List<String> enumQueryStringArray,
        @Parameter(name = "enum_query_string", description = "Query parameter enum test (string)") @Valid @RequestParam(value = "enum_query_string", required = false, defaultValue = "-efg") String enumQueryString,
        @Parameter(name = "enum_query_integer", description = "Query parameter enum test (double)") @Valid @RequestParam(value = "enum_query_integer", required = false) Integer enumQueryInteger,
        @Parameter(name = "enum_query_double", description = "Query parameter enum test (double)") @Valid @RequestParam(value = "enum_query_double", required = false) Double enumQueryDouble,
        @Parameter(name = "enum_form_string_array", description = "Form parameter enum test (string array)") @Valid @RequestPart(value = "enum_form_string_array", required = false) List<String> enumFormStringArray,
        @Parameter(name = "enum_form_string", description = "Form parameter enum test (string)") @Valid @RequestPart(value = "enum_form_string", required = false) String enumFormString
>>>>>>> 859c1969
    ) {
        return new ResponseEntity<>(HttpStatus.NOT_IMPLEMENTED);

    }

    /**
     * DELETE /fake : Fake endpoint to test group parameters (optional)
     * Fake endpoint to test group parameters (optional)
     *
     * @param requiredStringGroup Required String in group parameters (required)
     * @param requiredBooleanGroup Required Boolean in group parameters (required)
     * @param requiredInt64Group Required Integer in group parameters (required)
     * @param stringGroup String in group parameters (optional)
     * @param booleanGroup Boolean in group parameters (optional)
     * @param int64Group Integer in group parameters (optional)
     * @return Someting wrong (status code 400)
     * @see FakeApi#testGroupParameters
     */
    public ResponseEntity<Void> testGroupParameters(
        @NotNull @Parameter(name = "required_string_group", description = "Required String in group parameters", required = true) @Valid @RequestParam(value = "required_string_group", required = true) Integer requiredStringGroup,
        @Parameter(name = "required_boolean_group", description = "Required Boolean in group parameters", required = true) @RequestHeader(value = "required_boolean_group", required = true) Boolean requiredBooleanGroup,
        @NotNull @Parameter(name = "required_int64_group", description = "Required Integer in group parameters", required = true) @Valid @RequestParam(value = "required_int64_group", required = true) Long requiredInt64Group,
        @Parameter(name = "string_group", description = "String in group parameters") @Valid @RequestParam(value = "string_group", required = false) Integer stringGroup,
        @Parameter(name = "boolean_group", description = "Boolean in group parameters") @RequestHeader(value = "boolean_group", required = false) Boolean booleanGroup,
        @Parameter(name = "int64_group", description = "Integer in group parameters") @Valid @RequestParam(value = "int64_group", required = false) Long int64Group
    ) {
        return new ResponseEntity<>(HttpStatus.NOT_IMPLEMENTED);

    }

    /**
     * POST /fake/inline-additionalProperties : test inline additionalProperties
     *
     * @param param request body (required)
     * @return successful operation (status code 200)
     * @see FakeApi#testInlineAdditionalProperties
     */
    public ResponseEntity<Void> testInlineAdditionalProperties(
        @Parameter(name = "param", description = "request body", required = true) @Valid @RequestBody Map<String, String> param
    ) {
        return new ResponseEntity<>(HttpStatus.NOT_IMPLEMENTED);

    }

    /**
     * GET /fake/jsonFormData : test json serialization of form data
     *
     * @param param field1 (required)
     * @param param2 field2 (required)
     * @return successful operation (status code 200)
     * @see FakeApi#testJsonFormData
     */
    public ResponseEntity<Void> testJsonFormData(
<<<<<<< HEAD
        @Parameter(name = "param", description = "field1", required = true, schema = @Schema(description = "")) @Valid @RequestParam(value = "param", required = true) String param,
        @Parameter(name = "param2", description = "field2", required = true, schema = @Schema(description = "")) @Valid @RequestParam(value = "param2", required = true) String param2
=======
        @Parameter(name = "param", description = "field1", required = true) @Valid @RequestPart(value = "param", required = true) String param,
        @Parameter(name = "param2", description = "field2", required = true) @Valid @RequestPart(value = "param2", required = true) String param2
>>>>>>> 859c1969
    ) {
        return new ResponseEntity<>(HttpStatus.NOT_IMPLEMENTED);

    }

    /**
     * PUT /fake/test-query-parameters
     * To test the collection format in query parameters
     *
     * @param pipe  (required)
     * @param ioutil  (required)
     * @param http  (required)
     * @param url  (required)
     * @param context  (required)
     * @return Success (status code 200)
     * @see FakeApi#testQueryParameterCollectionFormat
     */
    public ResponseEntity<Void> testQueryParameterCollectionFormat(
        @NotNull @Parameter(name = "pipe", description = "", required = true) @Valid @RequestParam(value = "pipe", required = true) List<String> pipe,
        @NotNull @Parameter(name = "ioutil", description = "", required = true) @Valid @RequestParam(value = "ioutil", required = true) List<String> ioutil,
        @NotNull @Parameter(name = "http", description = "", required = true) @Valid @RequestParam(value = "http", required = true) List<String> http,
        @NotNull @Parameter(name = "url", description = "", required = true) @Valid @RequestParam(value = "url", required = true) List<String> url,
        @NotNull @Parameter(name = "context", description = "", required = true) @Valid @RequestParam(value = "context", required = true) List<String> context
    ) {
        return new ResponseEntity<>(HttpStatus.NOT_IMPLEMENTED);

    }

    /**
     * POST /fake/{petId}/uploadImageWithRequiredFile : uploads an image (required)
     *
     * @param petId ID of pet to update (required)
     * @param requiredFile file to upload (required)
     * @param additionalMetadata Additional data to pass to server (optional)
     * @return successful operation (status code 200)
     * @see FakeApi#uploadFileWithRequiredFile
     */
    public ResponseEntity<ModelApiResponse> uploadFileWithRequiredFile(
<<<<<<< HEAD
        @Parameter(name = "petId", description = "ID of pet to update", required = true, schema = @Schema(description = "")) @PathVariable("petId") Long petId,
        @Parameter(name = "requiredFile", description = "file to upload", required = true, schema = @Schema(description = "")) @RequestPart(value = "requiredFile", required = true) MultipartFile requiredFile,
        @Parameter(name = "additionalMetadata", description = "Additional data to pass to server", schema = @Schema(description = "")) @Valid @RequestParam(value = "additionalMetadata", required = false) String additionalMetadata
=======
        @Parameter(name = "petId", description = "ID of pet to update", required = true) @PathVariable("petId") Long petId,
        @Parameter(name = "requiredFile", description = "file to upload", required = true) @RequestPart(value = "requiredFile", required = true) MultipartFile requiredFile,
        @Parameter(name = "additionalMetadata", description = "Additional data to pass to server") @Valid @RequestPart(value = "additionalMetadata", required = false) String additionalMetadata
>>>>>>> 859c1969
    ) {
        for (MediaType mediaType: MediaType.parseMediaTypes(request.getHeader("Accept"))) {
            if (mediaType.isCompatibleWith(MediaType.valueOf("application/json"))) {
                String exampleString = "{ \"code\" : 0, \"type\" : \"type\", \"message\" : \"message\" }";
                ApiUtil.setExampleResponse(request, "application/json", exampleString);
                break;
            }
        }
        return new ResponseEntity<>(HttpStatus.NOT_IMPLEMENTED);

    }

}<|MERGE_RESOLUTION|>--- conflicted
+++ resolved
@@ -9,6 +9,7 @@
 import org.openapitools.model.ModelApiResponse;
 import org.threeten.bp.OffsetDateTime;
 import org.openapitools.model.OuterComposite;
+import org.springframework.core.io.Resource;
 import org.openapitools.model.User;
 import org.openapitools.model.XmlItem;
 import io.swagger.v3.oas.annotations.Operation;
@@ -210,37 +211,20 @@
      * @see FakeApi#testEndpointParameters
      */
     public ResponseEntity<Void> testEndpointParameters(
-<<<<<<< HEAD
-        @Parameter(name = "number", description = "None", required = true, schema = @Schema(description = "")) @Valid @RequestParam(value = "number", required = true) BigDecimal number,
-        @Parameter(name = "double", description = "None", required = true, schema = @Schema(description = "")) @Valid @RequestParam(value = "double", required = true) Double _double,
-        @Parameter(name = "pattern_without_delimiter", description = "None", required = true, schema = @Schema(description = "")) @Valid @RequestParam(value = "pattern_without_delimiter", required = true) String patternWithoutDelimiter,
-        @Parameter(name = "byte", description = "None", required = true, schema = @Schema(description = "")) @Valid @RequestParam(value = "byte", required = true) byte[] _byte,
-        @Parameter(name = "integer", description = "None", schema = @Schema(description = "")) @Valid @RequestParam(value = "integer", required = false) Integer integer,
-        @Parameter(name = "int32", description = "None", schema = @Schema(description = "")) @Valid @RequestParam(value = "int32", required = false) Integer int32,
-        @Parameter(name = "int64", description = "None", schema = @Schema(description = "")) @Valid @RequestParam(value = "int64", required = false) Long int64,
-        @Parameter(name = "float", description = "None", schema = @Schema(description = "")) @Valid @RequestParam(value = "float", required = false) Float _float,
-        @Parameter(name = "string", description = "None", schema = @Schema(description = "")) @Valid @RequestParam(value = "string", required = false) String string,
-        @Parameter(name = "binary", description = "None", schema = @Schema(description = "")) @RequestPart(value = "binary", required = false) MultipartFile binary,
-        @Parameter(name = "date", description = "None", schema = @Schema(description = "")) @Valid @RequestParam(value = "date", required = false) @DateTimeFormat(iso = DateTimeFormat.ISO.DATE) LocalDate date,
-        @Parameter(name = "dateTime", description = "None", schema = @Schema(description = "")) @Valid @RequestParam(value = "dateTime", required = false) @DateTimeFormat(iso = DateTimeFormat.ISO.DATE_TIME) OffsetDateTime dateTime,
-        @Parameter(name = "password", description = "None", schema = @Schema(description = "")) @Valid @RequestParam(value = "password", required = false) String password,
-        @Parameter(name = "callback", description = "None", schema = @Schema(description = "")) @Valid @RequestParam(value = "callback", required = false) String paramCallback
-=======
-        @Parameter(name = "number", description = "None", required = true) @Valid @RequestPart(value = "number", required = true) BigDecimal number,
-        @Parameter(name = "double", description = "None", required = true) @Valid @RequestPart(value = "double", required = true) Double _double,
-        @Parameter(name = "pattern_without_delimiter", description = "None", required = true) @Valid @RequestPart(value = "pattern_without_delimiter", required = true) String patternWithoutDelimiter,
-        @Parameter(name = "byte", description = "None", required = true) @Valid @RequestPart(value = "byte", required = true) byte[] _byte,
-        @Parameter(name = "integer", description = "None") @Valid @RequestPart(value = "integer", required = false) Integer integer,
-        @Parameter(name = "int32", description = "None") @Valid @RequestPart(value = "int32", required = false) Integer int32,
-        @Parameter(name = "int64", description = "None") @Valid @RequestPart(value = "int64", required = false) Long int64,
-        @Parameter(name = "float", description = "None") @Valid @RequestPart(value = "float", required = false) Float _float,
-        @Parameter(name = "string", description = "None") @Valid @RequestPart(value = "string", required = false) String string,
+        @Parameter(name = "number", description = "None", required = true) @Valid @RequestParam(value = "number", required = true) BigDecimal number,
+        @Parameter(name = "double", description = "None", required = true) @Valid @RequestParam(value = "double", required = true) Double _double,
+        @Parameter(name = "pattern_without_delimiter", description = "None", required = true) @Valid @RequestParam(value = "pattern_without_delimiter", required = true) String patternWithoutDelimiter,
+        @Parameter(name = "byte", description = "None", required = true) @Valid @RequestParam(value = "byte", required = true) byte[] _byte,
+        @Parameter(name = "integer", description = "None") @Valid @RequestParam(value = "integer", required = false) Integer integer,
+        @Parameter(name = "int32", description = "None") @Valid @RequestParam(value = "int32", required = false) Integer int32,
+        @Parameter(name = "int64", description = "None") @Valid @RequestParam(value = "int64", required = false) Long int64,
+        @Parameter(name = "float", description = "None") @Valid @RequestParam(value = "float", required = false) Float _float,
+        @Parameter(name = "string", description = "None") @Valid @RequestParam(value = "string", required = false) String string,
         @Parameter(name = "binary", description = "None") @RequestPart(value = "binary", required = false) MultipartFile binary,
-        @Parameter(name = "date", description = "None") @Valid @RequestPart(value = "date", required = false) @DateTimeFormat(iso = DateTimeFormat.ISO.DATE) LocalDate date,
-        @Parameter(name = "dateTime", description = "None") @Valid @RequestPart(value = "dateTime", required = false) @DateTimeFormat(iso = DateTimeFormat.ISO.DATE_TIME) OffsetDateTime dateTime,
-        @Parameter(name = "password", description = "None") @Valid @RequestPart(value = "password", required = false) String password,
-        @Parameter(name = "callback", description = "None") @Valid @RequestPart(value = "callback", required = false) String paramCallback
->>>>>>> 859c1969
+        @Parameter(name = "date", description = "None") @Valid @RequestParam(value = "date", required = false) @DateTimeFormat(iso = DateTimeFormat.ISO.DATE) LocalDate date,
+        @Parameter(name = "dateTime", description = "None") @Valid @RequestParam(value = "dateTime", required = false) @DateTimeFormat(iso = DateTimeFormat.ISO.DATE_TIME) OffsetDateTime dateTime,
+        @Parameter(name = "password", description = "None") @Valid @RequestParam(value = "password", required = false) String password,
+        @Parameter(name = "callback", description = "None") @Valid @RequestParam(value = "callback", required = false) String paramCallback
     ) {
         return new ResponseEntity<>(HttpStatus.NOT_IMPLEMENTED);
 
@@ -263,25 +247,14 @@
      * @see FakeApi#testEnumParameters
      */
     public ResponseEntity<Void> testEnumParameters(
-<<<<<<< HEAD
-        @Parameter(name = "enum_header_string_array", description = "Header parameter enum test (string array)", schema = @Schema(description = "", allowableValues = { ">", "$" })) @RequestHeader(value = "enum_header_string_array", required = false) List<String> enumHeaderStringArray,
-        @Parameter(name = "enum_header_string", description = "Header parameter enum test (string)", schema = @Schema(description = "", allowableValues = { "_abc", "-efg", "(xyz)" }, defaultValue = "-efg")) @RequestHeader(value = "enum_header_string", required = false) String enumHeaderString,
-        @Parameter(name = "enum_query_string_array", description = "Query parameter enum test (string array)", schema = @Schema(description = "", allowableValues = { ">", "$" })) @Valid @RequestParam(value = "enum_query_string_array", required = false) List<String> enumQueryStringArray,
-        @Parameter(name = "enum_query_string", description = "Query parameter enum test (string)", schema = @Schema(description = "", allowableValues = { "_abc", "-efg", "(xyz)" }, defaultValue = "-efg")) @Valid @RequestParam(value = "enum_query_string", required = false, defaultValue = "-efg") String enumQueryString,
-        @Parameter(name = "enum_query_integer", description = "Query parameter enum test (double)", schema = @Schema(description = "", allowableValues = { "1", "-2" })) @Valid @RequestParam(value = "enum_query_integer", required = false) Integer enumQueryInteger,
-        @Parameter(name = "enum_query_double", description = "Query parameter enum test (double)", schema = @Schema(description = "", allowableValues = { "1.1", "-1.2" })) @Valid @RequestParam(value = "enum_query_double", required = false) Double enumQueryDouble,
-        @Parameter(name = "enum_form_string_array", description = "Form parameter enum test (string array)", schema = @Schema(description = "", allowableValues = { ">", "$" })) @Valid @RequestParam(value = "enum_form_string_array", required = false) List<String> enumFormStringArray,
-        @Parameter(name = "enum_form_string", description = "Form parameter enum test (string)", schema = @Schema(description = "", allowableValues = { "_abc", "-efg", "(xyz)" }, defaultValue = "-efg")) @Valid @RequestParam(value = "enum_form_string", required = false) String enumFormString
-=======
         @Parameter(name = "enum_header_string_array", description = "Header parameter enum test (string array)") @RequestHeader(value = "enum_header_string_array", required = false) List<String> enumHeaderStringArray,
         @Parameter(name = "enum_header_string", description = "Header parameter enum test (string)") @RequestHeader(value = "enum_header_string", required = false) String enumHeaderString,
         @Parameter(name = "enum_query_string_array", description = "Query parameter enum test (string array)") @Valid @RequestParam(value = "enum_query_string_array", required = false) List<String> enumQueryStringArray,
         @Parameter(name = "enum_query_string", description = "Query parameter enum test (string)") @Valid @RequestParam(value = "enum_query_string", required = false, defaultValue = "-efg") String enumQueryString,
         @Parameter(name = "enum_query_integer", description = "Query parameter enum test (double)") @Valid @RequestParam(value = "enum_query_integer", required = false) Integer enumQueryInteger,
         @Parameter(name = "enum_query_double", description = "Query parameter enum test (double)") @Valid @RequestParam(value = "enum_query_double", required = false) Double enumQueryDouble,
-        @Parameter(name = "enum_form_string_array", description = "Form parameter enum test (string array)") @Valid @RequestPart(value = "enum_form_string_array", required = false) List<String> enumFormStringArray,
-        @Parameter(name = "enum_form_string", description = "Form parameter enum test (string)") @Valid @RequestPart(value = "enum_form_string", required = false) String enumFormString
->>>>>>> 859c1969
+        @Parameter(name = "enum_form_string_array", description = "Form parameter enum test (string array)") @Valid @RequestParam(value = "enum_form_string_array", required = false) List<String> enumFormStringArray,
+        @Parameter(name = "enum_form_string", description = "Form parameter enum test (string)") @Valid @RequestParam(value = "enum_form_string", required = false) String enumFormString
     ) {
         return new ResponseEntity<>(HttpStatus.NOT_IMPLEMENTED);
 
@@ -335,13 +308,8 @@
      * @see FakeApi#testJsonFormData
      */
     public ResponseEntity<Void> testJsonFormData(
-<<<<<<< HEAD
-        @Parameter(name = "param", description = "field1", required = true, schema = @Schema(description = "")) @Valid @RequestParam(value = "param", required = true) String param,
-        @Parameter(name = "param2", description = "field2", required = true, schema = @Schema(description = "")) @Valid @RequestParam(value = "param2", required = true) String param2
-=======
-        @Parameter(name = "param", description = "field1", required = true) @Valid @RequestPart(value = "param", required = true) String param,
-        @Parameter(name = "param2", description = "field2", required = true) @Valid @RequestPart(value = "param2", required = true) String param2
->>>>>>> 859c1969
+        @Parameter(name = "param", description = "field1", required = true) @Valid @RequestParam(value = "param", required = true) String param,
+        @Parameter(name = "param2", description = "field2", required = true) @Valid @RequestParam(value = "param2", required = true) String param2
     ) {
         return new ResponseEntity<>(HttpStatus.NOT_IMPLEMENTED);
 
@@ -380,15 +348,9 @@
      * @see FakeApi#uploadFileWithRequiredFile
      */
     public ResponseEntity<ModelApiResponse> uploadFileWithRequiredFile(
-<<<<<<< HEAD
-        @Parameter(name = "petId", description = "ID of pet to update", required = true, schema = @Schema(description = "")) @PathVariable("petId") Long petId,
-        @Parameter(name = "requiredFile", description = "file to upload", required = true, schema = @Schema(description = "")) @RequestPart(value = "requiredFile", required = true) MultipartFile requiredFile,
-        @Parameter(name = "additionalMetadata", description = "Additional data to pass to server", schema = @Schema(description = "")) @Valid @RequestParam(value = "additionalMetadata", required = false) String additionalMetadata
-=======
         @Parameter(name = "petId", description = "ID of pet to update", required = true) @PathVariable("petId") Long petId,
         @Parameter(name = "requiredFile", description = "file to upload", required = true) @RequestPart(value = "requiredFile", required = true) MultipartFile requiredFile,
-        @Parameter(name = "additionalMetadata", description = "Additional data to pass to server") @Valid @RequestPart(value = "additionalMetadata", required = false) String additionalMetadata
->>>>>>> 859c1969
+        @Parameter(name = "additionalMetadata", description = "Additional data to pass to server") @Valid @RequestParam(value = "additionalMetadata", required = false) String additionalMetadata
     ) {
         for (MediaType mediaType: MediaType.parseMediaTypes(request.getHeader("Accept"))) {
             if (mediaType.isCompatibleWith(MediaType.valueOf("application/json"))) {
