lazy val root = (project in file(".")).
  settings(
    organization := "org.openapitools",
    name := "openapi3-extensions-x-auth-id-alias-jersey2-java8",
    version := "1.0.0",
    scalaVersion := "2.11.4",
    scalacOptions ++= Seq("-feature"),
    javacOptions in compile ++= Seq("-Xlint:deprecation"),
    publishArtifact in (Compile, packageDoc) := false,
    resolvers += Resolver.mavenLocal,
    libraryDependencies ++= Seq(
      "io.swagger" % "swagger-annotations" % "1.5.22",
<<<<<<< HEAD
      "org.glassfish.jersey.core" % "jersey-client" % "2.25.1",
      "org.glassfish.jersey.media" % "jersey-media-multipart" % "2.25.1",
      "org.glassfish.jersey.media" % "jersey-media-json-jackson" % "2.25.1",
=======
      "org.glassfish.jersey.core" % "jersey-client" % "2.27",
      "org.glassfish.jersey.inject" % "jersey-hk2" % "2.27",
      "org.glassfish.jersey.media" % "jersey-media-multipart" % "2.27",
      "org.glassfish.jersey.media" % "jersey-media-json-jackson" % "2.27",
      "org.glassfish.jersey.connectors" % "jersey-apache-connector" % "2.27",
>>>>>>> f30d6c83
      "com.fasterxml.jackson.core" % "jackson-core" % "2.10.4" % "compile",
      "com.fasterxml.jackson.core" % "jackson-annotations" % "2.10.4" % "compile",
      "com.fasterxml.jackson.core" % "jackson-databind" % "2.10.4" % "compile",
      "com.github.joschi.jackson" % "jackson-datatype-threetenbp" % "2.9.10" % "compile",
      "com.brsanthu" % "migbase64" % "2.2",
      "javax.annotation" % "javax.annotation-api" % "1.3.2" % "compile",
      "junit" % "junit" % "4.13.1" % "test",
      "com.novocode" % "junit-interface" % "0.10" % "test"
    )
  )<|MERGE_RESOLUTION|>--- conflicted
+++ resolved
@@ -10,17 +10,11 @@
     resolvers += Resolver.mavenLocal,
     libraryDependencies ++= Seq(
       "io.swagger" % "swagger-annotations" % "1.5.22",
-<<<<<<< HEAD
-      "org.glassfish.jersey.core" % "jersey-client" % "2.25.1",
-      "org.glassfish.jersey.media" % "jersey-media-multipart" % "2.25.1",
-      "org.glassfish.jersey.media" % "jersey-media-json-jackson" % "2.25.1",
-=======
       "org.glassfish.jersey.core" % "jersey-client" % "2.27",
       "org.glassfish.jersey.inject" % "jersey-hk2" % "2.27",
       "org.glassfish.jersey.media" % "jersey-media-multipart" % "2.27",
       "org.glassfish.jersey.media" % "jersey-media-json-jackson" % "2.27",
       "org.glassfish.jersey.connectors" % "jersey-apache-connector" % "2.27",
->>>>>>> f30d6c83
       "com.fasterxml.jackson.core" % "jackson-core" % "2.10.4" % "compile",
       "com.fasterxml.jackson.core" % "jackson-annotations" % "2.10.4" % "compile",
       "com.fasterxml.jackson.core" % "jackson-databind" % "2.10.4" % "compile",
