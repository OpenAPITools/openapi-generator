--- conflicted
+++ resolved
@@ -28,20 +28,14 @@
     "context"
     "fmt"
     "os"
-     "./openapi"
-)
-
-func main() {
-
-<<<<<<< HEAD
-    configuration := .NewConfiguration()
-    api_client := .NewAPIClient(configuration)
-    resp, r, err := api_client.UsageApi.AnyKey(context.Background(), ).Execute()
-=======
+    openapiclient "./openapi"
+)
+
+func main() {
+
     configuration := openapiclient.NewConfiguration()
     api_client := openapiclient.NewAPIClient(configuration)
     resp, r, err := api_client.UsageApi.AnyKey(context.Background()).Execute()
->>>>>>> f30d6c83
     if err != nil {
         fmt.Fprintf(os.Stderr, "Error when calling `UsageApi.AnyKey``: %v\n", err)
         fmt.Fprintf(os.Stderr, "Full HTTP response: %v\n", r)
@@ -95,20 +89,14 @@
     "context"
     "fmt"
     "os"
-     "./openapi"
-)
-
-func main() {
-
-<<<<<<< HEAD
-    configuration := .NewConfiguration()
-    api_client := .NewAPIClient(configuration)
-    resp, r, err := api_client.UsageApi.BothKeys(context.Background(), ).Execute()
-=======
+    openapiclient "./openapi"
+)
+
+func main() {
+
     configuration := openapiclient.NewConfiguration()
     api_client := openapiclient.NewAPIClient(configuration)
     resp, r, err := api_client.UsageApi.BothKeys(context.Background()).Execute()
->>>>>>> f30d6c83
     if err != nil {
         fmt.Fprintf(os.Stderr, "Error when calling `UsageApi.BothKeys``: %v\n", err)
         fmt.Fprintf(os.Stderr, "Full HTTP response: %v\n", r)
@@ -162,20 +150,14 @@
     "context"
     "fmt"
     "os"
-     "./openapi"
-)
-
-func main() {
-
-<<<<<<< HEAD
-    configuration := .NewConfiguration()
-    api_client := .NewAPIClient(configuration)
-    resp, r, err := api_client.UsageApi.KeyInHeader(context.Background(), ).Execute()
-=======
+    openapiclient "./openapi"
+)
+
+func main() {
+
     configuration := openapiclient.NewConfiguration()
     api_client := openapiclient.NewAPIClient(configuration)
     resp, r, err := api_client.UsageApi.KeyInHeader(context.Background()).Execute()
->>>>>>> f30d6c83
     if err != nil {
         fmt.Fprintf(os.Stderr, "Error when calling `UsageApi.KeyInHeader``: %v\n", err)
         fmt.Fprintf(os.Stderr, "Full HTTP response: %v\n", r)
@@ -229,20 +211,14 @@
     "context"
     "fmt"
     "os"
-     "./openapi"
-)
-
-func main() {
-
-<<<<<<< HEAD
-    configuration := .NewConfiguration()
-    api_client := .NewAPIClient(configuration)
-    resp, r, err := api_client.UsageApi.KeyInQuery(context.Background(), ).Execute()
-=======
+    openapiclient "./openapi"
+)
+
+func main() {
+
     configuration := openapiclient.NewConfiguration()
     api_client := openapiclient.NewAPIClient(configuration)
     resp, r, err := api_client.UsageApi.KeyInQuery(context.Background()).Execute()
->>>>>>> f30d6c83
     if err != nil {
         fmt.Fprintf(os.Stderr, "Error when calling `UsageApi.KeyInQuery``: %v\n", err)
         fmt.Fprintf(os.Stderr, "Full HTTP response: %v\n", r)
