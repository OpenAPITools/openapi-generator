--- conflicted
+++ resolved
@@ -27,15 +27,20 @@
 @Generated(value = "org.openapitools.codegen.languages.SpringCodegen")
 public class Pet {
 
+  @JsonProperty("id")
   private Long id;
 
+  @JsonProperty("category")
   private Category category;
 
+  @JsonProperty("name")
   private String name;
 
+  @JsonProperty("photoUrls")
   @Valid
   private List<String> photoUrls = new ArrayList<>();
 
+  @JsonProperty("tags")
   @Valid
   private List<@Valid Tag> tags;
 
@@ -76,6 +81,7 @@
     }
   }
 
+  @JsonProperty("status")
   private StatusEnum status;
 
   /**
@@ -106,7 +112,6 @@
   */
   
   @Schema(name = "id", requiredMode = Schema.RequiredMode.NOT_REQUIRED)
-  @JsonProperty("id")
   public Long getId() {
     return id;
   }
@@ -126,7 +131,6 @@
   */
   @Valid 
   @Schema(name = "category", requiredMode = Schema.RequiredMode.NOT_REQUIRED)
-  @JsonProperty("category")
   public Category getCategory() {
     return category;
   }
@@ -146,7 +150,6 @@
   */
   @NotNull 
   @Schema(name = "name", example = "doggie", requiredMode = Schema.RequiredMode.REQUIRED)
-  @JsonProperty("name")
   public String getName() {
     return name;
   }
@@ -174,7 +177,6 @@
   */
   @NotNull 
   @Schema(name = "photoUrls", requiredMode = Schema.RequiredMode.REQUIRED)
-  @JsonProperty("photoUrls")
   public List<String> getPhotoUrls() {
     return photoUrls;
   }
@@ -202,12 +204,7 @@
   */
   @Valid 
   @Schema(name = "tags", requiredMode = Schema.RequiredMode.NOT_REQUIRED)
-<<<<<<< HEAD
-  @JsonProperty("tags")
-  public List<Tag> getTags() {
-=======
   public List<@Valid Tag> getTags() {
->>>>>>> 162623e4
     return tags;
   }
 
@@ -226,7 +223,6 @@
   */
   
   @Schema(name = "status", description = "pet status in the store", requiredMode = Schema.RequiredMode.NOT_REQUIRED)
-  @JsonProperty("status")
   public StatusEnum getStatus() {
     return status;
   }
