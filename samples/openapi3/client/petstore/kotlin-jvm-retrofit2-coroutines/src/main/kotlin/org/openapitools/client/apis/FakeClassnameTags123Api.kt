--- conflicted
+++ resolved
@@ -8,10 +8,6 @@
 import org.openapitools.client.models.Client
 
 interface FakeClassnameTags123Api {
-<<<<<<< HEAD
-    @PATCH("fake_classname_test")
-    suspend fun testClassname(@Body client: Client): Client
-=======
     /**
      * To test class name in snake case
      * To test class name in snake case
@@ -23,6 +19,5 @@
      */
     @PATCH("fake_classname_test")
     suspend fun testClassname(@Body client: Client): Response<Client>
->>>>>>> 2128f287
 
 }