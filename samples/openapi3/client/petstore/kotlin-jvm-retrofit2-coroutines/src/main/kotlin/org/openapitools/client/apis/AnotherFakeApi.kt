--- conflicted
+++ resolved
@@ -8,10 +8,6 @@
 import org.openapitools.client.models.Client
 
 interface AnotherFakeApi {
-<<<<<<< HEAD
-    @PATCH("another-fake/dummy")
-    suspend fun call123testSpecialTags(@Body client: Client): Client
-=======
     /**
      * To test special tags
      * To test special tags and operation ID starting with number
@@ -23,6 +19,5 @@
      */
     @PATCH("another-fake/dummy")
     suspend fun call123testSpecialTags(@Body client: Client): Response<Client>
->>>>>>> 2128f287
 
 }