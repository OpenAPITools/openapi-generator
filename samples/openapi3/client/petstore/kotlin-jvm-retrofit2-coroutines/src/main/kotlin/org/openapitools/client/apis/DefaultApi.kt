package org.openapitools.client.apis

import org.openapitools.client.infrastructure.CollectionFormats.*
import retrofit2.http.*
import retrofit2.Response
import okhttp3.RequestBody

import org.openapitools.client.models.InlineResponseDefault

interface DefaultApi {
<<<<<<< HEAD
    @GET("foo")
    suspend fun fooGet(): InlineResponseDefault
=======
    /**
     * 
     * 
     * Responses:
     *  - 0: response
     * 
    * @return [InlineResponseDefault]
     */
    @GET("foo")
    suspend fun fooGet(): Response<InlineResponseDefault>
>>>>>>> 2128f287

}<|MERGE_RESOLUTION|>--- conflicted
+++ resolved
@@ -8,10 +8,6 @@
 import org.openapitools.client.models.InlineResponseDefault
 
 interface DefaultApi {
-<<<<<<< HEAD
-    @GET("foo")
-    suspend fun fooGet(): InlineResponseDefault
-=======
     /**
      * 
      * 
@@ -22,6 +18,5 @@
      */
     @GET("foo")
     suspend fun fooGet(): Response<InlineResponseDefault>
->>>>>>> 2128f287
 
 }