package org.openapitools.client.apis

import org.openapitools.client.infrastructure.CollectionFormats.*
import retrofit2.http.*
import okhttp3.RequestBody
import rx.Observable

import org.openapitools.client.models.InlineResponseDefault

interface DefaultApi {
<<<<<<< HEAD
=======
    /**
     * 
     * 
     * Responses:
     *  - 0: response
     * 
    * @return [Call]<[InlineResponseDefault]>
     */
>>>>>>> 2128f287
    @GET("foo")
    fun fooGet(): Observable<InlineResponseDefault>

}<|MERGE_RESOLUTION|>--- conflicted
+++ resolved
@@ -8,8 +8,6 @@
 import org.openapitools.client.models.InlineResponseDefault
 
 interface DefaultApi {
-<<<<<<< HEAD
-=======
     /**
      * 
      * 
@@ -18,7 +16,6 @@
      * 
     * @return [Call]<[InlineResponseDefault]>
      */
->>>>>>> 2128f287
     @GET("foo")
     fun fooGet(): Observable<InlineResponseDefault>
 
