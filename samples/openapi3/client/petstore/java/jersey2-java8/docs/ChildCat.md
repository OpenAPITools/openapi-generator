

# ChildCat

## Properties

Name | Type | Description | Notes
------------ | ------------- | ------------- | -------------
**name** | **String** |  |  [optional]
<<<<<<< HEAD
**petType** | [**PetTypeEnum**](#PetTypeEnum) |  |  [optional]
=======
**petType** | [**String**](#String) |  | 
>>>>>>> f30d6c83



## Enum: PetTypeEnum

Name | Value
---- | -----
CHILDCAT | &quot;ChildCat&quot;


<|MERGE_RESOLUTION|>--- conflicted
+++ resolved
@@ -7,15 +7,11 @@
 Name | Type | Description | Notes
 ------------ | ------------- | ------------- | -------------
 **name** | **String** |  |  [optional]
-<<<<<<< HEAD
-**petType** | [**PetTypeEnum**](#PetTypeEnum) |  |  [optional]
-=======
 **petType** | [**String**](#String) |  | 
->>>>>>> f30d6c83
 
 
 
-## Enum: PetTypeEnum
+## Enum: String
 
 Name | Value
 ---- | -----
