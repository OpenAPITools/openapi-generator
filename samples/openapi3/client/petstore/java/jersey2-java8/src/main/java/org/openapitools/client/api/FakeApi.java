package org.openapitools.client.api;

import org.openapitools.client.ApiException;
import org.openapitools.client.ApiClient;
import org.openapitools.client.ApiResponse;
import org.openapitools.client.Configuration;
import org.openapitools.client.Pair;

import javax.ws.rs.core.GenericType;

import java.math.BigDecimal;
import org.openapitools.client.model.Client;
import java.io.File;
import org.openapitools.client.model.FileSchemaTestClass;
import org.openapitools.client.model.HealthCheckResult;
import java.time.LocalDate;
import java.time.OffsetDateTime;
import org.openapitools.client.model.OuterComposite;
import org.openapitools.client.model.OuterEnum;
import org.openapitools.client.model.User;

import java.util.ArrayList;
import java.util.HashMap;
import java.util.List;
import java.util.Map;

@javax.annotation.Generated(value = "org.openapitools.codegen.languages.JavaClientCodegen")
public class FakeApi {
  private ApiClient apiClient;

  public FakeApi() {
    this(Configuration.getDefaultApiClient());
  }

  public FakeApi(ApiClient apiClient) {
    this.apiClient = apiClient;
  }

  /**
   * Get the API cilent
   *
   * @return API client
   */
  public ApiClient getApiClient() {
    return apiClient;
  }

  /**
   * Set the API cilent
   *
   * @param apiClient an instance of API client
   */
  public void setApiClient(ApiClient apiClient) {
    this.apiClient = apiClient;
  }

  /**
   * Health check endpoint
   * 
   * @return HealthCheckResult
   * @throws ApiException if fails to make API call
   * @http.response.details
     <table summary="Response Details" border="1">
       <tr><td> Status Code </td><td> Description </td><td> Response Headers </td></tr>
       <tr><td> 200 </td><td> The instance started successfully </td><td>  -  </td></tr>
     </table>
   */
  public HealthCheckResult fakeHealthGet() throws ApiException {
    return fakeHealthGetWithHttpInfo().getData();
  }

  /**
   * Health check endpoint
   * 
   * @return ApiResponse&lt;HealthCheckResult&gt;
   * @throws ApiException if fails to make API call
   * @http.response.details
     <table summary="Response Details" border="1">
       <tr><td> Status Code </td><td> Description </td><td> Response Headers </td></tr>
       <tr><td> 200 </td><td> The instance started successfully </td><td>  -  </td></tr>
     </table>
   */
  public ApiResponse<HealthCheckResult> fakeHealthGetWithHttpInfo() throws ApiException {
    Object localVarPostBody = null;
    
    // create path and map variables
    String localVarPath = "/fake/health";

    // query params
    List<Pair> localVarQueryParams = new ArrayList<Pair>();
    Map<String, String> localVarHeaderParams = new HashMap<String, String>();
    Map<String, String> localVarCookieParams = new HashMap<String, String>();
    Map<String, Object> localVarFormParams = new HashMap<String, Object>();


    
    
    
    final String[] localVarAccepts = {
      "application/json"
    };
    final String localVarAccept = apiClient.selectHeaderAccept(localVarAccepts);

    final String[] localVarContentTypes = {
      
    };
    final String localVarContentType = apiClient.selectHeaderContentType(localVarContentTypes);

    String[] localVarAuthNames = new String[] {  };

    GenericType<HealthCheckResult> localVarReturnType = new GenericType<HealthCheckResult>() {};

    return apiClient.invokeAPI("FakeApi.fakeHealthGet", localVarPath, "GET", localVarQueryParams, localVarPostBody,
                               localVarHeaderParams, localVarCookieParams, localVarFormParams, localVarAccept, localVarContentType,
                               localVarAuthNames, localVarReturnType);
  }
  /**
   * 
   * Test serialization of outer boolean types
   * @param body Input boolean as post body (optional)
   * @return Boolean
   * @throws ApiException if fails to make API call
   * @http.response.details
     <table summary="Response Details" border="1">
       <tr><td> Status Code </td><td> Description </td><td> Response Headers </td></tr>
       <tr><td> 200 </td><td> Output boolean </td><td>  -  </td></tr>
     </table>
   */
  public Boolean fakeOuterBooleanSerialize(Boolean body) throws ApiException {
    return fakeOuterBooleanSerializeWithHttpInfo(body).getData();
  }

  /**
   * 
   * Test serialization of outer boolean types
   * @param body Input boolean as post body (optional)
   * @return ApiResponse&lt;Boolean&gt;
   * @throws ApiException if fails to make API call
   * @http.response.details
     <table summary="Response Details" border="1">
       <tr><td> Status Code </td><td> Description </td><td> Response Headers </td></tr>
       <tr><td> 200 </td><td> Output boolean </td><td>  -  </td></tr>
     </table>
   */
  public ApiResponse<Boolean> fakeOuterBooleanSerializeWithHttpInfo(Boolean body) throws ApiException {
    Object localVarPostBody = body;
    
    // create path and map variables
    String localVarPath = "/fake/outer/boolean";

    // query params
    List<Pair> localVarQueryParams = new ArrayList<Pair>();
    Map<String, String> localVarHeaderParams = new HashMap<String, String>();
    Map<String, String> localVarCookieParams = new HashMap<String, String>();
    Map<String, Object> localVarFormParams = new HashMap<String, Object>();


    
    
    
    final String[] localVarAccepts = {
      "*/*"
    };
    final String localVarAccept = apiClient.selectHeaderAccept(localVarAccepts);

    final String[] localVarContentTypes = {
      "application/json"
    };
    final String localVarContentType = apiClient.selectHeaderContentType(localVarContentTypes);

    String[] localVarAuthNames = new String[] {  };

    GenericType<Boolean> localVarReturnType = new GenericType<Boolean>() {};

    return apiClient.invokeAPI("FakeApi.fakeOuterBooleanSerialize", localVarPath, "POST", localVarQueryParams, localVarPostBody,
                               localVarHeaderParams, localVarCookieParams, localVarFormParams, localVarAccept, localVarContentType,
                               localVarAuthNames, localVarReturnType);
  }
  /**
   * 
   * Test serialization of object with outer number type
   * @param outerComposite Input composite as post body (optional)
   * @return OuterComposite
   * @throws ApiException if fails to make API call
   * @http.response.details
     <table summary="Response Details" border="1">
       <tr><td> Status Code </td><td> Description </td><td> Response Headers </td></tr>
       <tr><td> 200 </td><td> Output composite </td><td>  -  </td></tr>
     </table>
   */
  public OuterComposite fakeOuterCompositeSerialize(OuterComposite outerComposite) throws ApiException {
    return fakeOuterCompositeSerializeWithHttpInfo(outerComposite).getData();
  }

  /**
   * 
   * Test serialization of object with outer number type
   * @param outerComposite Input composite as post body (optional)
   * @return ApiResponse&lt;OuterComposite&gt;
   * @throws ApiException if fails to make API call
   * @http.response.details
     <table summary="Response Details" border="1">
       <tr><td> Status Code </td><td> Description </td><td> Response Headers </td></tr>
       <tr><td> 200 </td><td> Output composite </td><td>  -  </td></tr>
     </table>
   */
  public ApiResponse<OuterComposite> fakeOuterCompositeSerializeWithHttpInfo(OuterComposite outerComposite) throws ApiException {
    Object localVarPostBody = outerComposite;
    
    // create path and map variables
    String localVarPath = "/fake/outer/composite";

    // query params
    List<Pair> localVarQueryParams = new ArrayList<Pair>();
    Map<String, String> localVarHeaderParams = new HashMap<String, String>();
    Map<String, String> localVarCookieParams = new HashMap<String, String>();
    Map<String, Object> localVarFormParams = new HashMap<String, Object>();


    
    
    
    final String[] localVarAccepts = {
      "*/*"
    };
    final String localVarAccept = apiClient.selectHeaderAccept(localVarAccepts);

    final String[] localVarContentTypes = {
      "application/json"
    };
    final String localVarContentType = apiClient.selectHeaderContentType(localVarContentTypes);

    String[] localVarAuthNames = new String[] {  };

    GenericType<OuterComposite> localVarReturnType = new GenericType<OuterComposite>() {};

    return apiClient.invokeAPI("FakeApi.fakeOuterCompositeSerialize", localVarPath, "POST", localVarQueryParams, localVarPostBody,
                               localVarHeaderParams, localVarCookieParams, localVarFormParams, localVarAccept, localVarContentType,
                               localVarAuthNames, localVarReturnType);
  }
  /**
   * 
   * Test serialization of outer number types
   * @param body Input number as post body (optional)
   * @return BigDecimal
   * @throws ApiException if fails to make API call
   * @http.response.details
     <table summary="Response Details" border="1">
       <tr><td> Status Code </td><td> Description </td><td> Response Headers </td></tr>
       <tr><td> 200 </td><td> Output number </td><td>  -  </td></tr>
     </table>
   */
  public BigDecimal fakeOuterNumberSerialize(BigDecimal body) throws ApiException {
    return fakeOuterNumberSerializeWithHttpInfo(body).getData();
  }

  /**
   * 
   * Test serialization of outer number types
   * @param body Input number as post body (optional)
   * @return ApiResponse&lt;BigDecimal&gt;
   * @throws ApiException if fails to make API call
   * @http.response.details
     <table summary="Response Details" border="1">
       <tr><td> Status Code </td><td> Description </td><td> Response Headers </td></tr>
       <tr><td> 200 </td><td> Output number </td><td>  -  </td></tr>
     </table>
   */
  public ApiResponse<BigDecimal> fakeOuterNumberSerializeWithHttpInfo(BigDecimal body) throws ApiException {
    Object localVarPostBody = body;
    
    // create path and map variables
    String localVarPath = "/fake/outer/number";

    // query params
    List<Pair> localVarQueryParams = new ArrayList<Pair>();
    Map<String, String> localVarHeaderParams = new HashMap<String, String>();
    Map<String, String> localVarCookieParams = new HashMap<String, String>();
    Map<String, Object> localVarFormParams = new HashMap<String, Object>();


    
    
    
    final String[] localVarAccepts = {
      "*/*"
    };
    final String localVarAccept = apiClient.selectHeaderAccept(localVarAccepts);

    final String[] localVarContentTypes = {
      "application/json"
    };
    final String localVarContentType = apiClient.selectHeaderContentType(localVarContentTypes);

    String[] localVarAuthNames = new String[] {  };

    GenericType<BigDecimal> localVarReturnType = new GenericType<BigDecimal>() {};

    return apiClient.invokeAPI("FakeApi.fakeOuterNumberSerialize", localVarPath, "POST", localVarQueryParams, localVarPostBody,
                               localVarHeaderParams, localVarCookieParams, localVarFormParams, localVarAccept, localVarContentType,
                               localVarAuthNames, localVarReturnType);
  }
  /**
   * 
   * Test serialization of outer string types
   * @param body Input string as post body (optional)
   * @return String
   * @throws ApiException if fails to make API call
   * @http.response.details
     <table summary="Response Details" border="1">
       <tr><td> Status Code </td><td> Description </td><td> Response Headers </td></tr>
       <tr><td> 200 </td><td> Output string </td><td>  -  </td></tr>
     </table>
   */
  public String fakeOuterStringSerialize(String body) throws ApiException {
    return fakeOuterStringSerializeWithHttpInfo(body).getData();
  }

  /**
   * 
   * Test serialization of outer string types
   * @param body Input string as post body (optional)
   * @return ApiResponse&lt;String&gt;
   * @throws ApiException if fails to make API call
   * @http.response.details
     <table summary="Response Details" border="1">
       <tr><td> Status Code </td><td> Description </td><td> Response Headers </td></tr>
       <tr><td> 200 </td><td> Output string </td><td>  -  </td></tr>
     </table>
   */
  public ApiResponse<String> fakeOuterStringSerializeWithHttpInfo(String body) throws ApiException {
    Object localVarPostBody = body;
    
    // create path and map variables
    String localVarPath = "/fake/outer/string";

    // query params
    List<Pair> localVarQueryParams = new ArrayList<Pair>();
    Map<String, String> localVarHeaderParams = new HashMap<String, String>();
    Map<String, String> localVarCookieParams = new HashMap<String, String>();
    Map<String, Object> localVarFormParams = new HashMap<String, Object>();


    
    
    
    final String[] localVarAccepts = {
      "*/*"
    };
    final String localVarAccept = apiClient.selectHeaderAccept(localVarAccepts);

    final String[] localVarContentTypes = {
      "application/json"
    };
    final String localVarContentType = apiClient.selectHeaderContentType(localVarContentTypes);

    String[] localVarAuthNames = new String[] {  };

    GenericType<String> localVarReturnType = new GenericType<String>() {};

    return apiClient.invokeAPI("FakeApi.fakeOuterStringSerialize", localVarPath, "POST", localVarQueryParams, localVarPostBody,
                               localVarHeaderParams, localVarCookieParams, localVarFormParams, localVarAccept, localVarContentType,
                               localVarAuthNames, localVarReturnType);
  }
  /**
   * Array of Enums
   * 
   * @return List&lt;OuterEnum&gt;
   * @throws ApiException if fails to make API call
   * @http.response.details
     <table summary="Response Details" border="1">
       <tr><td> Status Code </td><td> Description </td><td> Response Headers </td></tr>
       <tr><td> 200 </td><td> Got named array of enums </td><td>  -  </td></tr>
     </table>
   */
  public List<OuterEnum> getArrayOfEnums() throws ApiException {
    return getArrayOfEnumsWithHttpInfo().getData();
  }

  /**
   * Array of Enums
   * 
   * @return ApiResponse&lt;List&lt;OuterEnum&gt;&gt;
   * @throws ApiException if fails to make API call
   * @http.response.details
     <table summary="Response Details" border="1">
       <tr><td> Status Code </td><td> Description </td><td> Response Headers </td></tr>
       <tr><td> 200 </td><td> Got named array of enums </td><td>  -  </td></tr>
     </table>
   */
  public ApiResponse<List<OuterEnum>> getArrayOfEnumsWithHttpInfo() throws ApiException {
    Object localVarPostBody = null;
    
    // create path and map variables
    String localVarPath = "/fake/array-of-enums";

    // query params
    List<Pair> localVarQueryParams = new ArrayList<Pair>();
    Map<String, String> localVarHeaderParams = new HashMap<String, String>();
    Map<String, String> localVarCookieParams = new HashMap<String, String>();
    Map<String, Object> localVarFormParams = new HashMap<String, Object>();


    
    
    
    final String[] localVarAccepts = {
      "application/json"
    };
    final String localVarAccept = apiClient.selectHeaderAccept(localVarAccepts);

    final String[] localVarContentTypes = {
      
    };
    final String localVarContentType = apiClient.selectHeaderContentType(localVarContentTypes);

    String[] localVarAuthNames = new String[] {  };

    GenericType<List<OuterEnum>> localVarReturnType = new GenericType<List<OuterEnum>>() {};

    return apiClient.invokeAPI("FakeApi.getArrayOfEnums", localVarPath, "GET", localVarQueryParams, localVarPostBody,
                               localVarHeaderParams, localVarCookieParams, localVarFormParams, localVarAccept, localVarContentType,
                               localVarAuthNames, localVarReturnType);
  }
  /**
   * 
   * For this test, the body for this request much reference a schema named &#x60;File&#x60;.
   * @param fileSchemaTestClass  (required)
   * @throws ApiException if fails to make API call
   * @http.response.details
     <table summary="Response Details" border="1">
       <tr><td> Status Code </td><td> Description </td><td> Response Headers </td></tr>
       <tr><td> 200 </td><td> Success </td><td>  -  </td></tr>
     </table>
   */
  public void testBodyWithFileSchema(FileSchemaTestClass fileSchemaTestClass) throws ApiException {
    testBodyWithFileSchemaWithHttpInfo(fileSchemaTestClass);
  }

  /**
   * 
   * For this test, the body for this request much reference a schema named &#x60;File&#x60;.
   * @param fileSchemaTestClass  (required)
   * @return ApiResponse&lt;Void&gt;
   * @throws ApiException if fails to make API call
   * @http.response.details
     <table summary="Response Details" border="1">
       <tr><td> Status Code </td><td> Description </td><td> Response Headers </td></tr>
       <tr><td> 200 </td><td> Success </td><td>  -  </td></tr>
     </table>
   */
  public ApiResponse<Void> testBodyWithFileSchemaWithHttpInfo(FileSchemaTestClass fileSchemaTestClass) throws ApiException {
    Object localVarPostBody = fileSchemaTestClass;
    
    // verify the required parameter 'fileSchemaTestClass' is set
    if (fileSchemaTestClass == null) {
      throw new ApiException(400, "Missing the required parameter 'fileSchemaTestClass' when calling testBodyWithFileSchema");
    }
    
    // create path and map variables
    String localVarPath = "/fake/body-with-file-schema";

    // query params
    List<Pair> localVarQueryParams = new ArrayList<Pair>();
    Map<String, String> localVarHeaderParams = new HashMap<String, String>();
    Map<String, String> localVarCookieParams = new HashMap<String, String>();
    Map<String, Object> localVarFormParams = new HashMap<String, Object>();


    
    
    
    final String[] localVarAccepts = {
      
    };
    final String localVarAccept = apiClient.selectHeaderAccept(localVarAccepts);

    final String[] localVarContentTypes = {
      "application/json"
    };
    final String localVarContentType = apiClient.selectHeaderContentType(localVarContentTypes);

    String[] localVarAuthNames = new String[] {  };

    return apiClient.invokeAPI("FakeApi.testBodyWithFileSchema", localVarPath, "PUT", localVarQueryParams, localVarPostBody,
                               localVarHeaderParams, localVarCookieParams, localVarFormParams, localVarAccept, localVarContentType,
                               localVarAuthNames, null);
  }
  /**
   * 
   * 
   * @param query  (required)
   * @param user  (required)
   * @throws ApiException if fails to make API call
   * @http.response.details
     <table summary="Response Details" border="1">
       <tr><td> Status Code </td><td> Description </td><td> Response Headers </td></tr>
       <tr><td> 200 </td><td> Success </td><td>  -  </td></tr>
     </table>
   */
  public void testBodyWithQueryParams(String query, User user) throws ApiException {
    testBodyWithQueryParamsWithHttpInfo(query, user);
  }

  /**
   * 
   * 
   * @param query  (required)
   * @param user  (required)
   * @return ApiResponse&lt;Void&gt;
   * @throws ApiException if fails to make API call
   * @http.response.details
     <table summary="Response Details" border="1">
       <tr><td> Status Code </td><td> Description </td><td> Response Headers </td></tr>
       <tr><td> 200 </td><td> Success </td><td>  -  </td></tr>
     </table>
   */
  public ApiResponse<Void> testBodyWithQueryParamsWithHttpInfo(String query, User user) throws ApiException {
    Object localVarPostBody = user;
    
    // verify the required parameter 'query' is set
    if (query == null) {
      throw new ApiException(400, "Missing the required parameter 'query' when calling testBodyWithQueryParams");
    }
    
    // verify the required parameter 'user' is set
    if (user == null) {
      throw new ApiException(400, "Missing the required parameter 'user' when calling testBodyWithQueryParams");
    }
    
    // create path and map variables
    String localVarPath = "/fake/body-with-query-params";

    // query params
    List<Pair> localVarQueryParams = new ArrayList<Pair>();
    Map<String, String> localVarHeaderParams = new HashMap<String, String>();
    Map<String, String> localVarCookieParams = new HashMap<String, String>();
    Map<String, Object> localVarFormParams = new HashMap<String, Object>();

    localVarQueryParams.addAll(apiClient.parameterToPairs("", "query", query));

    
    
    
    final String[] localVarAccepts = {
      
    };
    final String localVarAccept = apiClient.selectHeaderAccept(localVarAccepts);

    final String[] localVarContentTypes = {
      "application/json"
    };
    final String localVarContentType = apiClient.selectHeaderContentType(localVarContentTypes);

    String[] localVarAuthNames = new String[] {  };

    return apiClient.invokeAPI("FakeApi.testBodyWithQueryParams", localVarPath, "PUT", localVarQueryParams, localVarPostBody,
                               localVarHeaderParams, localVarCookieParams, localVarFormParams, localVarAccept, localVarContentType,
                               localVarAuthNames, null);
  }
  /**
   * To test \&quot;client\&quot; model
   * To test \&quot;client\&quot; model
   * @param client client model (required)
   * @return Client
   * @throws ApiException if fails to make API call
   * @http.response.details
     <table summary="Response Details" border="1">
       <tr><td> Status Code </td><td> Description </td><td> Response Headers </td></tr>
       <tr><td> 200 </td><td> successful operation </td><td>  -  </td></tr>
     </table>
   */
  public Client testClientModel(Client client) throws ApiException {
    return testClientModelWithHttpInfo(client).getData();
  }

  /**
   * To test \&quot;client\&quot; model
   * To test \&quot;client\&quot; model
   * @param client client model (required)
   * @return ApiResponse&lt;Client&gt;
   * @throws ApiException if fails to make API call
   * @http.response.details
     <table summary="Response Details" border="1">
       <tr><td> Status Code </td><td> Description </td><td> Response Headers </td></tr>
       <tr><td> 200 </td><td> successful operation </td><td>  -  </td></tr>
     </table>
   */
  public ApiResponse<Client> testClientModelWithHttpInfo(Client client) throws ApiException {
    Object localVarPostBody = client;
    
    // verify the required parameter 'client' is set
    if (client == null) {
      throw new ApiException(400, "Missing the required parameter 'client' when calling testClientModel");
    }
    
    // create path and map variables
    String localVarPath = "/fake";

    // query params
    List<Pair> localVarQueryParams = new ArrayList<Pair>();
    Map<String, String> localVarHeaderParams = new HashMap<String, String>();
    Map<String, String> localVarCookieParams = new HashMap<String, String>();
    Map<String, Object> localVarFormParams = new HashMap<String, Object>();


    
    
    
    final String[] localVarAccepts = {
      "application/json"
    };
    final String localVarAccept = apiClient.selectHeaderAccept(localVarAccepts);

    final String[] localVarContentTypes = {
      "application/json"
    };
    final String localVarContentType = apiClient.selectHeaderContentType(localVarContentTypes);

    String[] localVarAuthNames = new String[] {  };

    GenericType<Client> localVarReturnType = new GenericType<Client>() {};

    return apiClient.invokeAPI("FakeApi.testClientModel", localVarPath, "PATCH", localVarQueryParams, localVarPostBody,
                               localVarHeaderParams, localVarCookieParams, localVarFormParams, localVarAccept, localVarContentType,
                               localVarAuthNames, localVarReturnType);
  }
  /**
   * Fake endpoint for testing various parameters 假端點 偽のエンドポイント 가짜 엔드 포인트 
   * Fake endpoint for testing various parameters 假端點 偽のエンドポイント 가짜 엔드 포인트 
   * @param number None (required)
   * @param _double None (required)
   * @param patternWithoutDelimiter None (required)
   * @param _byte None (required)
   * @param integer None (optional)
   * @param int32 None (optional)
   * @param int64 None (optional)
   * @param _float None (optional)
   * @param string None (optional)
   * @param binary None (optional)
   * @param date None (optional)
<<<<<<< HEAD
   * @param dateTime None (optional, default to OffsetDateTime.parse(&quot;2010-02-01T10:20:10.111110+01:00[Europe/Warsaw]&quot;, java.time.format.DateTimeFormatter.ISO_ZONED_DATE_TIME.withZone(java.time.ZoneId.systemDefault())))
=======
   * @param dateTime None (optional, default to OffsetDateTime.parse(&quot;2010-02-01T09:20:10.111110Z[UTC]&quot;, java.time.format.DateTimeFormatter.ISO_ZONED_DATE_TIME.withZone(java.time.ZoneId.systemDefault())))
>>>>>>> 2460cfcc
   * @param password None (optional)
   * @param paramCallback None (optional)
   * @throws ApiException if fails to make API call
   * @http.response.details
     <table summary="Response Details" border="1">
       <tr><td> Status Code </td><td> Description </td><td> Response Headers </td></tr>
       <tr><td> 400 </td><td> Invalid username supplied </td><td>  -  </td></tr>
       <tr><td> 404 </td><td> User not found </td><td>  -  </td></tr>
     </table>
   */
  public void testEndpointParameters(BigDecimal number, Double _double, String patternWithoutDelimiter, byte[] _byte, Integer integer, Integer int32, Long int64, Float _float, String string, File binary, LocalDate date, OffsetDateTime dateTime, String password, String paramCallback) throws ApiException {
    testEndpointParametersWithHttpInfo(number, _double, patternWithoutDelimiter, _byte, integer, int32, int64, _float, string, binary, date, dateTime, password, paramCallback);
  }

  /**
   * Fake endpoint for testing various parameters 假端點 偽のエンドポイント 가짜 엔드 포인트 
   * Fake endpoint for testing various parameters 假端點 偽のエンドポイント 가짜 엔드 포인트 
   * @param number None (required)
   * @param _double None (required)
   * @param patternWithoutDelimiter None (required)
   * @param _byte None (required)
   * @param integer None (optional)
   * @param int32 None (optional)
   * @param int64 None (optional)
   * @param _float None (optional)
   * @param string None (optional)
   * @param binary None (optional)
   * @param date None (optional)
<<<<<<< HEAD
   * @param dateTime None (optional, default to OffsetDateTime.parse(&quot;2010-02-01T10:20:10.111110+01:00[Europe/Warsaw]&quot;, java.time.format.DateTimeFormatter.ISO_ZONED_DATE_TIME.withZone(java.time.ZoneId.systemDefault())))
=======
   * @param dateTime None (optional, default to OffsetDateTime.parse(&quot;2010-02-01T09:20:10.111110Z[UTC]&quot;, java.time.format.DateTimeFormatter.ISO_ZONED_DATE_TIME.withZone(java.time.ZoneId.systemDefault())))
>>>>>>> 2460cfcc
   * @param password None (optional)
   * @param paramCallback None (optional)
   * @return ApiResponse&lt;Void&gt;
   * @throws ApiException if fails to make API call
   * @http.response.details
     <table summary="Response Details" border="1">
       <tr><td> Status Code </td><td> Description </td><td> Response Headers </td></tr>
       <tr><td> 400 </td><td> Invalid username supplied </td><td>  -  </td></tr>
       <tr><td> 404 </td><td> User not found </td><td>  -  </td></tr>
     </table>
   */
  public ApiResponse<Void> testEndpointParametersWithHttpInfo(BigDecimal number, Double _double, String patternWithoutDelimiter, byte[] _byte, Integer integer, Integer int32, Long int64, Float _float, String string, File binary, LocalDate date, OffsetDateTime dateTime, String password, String paramCallback) throws ApiException {
    Object localVarPostBody = null;
    
    // verify the required parameter 'number' is set
    if (number == null) {
      throw new ApiException(400, "Missing the required parameter 'number' when calling testEndpointParameters");
    }
    
    // verify the required parameter '_double' is set
    if (_double == null) {
      throw new ApiException(400, "Missing the required parameter '_double' when calling testEndpointParameters");
    }
    
    // verify the required parameter 'patternWithoutDelimiter' is set
    if (patternWithoutDelimiter == null) {
      throw new ApiException(400, "Missing the required parameter 'patternWithoutDelimiter' when calling testEndpointParameters");
    }
    
    // verify the required parameter '_byte' is set
    if (_byte == null) {
      throw new ApiException(400, "Missing the required parameter '_byte' when calling testEndpointParameters");
    }
    
    // create path and map variables
    String localVarPath = "/fake";

    // query params
    List<Pair> localVarQueryParams = new ArrayList<Pair>();
    Map<String, String> localVarHeaderParams = new HashMap<String, String>();
    Map<String, String> localVarCookieParams = new HashMap<String, String>();
    Map<String, Object> localVarFormParams = new HashMap<String, Object>();


    
    
    if (integer != null)
      localVarFormParams.put("integer", integer);
if (int32 != null)
      localVarFormParams.put("int32", int32);
if (int64 != null)
      localVarFormParams.put("int64", int64);
if (number != null)
      localVarFormParams.put("number", number);
if (_float != null)
      localVarFormParams.put("float", _float);
if (_double != null)
      localVarFormParams.put("double", _double);
if (string != null)
      localVarFormParams.put("string", string);
if (patternWithoutDelimiter != null)
      localVarFormParams.put("pattern_without_delimiter", patternWithoutDelimiter);
if (_byte != null)
      localVarFormParams.put("byte", _byte);
if (binary != null)
      localVarFormParams.put("binary", binary);
if (date != null)
      localVarFormParams.put("date", date);
if (dateTime != null)
      localVarFormParams.put("dateTime", dateTime);
if (password != null)
      localVarFormParams.put("password", password);
if (paramCallback != null)
      localVarFormParams.put("callback", paramCallback);

    final String[] localVarAccepts = {
      
    };
    final String localVarAccept = apiClient.selectHeaderAccept(localVarAccepts);

    final String[] localVarContentTypes = {
      "application/x-www-form-urlencoded"
    };
    final String localVarContentType = apiClient.selectHeaderContentType(localVarContentTypes);

    String[] localVarAuthNames = new String[] { "http_basic_test" };

    return apiClient.invokeAPI("FakeApi.testEndpointParameters", localVarPath, "POST", localVarQueryParams, localVarPostBody,
                               localVarHeaderParams, localVarCookieParams, localVarFormParams, localVarAccept, localVarContentType,
                               localVarAuthNames, null);
  }
  /**
   * To test enum parameters
   * To test enum parameters
   * @param enumHeaderStringArray Header parameter enum test (string array) (optional, default to new ArrayList&lt;&gt;())
   * @param enumHeaderString Header parameter enum test (string) (optional, default to -efg)
   * @param enumQueryStringArray Query parameter enum test (string array) (optional, default to new ArrayList&lt;&gt;())
   * @param enumQueryString Query parameter enum test (string) (optional, default to -efg)
   * @param enumQueryInteger Query parameter enum test (double) (optional)
   * @param enumQueryDouble Query parameter enum test (double) (optional)
   * @param enumFormStringArray Form parameter enum test (string array) (optional, default to $)
   * @param enumFormString Form parameter enum test (string) (optional, default to -efg)
   * @throws ApiException if fails to make API call
   * @http.response.details
     <table summary="Response Details" border="1">
       <tr><td> Status Code </td><td> Description </td><td> Response Headers </td></tr>
       <tr><td> 400 </td><td> Invalid request </td><td>  -  </td></tr>
       <tr><td> 404 </td><td> Not found </td><td>  -  </td></tr>
     </table>
   */
  public void testEnumParameters(List<String> enumHeaderStringArray, String enumHeaderString, List<String> enumQueryStringArray, String enumQueryString, Integer enumQueryInteger, Double enumQueryDouble, List<String> enumFormStringArray, String enumFormString) throws ApiException {
    testEnumParametersWithHttpInfo(enumHeaderStringArray, enumHeaderString, enumQueryStringArray, enumQueryString, enumQueryInteger, enumQueryDouble, enumFormStringArray, enumFormString);
  }

  /**
   * To test enum parameters
   * To test enum parameters
   * @param enumHeaderStringArray Header parameter enum test (string array) (optional, default to new ArrayList&lt;&gt;())
   * @param enumHeaderString Header parameter enum test (string) (optional, default to -efg)
   * @param enumQueryStringArray Query parameter enum test (string array) (optional, default to new ArrayList&lt;&gt;())
   * @param enumQueryString Query parameter enum test (string) (optional, default to -efg)
   * @param enumQueryInteger Query parameter enum test (double) (optional)
   * @param enumQueryDouble Query parameter enum test (double) (optional)
   * @param enumFormStringArray Form parameter enum test (string array) (optional, default to $)
   * @param enumFormString Form parameter enum test (string) (optional, default to -efg)
   * @return ApiResponse&lt;Void&gt;
   * @throws ApiException if fails to make API call
   * @http.response.details
     <table summary="Response Details" border="1">
       <tr><td> Status Code </td><td> Description </td><td> Response Headers </td></tr>
       <tr><td> 400 </td><td> Invalid request </td><td>  -  </td></tr>
       <tr><td> 404 </td><td> Not found </td><td>  -  </td></tr>
     </table>
   */
  public ApiResponse<Void> testEnumParametersWithHttpInfo(List<String> enumHeaderStringArray, String enumHeaderString, List<String> enumQueryStringArray, String enumQueryString, Integer enumQueryInteger, Double enumQueryDouble, List<String> enumFormStringArray, String enumFormString) throws ApiException {
    Object localVarPostBody = null;
    
    // create path and map variables
    String localVarPath = "/fake";

    // query params
    List<Pair> localVarQueryParams = new ArrayList<Pair>();
    Map<String, String> localVarHeaderParams = new HashMap<String, String>();
    Map<String, String> localVarCookieParams = new HashMap<String, String>();
    Map<String, Object> localVarFormParams = new HashMap<String, Object>();

    localVarQueryParams.addAll(apiClient.parameterToPairs("multi", "enum_query_string_array", enumQueryStringArray));
    localVarQueryParams.addAll(apiClient.parameterToPairs("", "enum_query_string", enumQueryString));
    localVarQueryParams.addAll(apiClient.parameterToPairs("", "enum_query_integer", enumQueryInteger));
    localVarQueryParams.addAll(apiClient.parameterToPairs("", "enum_query_double", enumQueryDouble));

    if (enumHeaderStringArray != null)
      localVarHeaderParams.put("enum_header_string_array", apiClient.parameterToString(enumHeaderStringArray));
if (enumHeaderString != null)
      localVarHeaderParams.put("enum_header_string", apiClient.parameterToString(enumHeaderString));

    
    if (enumFormStringArray != null)
      localVarFormParams.put("enum_form_string_array", enumFormStringArray);
if (enumFormString != null)
      localVarFormParams.put("enum_form_string", enumFormString);

    final String[] localVarAccepts = {
      
    };
    final String localVarAccept = apiClient.selectHeaderAccept(localVarAccepts);

    final String[] localVarContentTypes = {
      "application/x-www-form-urlencoded"
    };
    final String localVarContentType = apiClient.selectHeaderContentType(localVarContentTypes);

    String[] localVarAuthNames = new String[] {  };

    return apiClient.invokeAPI("FakeApi.testEnumParameters", localVarPath, "GET", localVarQueryParams, localVarPostBody,
                               localVarHeaderParams, localVarCookieParams, localVarFormParams, localVarAccept, localVarContentType,
                               localVarAuthNames, null);
  }

private ApiResponse<Void> testGroupParametersWithHttpInfo(Integer requiredStringGroup, Boolean requiredBooleanGroup, Long requiredInt64Group, Integer stringGroup, Boolean booleanGroup, Long int64Group) throws ApiException {
    Object localVarPostBody = null;
    
    // verify the required parameter 'requiredStringGroup' is set
    if (requiredStringGroup == null) {
      throw new ApiException(400, "Missing the required parameter 'requiredStringGroup' when calling testGroupParameters");
    }
    
    // verify the required parameter 'requiredBooleanGroup' is set
    if (requiredBooleanGroup == null) {
      throw new ApiException(400, "Missing the required parameter 'requiredBooleanGroup' when calling testGroupParameters");
    }
    
    // verify the required parameter 'requiredInt64Group' is set
    if (requiredInt64Group == null) {
      throw new ApiException(400, "Missing the required parameter 'requiredInt64Group' when calling testGroupParameters");
    }
    
    // create path and map variables
    String localVarPath = "/fake";

    // query params
    List<Pair> localVarQueryParams = new ArrayList<Pair>();
    Map<String, String> localVarHeaderParams = new HashMap<String, String>();
    Map<String, String> localVarCookieParams = new HashMap<String, String>();
    Map<String, Object> localVarFormParams = new HashMap<String, Object>();

    localVarQueryParams.addAll(apiClient.parameterToPairs("", "required_string_group", requiredStringGroup));
    localVarQueryParams.addAll(apiClient.parameterToPairs("", "required_int64_group", requiredInt64Group));
    localVarQueryParams.addAll(apiClient.parameterToPairs("", "string_group", stringGroup));
    localVarQueryParams.addAll(apiClient.parameterToPairs("", "int64_group", int64Group));

    if (requiredBooleanGroup != null)
      localVarHeaderParams.put("required_boolean_group", apiClient.parameterToString(requiredBooleanGroup));
if (booleanGroup != null)
      localVarHeaderParams.put("boolean_group", apiClient.parameterToString(booleanGroup));

    
    
    final String[] localVarAccepts = {
      
    };
    final String localVarAccept = apiClient.selectHeaderAccept(localVarAccepts);

    final String[] localVarContentTypes = {
      
    };
    final String localVarContentType = apiClient.selectHeaderContentType(localVarContentTypes);

    String[] localVarAuthNames = new String[] { "bearer_test" };

    return apiClient.invokeAPI("FakeApi.testGroupParameters", localVarPath, "DELETE", localVarQueryParams, localVarPostBody,
                               localVarHeaderParams, localVarCookieParams, localVarFormParams, localVarAccept, localVarContentType,
                               localVarAuthNames, null);
  }

  public class APItestGroupParametersRequest {
    private Integer requiredStringGroup;
    private Boolean requiredBooleanGroup;
    private Long requiredInt64Group;
    private Integer stringGroup;
    private Boolean booleanGroup;
    private Long int64Group;

    private APItestGroupParametersRequest() {
    }

    /**
     * Set requiredStringGroup
     * @param requiredStringGroup Required String in group parameters (required)
     * @return APItestGroupParametersRequest
     */
    public APItestGroupParametersRequest requiredStringGroup(Integer requiredStringGroup) {
      this.requiredStringGroup = requiredStringGroup;
      return this;
    }

    /**
     * Set requiredBooleanGroup
     * @param requiredBooleanGroup Required Boolean in group parameters (required)
     * @return APItestGroupParametersRequest
     */
    public APItestGroupParametersRequest requiredBooleanGroup(Boolean requiredBooleanGroup) {
      this.requiredBooleanGroup = requiredBooleanGroup;
      return this;
    }

    /**
     * Set requiredInt64Group
     * @param requiredInt64Group Required Integer in group parameters (required)
     * @return APItestGroupParametersRequest
     */
    public APItestGroupParametersRequest requiredInt64Group(Long requiredInt64Group) {
      this.requiredInt64Group = requiredInt64Group;
      return this;
    }

    /**
     * Set stringGroup
     * @param stringGroup String in group parameters (optional)
     * @return APItestGroupParametersRequest
     */
    public APItestGroupParametersRequest stringGroup(Integer stringGroup) {
      this.stringGroup = stringGroup;
      return this;
    }

    /**
     * Set booleanGroup
     * @param booleanGroup Boolean in group parameters (optional)
     * @return APItestGroupParametersRequest
     */
    public APItestGroupParametersRequest booleanGroup(Boolean booleanGroup) {
      this.booleanGroup = booleanGroup;
      return this;
    }

    /**
     * Set int64Group
     * @param int64Group Integer in group parameters (optional)
     * @return APItestGroupParametersRequest
     */
    public APItestGroupParametersRequest int64Group(Long int64Group) {
      this.int64Group = int64Group;
      return this;
    }

    /**
     * Execute testGroupParameters request
     
     * @throws ApiException if fails to make API call
     * @http.response.details
       <table summary="Response Details" border="1">
         <tr><td> Status Code </td><td> Description </td><td> Response Headers </td></tr>
         <tr><td> 400 </td><td> Someting wrong </td><td>  -  </td></tr>
       </table>
     
     */
    
    public void execute() throws ApiException {
      this.executeWithHttpInfo().getData();
    }

    /**
     * Execute testGroupParameters request with HTTP info returned
     * @return ApiResponse&lt;Void&gt;
     * @throws ApiException if fails to make API call
     * @http.response.details
       <table summary="Response Details" border="1">
         <tr><td> Status Code </td><td> Description </td><td> Response Headers </td></tr>
         <tr><td> 400 </td><td> Someting wrong </td><td>  -  </td></tr>
       </table>

     */
    public ApiResponse<Void> executeWithHttpInfo() throws ApiException {
      return testGroupParametersWithHttpInfo(requiredStringGroup, requiredBooleanGroup, requiredInt64Group, stringGroup, booleanGroup, int64Group);
    }
  }

  /**
   * Fake endpoint to test group parameters (optional)
   * Fake endpoint to test group parameters (optional)
   * @return testGroupParametersRequest
   * @throws ApiException if fails to make API call
   
   
   */
  public APItestGroupParametersRequest testGroupParameters() throws ApiException {
    return new APItestGroupParametersRequest();
  }
  /**
   * test inline additionalProperties
   * 
   * @param requestBody request body (required)
   * @throws ApiException if fails to make API call
   * @http.response.details
     <table summary="Response Details" border="1">
       <tr><td> Status Code </td><td> Description </td><td> Response Headers </td></tr>
       <tr><td> 200 </td><td> successful operation </td><td>  -  </td></tr>
     </table>
   */
  public void testInlineAdditionalProperties(Map<String, String> requestBody) throws ApiException {
    testInlineAdditionalPropertiesWithHttpInfo(requestBody);
  }

  /**
   * test inline additionalProperties
   * 
   * @param requestBody request body (required)
   * @return ApiResponse&lt;Void&gt;
   * @throws ApiException if fails to make API call
   * @http.response.details
     <table summary="Response Details" border="1">
       <tr><td> Status Code </td><td> Description </td><td> Response Headers </td></tr>
       <tr><td> 200 </td><td> successful operation </td><td>  -  </td></tr>
     </table>
   */
  public ApiResponse<Void> testInlineAdditionalPropertiesWithHttpInfo(Map<String, String> requestBody) throws ApiException {
    Object localVarPostBody = requestBody;
    
    // verify the required parameter 'requestBody' is set
    if (requestBody == null) {
      throw new ApiException(400, "Missing the required parameter 'requestBody' when calling testInlineAdditionalProperties");
    }
    
    // create path and map variables
    String localVarPath = "/fake/inline-additionalProperties";

    // query params
    List<Pair> localVarQueryParams = new ArrayList<Pair>();
    Map<String, String> localVarHeaderParams = new HashMap<String, String>();
    Map<String, String> localVarCookieParams = new HashMap<String, String>();
    Map<String, Object> localVarFormParams = new HashMap<String, Object>();


    
    
    
    final String[] localVarAccepts = {
      
    };
    final String localVarAccept = apiClient.selectHeaderAccept(localVarAccepts);

    final String[] localVarContentTypes = {
      "application/json"
    };
    final String localVarContentType = apiClient.selectHeaderContentType(localVarContentTypes);

    String[] localVarAuthNames = new String[] {  };

    return apiClient.invokeAPI("FakeApi.testInlineAdditionalProperties", localVarPath, "POST", localVarQueryParams, localVarPostBody,
                               localVarHeaderParams, localVarCookieParams, localVarFormParams, localVarAccept, localVarContentType,
                               localVarAuthNames, null);
  }
  /**
   * test json serialization of form data
   * 
   * @param param field1 (required)
   * @param param2 field2 (required)
   * @throws ApiException if fails to make API call
   * @http.response.details
     <table summary="Response Details" border="1">
       <tr><td> Status Code </td><td> Description </td><td> Response Headers </td></tr>
       <tr><td> 200 </td><td> successful operation </td><td>  -  </td></tr>
     </table>
   */
  public void testJsonFormData(String param, String param2) throws ApiException {
    testJsonFormDataWithHttpInfo(param, param2);
  }

  /**
   * test json serialization of form data
   * 
   * @param param field1 (required)
   * @param param2 field2 (required)
   * @return ApiResponse&lt;Void&gt;
   * @throws ApiException if fails to make API call
   * @http.response.details
     <table summary="Response Details" border="1">
       <tr><td> Status Code </td><td> Description </td><td> Response Headers </td></tr>
       <tr><td> 200 </td><td> successful operation </td><td>  -  </td></tr>
     </table>
   */
  public ApiResponse<Void> testJsonFormDataWithHttpInfo(String param, String param2) throws ApiException {
    Object localVarPostBody = null;
    
    // verify the required parameter 'param' is set
    if (param == null) {
      throw new ApiException(400, "Missing the required parameter 'param' when calling testJsonFormData");
    }
    
    // verify the required parameter 'param2' is set
    if (param2 == null) {
      throw new ApiException(400, "Missing the required parameter 'param2' when calling testJsonFormData");
    }
    
    // create path and map variables
    String localVarPath = "/fake/jsonFormData";

    // query params
    List<Pair> localVarQueryParams = new ArrayList<Pair>();
    Map<String, String> localVarHeaderParams = new HashMap<String, String>();
    Map<String, String> localVarCookieParams = new HashMap<String, String>();
    Map<String, Object> localVarFormParams = new HashMap<String, Object>();


    
    
    if (param != null)
      localVarFormParams.put("param", param);
if (param2 != null)
      localVarFormParams.put("param2", param2);

    final String[] localVarAccepts = {
      
    };
    final String localVarAccept = apiClient.selectHeaderAccept(localVarAccepts);

    final String[] localVarContentTypes = {
      "application/x-www-form-urlencoded"
    };
    final String localVarContentType = apiClient.selectHeaderContentType(localVarContentTypes);

    String[] localVarAuthNames = new String[] {  };

    return apiClient.invokeAPI("FakeApi.testJsonFormData", localVarPath, "GET", localVarQueryParams, localVarPostBody,
                               localVarHeaderParams, localVarCookieParams, localVarFormParams, localVarAccept, localVarContentType,
                               localVarAuthNames, null);
  }
  /**
   * 
   * To test the collection format in query parameters
   * @param pipe  (required)
   * @param ioutil  (required)
   * @param http  (required)
   * @param url  (required)
   * @param context  (required)
   * @throws ApiException if fails to make API call
   * @http.response.details
     <table summary="Response Details" border="1">
       <tr><td> Status Code </td><td> Description </td><td> Response Headers </td></tr>
       <tr><td> 200 </td><td> Success </td><td>  -  </td></tr>
     </table>
   */
  public void testQueryParameterCollectionFormat(List<String> pipe, List<String> ioutil, List<String> http, List<String> url, List<String> context) throws ApiException {
    testQueryParameterCollectionFormatWithHttpInfo(pipe, ioutil, http, url, context);
  }

  /**
   * 
   * To test the collection format in query parameters
   * @param pipe  (required)
   * @param ioutil  (required)
   * @param http  (required)
   * @param url  (required)
   * @param context  (required)
   * @return ApiResponse&lt;Void&gt;
   * @throws ApiException if fails to make API call
   * @http.response.details
     <table summary="Response Details" border="1">
       <tr><td> Status Code </td><td> Description </td><td> Response Headers </td></tr>
       <tr><td> 200 </td><td> Success </td><td>  -  </td></tr>
     </table>
   */
  public ApiResponse<Void> testQueryParameterCollectionFormatWithHttpInfo(List<String> pipe, List<String> ioutil, List<String> http, List<String> url, List<String> context) throws ApiException {
    Object localVarPostBody = null;
    
    // verify the required parameter 'pipe' is set
    if (pipe == null) {
      throw new ApiException(400, "Missing the required parameter 'pipe' when calling testQueryParameterCollectionFormat");
    }
    
    // verify the required parameter 'ioutil' is set
    if (ioutil == null) {
      throw new ApiException(400, "Missing the required parameter 'ioutil' when calling testQueryParameterCollectionFormat");
    }
    
    // verify the required parameter 'http' is set
    if (http == null) {
      throw new ApiException(400, "Missing the required parameter 'http' when calling testQueryParameterCollectionFormat");
    }
    
    // verify the required parameter 'url' is set
    if (url == null) {
      throw new ApiException(400, "Missing the required parameter 'url' when calling testQueryParameterCollectionFormat");
    }
    
    // verify the required parameter 'context' is set
    if (context == null) {
      throw new ApiException(400, "Missing the required parameter 'context' when calling testQueryParameterCollectionFormat");
    }
    
    // create path and map variables
    String localVarPath = "/fake/test-query-paramters";

    // query params
    List<Pair> localVarQueryParams = new ArrayList<Pair>();
    Map<String, String> localVarHeaderParams = new HashMap<String, String>();
    Map<String, String> localVarCookieParams = new HashMap<String, String>();
    Map<String, Object> localVarFormParams = new HashMap<String, Object>();

    localVarQueryParams.addAll(apiClient.parameterToPairs("multi", "pipe", pipe));
    localVarQueryParams.addAll(apiClient.parameterToPairs("csv", "ioutil", ioutil));
    localVarQueryParams.addAll(apiClient.parameterToPairs("ssv", "http", http));
    localVarQueryParams.addAll(apiClient.parameterToPairs("csv", "url", url));
    localVarQueryParams.addAll(apiClient.parameterToPairs("multi", "context", context));

    
    
    
    final String[] localVarAccepts = {
      
    };
    final String localVarAccept = apiClient.selectHeaderAccept(localVarAccepts);

    final String[] localVarContentTypes = {
      
    };
    final String localVarContentType = apiClient.selectHeaderContentType(localVarContentTypes);

    String[] localVarAuthNames = new String[] {  };

    return apiClient.invokeAPI("FakeApi.testQueryParameterCollectionFormat", localVarPath, "PUT", localVarQueryParams, localVarPostBody,
                               localVarHeaderParams, localVarCookieParams, localVarFormParams, localVarAccept, localVarContentType,
                               localVarAuthNames, null);
  }
}<|MERGE_RESOLUTION|>--- conflicted
+++ resolved
@@ -639,11 +639,7 @@
    * @param string None (optional)
    * @param binary None (optional)
    * @param date None (optional)
-<<<<<<< HEAD
-   * @param dateTime None (optional, default to OffsetDateTime.parse(&quot;2010-02-01T10:20:10.111110+01:00[Europe/Warsaw]&quot;, java.time.format.DateTimeFormatter.ISO_ZONED_DATE_TIME.withZone(java.time.ZoneId.systemDefault())))
-=======
    * @param dateTime None (optional, default to OffsetDateTime.parse(&quot;2010-02-01T09:20:10.111110Z[UTC]&quot;, java.time.format.DateTimeFormatter.ISO_ZONED_DATE_TIME.withZone(java.time.ZoneId.systemDefault())))
->>>>>>> 2460cfcc
    * @param password None (optional)
    * @param paramCallback None (optional)
    * @throws ApiException if fails to make API call
@@ -672,11 +668,7 @@
    * @param string None (optional)
    * @param binary None (optional)
    * @param date None (optional)
-<<<<<<< HEAD
-   * @param dateTime None (optional, default to OffsetDateTime.parse(&quot;2010-02-01T10:20:10.111110+01:00[Europe/Warsaw]&quot;, java.time.format.DateTimeFormatter.ISO_ZONED_DATE_TIME.withZone(java.time.ZoneId.systemDefault())))
-=======
    * @param dateTime None (optional, default to OffsetDateTime.parse(&quot;2010-02-01T09:20:10.111110Z[UTC]&quot;, java.time.format.DateTimeFormatter.ISO_ZONED_DATE_TIME.withZone(java.time.ZoneId.systemDefault())))
->>>>>>> 2460cfcc
    * @param password None (optional)
    * @param paramCallback None (optional)
    * @return ApiResponse&lt;Void&gt;
