--- conflicted
+++ resolved
@@ -89,17 +89,6 @@
         public Pig deserialize(JsonParser jp, DeserializationContext ctxt) throws IOException, JsonProcessingException {
             JsonNode tree = jp.readValueAsTree();
             Object deserialized = null;
-<<<<<<< HEAD
-            Class<?> cls = JSON.getClassForElement(tree, Pig.class);
-            if (cls != null) {
-                // When the OAS schema includes a discriminator, use the discriminator value to
-                // discriminate the oneOf schemas.
-                // Get the discriminator mapping value to get the class.
-                deserialized = tree.traverse(jp.getCodec()).readValueAs(cls);
-                Pig ret = new Pig();
-                ret.setActualInstance(deserialized);
-                return ret;
-=======
             Pig newPig = new Pig();
             Map<String,Object> result2 = tree.traverse(jp.getCodec()).readValueAs(new TypeReference<Map<String, Object>>() {});
             String discriminatorValue = (String)result2.get("className");
@@ -114,7 +103,6 @@
                     return newPig;
                 default:
                     log.log(Level.WARNING, String.format("Failed to lookup discriminator value `%s` for Pig. Possible values: BasquePig DanishPig", discriminatorValue));
->>>>>>> c7f24402
             }
 
             int match = 0;
