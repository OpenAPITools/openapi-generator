--- conflicted
+++ resolved
@@ -2233,13 +2233,10 @@
       allOf:
       - $ref: '#/components/schemas/ParentPet'
       - $ref: '#/components/schemas/ChildCat_allOf'
-<<<<<<< HEAD
-=======
     ArrayOfEnums:
       items:
         $ref: '#/components/schemas/OuterEnum'
       type: array
->>>>>>> 835dab4b
     DateTimeTest:
       default: 2010-01-01T10:10:10.000111+01:00
       example: 2010-01-01T10:10:10.000111+01:00
