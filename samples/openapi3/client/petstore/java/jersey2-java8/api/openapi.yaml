--- conflicted
+++ resolved
@@ -1240,12 +1240,7 @@
       summary: Array of Enums
       tags:
       - fake
-<<<<<<< HEAD
-      x-accepts:
-      - application/json
-=======
-      x-accepts: application/json
-  /fake/request-array-string:
+      - application/json
     post:
       operationId: postArrayOfString
       requestBody:
@@ -1263,8 +1258,8 @@
       tags:
       - fake
       x-content-type: application/json
-      x-accepts: application/json
->>>>>>> c7e9bd2f
+      x-accepts:
+      - application/json
 components:
   requestBodies:
     UserArray:
