--- conflicted
+++ resolved
@@ -49,12 +49,8 @@
    * @return atType
   */
   @NotNull 
-<<<<<<< HEAD
-  @Schema(name = "@type", required = true)
+  @Schema(name = "@type", requiredMode = Schema.RequiredMode.REQUIRED)
   @JsonProperty("@type")
-=======
-  @Schema(name = "@type", requiredMode = Schema.RequiredMode.REQUIRED)
->>>>>>> 37e8cfad
   public String getAtType() {
     return atType;
   }
@@ -73,12 +69,8 @@
    * @return age
   */
   
-<<<<<<< HEAD
-  @Schema(name = "age", required = false)
+  @Schema(name = "age", requiredMode = Schema.RequiredMode.NOT_REQUIRED)
   @JsonProperty("age")
-=======
-  @Schema(name = "age", requiredMode = Schema.RequiredMode.NOT_REQUIRED)
->>>>>>> 37e8cfad
   public Integer getAge() {
     return age;
   }
@@ -97,12 +89,8 @@
    * @return happy
   */
   
-<<<<<<< HEAD
-  @Schema(name = "happy", required = false)
+  @Schema(name = "happy", requiredMode = Schema.RequiredMode.NOT_REQUIRED)
   @JsonProperty("happy")
-=======
-  @Schema(name = "happy", requiredMode = Schema.RequiredMode.NOT_REQUIRED)
->>>>>>> 37e8cfad
   public Boolean getHappy() {
     return happy;
   }
@@ -121,12 +109,8 @@
    * @return price
   */
   @Valid 
-<<<<<<< HEAD
-  @Schema(name = "price", required = false)
+  @Schema(name = "price", requiredMode = Schema.RequiredMode.NOT_REQUIRED)
   @JsonProperty("price")
-=======
-  @Schema(name = "price", requiredMode = Schema.RequiredMode.NOT_REQUIRED)
->>>>>>> 37e8cfad
   public BigDecimal getPrice() {
     return price;
   }
@@ -145,12 +129,8 @@
    * @return lastFeed
   */
   @Valid 
-<<<<<<< HEAD
-  @Schema(name = "lastFeed", required = false)
+  @Schema(name = "lastFeed", requiredMode = Schema.RequiredMode.NOT_REQUIRED)
   @JsonProperty("lastFeed")
-=======
-  @Schema(name = "lastFeed", requiredMode = Schema.RequiredMode.NOT_REQUIRED)
->>>>>>> 37e8cfad
   public OffsetDateTime getLastFeed() {
     return lastFeed;
   }
@@ -169,12 +149,8 @@
    * @return dateOfBirth
   */
   @Valid 
-<<<<<<< HEAD
-  @Schema(name = "dateOfBirth", required = false)
+  @Schema(name = "dateOfBirth", requiredMode = Schema.RequiredMode.NOT_REQUIRED)
   @JsonProperty("dateOfBirth")
-=======
-  @Schema(name = "dateOfBirth", requiredMode = Schema.RequiredMode.NOT_REQUIRED)
->>>>>>> 37e8cfad
   public LocalDate getDateOfBirth() {
     return dateOfBirth;
   }
