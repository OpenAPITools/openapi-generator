//
// AUTO-GENERATED FILE, DO NOT MODIFY!
//
// @dart=2.12

// ignore_for_file: unused_element, unused_import
// ignore_for_file: always_put_required_named_parameters_first
// ignore_for_file: constant_identifier_names
// ignore_for_file: lines_longer_than_80_chars

part of openapi.api;


class FakeApi {
  FakeApi(ApiClient apiClient) : apiClient = apiClient ?? defaultApiClient;

  final ApiClient apiClient;

  /// Health check endpoint
  ///
  /// Note: This method returns the HTTP [Response].
  Future<Response> fakeHealthGetWithHttpInfo() async {
    // ignore: prefer_const_declarations
    final path = r'/fake/health';

<<<<<<< HEAD
    Object? postBody;
=======
    // ignore: prefer_final_locals
    Object postBody;
>>>>>>> 11937007

    final queryParams = <QueryParam>[];
    final headerParams = <String, String>{};
    final formParams = <String, String>{};

    const authNames = <String>[];
    const contentTypes = <String>[];


    return apiClient.invokeAPI(
      path,
      'GET',
      queryParams,
      postBody,
      headerParams,
      formParams,
      contentTypes.isEmpty ? null : contentTypes[0],
      authNames,
    );
  }

  /// Health check endpoint
  Future<HealthCheckResult> fakeHealthGet() async {
    final response = await fakeHealthGetWithHttpInfo();
    if (response.statusCode >= HttpStatus.badRequest) {
      throw ApiException(response.statusCode, await _decodeBodyBytes(response));
    }
    // When a remote server returns no body with a status of 204, we shall not decode it.
    // At the time of writing this, `dart:convert` will throw an "Unexpected end of input"
    // FormatException when trying to decode an empty string.
    if (response.body != null && response.statusCode != HttpStatus.noContent) {

      return HealthCheckResult.fromJson(json.decode(response.body));
    }
    return Future<HealthCheckResult>.value();
  }

  /// test http signature authentication
  ///
  /// Note: This method returns the HTTP [Response].
  ///
  /// Parameters:
  ///
  /// * [Pet] pet (required):
  ///   Pet object that needs to be added to the store
  ///
  /// * [String] query1:
  ///   query parameter
  ///
  /// * [String] header1:
  ///   header parameter
<<<<<<< HEAD
  Future<Response> fakeHttpSignatureTestWithHttpInfo(Pet pet, { String? query1, String? header1 }) async {
=======
  Future<Response> fakeHttpSignatureTestWithHttpInfo(Pet pet, { String query1, String header1, }) async {
    // Verify required params are set.
    if (pet == null) {
     throw ApiException(HttpStatus.badRequest, 'Missing required param: pet');
    }
>>>>>>> 11937007

    // ignore: prefer_const_declarations
    final path = r'/fake/http-signature-test';

<<<<<<< HEAD
    Object? postBody = pet;
=======
    // ignore: prefer_final_locals
    Object postBody = pet;
>>>>>>> 11937007

    final queryParams = <QueryParam>[];
    final headerParams = <String, String>{};
    final formParams = <String, String>{};

    if (query1 != null) {
      queryParams.addAll(_convertParametersForCollectionFormat('', 'query_1', query1));
    }

    if (header1 != null) {
      headerParams[r'header_1'] = parameterToString(header1);
    }

    const authNames = <String>['http_signature_test'];
    const contentTypes = <String>['application/json', 'application/xml'];


    return apiClient.invokeAPI(
      path,
      'GET',
      queryParams,
      postBody,
      headerParams,
      formParams,
      contentTypes.isEmpty ? null : contentTypes[0],
      authNames,
    );
  }

  /// test http signature authentication
  ///
  /// Parameters:
  ///
  /// * [Pet] pet (required):
  ///   Pet object that needs to be added to the store
  ///
  /// * [String] query1:
  ///   query parameter
  ///
  /// * [String] header1:
  ///   header parameter
<<<<<<< HEAD
  Future<void> fakeHttpSignatureTest(Pet pet, { String? query1, String? header1 }) async {
    final response = await fakeHttpSignatureTestWithHttpInfo(pet,  query1: query1, header1: header1 );
=======
  Future<void> fakeHttpSignatureTest(Pet pet, { String query1, String header1, }) async {
    final response = await fakeHttpSignatureTestWithHttpInfo(pet,  query1: query1, header1: header1, );
>>>>>>> 11937007
    if (response.statusCode >= HttpStatus.badRequest) {
      throw ApiException(response.statusCode, await _decodeBodyBytes(response));
    }
  }

  /// Test serialization of outer boolean types
  ///
  /// Note: This method returns the HTTP [Response].
  ///
  /// Parameters:
  ///
  /// * [bool] body:
  ///   Input boolean as post body
<<<<<<< HEAD
  Future<Response> fakeOuterBooleanSerializeWithHttpInfo({ bool? body }) async {
=======
  Future<Response> fakeOuterBooleanSerializeWithHttpInfo({ bool body, }) async {
    // Verify required params are set.
>>>>>>> 11937007

    // ignore: prefer_const_declarations
    final path = r'/fake/outer/boolean';

<<<<<<< HEAD
    Object? postBody = body;
=======
    // ignore: prefer_final_locals
    Object postBody = body;
>>>>>>> 11937007

    final queryParams = <QueryParam>[];
    final headerParams = <String, String>{};
    final formParams = <String, String>{};

    const authNames = <String>[];
    const contentTypes = <String>['application/json'];


    return apiClient.invokeAPI(
      path,
      'POST',
      queryParams,
      postBody,
      headerParams,
      formParams,
      contentTypes.isEmpty ? null : contentTypes[0],
      authNames,
    );
  }

  /// Test serialization of outer boolean types
  ///
  /// Parameters:
  ///
  /// * [bool] body:
  ///   Input boolean as post body
<<<<<<< HEAD
  Future<bool> fakeOuterBooleanSerialize({ bool? body }) async {
    final response = await fakeOuterBooleanSerializeWithHttpInfo( body: body );
=======
  Future<bool> fakeOuterBooleanSerialize({ bool body, }) async {
    final response = await fakeOuterBooleanSerializeWithHttpInfo( body: body, );
>>>>>>> 11937007
    if (response.statusCode >= HttpStatus.badRequest) {
      throw ApiException(response.statusCode, await _decodeBodyBytes(response));
    }
    // When a remote server returns no body with a status of 204, we shall not decode it.
    // At the time of writing this, `dart:convert` will throw an "Unexpected end of input"
    // FormatException when trying to decode an empty string.
    if (response.body != null && response.statusCode != HttpStatus.noContent) {

      return response.body as bool;
    }
    return Future<bool>.value();
  }

  /// Test serialization of object with outer number type
  ///
  /// Note: This method returns the HTTP [Response].
  ///
  /// Parameters:
  ///
  /// * [OuterComposite] outerComposite:
  ///   Input composite as post body
<<<<<<< HEAD
  Future<Response> fakeOuterCompositeSerializeWithHttpInfo({ OuterComposite? outerComposite }) async {
=======
  Future<Response> fakeOuterCompositeSerializeWithHttpInfo({ OuterComposite outerComposite, }) async {
    // Verify required params are set.
>>>>>>> 11937007

    // ignore: prefer_const_declarations
    final path = r'/fake/outer/composite';

<<<<<<< HEAD
    Object? postBody = outerComposite;
=======
    // ignore: prefer_final_locals
    Object postBody = outerComposite;
>>>>>>> 11937007

    final queryParams = <QueryParam>[];
    final headerParams = <String, String>{};
    final formParams = <String, String>{};

    const authNames = <String>[];
    const contentTypes = <String>['application/json'];


    return apiClient.invokeAPI(
      path,
      'POST',
      queryParams,
      postBody,
      headerParams,
      formParams,
      contentTypes.isEmpty ? null : contentTypes[0],
      authNames,
    );
  }

  /// Test serialization of object with outer number type
  ///
  /// Parameters:
  ///
  /// * [OuterComposite] outerComposite:
  ///   Input composite as post body
<<<<<<< HEAD
  Future<OuterComposite> fakeOuterCompositeSerialize({ OuterComposite? outerComposite }) async {
    final response = await fakeOuterCompositeSerializeWithHttpInfo( outerComposite: outerComposite );
=======
  Future<OuterComposite> fakeOuterCompositeSerialize({ OuterComposite outerComposite, }) async {
    final response = await fakeOuterCompositeSerializeWithHttpInfo( outerComposite: outerComposite, );
>>>>>>> 11937007
    if (response.statusCode >= HttpStatus.badRequest) {
      throw ApiException(response.statusCode, await _decodeBodyBytes(response));
    }
    // When a remote server returns no body with a status of 204, we shall not decode it.
    // At the time of writing this, `dart:convert` will throw an "Unexpected end of input"
    // FormatException when trying to decode an empty string.
    if (response.body != null && response.statusCode != HttpStatus.noContent) {

      return OuterComposite.fromJson(json.decode(response.body));
    }
    return Future<OuterComposite>.value();
  }

  /// Test serialization of outer number types
  ///
  /// Note: This method returns the HTTP [Response].
  ///
  /// Parameters:
  ///
  /// * [num] body:
  ///   Input number as post body
<<<<<<< HEAD
  Future<Response> fakeOuterNumberSerializeWithHttpInfo({ num? body }) async {
=======
  Future<Response> fakeOuterNumberSerializeWithHttpInfo({ num body, }) async {
    // Verify required params are set.
>>>>>>> 11937007

    // ignore: prefer_const_declarations
    final path = r'/fake/outer/number';

<<<<<<< HEAD
    Object? postBody = body;
=======
    // ignore: prefer_final_locals
    Object postBody = body;
>>>>>>> 11937007

    final queryParams = <QueryParam>[];
    final headerParams = <String, String>{};
    final formParams = <String, String>{};

    const authNames = <String>[];
    const contentTypes = <String>['application/json'];


    return apiClient.invokeAPI(
      path,
      'POST',
      queryParams,
      postBody,
      headerParams,
      formParams,
      contentTypes.isEmpty ? null : contentTypes[0],
      authNames,
    );
  }

  /// Test serialization of outer number types
  ///
  /// Parameters:
  ///
  /// * [num] body:
  ///   Input number as post body
<<<<<<< HEAD
  Future<num> fakeOuterNumberSerialize({ num? body }) async {
    final response = await fakeOuterNumberSerializeWithHttpInfo( body: body );
=======
  Future<num> fakeOuterNumberSerialize({ num body, }) async {
    final response = await fakeOuterNumberSerializeWithHttpInfo( body: body, );
>>>>>>> 11937007
    if (response.statusCode >= HttpStatus.badRequest) {
      throw ApiException(response.statusCode, await _decodeBodyBytes(response));
    }
    // When a remote server returns no body with a status of 204, we shall not decode it.
    // At the time of writing this, `dart:convert` will throw an "Unexpected end of input"
    // FormatException when trying to decode an empty string.
    if (response.body != null && response.statusCode != HttpStatus.noContent) {

      return response.body as num;
    }
    return Future<num>.value();
  }

  /// Test serialization of outer string types
  ///
  /// Note: This method returns the HTTP [Response].
  ///
  /// Parameters:
  ///
  /// * [String] body:
  ///   Input string as post body
<<<<<<< HEAD
  Future<Response> fakeOuterStringSerializeWithHttpInfo({ String? body }) async {
=======
  Future<Response> fakeOuterStringSerializeWithHttpInfo({ String body, }) async {
    // Verify required params are set.
>>>>>>> 11937007

    // ignore: prefer_const_declarations
    final path = r'/fake/outer/string';

<<<<<<< HEAD
    Object? postBody = body;
=======
    // ignore: prefer_final_locals
    Object postBody = body;
>>>>>>> 11937007

    final queryParams = <QueryParam>[];
    final headerParams = <String, String>{};
    final formParams = <String, String>{};

    const authNames = <String>[];
    const contentTypes = <String>['application/json'];


    return apiClient.invokeAPI(
      path,
      'POST',
      queryParams,
      postBody,
      headerParams,
      formParams,
      contentTypes.isEmpty ? null : contentTypes[0],
      authNames,
    );
  }

  /// Test serialization of outer string types
  ///
  /// Parameters:
  ///
  /// * [String] body:
  ///   Input string as post body
<<<<<<< HEAD
  Future<String> fakeOuterStringSerialize({ String? body }) async {
    final response = await fakeOuterStringSerializeWithHttpInfo( body: body );
=======
  Future<String> fakeOuterStringSerialize({ String body, }) async {
    final response = await fakeOuterStringSerializeWithHttpInfo( body: body, );
>>>>>>> 11937007
    if (response.statusCode >= HttpStatus.badRequest) {
      throw ApiException(response.statusCode, await _decodeBodyBytes(response));
    }
    // When a remote server returns no body with a status of 204, we shall not decode it.
    // At the time of writing this, `dart:convert` will throw an "Unexpected end of input"
    // FormatException when trying to decode an empty string.
    if (response.body != null && response.statusCode != HttpStatus.noContent) {

      return response.body as String;
    }
    return Future<String>.value();
  }

  /// Test serialization of enum (int) properties with examples
  ///
  /// Note: This method returns the HTTP [Response].
  ///
  /// Parameters:
  ///
  /// * [OuterObjectWithEnumProperty] outerObjectWithEnumProperty (required):
  ///   Input enum (int) as post body
<<<<<<< HEAD
  Future<Response> fakePropertyEnumIntegerSerializeWithHttpInfo(OuterObjectWithEnumProperty outerObjectWithEnumProperty) async {
=======
  Future<Response> fakePropertyEnumIntegerSerializeWithHttpInfo(OuterObjectWithEnumProperty outerObjectWithEnumProperty,) async {
    // Verify required params are set.
    if (outerObjectWithEnumProperty == null) {
     throw ApiException(HttpStatus.badRequest, 'Missing required param: outerObjectWithEnumProperty');
    }
>>>>>>> 11937007

    // ignore: prefer_const_declarations
    final path = r'/fake/property/enum-int';

<<<<<<< HEAD
    Object? postBody = outerObjectWithEnumProperty;
=======
    // ignore: prefer_final_locals
    Object postBody = outerObjectWithEnumProperty;
>>>>>>> 11937007

    final queryParams = <QueryParam>[];
    final headerParams = <String, String>{};
    final formParams = <String, String>{};

    const authNames = <String>[];
    const contentTypes = <String>['application/json'];


    return apiClient.invokeAPI(
      path,
      'POST',
      queryParams,
      postBody,
      headerParams,
      formParams,
      contentTypes.isEmpty ? null : contentTypes[0],
      authNames,
    );
  }

  /// Test serialization of enum (int) properties with examples
  ///
  /// Parameters:
  ///
  /// * [OuterObjectWithEnumProperty] outerObjectWithEnumProperty (required):
  ///   Input enum (int) as post body
  Future<OuterObjectWithEnumProperty> fakePropertyEnumIntegerSerialize(OuterObjectWithEnumProperty outerObjectWithEnumProperty,) async {
    final response = await fakePropertyEnumIntegerSerializeWithHttpInfo(outerObjectWithEnumProperty,);
    if (response.statusCode >= HttpStatus.badRequest) {
      throw ApiException(response.statusCode, await _decodeBodyBytes(response));
    }
    // When a remote server returns no body with a status of 204, we shall not decode it.
    // At the time of writing this, `dart:convert` will throw an "Unexpected end of input"
    // FormatException when trying to decode an empty string.
    if (response.body != null && response.statusCode != HttpStatus.noContent) {

      return OuterObjectWithEnumProperty.fromJson(json.decode(response.body));
    }
    return Future<OuterObjectWithEnumProperty>.value();
  }

  /// For this test, the body has to be a binary file.
  ///
  /// Note: This method returns the HTTP [Response].
  ///
  /// Parameters:
  ///
  /// * [MultipartFile] body (required):
  ///   image to upload
<<<<<<< HEAD
  Future<Response> testBodyWithBinaryWithHttpInfo(MultipartFile body) async {
=======
  Future<Response> testBodyWithBinaryWithHttpInfo(MultipartFile body,) async {
    // Verify required params are set.
    if (body == null) {
     throw ApiException(HttpStatus.badRequest, 'Missing required param: body');
    }
>>>>>>> 11937007

    // ignore: prefer_const_declarations
    final path = r'/fake/body-with-binary';

<<<<<<< HEAD
    Object? postBody = body;
=======
    // ignore: prefer_final_locals
    Object postBody = body;
>>>>>>> 11937007

    final queryParams = <QueryParam>[];
    final headerParams = <String, String>{};
    final formParams = <String, String>{};

    const authNames = <String>[];
    const contentTypes = <String>['image/png'];


    return apiClient.invokeAPI(
      path,
      'PUT',
      queryParams,
      postBody,
      headerParams,
      formParams,
      contentTypes.isEmpty ? null : contentTypes[0],
      authNames,
    );
  }

  /// For this test, the body has to be a binary file.
  ///
  /// Parameters:
  ///
  /// * [MultipartFile] body (required):
  ///   image to upload
  Future<void> testBodyWithBinary(MultipartFile body,) async {
    final response = await testBodyWithBinaryWithHttpInfo(body,);
    if (response.statusCode >= HttpStatus.badRequest) {
      throw ApiException(response.statusCode, await _decodeBodyBytes(response));
    }
  }

  /// For this test, the body for this request must reference a schema named `File`.
  ///
  /// Note: This method returns the HTTP [Response].
  ///
  /// Parameters:
  ///
  /// * [FileSchemaTestClass] fileSchemaTestClass (required):
<<<<<<< HEAD
  Future<Response> testBodyWithFileSchemaWithHttpInfo(FileSchemaTestClass fileSchemaTestClass) async {
=======
  Future<Response> testBodyWithFileSchemaWithHttpInfo(FileSchemaTestClass fileSchemaTestClass,) async {
    // Verify required params are set.
    if (fileSchemaTestClass == null) {
     throw ApiException(HttpStatus.badRequest, 'Missing required param: fileSchemaTestClass');
    }
>>>>>>> 11937007

    // ignore: prefer_const_declarations
    final path = r'/fake/body-with-file-schema';

<<<<<<< HEAD
    Object? postBody = fileSchemaTestClass;
=======
    // ignore: prefer_final_locals
    Object postBody = fileSchemaTestClass;
>>>>>>> 11937007

    final queryParams = <QueryParam>[];
    final headerParams = <String, String>{};
    final formParams = <String, String>{};

    const authNames = <String>[];
    const contentTypes = <String>['application/json'];


    return apiClient.invokeAPI(
      path,
      'PUT',
      queryParams,
      postBody,
      headerParams,
      formParams,
      contentTypes.isEmpty ? null : contentTypes[0],
      authNames,
    );
  }

  /// For this test, the body for this request must reference a schema named `File`.
  ///
  /// Parameters:
  ///
  /// * [FileSchemaTestClass] fileSchemaTestClass (required):
  Future<void> testBodyWithFileSchema(FileSchemaTestClass fileSchemaTestClass,) async {
    final response = await testBodyWithFileSchemaWithHttpInfo(fileSchemaTestClass,);
    if (response.statusCode >= HttpStatus.badRequest) {
      throw ApiException(response.statusCode, await _decodeBodyBytes(response));
    }
  }

  /// Performs an HTTP 'PUT /fake/body-with-query-params' operation and returns the [Response].
  /// Parameters:
  ///
  /// * [String] query (required):
  ///
  /// * [User] user (required):
<<<<<<< HEAD
  Future<Response> testBodyWithQueryParamsWithHttpInfo(String query, User user) async {
=======
  Future<Response> testBodyWithQueryParamsWithHttpInfo(String query, User user,) async {
    // Verify required params are set.
    if (query == null) {
     throw ApiException(HttpStatus.badRequest, 'Missing required param: query');
    }
    if (user == null) {
     throw ApiException(HttpStatus.badRequest, 'Missing required param: user');
    }
>>>>>>> 11937007

    // ignore: prefer_const_declarations
    final path = r'/fake/body-with-query-params';

<<<<<<< HEAD
    Object? postBody = user;
=======
    // ignore: prefer_final_locals
    Object postBody = user;
>>>>>>> 11937007

    final queryParams = <QueryParam>[];
    final headerParams = <String, String>{};
    final formParams = <String, String>{};

      queryParams.addAll(_convertParametersForCollectionFormat('', 'query', query));

    const authNames = <String>[];
    const contentTypes = <String>['application/json'];


    return apiClient.invokeAPI(
      path,
      'PUT',
      queryParams,
      postBody,
      headerParams,
      formParams,
      contentTypes.isEmpty ? null : contentTypes[0],
      authNames,
    );
  }

  /// Parameters:
  ///
  /// * [String] query (required):
  ///
  /// * [User] user (required):
  Future<void> testBodyWithQueryParams(String query, User user,) async {
    final response = await testBodyWithQueryParamsWithHttpInfo(query, user,);
    if (response.statusCode >= HttpStatus.badRequest) {
      throw ApiException(response.statusCode, await _decodeBodyBytes(response));
    }
  }

  /// To test \"client\" model
  ///
  /// To test \"client\" model
  ///
  /// Note: This method returns the HTTP [Response].
  ///
  /// Parameters:
  ///
  /// * [ModelClient] modelClient (required):
  ///   client model
<<<<<<< HEAD
  Future<Response> testClientModelWithHttpInfo(ModelClient modelClient) async {
=======
  Future<Response> testClientModelWithHttpInfo(ModelClient modelClient,) async {
    // Verify required params are set.
    if (modelClient == null) {
     throw ApiException(HttpStatus.badRequest, 'Missing required param: modelClient');
    }
>>>>>>> 11937007

    // ignore: prefer_const_declarations
    final path = r'/fake';

<<<<<<< HEAD
    Object? postBody = modelClient;
=======
    // ignore: prefer_final_locals
    Object postBody = modelClient;
>>>>>>> 11937007

    final queryParams = <QueryParam>[];
    final headerParams = <String, String>{};
    final formParams = <String, String>{};

    const authNames = <String>[];
    const contentTypes = <String>['application/json'];


    return apiClient.invokeAPI(
      path,
      'PATCH',
      queryParams,
      postBody,
      headerParams,
      formParams,
      contentTypes.isEmpty ? null : contentTypes[0],
      authNames,
    );
  }

  /// To test \"client\" model
  ///
  /// To test \"client\" model
  ///
  /// Parameters:
  ///
  /// * [ModelClient] modelClient (required):
  ///   client model
  Future<ModelClient> testClientModel(ModelClient modelClient,) async {
    final response = await testClientModelWithHttpInfo(modelClient,);
    if (response.statusCode >= HttpStatus.badRequest) {
      throw ApiException(response.statusCode, await _decodeBodyBytes(response));
    }
    // When a remote server returns no body with a status of 204, we shall not decode it.
    // At the time of writing this, `dart:convert` will throw an "Unexpected end of input"
    // FormatException when trying to decode an empty string.
    if (response.body != null && response.statusCode != HttpStatus.noContent) {

      return ModelClient.fromJson(json.decode(response.body));
    }
    return Future<ModelClient>.value();
  }

  /// Fake endpoint for testing various parameters 假端點 偽のエンドポイント 가짜 엔드 포인트 
  ///
  /// Fake endpoint for testing various parameters 假端點 偽のエンドポイント 가짜 엔드 포인트 
  ///
  /// Note: This method returns the HTTP [Response].
  ///
  /// Parameters:
  ///
  /// * [num] number (required):
  ///   None
  ///
  /// * [double] double_ (required):
  ///   None
  ///
  /// * [String] patternWithoutDelimiter (required):
  ///   None
  ///
  /// * [String] byte (required):
  ///   None
  ///
  /// * [int] integer:
  ///   None
  ///
  /// * [int] int32:
  ///   None
  ///
  /// * [int] int64:
  ///   None
  ///
  /// * [double] float:
  ///   None
  ///
  /// * [String] string:
  ///   None
  ///
  /// * [MultipartFile] binary:
  ///   None
  ///
  /// * [DateTime] date:
  ///   None
  ///
  /// * [DateTime] dateTime:
  ///   None
  ///
  /// * [String] password:
  ///   None
  ///
  /// * [String] callback:
  ///   None
<<<<<<< HEAD
  Future<Response> testEndpointParametersWithHttpInfo(num number, double double_, String patternWithoutDelimiter, String byte, { int? integer, int? int32, int? int64, double? float, String? string, MultipartFile? binary, DateTime? date, DateTime? dateTime, String? password, String? callback }) async {
=======
  Future<Response> testEndpointParametersWithHttpInfo(num number, double double_, String patternWithoutDelimiter, String byte, { int integer, int int32, int int64, double float, String string, MultipartFile binary, DateTime date, DateTime dateTime, String password, String callback, }) async {
    // Verify required params are set.
    if (number == null) {
     throw ApiException(HttpStatus.badRequest, 'Missing required param: number');
    }
    if (double_ == null) {
     throw ApiException(HttpStatus.badRequest, 'Missing required param: double_');
    }
    if (patternWithoutDelimiter == null) {
     throw ApiException(HttpStatus.badRequest, 'Missing required param: patternWithoutDelimiter');
    }
    if (byte == null) {
     throw ApiException(HttpStatus.badRequest, 'Missing required param: byte');
    }
>>>>>>> 11937007

    // ignore: prefer_const_declarations
    final path = r'/fake';

<<<<<<< HEAD
    Object? postBody;
=======
    // ignore: prefer_final_locals
    Object postBody;
>>>>>>> 11937007

    final queryParams = <QueryParam>[];
    final headerParams = <String, String>{};
    final formParams = <String, String>{};

    const authNames = <String>['http_basic_test'];
    const contentTypes = <String>['application/x-www-form-urlencoded'];

    if (integer != null) {
      formParams[r'integer'] = parameterToString(integer);
    }
    if (int32 != null) {
      formParams[r'int32'] = parameterToString(int32);
    }
    if (int64 != null) {
      formParams[r'int64'] = parameterToString(int64);
    }
    if (number != null) {
      formParams[r'number'] = parameterToString(number);
    }
    if (float != null) {
      formParams[r'float'] = parameterToString(float);
    }
    if (double_ != null) {
      formParams[r'double'] = parameterToString(double_);
    }
    if (string != null) {
      formParams[r'string'] = parameterToString(string);
    }
    if (patternWithoutDelimiter != null) {
      formParams[r'pattern_without_delimiter'] = parameterToString(patternWithoutDelimiter);
    }
    if (byte != null) {
      formParams[r'byte'] = parameterToString(byte);
    }
    if (date != null) {
      formParams[r'date'] = parameterToString(date);
    }
    if (dateTime != null) {
      formParams[r'dateTime'] = parameterToString(dateTime);
    }
    if (password != null) {
      formParams[r'password'] = parameterToString(password);
    }
    if (callback != null) {
      formParams[r'callback'] = parameterToString(callback);
    }

    return apiClient.invokeAPI(
      path,
      'POST',
      queryParams,
      postBody,
      headerParams,
      formParams,
      contentTypes.isEmpty ? null : contentTypes[0],
      authNames,
    );
  }

  /// Fake endpoint for testing various parameters 假端點 偽のエンドポイント 가짜 엔드 포인트 
  ///
  /// Fake endpoint for testing various parameters 假端點 偽のエンドポイント 가짜 엔드 포인트 
  ///
  /// Parameters:
  ///
  /// * [num] number (required):
  ///   None
  ///
  /// * [double] double_ (required):
  ///   None
  ///
  /// * [String] patternWithoutDelimiter (required):
  ///   None
  ///
  /// * [String] byte (required):
  ///   None
  ///
  /// * [int] integer:
  ///   None
  ///
  /// * [int] int32:
  ///   None
  ///
  /// * [int] int64:
  ///   None
  ///
  /// * [double] float:
  ///   None
  ///
  /// * [String] string:
  ///   None
  ///
  /// * [MultipartFile] binary:
  ///   None
  ///
  /// * [DateTime] date:
  ///   None
  ///
  /// * [DateTime] dateTime:
  ///   None
  ///
  /// * [String] password:
  ///   None
  ///
  /// * [String] callback:
  ///   None
<<<<<<< HEAD
  Future<void> testEndpointParameters(num number, double double_, String patternWithoutDelimiter, String byte, { int? integer, int? int32, int? int64, double? float, String? string, MultipartFile? binary, DateTime? date, DateTime? dateTime, String? password, String? callback }) async {
    final response = await testEndpointParametersWithHttpInfo(number, double_, patternWithoutDelimiter, byte,  integer: integer, int32: int32, int64: int64, float: float, string: string, binary: binary, date: date, dateTime: dateTime, password: password, callback: callback );
=======
  Future<void> testEndpointParameters(num number, double double_, String patternWithoutDelimiter, String byte, { int integer, int int32, int int64, double float, String string, MultipartFile binary, DateTime date, DateTime dateTime, String password, String callback, }) async {
    final response = await testEndpointParametersWithHttpInfo(number, double_, patternWithoutDelimiter, byte,  integer: integer, int32: int32, int64: int64, float: float, string: string, binary: binary, date: date, dateTime: dateTime, password: password, callback: callback, );
>>>>>>> 11937007
    if (response.statusCode >= HttpStatus.badRequest) {
      throw ApiException(response.statusCode, await _decodeBodyBytes(response));
    }
  }

  /// To test enum parameters
  ///
  /// To test enum parameters
  ///
  /// Note: This method returns the HTTP [Response].
  ///
  /// Parameters:
  ///
  /// * [List<String>] enumHeaderStringArray:
  ///   Header parameter enum test (string array)
  ///
  /// * [String] enumHeaderString:
  ///   Header parameter enum test (string)
  ///
  /// * [List<String>] enumQueryStringArray:
  ///   Query parameter enum test (string array)
  ///
  /// * [String] enumQueryString:
  ///   Query parameter enum test (string)
  ///
  /// * [int] enumQueryInteger:
  ///   Query parameter enum test (double)
  ///
  /// * [double] enumQueryDouble:
  ///   Query parameter enum test (double)
  ///
  /// * [List<String>] enumFormStringArray:
  ///   Form parameter enum test (string array)
  ///
  /// * [String] enumFormString:
  ///   Form parameter enum test (string)
<<<<<<< HEAD
  Future<Response> testEnumParametersWithHttpInfo({ List<String>? enumHeaderStringArray, String? enumHeaderString, List<String>? enumQueryStringArray, String? enumQueryString, int? enumQueryInteger, double? enumQueryDouble, List<String>? enumFormStringArray, String? enumFormString }) async {
=======
  Future<Response> testEnumParametersWithHttpInfo({ List<String> enumHeaderStringArray, String enumHeaderString, List<String> enumQueryStringArray, String enumQueryString, int enumQueryInteger, double enumQueryDouble, List<String> enumFormStringArray, String enumFormString, }) async {
    // Verify required params are set.
>>>>>>> 11937007

    // ignore: prefer_const_declarations
    final path = r'/fake';

<<<<<<< HEAD
    Object? postBody;
=======
    // ignore: prefer_final_locals
    Object postBody;
>>>>>>> 11937007

    final queryParams = <QueryParam>[];
    final headerParams = <String, String>{};
    final formParams = <String, String>{};

    if (enumQueryStringArray != null) {
      queryParams.addAll(_convertParametersForCollectionFormat('multi', 'enum_query_string_array', enumQueryStringArray));
    }
    if (enumQueryString != null) {
      queryParams.addAll(_convertParametersForCollectionFormat('', 'enum_query_string', enumQueryString));
    }
    if (enumQueryInteger != null) {
      queryParams.addAll(_convertParametersForCollectionFormat('', 'enum_query_integer', enumQueryInteger));
    }
    if (enumQueryDouble != null) {
      queryParams.addAll(_convertParametersForCollectionFormat('', 'enum_query_double', enumQueryDouble));
    }

    if (enumHeaderStringArray != null) {
      headerParams[r'enum_header_string_array'] = parameterToString(enumHeaderStringArray);
    }
    if (enumHeaderString != null) {
      headerParams[r'enum_header_string'] = parameterToString(enumHeaderString);
    }

    const authNames = <String>[];
    const contentTypes = <String>['application/x-www-form-urlencoded'];

    if (enumFormStringArray != null) {
      formParams[r'enum_form_string_array'] = parameterToString(enumFormStringArray);
    }
    if (enumFormString != null) {
      formParams[r'enum_form_string'] = parameterToString(enumFormString);
    }

    return apiClient.invokeAPI(
      path,
      'GET',
      queryParams,
      postBody,
      headerParams,
      formParams,
      contentTypes.isEmpty ? null : contentTypes[0],
      authNames,
    );
  }

  /// To test enum parameters
  ///
  /// To test enum parameters
  ///
  /// Parameters:
  ///
  /// * [List<String>] enumHeaderStringArray:
  ///   Header parameter enum test (string array)
  ///
  /// * [String] enumHeaderString:
  ///   Header parameter enum test (string)
  ///
  /// * [List<String>] enumQueryStringArray:
  ///   Query parameter enum test (string array)
  ///
  /// * [String] enumQueryString:
  ///   Query parameter enum test (string)
  ///
  /// * [int] enumQueryInteger:
  ///   Query parameter enum test (double)
  ///
  /// * [double] enumQueryDouble:
  ///   Query parameter enum test (double)
  ///
  /// * [List<String>] enumFormStringArray:
  ///   Form parameter enum test (string array)
  ///
  /// * [String] enumFormString:
  ///   Form parameter enum test (string)
<<<<<<< HEAD
  Future<void> testEnumParameters({ List<String>? enumHeaderStringArray, String? enumHeaderString, List<String>? enumQueryStringArray, String? enumQueryString, int? enumQueryInteger, double? enumQueryDouble, List<String>? enumFormStringArray, String? enumFormString }) async {
    final response = await testEnumParametersWithHttpInfo( enumHeaderStringArray: enumHeaderStringArray, enumHeaderString: enumHeaderString, enumQueryStringArray: enumQueryStringArray, enumQueryString: enumQueryString, enumQueryInteger: enumQueryInteger, enumQueryDouble: enumQueryDouble, enumFormStringArray: enumFormStringArray, enumFormString: enumFormString );
=======
  Future<void> testEnumParameters({ List<String> enumHeaderStringArray, String enumHeaderString, List<String> enumQueryStringArray, String enumQueryString, int enumQueryInteger, double enumQueryDouble, List<String> enumFormStringArray, String enumFormString, }) async {
    final response = await testEnumParametersWithHttpInfo( enumHeaderStringArray: enumHeaderStringArray, enumHeaderString: enumHeaderString, enumQueryStringArray: enumQueryStringArray, enumQueryString: enumQueryString, enumQueryInteger: enumQueryInteger, enumQueryDouble: enumQueryDouble, enumFormStringArray: enumFormStringArray, enumFormString: enumFormString, );
>>>>>>> 11937007
    if (response.statusCode >= HttpStatus.badRequest) {
      throw ApiException(response.statusCode, await _decodeBodyBytes(response));
    }
  }

  /// Fake endpoint to test group parameters (optional)
  ///
  /// Fake endpoint to test group parameters (optional)
  ///
  /// Note: This method returns the HTTP [Response].
  ///
  /// Parameters:
  ///
  /// * [int] requiredStringGroup (required):
  ///   Required String in group parameters
  ///
  /// * [bool] requiredBooleanGroup (required):
  ///   Required Boolean in group parameters
  ///
  /// * [int] requiredInt64Group (required):
  ///   Required Integer in group parameters
  ///
  /// * [int] stringGroup:
  ///   String in group parameters
  ///
  /// * [bool] booleanGroup:
  ///   Boolean in group parameters
  ///
  /// * [int] int64Group:
  ///   Integer in group parameters
<<<<<<< HEAD
  Future<Response> testGroupParametersWithHttpInfo(int requiredStringGroup, bool requiredBooleanGroup, int requiredInt64Group, { int? stringGroup, bool? booleanGroup, int? int64Group }) async {
=======
  Future<Response> testGroupParametersWithHttpInfo(int requiredStringGroup, bool requiredBooleanGroup, int requiredInt64Group, { int stringGroup, bool booleanGroup, int int64Group, }) async {
    // Verify required params are set.
    if (requiredStringGroup == null) {
     throw ApiException(HttpStatus.badRequest, 'Missing required param: requiredStringGroup');
    }
    if (requiredBooleanGroup == null) {
     throw ApiException(HttpStatus.badRequest, 'Missing required param: requiredBooleanGroup');
    }
    if (requiredInt64Group == null) {
     throw ApiException(HttpStatus.badRequest, 'Missing required param: requiredInt64Group');
    }
>>>>>>> 11937007

    // ignore: prefer_const_declarations
    final path = r'/fake';

<<<<<<< HEAD
    Object? postBody;
=======
    // ignore: prefer_final_locals
    Object postBody;
>>>>>>> 11937007

    final queryParams = <QueryParam>[];
    final headerParams = <String, String>{};
    final formParams = <String, String>{};

      queryParams.addAll(_convertParametersForCollectionFormat('', 'required_string_group', requiredStringGroup));
      queryParams.addAll(_convertParametersForCollectionFormat('', 'required_int64_group', requiredInt64Group));
    if (stringGroup != null) {
      queryParams.addAll(_convertParametersForCollectionFormat('', 'string_group', stringGroup));
    }
    if (int64Group != null) {
      queryParams.addAll(_convertParametersForCollectionFormat('', 'int64_group', int64Group));
    }

    headerParams[r'required_boolean_group'] = parameterToString(requiredBooleanGroup);
    if (booleanGroup != null) {
      headerParams[r'boolean_group'] = parameterToString(booleanGroup);
    }

    const authNames = <String>['bearer_test'];
    const contentTypes = <String>[];


    return apiClient.invokeAPI(
      path,
      'DELETE',
      queryParams,
      postBody,
      headerParams,
      formParams,
      contentTypes.isEmpty ? null : contentTypes[0],
      authNames,
    );
  }

  /// Fake endpoint to test group parameters (optional)
  ///
  /// Fake endpoint to test group parameters (optional)
  ///
  /// Parameters:
  ///
  /// * [int] requiredStringGroup (required):
  ///   Required String in group parameters
  ///
  /// * [bool] requiredBooleanGroup (required):
  ///   Required Boolean in group parameters
  ///
  /// * [int] requiredInt64Group (required):
  ///   Required Integer in group parameters
  ///
  /// * [int] stringGroup:
  ///   String in group parameters
  ///
  /// * [bool] booleanGroup:
  ///   Boolean in group parameters
  ///
  /// * [int] int64Group:
  ///   Integer in group parameters
<<<<<<< HEAD
  Future<void> testGroupParameters(int requiredStringGroup, bool requiredBooleanGroup, int requiredInt64Group, { int? stringGroup, bool? booleanGroup, int? int64Group }) async {
    final response = await testGroupParametersWithHttpInfo(requiredStringGroup, requiredBooleanGroup, requiredInt64Group,  stringGroup: stringGroup, booleanGroup: booleanGroup, int64Group: int64Group );
=======
  Future<void> testGroupParameters(int requiredStringGroup, bool requiredBooleanGroup, int requiredInt64Group, { int stringGroup, bool booleanGroup, int int64Group, }) async {
    final response = await testGroupParametersWithHttpInfo(requiredStringGroup, requiredBooleanGroup, requiredInt64Group,  stringGroup: stringGroup, booleanGroup: booleanGroup, int64Group: int64Group, );
>>>>>>> 11937007
    if (response.statusCode >= HttpStatus.badRequest) {
      throw ApiException(response.statusCode, await _decodeBodyBytes(response));
    }
  }

  /// test inline additionalProperties
  ///
  /// Note: This method returns the HTTP [Response].
  ///
  /// Parameters:
  ///
  /// * [Map<String, String>] requestBody (required):
  ///   request body
<<<<<<< HEAD
  Future<Response> testInlineAdditionalPropertiesWithHttpInfo(Map<String, String> requestBody) async {
=======
  Future<Response> testInlineAdditionalPropertiesWithHttpInfo(Map<String, String> requestBody,) async {
    // Verify required params are set.
    if (requestBody == null) {
     throw ApiException(HttpStatus.badRequest, 'Missing required param: requestBody');
    }
>>>>>>> 11937007

    // ignore: prefer_const_declarations
    final path = r'/fake/inline-additionalProperties';

<<<<<<< HEAD
    Object? postBody = requestBody;
=======
    // ignore: prefer_final_locals
    Object postBody = requestBody;
>>>>>>> 11937007

    final queryParams = <QueryParam>[];
    final headerParams = <String, String>{};
    final formParams = <String, String>{};

    const authNames = <String>[];
    const contentTypes = <String>['application/json'];


    return apiClient.invokeAPI(
      path,
      'POST',
      queryParams,
      postBody,
      headerParams,
      formParams,
      contentTypes.isEmpty ? null : contentTypes[0],
      authNames,
    );
  }

  /// test inline additionalProperties
  ///
  /// Parameters:
  ///
  /// * [Map<String, String>] requestBody (required):
  ///   request body
  Future<void> testInlineAdditionalProperties(Map<String, String> requestBody,) async {
    final response = await testInlineAdditionalPropertiesWithHttpInfo(requestBody,);
    if (response.statusCode >= HttpStatus.badRequest) {
      throw ApiException(response.statusCode, await _decodeBodyBytes(response));
    }
  }

  /// test json serialization of form data
  ///
  /// Note: This method returns the HTTP [Response].
  ///
  /// Parameters:
  ///
  /// * [String] param (required):
  ///   field1
  ///
  /// * [String] param2 (required):
  ///   field2
<<<<<<< HEAD
  Future<Response> testJsonFormDataWithHttpInfo(String param, String param2) async {
=======
  Future<Response> testJsonFormDataWithHttpInfo(String param, String param2,) async {
    // Verify required params are set.
    if (param == null) {
     throw ApiException(HttpStatus.badRequest, 'Missing required param: param');
    }
    if (param2 == null) {
     throw ApiException(HttpStatus.badRequest, 'Missing required param: param2');
    }
>>>>>>> 11937007

    // ignore: prefer_const_declarations
    final path = r'/fake/jsonFormData';

<<<<<<< HEAD
    Object? postBody;
=======
    // ignore: prefer_final_locals
    Object postBody;
>>>>>>> 11937007

    final queryParams = <QueryParam>[];
    final headerParams = <String, String>{};
    final formParams = <String, String>{};

    const authNames = <String>[];
    const contentTypes = <String>['application/x-www-form-urlencoded'];

    if (param != null) {
      formParams[r'param'] = parameterToString(param);
    }
    if (param2 != null) {
      formParams[r'param2'] = parameterToString(param2);
    }

    return apiClient.invokeAPI(
      path,
      'GET',
      queryParams,
      postBody,
      headerParams,
      formParams,
      contentTypes.isEmpty ? null : contentTypes[0],
      authNames,
    );
  }

  /// test json serialization of form data
  ///
  /// Parameters:
  ///
  /// * [String] param (required):
  ///   field1
  ///
  /// * [String] param2 (required):
  ///   field2
  Future<void> testJsonFormData(String param, String param2,) async {
    final response = await testJsonFormDataWithHttpInfo(param, param2,);
    if (response.statusCode >= HttpStatus.badRequest) {
      throw ApiException(response.statusCode, await _decodeBodyBytes(response));
    }
  }

  /// To test the collection format in query parameters
  ///
  /// Note: This method returns the HTTP [Response].
  ///
  /// Parameters:
  ///
  /// * [List<String>] pipe (required):
  ///
  /// * [List<String>] ioutil (required):
  ///
  /// * [List<String>] http (required):
  ///
  /// * [List<String>] url (required):
  ///
  /// * [List<String>] context (required):
  ///
  /// * [String] allowEmpty (required):
  ///
  /// * [Map<String, String>] language:
<<<<<<< HEAD
  Future<Response> testQueryParameterCollectionFormatWithHttpInfo(List<String> pipe, List<String> ioutil, List<String> http, List<String> url, List<String> context, String allowEmpty, { Map<String, String>? language }) async {
=======
  Future<Response> testQueryParameterCollectionFormatWithHttpInfo(List<String> pipe, List<String> ioutil, List<String> http, List<String> url, List<String> context, String allowEmpty, { Map<String, String> language, }) async {
    // Verify required params are set.
    if (pipe == null) {
     throw ApiException(HttpStatus.badRequest, 'Missing required param: pipe');
    }
    if (ioutil == null) {
     throw ApiException(HttpStatus.badRequest, 'Missing required param: ioutil');
    }
    if (http == null) {
     throw ApiException(HttpStatus.badRequest, 'Missing required param: http');
    }
    if (url == null) {
     throw ApiException(HttpStatus.badRequest, 'Missing required param: url');
    }
    if (context == null) {
     throw ApiException(HttpStatus.badRequest, 'Missing required param: context');
    }
    if (allowEmpty == null) {
     throw ApiException(HttpStatus.badRequest, 'Missing required param: allowEmpty');
    }
>>>>>>> 11937007

    // ignore: prefer_const_declarations
    final path = r'/fake/test-query-parameters';

<<<<<<< HEAD
    Object? postBody;
=======
    // ignore: prefer_final_locals
    Object postBody;
>>>>>>> 11937007

    final queryParams = <QueryParam>[];
    final headerParams = <String, String>{};
    final formParams = <String, String>{};

      queryParams.addAll(_convertParametersForCollectionFormat('pipes', 'pipe', pipe));
      queryParams.addAll(_convertParametersForCollectionFormat('csv', 'ioutil', ioutil));
      queryParams.addAll(_convertParametersForCollectionFormat('ssv', 'http', http));
      queryParams.addAll(_convertParametersForCollectionFormat('csv', 'url', url));
      queryParams.addAll(_convertParametersForCollectionFormat('multi', 'context', context));
    if (language != null) {
      queryParams.addAll(_convertParametersForCollectionFormat('', 'language', language));
    }
      queryParams.addAll(_convertParametersForCollectionFormat('', 'allowEmpty', allowEmpty));

    const authNames = <String>[];
    const contentTypes = <String>[];


    return apiClient.invokeAPI(
      path,
      'PUT',
      queryParams,
      postBody,
      headerParams,
      formParams,
      contentTypes.isEmpty ? null : contentTypes[0],
      authNames,
    );
  }

  /// To test the collection format in query parameters
  ///
  /// Parameters:
  ///
  /// * [List<String>] pipe (required):
  ///
  /// * [List<String>] ioutil (required):
  ///
  /// * [List<String>] http (required):
  ///
  /// * [List<String>] url (required):
  ///
  /// * [List<String>] context (required):
  ///
  /// * [String] allowEmpty (required):
  ///
  /// * [Map<String, String>] language:
<<<<<<< HEAD
  Future<void> testQueryParameterCollectionFormat(List<String> pipe, List<String> ioutil, List<String> http, List<String> url, List<String> context, String allowEmpty, { Map<String, String>? language }) async {
    final response = await testQueryParameterCollectionFormatWithHttpInfo(pipe, ioutil, http, url, context, allowEmpty,  language: language );
=======
  Future<void> testQueryParameterCollectionFormat(List<String> pipe, List<String> ioutil, List<String> http, List<String> url, List<String> context, String allowEmpty, { Map<String, String> language, }) async {
    final response = await testQueryParameterCollectionFormatWithHttpInfo(pipe, ioutil, http, url, context, allowEmpty,  language: language, );
>>>>>>> 11937007
    if (response.statusCode >= HttpStatus.badRequest) {
      throw ApiException(response.statusCode, await _decodeBodyBytes(response));
    }
  }
}<|MERGE_RESOLUTION|>--- conflicted
+++ resolved
@@ -23,12 +23,8 @@
     // ignore: prefer_const_declarations
     final path = r'/fake/health';
 
-<<<<<<< HEAD
+    // ignore: prefer_final_locals
     Object? postBody;
-=======
-    // ignore: prefer_final_locals
-    Object postBody;
->>>>>>> 11937007
 
     final queryParams = <QueryParam>[];
     final headerParams = <String, String>{};
@@ -80,25 +76,13 @@
   ///
   /// * [String] header1:
   ///   header parameter
-<<<<<<< HEAD
-  Future<Response> fakeHttpSignatureTestWithHttpInfo(Pet pet, { String? query1, String? header1 }) async {
-=======
   Future<Response> fakeHttpSignatureTestWithHttpInfo(Pet pet, { String query1, String header1, }) async {
-    // Verify required params are set.
-    if (pet == null) {
-     throw ApiException(HttpStatus.badRequest, 'Missing required param: pet');
-    }
->>>>>>> 11937007
 
     // ignore: prefer_const_declarations
     final path = r'/fake/http-signature-test';
 
-<<<<<<< HEAD
+    // ignore: prefer_final_locals
     Object? postBody = pet;
-=======
-    // ignore: prefer_final_locals
-    Object postBody = pet;
->>>>>>> 11937007
 
     final queryParams = <QueryParam>[];
     final headerParams = <String, String>{};
@@ -140,13 +124,8 @@
   ///
   /// * [String] header1:
   ///   header parameter
-<<<<<<< HEAD
-  Future<void> fakeHttpSignatureTest(Pet pet, { String? query1, String? header1 }) async {
-    final response = await fakeHttpSignatureTestWithHttpInfo(pet,  query1: query1, header1: header1 );
-=======
-  Future<void> fakeHttpSignatureTest(Pet pet, { String query1, String header1, }) async {
+  Future<void> fakeHttpSignatureTest(Pet pet, { String? query1, String? header1, }) async {
     final response = await fakeHttpSignatureTestWithHttpInfo(pet,  query1: query1, header1: header1, );
->>>>>>> 11937007
     if (response.statusCode >= HttpStatus.badRequest) {
       throw ApiException(response.statusCode, await _decodeBodyBytes(response));
     }
@@ -160,22 +139,13 @@
   ///
   /// * [bool] body:
   ///   Input boolean as post body
-<<<<<<< HEAD
-  Future<Response> fakeOuterBooleanSerializeWithHttpInfo({ bool? body }) async {
-=======
   Future<Response> fakeOuterBooleanSerializeWithHttpInfo({ bool body, }) async {
-    // Verify required params are set.
->>>>>>> 11937007
 
     // ignore: prefer_const_declarations
     final path = r'/fake/outer/boolean';
 
-<<<<<<< HEAD
+    // ignore: prefer_final_locals
     Object? postBody = body;
-=======
-    // ignore: prefer_final_locals
-    Object postBody = body;
->>>>>>> 11937007
 
     final queryParams = <QueryParam>[];
     final headerParams = <String, String>{};
@@ -203,13 +173,8 @@
   ///
   /// * [bool] body:
   ///   Input boolean as post body
-<<<<<<< HEAD
-  Future<bool> fakeOuterBooleanSerialize({ bool? body }) async {
-    final response = await fakeOuterBooleanSerializeWithHttpInfo( body: body );
-=======
-  Future<bool> fakeOuterBooleanSerialize({ bool body, }) async {
+  Future<bool> fakeOuterBooleanSerialize({ bool? body, }) async {
     final response = await fakeOuterBooleanSerializeWithHttpInfo( body: body, );
->>>>>>> 11937007
     if (response.statusCode >= HttpStatus.badRequest) {
       throw ApiException(response.statusCode, await _decodeBodyBytes(response));
     }
@@ -231,22 +196,13 @@
   ///
   /// * [OuterComposite] outerComposite:
   ///   Input composite as post body
-<<<<<<< HEAD
-  Future<Response> fakeOuterCompositeSerializeWithHttpInfo({ OuterComposite? outerComposite }) async {
-=======
   Future<Response> fakeOuterCompositeSerializeWithHttpInfo({ OuterComposite outerComposite, }) async {
-    // Verify required params are set.
->>>>>>> 11937007
 
     // ignore: prefer_const_declarations
     final path = r'/fake/outer/composite';
 
-<<<<<<< HEAD
+    // ignore: prefer_final_locals
     Object? postBody = outerComposite;
-=======
-    // ignore: prefer_final_locals
-    Object postBody = outerComposite;
->>>>>>> 11937007
 
     final queryParams = <QueryParam>[];
     final headerParams = <String, String>{};
@@ -274,13 +230,8 @@
   ///
   /// * [OuterComposite] outerComposite:
   ///   Input composite as post body
-<<<<<<< HEAD
-  Future<OuterComposite> fakeOuterCompositeSerialize({ OuterComposite? outerComposite }) async {
-    final response = await fakeOuterCompositeSerializeWithHttpInfo( outerComposite: outerComposite );
-=======
-  Future<OuterComposite> fakeOuterCompositeSerialize({ OuterComposite outerComposite, }) async {
+  Future<OuterComposite> fakeOuterCompositeSerialize({ OuterComposite? outerComposite, }) async {
     final response = await fakeOuterCompositeSerializeWithHttpInfo( outerComposite: outerComposite, );
->>>>>>> 11937007
     if (response.statusCode >= HttpStatus.badRequest) {
       throw ApiException(response.statusCode, await _decodeBodyBytes(response));
     }
@@ -302,22 +253,13 @@
   ///
   /// * [num] body:
   ///   Input number as post body
-<<<<<<< HEAD
-  Future<Response> fakeOuterNumberSerializeWithHttpInfo({ num? body }) async {
-=======
   Future<Response> fakeOuterNumberSerializeWithHttpInfo({ num body, }) async {
-    // Verify required params are set.
->>>>>>> 11937007
 
     // ignore: prefer_const_declarations
     final path = r'/fake/outer/number';
 
-<<<<<<< HEAD
+    // ignore: prefer_final_locals
     Object? postBody = body;
-=======
-    // ignore: prefer_final_locals
-    Object postBody = body;
->>>>>>> 11937007
 
     final queryParams = <QueryParam>[];
     final headerParams = <String, String>{};
@@ -345,13 +287,8 @@
   ///
   /// * [num] body:
   ///   Input number as post body
-<<<<<<< HEAD
-  Future<num> fakeOuterNumberSerialize({ num? body }) async {
-    final response = await fakeOuterNumberSerializeWithHttpInfo( body: body );
-=======
-  Future<num> fakeOuterNumberSerialize({ num body, }) async {
+  Future<num> fakeOuterNumberSerialize({ num? body, }) async {
     final response = await fakeOuterNumberSerializeWithHttpInfo( body: body, );
->>>>>>> 11937007
     if (response.statusCode >= HttpStatus.badRequest) {
       throw ApiException(response.statusCode, await _decodeBodyBytes(response));
     }
@@ -373,22 +310,13 @@
   ///
   /// * [String] body:
   ///   Input string as post body
-<<<<<<< HEAD
-  Future<Response> fakeOuterStringSerializeWithHttpInfo({ String? body }) async {
-=======
   Future<Response> fakeOuterStringSerializeWithHttpInfo({ String body, }) async {
-    // Verify required params are set.
->>>>>>> 11937007
 
     // ignore: prefer_const_declarations
     final path = r'/fake/outer/string';
 
-<<<<<<< HEAD
+    // ignore: prefer_final_locals
     Object? postBody = body;
-=======
-    // ignore: prefer_final_locals
-    Object postBody = body;
->>>>>>> 11937007
 
     final queryParams = <QueryParam>[];
     final headerParams = <String, String>{};
@@ -416,13 +344,8 @@
   ///
   /// * [String] body:
   ///   Input string as post body
-<<<<<<< HEAD
-  Future<String> fakeOuterStringSerialize({ String? body }) async {
-    final response = await fakeOuterStringSerializeWithHttpInfo( body: body );
-=======
-  Future<String> fakeOuterStringSerialize({ String body, }) async {
+  Future<String> fakeOuterStringSerialize({ String? body, }) async {
     final response = await fakeOuterStringSerializeWithHttpInfo( body: body, );
->>>>>>> 11937007
     if (response.statusCode >= HttpStatus.badRequest) {
       throw ApiException(response.statusCode, await _decodeBodyBytes(response));
     }
@@ -444,25 +367,13 @@
   ///
   /// * [OuterObjectWithEnumProperty] outerObjectWithEnumProperty (required):
   ///   Input enum (int) as post body
-<<<<<<< HEAD
-  Future<Response> fakePropertyEnumIntegerSerializeWithHttpInfo(OuterObjectWithEnumProperty outerObjectWithEnumProperty) async {
-=======
   Future<Response> fakePropertyEnumIntegerSerializeWithHttpInfo(OuterObjectWithEnumProperty outerObjectWithEnumProperty,) async {
-    // Verify required params are set.
-    if (outerObjectWithEnumProperty == null) {
-     throw ApiException(HttpStatus.badRequest, 'Missing required param: outerObjectWithEnumProperty');
-    }
->>>>>>> 11937007
 
     // ignore: prefer_const_declarations
     final path = r'/fake/property/enum-int';
 
-<<<<<<< HEAD
+    // ignore: prefer_final_locals
     Object? postBody = outerObjectWithEnumProperty;
-=======
-    // ignore: prefer_final_locals
-    Object postBody = outerObjectWithEnumProperty;
->>>>>>> 11937007
 
     final queryParams = <QueryParam>[];
     final headerParams = <String, String>{};
@@ -513,25 +424,13 @@
   ///
   /// * [MultipartFile] body (required):
   ///   image to upload
-<<<<<<< HEAD
-  Future<Response> testBodyWithBinaryWithHttpInfo(MultipartFile body) async {
-=======
   Future<Response> testBodyWithBinaryWithHttpInfo(MultipartFile body,) async {
-    // Verify required params are set.
-    if (body == null) {
-     throw ApiException(HttpStatus.badRequest, 'Missing required param: body');
-    }
->>>>>>> 11937007
 
     // ignore: prefer_const_declarations
     final path = r'/fake/body-with-binary';
 
-<<<<<<< HEAD
+    // ignore: prefer_final_locals
     Object? postBody = body;
-=======
-    // ignore: prefer_final_locals
-    Object postBody = body;
->>>>>>> 11937007
 
     final queryParams = <QueryParam>[];
     final headerParams = <String, String>{};
@@ -573,25 +472,13 @@
   /// Parameters:
   ///
   /// * [FileSchemaTestClass] fileSchemaTestClass (required):
-<<<<<<< HEAD
-  Future<Response> testBodyWithFileSchemaWithHttpInfo(FileSchemaTestClass fileSchemaTestClass) async {
-=======
   Future<Response> testBodyWithFileSchemaWithHttpInfo(FileSchemaTestClass fileSchemaTestClass,) async {
-    // Verify required params are set.
-    if (fileSchemaTestClass == null) {
-     throw ApiException(HttpStatus.badRequest, 'Missing required param: fileSchemaTestClass');
-    }
->>>>>>> 11937007
 
     // ignore: prefer_const_declarations
     final path = r'/fake/body-with-file-schema';
 
-<<<<<<< HEAD
+    // ignore: prefer_final_locals
     Object? postBody = fileSchemaTestClass;
-=======
-    // ignore: prefer_final_locals
-    Object postBody = fileSchemaTestClass;
->>>>>>> 11937007
 
     final queryParams = <QueryParam>[];
     final headerParams = <String, String>{};
@@ -631,28 +518,13 @@
   /// * [String] query (required):
   ///
   /// * [User] user (required):
-<<<<<<< HEAD
-  Future<Response> testBodyWithQueryParamsWithHttpInfo(String query, User user) async {
-=======
   Future<Response> testBodyWithQueryParamsWithHttpInfo(String query, User user,) async {
-    // Verify required params are set.
-    if (query == null) {
-     throw ApiException(HttpStatus.badRequest, 'Missing required param: query');
-    }
-    if (user == null) {
-     throw ApiException(HttpStatus.badRequest, 'Missing required param: user');
-    }
->>>>>>> 11937007
 
     // ignore: prefer_const_declarations
     final path = r'/fake/body-with-query-params';
 
-<<<<<<< HEAD
+    // ignore: prefer_final_locals
     Object? postBody = user;
-=======
-    // ignore: prefer_final_locals
-    Object postBody = user;
->>>>>>> 11937007
 
     final queryParams = <QueryParam>[];
     final headerParams = <String, String>{};
@@ -698,25 +570,13 @@
   ///
   /// * [ModelClient] modelClient (required):
   ///   client model
-<<<<<<< HEAD
-  Future<Response> testClientModelWithHttpInfo(ModelClient modelClient) async {
-=======
   Future<Response> testClientModelWithHttpInfo(ModelClient modelClient,) async {
-    // Verify required params are set.
-    if (modelClient == null) {
-     throw ApiException(HttpStatus.badRequest, 'Missing required param: modelClient');
-    }
->>>>>>> 11937007
 
     // ignore: prefer_const_declarations
     final path = r'/fake';
 
-<<<<<<< HEAD
+    // ignore: prefer_final_locals
     Object? postBody = modelClient;
-=======
-    // ignore: prefer_final_locals
-    Object postBody = modelClient;
->>>>>>> 11937007
 
     final queryParams = <QueryParam>[];
     final headerParams = <String, String>{};
@@ -810,34 +670,13 @@
   ///
   /// * [String] callback:
   ///   None
-<<<<<<< HEAD
-  Future<Response> testEndpointParametersWithHttpInfo(num number, double double_, String patternWithoutDelimiter, String byte, { int? integer, int? int32, int? int64, double? float, String? string, MultipartFile? binary, DateTime? date, DateTime? dateTime, String? password, String? callback }) async {
-=======
   Future<Response> testEndpointParametersWithHttpInfo(num number, double double_, String patternWithoutDelimiter, String byte, { int integer, int int32, int int64, double float, String string, MultipartFile binary, DateTime date, DateTime dateTime, String password, String callback, }) async {
-    // Verify required params are set.
-    if (number == null) {
-     throw ApiException(HttpStatus.badRequest, 'Missing required param: number');
-    }
-    if (double_ == null) {
-     throw ApiException(HttpStatus.badRequest, 'Missing required param: double_');
-    }
-    if (patternWithoutDelimiter == null) {
-     throw ApiException(HttpStatus.badRequest, 'Missing required param: patternWithoutDelimiter');
-    }
-    if (byte == null) {
-     throw ApiException(HttpStatus.badRequest, 'Missing required param: byte');
-    }
->>>>>>> 11937007
 
     // ignore: prefer_const_declarations
     final path = r'/fake';
 
-<<<<<<< HEAD
+    // ignore: prefer_final_locals
     Object? postBody;
-=======
-    // ignore: prefer_final_locals
-    Object postBody;
->>>>>>> 11937007
 
     final queryParams = <QueryParam>[];
     final headerParams = <String, String>{};
@@ -945,13 +784,8 @@
   ///
   /// * [String] callback:
   ///   None
-<<<<<<< HEAD
-  Future<void> testEndpointParameters(num number, double double_, String patternWithoutDelimiter, String byte, { int? integer, int? int32, int? int64, double? float, String? string, MultipartFile? binary, DateTime? date, DateTime? dateTime, String? password, String? callback }) async {
-    final response = await testEndpointParametersWithHttpInfo(number, double_, patternWithoutDelimiter, byte,  integer: integer, int32: int32, int64: int64, float: float, string: string, binary: binary, date: date, dateTime: dateTime, password: password, callback: callback );
-=======
-  Future<void> testEndpointParameters(num number, double double_, String patternWithoutDelimiter, String byte, { int integer, int int32, int int64, double float, String string, MultipartFile binary, DateTime date, DateTime dateTime, String password, String callback, }) async {
+  Future<void> testEndpointParameters(num number, double double_, String patternWithoutDelimiter, String byte, { int? integer, int? int32, int? int64, double? float, String? string, MultipartFile? binary, DateTime? date, DateTime? dateTime, String? password, String? callback, }) async {
     final response = await testEndpointParametersWithHttpInfo(number, double_, patternWithoutDelimiter, byte,  integer: integer, int32: int32, int64: int64, float: float, string: string, binary: binary, date: date, dateTime: dateTime, password: password, callback: callback, );
->>>>>>> 11937007
     if (response.statusCode >= HttpStatus.badRequest) {
       throw ApiException(response.statusCode, await _decodeBodyBytes(response));
     }
@@ -988,22 +822,13 @@
   ///
   /// * [String] enumFormString:
   ///   Form parameter enum test (string)
-<<<<<<< HEAD
-  Future<Response> testEnumParametersWithHttpInfo({ List<String>? enumHeaderStringArray, String? enumHeaderString, List<String>? enumQueryStringArray, String? enumQueryString, int? enumQueryInteger, double? enumQueryDouble, List<String>? enumFormStringArray, String? enumFormString }) async {
-=======
   Future<Response> testEnumParametersWithHttpInfo({ List<String> enumHeaderStringArray, String enumHeaderString, List<String> enumQueryStringArray, String enumQueryString, int enumQueryInteger, double enumQueryDouble, List<String> enumFormStringArray, String enumFormString, }) async {
-    // Verify required params are set.
->>>>>>> 11937007
 
     // ignore: prefer_const_declarations
     final path = r'/fake';
 
-<<<<<<< HEAD
+    // ignore: prefer_final_locals
     Object? postBody;
-=======
-    // ignore: prefer_final_locals
-    Object postBody;
->>>>>>> 11937007
 
     final queryParams = <QueryParam>[];
     final headerParams = <String, String>{};
@@ -1080,13 +905,8 @@
   ///
   /// * [String] enumFormString:
   ///   Form parameter enum test (string)
-<<<<<<< HEAD
-  Future<void> testEnumParameters({ List<String>? enumHeaderStringArray, String? enumHeaderString, List<String>? enumQueryStringArray, String? enumQueryString, int? enumQueryInteger, double? enumQueryDouble, List<String>? enumFormStringArray, String? enumFormString }) async {
-    final response = await testEnumParametersWithHttpInfo( enumHeaderStringArray: enumHeaderStringArray, enumHeaderString: enumHeaderString, enumQueryStringArray: enumQueryStringArray, enumQueryString: enumQueryString, enumQueryInteger: enumQueryInteger, enumQueryDouble: enumQueryDouble, enumFormStringArray: enumFormStringArray, enumFormString: enumFormString );
-=======
-  Future<void> testEnumParameters({ List<String> enumHeaderStringArray, String enumHeaderString, List<String> enumQueryStringArray, String enumQueryString, int enumQueryInteger, double enumQueryDouble, List<String> enumFormStringArray, String enumFormString, }) async {
+  Future<void> testEnumParameters({ List<String>? enumHeaderStringArray, String? enumHeaderString, List<String>? enumQueryStringArray, String? enumQueryString, int? enumQueryInteger, double? enumQueryDouble, List<String>? enumFormStringArray, String? enumFormString, }) async {
     final response = await testEnumParametersWithHttpInfo( enumHeaderStringArray: enumHeaderStringArray, enumHeaderString: enumHeaderString, enumQueryStringArray: enumQueryStringArray, enumQueryString: enumQueryString, enumQueryInteger: enumQueryInteger, enumQueryDouble: enumQueryDouble, enumFormStringArray: enumFormStringArray, enumFormString: enumFormString, );
->>>>>>> 11937007
     if (response.statusCode >= HttpStatus.badRequest) {
       throw ApiException(response.statusCode, await _decodeBodyBytes(response));
     }
@@ -1117,31 +937,13 @@
   ///
   /// * [int] int64Group:
   ///   Integer in group parameters
-<<<<<<< HEAD
-  Future<Response> testGroupParametersWithHttpInfo(int requiredStringGroup, bool requiredBooleanGroup, int requiredInt64Group, { int? stringGroup, bool? booleanGroup, int? int64Group }) async {
-=======
   Future<Response> testGroupParametersWithHttpInfo(int requiredStringGroup, bool requiredBooleanGroup, int requiredInt64Group, { int stringGroup, bool booleanGroup, int int64Group, }) async {
-    // Verify required params are set.
-    if (requiredStringGroup == null) {
-     throw ApiException(HttpStatus.badRequest, 'Missing required param: requiredStringGroup');
-    }
-    if (requiredBooleanGroup == null) {
-     throw ApiException(HttpStatus.badRequest, 'Missing required param: requiredBooleanGroup');
-    }
-    if (requiredInt64Group == null) {
-     throw ApiException(HttpStatus.badRequest, 'Missing required param: requiredInt64Group');
-    }
->>>>>>> 11937007
 
     // ignore: prefer_const_declarations
     final path = r'/fake';
 
-<<<<<<< HEAD
+    // ignore: prefer_final_locals
     Object? postBody;
-=======
-    // ignore: prefer_final_locals
-    Object postBody;
->>>>>>> 11937007
 
     final queryParams = <QueryParam>[];
     final headerParams = <String, String>{};
@@ -1200,13 +1002,8 @@
   ///
   /// * [int] int64Group:
   ///   Integer in group parameters
-<<<<<<< HEAD
-  Future<void> testGroupParameters(int requiredStringGroup, bool requiredBooleanGroup, int requiredInt64Group, { int? stringGroup, bool? booleanGroup, int? int64Group }) async {
-    final response = await testGroupParametersWithHttpInfo(requiredStringGroup, requiredBooleanGroup, requiredInt64Group,  stringGroup: stringGroup, booleanGroup: booleanGroup, int64Group: int64Group );
-=======
-  Future<void> testGroupParameters(int requiredStringGroup, bool requiredBooleanGroup, int requiredInt64Group, { int stringGroup, bool booleanGroup, int int64Group, }) async {
+  Future<void> testGroupParameters(int requiredStringGroup, bool requiredBooleanGroup, int requiredInt64Group, { int? stringGroup, bool? booleanGroup, int? int64Group, }) async {
     final response = await testGroupParametersWithHttpInfo(requiredStringGroup, requiredBooleanGroup, requiredInt64Group,  stringGroup: stringGroup, booleanGroup: booleanGroup, int64Group: int64Group, );
->>>>>>> 11937007
     if (response.statusCode >= HttpStatus.badRequest) {
       throw ApiException(response.statusCode, await _decodeBodyBytes(response));
     }
@@ -1220,25 +1017,13 @@
   ///
   /// * [Map<String, String>] requestBody (required):
   ///   request body
-<<<<<<< HEAD
-  Future<Response> testInlineAdditionalPropertiesWithHttpInfo(Map<String, String> requestBody) async {
-=======
   Future<Response> testInlineAdditionalPropertiesWithHttpInfo(Map<String, String> requestBody,) async {
-    // Verify required params are set.
-    if (requestBody == null) {
-     throw ApiException(HttpStatus.badRequest, 'Missing required param: requestBody');
-    }
->>>>>>> 11937007
 
     // ignore: prefer_const_declarations
     final path = r'/fake/inline-additionalProperties';
 
-<<<<<<< HEAD
+    // ignore: prefer_final_locals
     Object? postBody = requestBody;
-=======
-    // ignore: prefer_final_locals
-    Object postBody = requestBody;
->>>>>>> 11937007
 
     final queryParams = <QueryParam>[];
     final headerParams = <String, String>{};
@@ -1284,28 +1069,13 @@
   ///
   /// * [String] param2 (required):
   ///   field2
-<<<<<<< HEAD
-  Future<Response> testJsonFormDataWithHttpInfo(String param, String param2) async {
-=======
   Future<Response> testJsonFormDataWithHttpInfo(String param, String param2,) async {
-    // Verify required params are set.
-    if (param == null) {
-     throw ApiException(HttpStatus.badRequest, 'Missing required param: param');
-    }
-    if (param2 == null) {
-     throw ApiException(HttpStatus.badRequest, 'Missing required param: param2');
-    }
->>>>>>> 11937007
 
     // ignore: prefer_const_declarations
     final path = r'/fake/jsonFormData';
 
-<<<<<<< HEAD
+    // ignore: prefer_final_locals
     Object? postBody;
-=======
-    // ignore: prefer_final_locals
-    Object postBody;
->>>>>>> 11937007
 
     final queryParams = <QueryParam>[];
     final headerParams = <String, String>{};
@@ -1368,40 +1138,13 @@
   /// * [String] allowEmpty (required):
   ///
   /// * [Map<String, String>] language:
-<<<<<<< HEAD
-  Future<Response> testQueryParameterCollectionFormatWithHttpInfo(List<String> pipe, List<String> ioutil, List<String> http, List<String> url, List<String> context, String allowEmpty, { Map<String, String>? language }) async {
-=======
   Future<Response> testQueryParameterCollectionFormatWithHttpInfo(List<String> pipe, List<String> ioutil, List<String> http, List<String> url, List<String> context, String allowEmpty, { Map<String, String> language, }) async {
-    // Verify required params are set.
-    if (pipe == null) {
-     throw ApiException(HttpStatus.badRequest, 'Missing required param: pipe');
-    }
-    if (ioutil == null) {
-     throw ApiException(HttpStatus.badRequest, 'Missing required param: ioutil');
-    }
-    if (http == null) {
-     throw ApiException(HttpStatus.badRequest, 'Missing required param: http');
-    }
-    if (url == null) {
-     throw ApiException(HttpStatus.badRequest, 'Missing required param: url');
-    }
-    if (context == null) {
-     throw ApiException(HttpStatus.badRequest, 'Missing required param: context');
-    }
-    if (allowEmpty == null) {
-     throw ApiException(HttpStatus.badRequest, 'Missing required param: allowEmpty');
-    }
->>>>>>> 11937007
 
     // ignore: prefer_const_declarations
     final path = r'/fake/test-query-parameters';
 
-<<<<<<< HEAD
+    // ignore: prefer_final_locals
     Object? postBody;
-=======
-    // ignore: prefer_final_locals
-    Object postBody;
->>>>>>> 11937007
 
     final queryParams = <QueryParam>[];
     final headerParams = <String, String>{};
@@ -1450,13 +1193,8 @@
   /// * [String] allowEmpty (required):
   ///
   /// * [Map<String, String>] language:
-<<<<<<< HEAD
-  Future<void> testQueryParameterCollectionFormat(List<String> pipe, List<String> ioutil, List<String> http, List<String> url, List<String> context, String allowEmpty, { Map<String, String>? language }) async {
-    final response = await testQueryParameterCollectionFormatWithHttpInfo(pipe, ioutil, http, url, context, allowEmpty,  language: language );
-=======
-  Future<void> testQueryParameterCollectionFormat(List<String> pipe, List<String> ioutil, List<String> http, List<String> url, List<String> context, String allowEmpty, { Map<String, String> language, }) async {
+  Future<void> testQueryParameterCollectionFormat(List<String> pipe, List<String> ioutil, List<String> http, List<String> url, List<String> context, String allowEmpty, { Map<String, String>? language, }) async {
     final response = await testQueryParameterCollectionFormatWithHttpInfo(pipe, ioutil, http, url, context, allowEmpty,  language: language, );
->>>>>>> 11937007
     if (response.statusCode >= HttpStatus.badRequest) {
       throw ApiException(response.statusCode, await _decodeBodyBytes(response));
     }
