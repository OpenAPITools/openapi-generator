--- conflicted
+++ resolved
@@ -64,13 +64,7 @@
 }
 
 
-<<<<<<< HEAD
-
-
-=======
->>>>>>> aa5adbf3
 enum EnumArraysArrayEnumEnum {
   fish,
   crab,
 }
-
