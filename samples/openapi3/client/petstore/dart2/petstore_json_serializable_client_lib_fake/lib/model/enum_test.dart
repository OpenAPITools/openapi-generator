//
// AUTO-GENERATED FILE, DO NOT MODIFY!
//
// @dart=2.0

// ignore_for_file: unused_element, unused_import
// ignore_for_file: always_put_required_named_parameters_first
// ignore_for_file: lines_longer_than_80_chars

part of openapi.api;

@JsonSerializable(
  checked: true,
  createToJson: true,
  disallowUnrecognizedKeys: true,
  explicitToJson: true,
)
class EnumTest {
  /// Returns a new [EnumTest] instance.
  EnumTest({
    this.enumString,
    @required this.enumStringRequired,
    this.enumInteger,
    this.enumNumber,
    this.outerEnum,
    this.outerEnumInteger,
    this.outerEnumDefaultValue,
    this.outerEnumIntegerDefaultValue,
  });

  @JsonKey(
    nullable: false,
    name: r'enum_string',
    required: false,
  )
  EnumTestEnumStringEnum enumString;

  @JsonKey(
    nullable: false,
    name: r'enum_string_required',
    required: true,
  )
  EnumTestEnumStringRequiredEnum enumStringRequired;

  @JsonKey(
    nullable: false,
    name: r'enum_integer',
    required: false,
  )
  EnumTestEnumIntegerEnum enumInteger;

  @JsonKey(
    nullable: false,
    name: r'enum_number',
    required: false,
  )
  EnumTestEnumNumberEnum enumNumber;

  @JsonKey(
    nullable: true,
    name: r'outerEnum',
    required: false,
  )
  OuterEnum outerEnum;

  @JsonKey(
    nullable: false,
    name: r'outerEnumInteger',
    required: false,
  )
  OuterEnumInteger outerEnumInteger;

  @JsonKey(
    nullable: false,
    name: r'outerEnumDefaultValue',
    required: false,
  )
  OuterEnumDefaultValue outerEnumDefaultValue;

  @JsonKey(
    nullable: false,
    name: r'outerEnumIntegerDefaultValue',
    required: false,
  )
  OuterEnumIntegerDefaultValue outerEnumIntegerDefaultValue;

  @override
  bool operator ==(Object other) => identical(this, other) || other is EnumTest &&
     other.enumString == enumString &&
     other.enumStringRequired == enumStringRequired &&
     other.enumInteger == enumInteger &&
     other.enumNumber == enumNumber &&
     other.outerEnum == outerEnum &&
     other.outerEnumInteger == outerEnumInteger &&
     other.outerEnumDefaultValue == outerEnumDefaultValue &&
     other.outerEnumIntegerDefaultValue == outerEnumIntegerDefaultValue;

  @override
  int get hashCode =>
    (enumString == null ? 0 : enumString.hashCode) +
    (enumStringRequired == null ? 0 : enumStringRequired.hashCode) +
    (enumInteger == null ? 0 : enumInteger.hashCode) +
    (enumNumber == null ? 0 : enumNumber.hashCode) +
    (outerEnum == null ? 0 : outerEnum.hashCode) +
    (outerEnumInteger == null ? 0 : outerEnumInteger.hashCode) +
    (outerEnumDefaultValue == null ? 0 : outerEnumDefaultValue.hashCode) +
    (outerEnumIntegerDefaultValue == null ? 0 : outerEnumIntegerDefaultValue.hashCode);

  factory EnumTest.fromJson(Map<String, dynamic> json) => _$EnumTestFromJson(json);

  Map<String, dynamic> toJson() => _$EnumTestToJson(this);

  @override
  String toString() {
    return toJson().toString();
  }

}


enum EnumTestEnumStringEnum {
  UPPER,
  lower,
  empty,
}


<<<<<<< HEAD


=======
>>>>>>> aa5adbf3
enum EnumTestEnumStringRequiredEnum {
  UPPER,
  lower,
  empty,
}


<<<<<<< HEAD


=======
>>>>>>> aa5adbf3
enum EnumTestEnumIntegerEnum {
  number1,
  numberNegative1,
}


<<<<<<< HEAD


=======
>>>>>>> aa5adbf3
enum EnumTestEnumNumberEnum {
  number1Period1,
  numberNegative1Period2,
}

<|MERGE_RESOLUTION|>--- conflicted
+++ resolved
@@ -125,11 +125,6 @@
 }
 
 
-<<<<<<< HEAD
-
-
-=======
->>>>>>> aa5adbf3
 enum EnumTestEnumStringRequiredEnum {
   UPPER,
   lower,
@@ -137,24 +132,13 @@
 }
 
 
-<<<<<<< HEAD
-
-
-=======
->>>>>>> aa5adbf3
 enum EnumTestEnumIntegerEnum {
   number1,
   numberNegative1,
 }
 
 
-<<<<<<< HEAD
-
-
-=======
->>>>>>> aa5adbf3
 enum EnumTestEnumNumberEnum {
   number1Period1,
   numberNegative1Period2,
 }
-
