--- conflicted
+++ resolved
@@ -42,20 +42,12 @@
     return json;
   }
 
-  /// Returns a new [FileSchemaTestClass] instance and imports its values from
-<<<<<<< HEAD
-  /// [json] if it's non-null, null if [json] is null.
-  static FileSchemaTestClass? fromJson(Map<String, dynamic>? json) => json == null
-    ? null
-    : FileSchemaTestClass(
-=======
   /// [value] if it's a [Map], null otherwise.
   // ignore: prefer_constructors_over_static_methods
-  static FileSchemaTestClass fromJson(dynamic value) {
+  static FileSchemaTestClass? fromJson(dynamic value) {
     if (value is Map) {
       final json = value.cast<String, dynamic>();
       return FileSchemaTestClass(
->>>>>>> 11937007
         file: ModelFile.fromJson(json[r'file']),
         files: ModelFile.listFromJson(json[r'files']),
       );
@@ -63,29 +55,18 @@
     return null;
   }
 
-<<<<<<< HEAD
-  static List<FileSchemaTestClass> listFromJson(List<dynamic> json, {bool emptyIsNull = false, bool growable = false,}) =>
-    json == null || json.isEmpty
-      ? true == emptyIsNull ? null : <FileSchemaTestClass>[]
-      : json.map((dynamic value) => FileSchemaTestClass.fromJson(value)).toList(growable: growable);
-=======
-  static List<FileSchemaTestClass> listFromJson(dynamic json, {bool emptyIsNull, bool growable,}) =>
+
+  static List<FileSchemaTestClass> listFromJson(dynamic json, {bool emptyIsNull = false, bool growable = false,}) =>
     json is List && json.isNotEmpty
       ? json.map(FileSchemaTestClass.fromJson).toList(growable: true == growable)
       : true == emptyIsNull ? null : <FileSchemaTestClass>[];
->>>>>>> 11937007
 
   static Map<String, FileSchemaTestClass> mapFromJson(dynamic json) {
     final map = <String, FileSchemaTestClass>{};
-<<<<<<< HEAD
-    if (json.isNotEmpty) {
-      json.forEach((key, value) => map[key] = FileSchemaTestClass.fromJson(value));
-=======
     if (json is Map && json.isNotEmpty) {
       json
         .cast<String, dynamic>()
         .forEach((key, dynamic value) => map[key] = FileSchemaTestClass.fromJson(value));
->>>>>>> 11937007
     }
     return map;
   }
@@ -93,12 +74,6 @@
   // maps a json object with a list of FileSchemaTestClass-objects as value to a dart map
   static Map<String, List<FileSchemaTestClass>> mapListFromJson(dynamic json, {bool emptyIsNull, bool growable,}) {
     final map = <String, List<FileSchemaTestClass>>{};
-<<<<<<< HEAD
-    if (json.isNotEmpty) {
-      json.forEach((key, value) {
-        map[key] = FileSchemaTestClass.listFromJson(value, emptyIsNull: emptyIsNull, growable: growable,);
-      });
-=======
     if (json is Map && json.isNotEmpty) {
       json
         .cast<String, dynamic>()
@@ -109,7 +84,6 @@
             growable: growable,
           );
         });
->>>>>>> 11937007
     }
     return map;
   }
