//
// AUTO-GENERATED FILE, DO NOT MODIFY!
//
// @dart=2.12

// ignore_for_file: unused_element, unused_import
// ignore_for_file: always_put_required_named_parameters_first
// ignore_for_file: constant_identifier_names
// ignore_for_file: lines_longer_than_80_chars

part of openapi.api;

class FormatTest {
  /// Returns a new [FormatTest] instance.
  FormatTest({
    this.integer,
    this.int32,
    this.int64,
    @required this.number,
    this.float,
    this.double_,
    this.decimal,
    this.string,
    @required this.byte,
    this.binary,
    @required this.date,
    this.dateTime,
    this.uuid,
    @required this.password,
    this.patternWithDigits,
    this.patternWithDigitsAndDelimiter,
  });

  // minimum: 10
  // maximum: 100
  int integer;

  // minimum: 20
  // maximum: 200
  int int32;

  int int64;

  // minimum: 32.1
  // maximum: 543.2
  num number;

  // minimum: 54.3
  // maximum: 987.6
  double float;

  // minimum: 67.8
  // maximum: 123.4
  double double_;

  double decimal;

  String string;

  String byte;

  MultipartFile binary;

  DateTime date;

  DateTime dateTime;

  String uuid;

  String password;

  /// A string that is a 10 digit number. Can have leading zeros.
  String patternWithDigits;

  /// A string starting with 'image_' (case insensitive) and one to three digits following i.e. Image_01.
  String patternWithDigitsAndDelimiter;

  @override
  bool operator ==(Object other) => identical(this, other) || other is FormatTest &&
     other.integer == integer &&
     other.int32 == int32 &&
     other.int64 == int64 &&
     other.number == number &&
     other.float == float &&
     other.double_ == double_ &&
     other.decimal == decimal &&
     other.string == string &&
     other.byte == byte &&
     other.binary == binary &&
     other.date == date &&
     other.dateTime == dateTime &&
     other.uuid == uuid &&
     other.password == password &&
     other.patternWithDigits == patternWithDigits &&
     other.patternWithDigitsAndDelimiter == patternWithDigitsAndDelimiter;

  @override
  int get hashCode =>
  // ignore: unnecessary_parenthesis
    (integer == null ? 0 : integer.hashCode) +
    (int32 == null ? 0 : int32.hashCode) +
    (int64 == null ? 0 : int64.hashCode) +
    (number == null ? 0 : number.hashCode) +
    (float == null ? 0 : float.hashCode) +
    (double_ == null ? 0 : double_.hashCode) +
    (decimal == null ? 0 : decimal.hashCode) +
    (string == null ? 0 : string.hashCode) +
    (byte == null ? 0 : byte.hashCode) +
    (binary == null ? 0 : binary.hashCode) +
    (date == null ? 0 : date.hashCode) +
    (dateTime == null ? 0 : dateTime.hashCode) +
    (uuid == null ? 0 : uuid.hashCode) +
    (password == null ? 0 : password.hashCode) +
    (patternWithDigits == null ? 0 : patternWithDigits.hashCode) +
    (patternWithDigitsAndDelimiter == null ? 0 : patternWithDigitsAndDelimiter.hashCode);

  @override
  String toString() => 'FormatTest[integer=$integer, int32=$int32, int64=$int64, number=$number, float=$float, double_=$double_, decimal=$decimal, string=$string, byte=$byte, binary=$binary, date=$date, dateTime=$dateTime, uuid=$uuid, password=$password, patternWithDigits=$patternWithDigits, patternWithDigitsAndDelimiter=$patternWithDigitsAndDelimiter]';

  Map<String, dynamic> toJson() {
    final json = <String, dynamic>{};
      json[r'integer'] = integer;
      json[r'int32'] = int32;
      json[r'int64'] = int64;
      json[r'number'] = number;
      json[r'float'] = float;
      json[r'double'] = double_;
      json[r'decimal'] = decimal;
      json[r'string'] = string;
      json[r'byte'] = byte;
      json[r'binary'] = binary;
      json[r'date'] = _dateFormatter.format(date.toUtc());
      json[r'dateTime'] = dateTime.toUtc().toIso8601String();
      json[r'uuid'] = uuid;
      json[r'password'] = password;
      json[r'pattern_with_digits'] = patternWithDigits;
      json[r'pattern_with_digits_and_delimiter'] = patternWithDigitsAndDelimiter;
    return json;
  }

  /// Returns a new [FormatTest] instance and imports its values from
<<<<<<< HEAD
  /// [json] if it's non-null, null if [json] is null.
  static FormatTest? fromJson(Map<String, dynamic>? json) => json == null
    ? null
    : FormatTest(
        integer: json[r'integer'],
        int32: json[r'int32'],
        int64: json[r'int64'],
        number: json[r'number'] == null ?
          null :
          json[r'number'].toDouble(),
        float: json[r'float'],
        double_: json[r'double'],
        decimal: json[r'decimal'],
        string: json[r'string'],
        byte: json[r'byte'],
        binary: null, // No support for decoding binary content from JSON
        date: json[r'date'] == null
          ? null
          : DateTime.parse(json[r'date']),
        dateTime: json[r'dateTime'] == null
          ? null
          : DateTime.parse(json[r'dateTime']),
        uuid: json[r'uuid'],
        password: json[r'password'],
        patternWithDigits: json[r'pattern_with_digits'],
        patternWithDigitsAndDelimiter: json[r'pattern_with_digits_and_delimiter'],
    );

  static List<FormatTest> listFromJson(List<dynamic> json, {bool emptyIsNull = false, bool growable = false,}) =>
    json == null || json.isEmpty
      ? true == emptyIsNull ? null : <FormatTest>[]
      : json.map((dynamic value) => FormatTest.fromJson(value)).toList(growable: growable);

  static Map<String, FormatTest> mapFromJson(Map<String, dynamic> json) {
    final map = <String, FormatTest>{};
    if (json.isNotEmpty) {
      json.forEach((key, value) => map[key] = FormatTest.fromJson(value));
=======
  /// [value] if it's a [Map], null otherwise.
  // ignore: prefer_constructors_over_static_methods
  static FormatTest fromJson(dynamic value) {
    if (value is Map) {
      final json = value.cast<String, dynamic>();
      return FormatTest(
        integer: mapValueOfType<int>(json, r'integer'),
        int32: mapValueOfType<int>(json, r'int32'),
        int64: mapValueOfType<int>(json, r'int64'),
        number: json[r'number'] == null
          ? null
          : num.parse(json[r'number'].toString()),
        float: mapValueOfType<double>(json, r'float'),
        double_: mapValueOfType<double>(json, r'double'),
        decimal: mapValueOfType<double>(json, r'decimal'),
        string: mapValueOfType<String>(json, r'string'),
        byte: mapValueOfType<String>(json, r'byte'),
        binary: null, // No support for decoding binary content from JSON
        date: mapDateTime(json, r'date', ''),
        dateTime: mapDateTime(json, r'dateTime', ''),
        uuid: mapValueOfType<String>(json, r'uuid'),
        password: mapValueOfType<String>(json, r'password'),
        patternWithDigits: mapValueOfType<String>(json, r'pattern_with_digits'),
        patternWithDigitsAndDelimiter: mapValueOfType<String>(json, r'pattern_with_digits_and_delimiter'),
      );
    }
    return null;
  }

  static List<FormatTest> listFromJson(dynamic json, {bool emptyIsNull, bool growable,}) =>
    json is List && json.isNotEmpty
      ? json.map(FormatTest.fromJson).toList(growable: true == growable)
      : true == emptyIsNull ? null : <FormatTest>[];

  static Map<String, FormatTest> mapFromJson(dynamic json) {
    final map = <String, FormatTest>{};
    if (json is Map && json.isNotEmpty) {
      json
        .cast<String, dynamic>()
        .forEach((key, dynamic value) => map[key] = FormatTest.fromJson(value));
>>>>>>> 11937007
    }
    return map;
  }

  // maps a json object with a list of FormatTest-objects as value to a dart map
  static Map<String, List<FormatTest>> mapListFromJson(dynamic json, {bool emptyIsNull, bool growable,}) {
    final map = <String, List<FormatTest>>{};
<<<<<<< HEAD
    if (json.isNotEmpty) {
      json.forEach((key, value) {
        map[key] = FormatTest.listFromJson(value, emptyIsNull: emptyIsNull, growable: growable,);
      });
=======
    if (json is Map && json.isNotEmpty) {
      json
        .cast<String, dynamic>()
        .forEach((key, dynamic value) {
          map[key] = FormatTest.listFromJson(
            value,
            emptyIsNull: emptyIsNull,
            growable: growable,
          );
        });
>>>>>>> 11937007
    }
    return map;
  }
}
<|MERGE_RESOLUTION|>--- conflicted
+++ resolved
@@ -138,49 +138,9 @@
     return json;
   }
 
-  /// Returns a new [FormatTest] instance and imports its values from
-<<<<<<< HEAD
-  /// [json] if it's non-null, null if [json] is null.
-  static FormatTest? fromJson(Map<String, dynamic>? json) => json == null
-    ? null
-    : FormatTest(
-        integer: json[r'integer'],
-        int32: json[r'int32'],
-        int64: json[r'int64'],
-        number: json[r'number'] == null ?
-          null :
-          json[r'number'].toDouble(),
-        float: json[r'float'],
-        double_: json[r'double'],
-        decimal: json[r'decimal'],
-        string: json[r'string'],
-        byte: json[r'byte'],
-        binary: null, // No support for decoding binary content from JSON
-        date: json[r'date'] == null
-          ? null
-          : DateTime.parse(json[r'date']),
-        dateTime: json[r'dateTime'] == null
-          ? null
-          : DateTime.parse(json[r'dateTime']),
-        uuid: json[r'uuid'],
-        password: json[r'password'],
-        patternWithDigits: json[r'pattern_with_digits'],
-        patternWithDigitsAndDelimiter: json[r'pattern_with_digits_and_delimiter'],
-    );
-
-  static List<FormatTest> listFromJson(List<dynamic> json, {bool emptyIsNull = false, bool growable = false,}) =>
-    json == null || json.isEmpty
-      ? true == emptyIsNull ? null : <FormatTest>[]
-      : json.map((dynamic value) => FormatTest.fromJson(value)).toList(growable: growable);
-
-  static Map<String, FormatTest> mapFromJson(Map<String, dynamic> json) {
-    final map = <String, FormatTest>{};
-    if (json.isNotEmpty) {
-      json.forEach((key, value) => map[key] = FormatTest.fromJson(value));
-=======
   /// [value] if it's a [Map], null otherwise.
   // ignore: prefer_constructors_over_static_methods
-  static FormatTest fromJson(dynamic value) {
+  static FormatTest? fromJson(dynamic value) {
     if (value is Map) {
       final json = value.cast<String, dynamic>();
       return FormatTest(
@@ -207,7 +167,8 @@
     return null;
   }
 
-  static List<FormatTest> listFromJson(dynamic json, {bool emptyIsNull, bool growable,}) =>
+
+  static List<FormatTest> listFromJson(dynamic json, {bool emptyIsNull = false, bool growable = false,}) =>
     json is List && json.isNotEmpty
       ? json.map(FormatTest.fromJson).toList(growable: true == growable)
       : true == emptyIsNull ? null : <FormatTest>[];
@@ -218,7 +179,6 @@
       json
         .cast<String, dynamic>()
         .forEach((key, dynamic value) => map[key] = FormatTest.fromJson(value));
->>>>>>> 11937007
     }
     return map;
   }
@@ -226,12 +186,6 @@
   // maps a json object with a list of FormatTest-objects as value to a dart map
   static Map<String, List<FormatTest>> mapListFromJson(dynamic json, {bool emptyIsNull, bool growable,}) {
     final map = <String, List<FormatTest>>{};
-<<<<<<< HEAD
-    if (json.isNotEmpty) {
-      json.forEach((key, value) {
-        map[key] = FormatTest.listFromJson(value, emptyIsNull: emptyIsNull, growable: growable,);
-      });
-=======
     if (json is Map && json.isNotEmpty) {
       json
         .cast<String, dynamic>()
@@ -242,7 +196,6 @@
             growable: growable,
           );
         });
->>>>>>> 11937007
     }
     return map;
   }
