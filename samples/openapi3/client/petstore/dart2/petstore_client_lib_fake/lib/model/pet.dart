--- conflicted
+++ resolved
@@ -67,22 +67,13 @@
     return json;
   }
 
-  /// Returns a new [Pet] instance and imports its values from
-<<<<<<< HEAD
-  /// [json] if it's non-null, null if [json] is null.
-  static Pet? fromJson(Map<String, dynamic>? json) => json == null
-    ? null
-    : Pet(
-        id: json[r'id'],
-=======
   /// [value] if it's a [Map], null otherwise.
   // ignore: prefer_constructors_over_static_methods
-  static Pet fromJson(dynamic value) {
+  static Pet? fromJson(dynamic value) {
     if (value is Map) {
       final json = value.cast<String, dynamic>();
       return Pet(
         id: mapValueOfType<int>(json, r'id'),
->>>>>>> 11937007
         category: Category.fromJson(json[r'category']),
         name: mapValueOfType<String>(json, r'name'),
         photoUrls: json[r'photoUrls'] is Set
@@ -95,29 +86,18 @@
     return null;
   }
 
-<<<<<<< HEAD
-  static List<Pet> listFromJson(List<dynamic> json, {bool emptyIsNull = false, bool growable = false,}) =>
-    json == null || json.isEmpty
-      ? true == emptyIsNull ? null : <Pet>[]
-      : json.map((dynamic value) => Pet.fromJson(value)).toList(growable: growable);
-=======
-  static List<Pet> listFromJson(dynamic json, {bool emptyIsNull, bool growable,}) =>
+
+  static List<Pet> listFromJson(dynamic json, {bool emptyIsNull = false, bool growable = false,}) =>
     json is List && json.isNotEmpty
       ? json.map(Pet.fromJson).toList(growable: true == growable)
       : true == emptyIsNull ? null : <Pet>[];
->>>>>>> 11937007
 
   static Map<String, Pet> mapFromJson(dynamic json) {
     final map = <String, Pet>{};
-<<<<<<< HEAD
-    if (json.isNotEmpty) {
-      json.forEach((key, value) => map[key] = Pet.fromJson(value));
-=======
     if (json is Map && json.isNotEmpty) {
       json
         .cast<String, dynamic>()
         .forEach((key, dynamic value) => map[key] = Pet.fromJson(value));
->>>>>>> 11937007
     }
     return map;
   }
@@ -125,12 +105,6 @@
   // maps a json object with a list of Pet-objects as value to a dart map
   static Map<String, List<Pet>> mapListFromJson(dynamic json, {bool emptyIsNull, bool growable,}) {
     final map = <String, List<Pet>>{};
-<<<<<<< HEAD
-    if (json.isNotEmpty) {
-      json.forEach((key, value) {
-        map[key] = Pet.listFromJson(value, emptyIsNull: emptyIsNull, growable: growable,);
-      });
-=======
     if (json is Map && json.isNotEmpty) {
       json
         .cast<String, dynamic>()
@@ -141,7 +115,6 @@
             growable: growable,
           );
         });
->>>>>>> 11937007
     }
     return map;
   }
