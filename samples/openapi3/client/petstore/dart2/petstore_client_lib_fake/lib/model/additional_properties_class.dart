//
// AUTO-GENERATED FILE, DO NOT MODIFY!
//
// @dart=2.12

// ignore_for_file: unused_element, unused_import
// ignore_for_file: always_put_required_named_parameters_first
// ignore_for_file: constant_identifier_names
// ignore_for_file: lines_longer_than_80_chars

part of openapi.api;

class AdditionalPropertiesClass {
  /// Returns a new [AdditionalPropertiesClass] instance.
  AdditionalPropertiesClass({
    this.mapProperty = const {},
    this.mapOfMapProperty = const {},
  });

  Map<String, String> mapProperty;

  Map<String, Map<String, String>> mapOfMapProperty;

  @override
  bool operator ==(Object other) => identical(this, other) || other is AdditionalPropertiesClass &&
     other.mapProperty == mapProperty &&
     other.mapOfMapProperty == mapOfMapProperty;

  @override
  int get hashCode =>
  // ignore: unnecessary_parenthesis
    (mapProperty == null ? 0 : mapProperty.hashCode) +
    (mapOfMapProperty == null ? 0 : mapOfMapProperty.hashCode);

  @override
  String toString() => 'AdditionalPropertiesClass[mapProperty=$mapProperty, mapOfMapProperty=$mapOfMapProperty]';

  Map<String, dynamic> toJson() {
    final json = <String, dynamic>{};
      json[r'map_property'] = mapProperty;
      json[r'map_of_map_property'] = mapOfMapProperty;
    return json;
  }

  /// Returns a new [AdditionalPropertiesClass] instance and imports its values from
<<<<<<< HEAD
  /// [json] if it's non-null, null if [json] is null.
  static AdditionalPropertiesClass? fromJson(Map<String, dynamic>? json) => json == null
    ? null
    : AdditionalPropertiesClass(
        mapProperty: json[r'map_property'] == null ?
          null :
          (json[r'map_property'] as Map).cast<String, String>(),
        mapOfMapProperty: json[r'map_of_map_property'] == null
          ? null
          : (json[r'map_of_map_property'] as Map).cast<String, Map>(),
    );

  static List<AdditionalPropertiesClass> listFromJson(List<dynamic> json, {bool emptyIsNull = false, bool growable = false,}) =>
    json == null || json.isEmpty
      ? true == emptyIsNull ? null : <AdditionalPropertiesClass>[]
      : json.map((dynamic value) => AdditionalPropertiesClass.fromJson(value)).toList(growable: growable);
=======
  /// [value] if it's a [Map], null otherwise.
  // ignore: prefer_constructors_over_static_methods
  static AdditionalPropertiesClass fromJson(dynamic value) {
    if (value is Map) {
      final json = value.cast<String, dynamic>();
      return AdditionalPropertiesClass(
        mapProperty: mapCastOfType<String, String>(json, r'map_property'),
        mapOfMapProperty: mapCastOfType<String, dynamic>(json, r'map_of_map_property'),
      );
    }
    return null;
  }

  static List<AdditionalPropertiesClass> listFromJson(dynamic json, {bool emptyIsNull, bool growable,}) =>
    json is List && json.isNotEmpty
      ? json.map(AdditionalPropertiesClass.fromJson).toList(growable: true == growable)
      : true == emptyIsNull ? null : <AdditionalPropertiesClass>[];
>>>>>>> 11937007

  static Map<String, AdditionalPropertiesClass> mapFromJson(dynamic json) {
    final map = <String, AdditionalPropertiesClass>{};
<<<<<<< HEAD
    if (json.isNotEmpty) {
      json.forEach((key, value) => map[key] = AdditionalPropertiesClass.fromJson(value));
=======
    if (json is Map && json.isNotEmpty) {
      json
        .cast<String, dynamic>()
        .forEach((key, dynamic value) => map[key] = AdditionalPropertiesClass.fromJson(value));
>>>>>>> 11937007
    }
    return map;
  }

  // maps a json object with a list of AdditionalPropertiesClass-objects as value to a dart map
  static Map<String, List<AdditionalPropertiesClass>> mapListFromJson(dynamic json, {bool emptyIsNull, bool growable,}) {
    final map = <String, List<AdditionalPropertiesClass>>{};
<<<<<<< HEAD
    if (json.isNotEmpty) {
      json.forEach((key, value) {
        map[key] = AdditionalPropertiesClass.listFromJson(value, emptyIsNull: emptyIsNull, growable: growable,);
      });
=======
    if (json is Map && json.isNotEmpty) {
      json
        .cast<String, dynamic>()
        .forEach((key, dynamic value) {
          map[key] = AdditionalPropertiesClass.listFromJson(
            value,
            emptyIsNull: emptyIsNull,
            growable: growable,
          );
        });
>>>>>>> 11937007
    }
    return map;
  }
}
<|MERGE_RESOLUTION|>--- conflicted
+++ resolved
@@ -42,28 +42,9 @@
     return json;
   }
 
-  /// Returns a new [AdditionalPropertiesClass] instance and imports its values from
-<<<<<<< HEAD
-  /// [json] if it's non-null, null if [json] is null.
-  static AdditionalPropertiesClass? fromJson(Map<String, dynamic>? json) => json == null
-    ? null
-    : AdditionalPropertiesClass(
-        mapProperty: json[r'map_property'] == null ?
-          null :
-          (json[r'map_property'] as Map).cast<String, String>(),
-        mapOfMapProperty: json[r'map_of_map_property'] == null
-          ? null
-          : (json[r'map_of_map_property'] as Map).cast<String, Map>(),
-    );
-
-  static List<AdditionalPropertiesClass> listFromJson(List<dynamic> json, {bool emptyIsNull = false, bool growable = false,}) =>
-    json == null || json.isEmpty
-      ? true == emptyIsNull ? null : <AdditionalPropertiesClass>[]
-      : json.map((dynamic value) => AdditionalPropertiesClass.fromJson(value)).toList(growable: growable);
-=======
   /// [value] if it's a [Map], null otherwise.
   // ignore: prefer_constructors_over_static_methods
-  static AdditionalPropertiesClass fromJson(dynamic value) {
+  static AdditionalPropertiesClass? fromJson(dynamic value) {
     if (value is Map) {
       final json = value.cast<String, dynamic>();
       return AdditionalPropertiesClass(
@@ -74,23 +55,18 @@
     return null;
   }
 
-  static List<AdditionalPropertiesClass> listFromJson(dynamic json, {bool emptyIsNull, bool growable,}) =>
+
+  static List<AdditionalPropertiesClass> listFromJson(dynamic json, {bool emptyIsNull = false, bool growable = false,}) =>
     json is List && json.isNotEmpty
       ? json.map(AdditionalPropertiesClass.fromJson).toList(growable: true == growable)
       : true == emptyIsNull ? null : <AdditionalPropertiesClass>[];
->>>>>>> 11937007
 
   static Map<String, AdditionalPropertiesClass> mapFromJson(dynamic json) {
     final map = <String, AdditionalPropertiesClass>{};
-<<<<<<< HEAD
-    if (json.isNotEmpty) {
-      json.forEach((key, value) => map[key] = AdditionalPropertiesClass.fromJson(value));
-=======
     if (json is Map && json.isNotEmpty) {
       json
         .cast<String, dynamic>()
         .forEach((key, dynamic value) => map[key] = AdditionalPropertiesClass.fromJson(value));
->>>>>>> 11937007
     }
     return map;
   }
@@ -98,12 +74,6 @@
   // maps a json object with a list of AdditionalPropertiesClass-objects as value to a dart map
   static Map<String, List<AdditionalPropertiesClass>> mapListFromJson(dynamic json, {bool emptyIsNull, bool growable,}) {
     final map = <String, List<AdditionalPropertiesClass>>{};
-<<<<<<< HEAD
-    if (json.isNotEmpty) {
-      json.forEach((key, value) {
-        map[key] = AdditionalPropertiesClass.listFromJson(value, emptyIsNull: emptyIsNull, growable: growable,);
-      });
-=======
     if (json is Map && json.isNotEmpty) {
       json
         .cast<String, dynamic>()
@@ -114,7 +84,6 @@
             growable: growable,
           );
         });
->>>>>>> 11937007
     }
     return map;
   }
