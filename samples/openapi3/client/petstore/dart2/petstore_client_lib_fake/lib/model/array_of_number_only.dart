--- conflicted
+++ resolved
@@ -36,25 +36,9 @@
     return json;
   }
 
-  /// Returns a new [ArrayOfNumberOnly] instance and imports its values from
-<<<<<<< HEAD
-  /// [json] if it's non-null, null if [json] is null.
-  static ArrayOfNumberOnly? fromJson(Map<String, dynamic>? json) => json == null
-    ? null
-    : ArrayOfNumberOnly(
-        arrayNumber: json[r'ArrayNumber'] == null
-          ? null
-          : (json[r'ArrayNumber'] as List).cast<num>(),
-    );
-
-  static List<ArrayOfNumberOnly> listFromJson(List<dynamic> json, {bool emptyIsNull = false, bool growable = false,}) =>
-    json == null || json.isEmpty
-      ? true == emptyIsNull ? null : <ArrayOfNumberOnly>[]
-      : json.map((dynamic value) => ArrayOfNumberOnly.fromJson(value)).toList(growable: growable);
-=======
   /// [value] if it's a [Map], null otherwise.
   // ignore: prefer_constructors_over_static_methods
-  static ArrayOfNumberOnly fromJson(dynamic value) {
+  static ArrayOfNumberOnly? fromJson(dynamic value) {
     if (value is Map) {
       final json = value.cast<String, dynamic>();
       return ArrayOfNumberOnly(
@@ -66,23 +50,18 @@
     return null;
   }
 
-  static List<ArrayOfNumberOnly> listFromJson(dynamic json, {bool emptyIsNull, bool growable,}) =>
+
+  static List<ArrayOfNumberOnly> listFromJson(dynamic json, {bool emptyIsNull = false, bool growable = false,}) =>
     json is List && json.isNotEmpty
       ? json.map(ArrayOfNumberOnly.fromJson).toList(growable: true == growable)
       : true == emptyIsNull ? null : <ArrayOfNumberOnly>[];
->>>>>>> 11937007
 
   static Map<String, ArrayOfNumberOnly> mapFromJson(dynamic json) {
     final map = <String, ArrayOfNumberOnly>{};
-<<<<<<< HEAD
-    if (json.isNotEmpty) {
-      json.forEach((key, value) => map[key] = ArrayOfNumberOnly.fromJson(value));
-=======
     if (json is Map && json.isNotEmpty) {
       json
         .cast<String, dynamic>()
         .forEach((key, dynamic value) => map[key] = ArrayOfNumberOnly.fromJson(value));
->>>>>>> 11937007
     }
     return map;
   }
@@ -90,12 +69,6 @@
   // maps a json object with a list of ArrayOfNumberOnly-objects as value to a dart map
   static Map<String, List<ArrayOfNumberOnly>> mapListFromJson(dynamic json, {bool emptyIsNull, bool growable,}) {
     final map = <String, List<ArrayOfNumberOnly>>{};
-<<<<<<< HEAD
-    if (json.isNotEmpty) {
-      json.forEach((key, value) {
-        map[key] = ArrayOfNumberOnly.listFromJson(value, emptyIsNull: emptyIsNull, growable: growable,);
-      });
-=======
     if (json is Map && json.isNotEmpty) {
       json
         .cast<String, dynamic>()
@@ -106,7 +79,6 @@
             growable: growable,
           );
         });
->>>>>>> 11937007
     }
     return map;
   }
