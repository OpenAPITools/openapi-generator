//
// AUTO-GENERATED FILE, DO NOT MODIFY!
//
// @dart=2.12

// ignore_for_file: unused_element, unused_import
// ignore_for_file: always_put_required_named_parameters_first
// ignore_for_file: constant_identifier_names
// ignore_for_file: lines_longer_than_80_chars

part of openapi.api;

class User {
  /// Returns a new [User] instance.
  User({
    this.id,
    this.username,
    this.firstName,
    this.lastName,
    this.email,
    this.password,
    this.phone,
    this.userStatus,
  });

  int id;

  String username;

  String firstName;

  String lastName;

  String email;

  String password;

  String phone;

  /// User Status
  int userStatus;

  @override
  bool operator ==(Object other) => identical(this, other) || other is User &&
     other.id == id &&
     other.username == username &&
     other.firstName == firstName &&
     other.lastName == lastName &&
     other.email == email &&
     other.password == password &&
     other.phone == phone &&
     other.userStatus == userStatus;

  @override
  int get hashCode =>
  // ignore: unnecessary_parenthesis
    (id == null ? 0 : id.hashCode) +
    (username == null ? 0 : username.hashCode) +
    (firstName == null ? 0 : firstName.hashCode) +
    (lastName == null ? 0 : lastName.hashCode) +
    (email == null ? 0 : email.hashCode) +
    (password == null ? 0 : password.hashCode) +
    (phone == null ? 0 : phone.hashCode) +
    (userStatus == null ? 0 : userStatus.hashCode);

  @override
  String toString() => 'User[id=$id, username=$username, firstName=$firstName, lastName=$lastName, email=$email, password=$password, phone=$phone, userStatus=$userStatus]';

  Map<String, dynamic> toJson() {
    final json = <String, dynamic>{};
      json[r'id'] = id;
      json[r'username'] = username;
      json[r'firstName'] = firstName;
      json[r'lastName'] = lastName;
      json[r'email'] = email;
      json[r'password'] = password;
      json[r'phone'] = phone;
      json[r'userStatus'] = userStatus;
    return json;
  }

  /// Returns a new [User] instance and imports its values from
<<<<<<< HEAD
  /// [json] if it's non-null, null if [json] is null.
  static User? fromJson(Map<String, dynamic>? json) => json == null
    ? null
    : User(
        id: json[r'id'],
        username: json[r'username'],
        firstName: json[r'firstName'],
        lastName: json[r'lastName'],
        email: json[r'email'],
        password: json[r'password'],
        phone: json[r'phone'],
        userStatus: json[r'userStatus'],
    );

  static List<User> listFromJson(List<dynamic> json, {bool emptyIsNull = false, bool growable = false,}) =>
    json == null || json.isEmpty
      ? true == emptyIsNull ? null : <User>[]
      : json.map((dynamic value) => User.fromJson(value)).toList(growable: growable);

  static Map<String, User> mapFromJson(Map<String, dynamic> json) {
    final map = <String, User>{};
    if (json.isNotEmpty) {
      json.forEach((key, value) => map[key] = User.fromJson(value));
=======
  /// [value] if it's a [Map], null otherwise.
  // ignore: prefer_constructors_over_static_methods
  static User fromJson(dynamic value) {
    if (value is Map) {
      final json = value.cast<String, dynamic>();
      return User(
        id: mapValueOfType<int>(json, r'id'),
        username: mapValueOfType<String>(json, r'username'),
        firstName: mapValueOfType<String>(json, r'firstName'),
        lastName: mapValueOfType<String>(json, r'lastName'),
        email: mapValueOfType<String>(json, r'email'),
        password: mapValueOfType<String>(json, r'password'),
        phone: mapValueOfType<String>(json, r'phone'),
        userStatus: mapValueOfType<int>(json, r'userStatus'),
      );
    }
    return null;
  }

  static List<User> listFromJson(dynamic json, {bool emptyIsNull, bool growable,}) =>
    json is List && json.isNotEmpty
      ? json.map(User.fromJson).toList(growable: true == growable)
      : true == emptyIsNull ? null : <User>[];

  static Map<String, User> mapFromJson(dynamic json) {
    final map = <String, User>{};
    if (json is Map && json.isNotEmpty) {
      json
        .cast<String, dynamic>()
        .forEach((key, dynamic value) => map[key] = User.fromJson(value));
>>>>>>> 11937007
    }
    return map;
  }

  // maps a json object with a list of User-objects as value to a dart map
  static Map<String, List<User>> mapListFromJson(dynamic json, {bool emptyIsNull, bool growable,}) {
    final map = <String, List<User>>{};
<<<<<<< HEAD
    if (json.isNotEmpty) {
      json.forEach((key, value) {
        map[key] = User.listFromJson(value, emptyIsNull: emptyIsNull, growable: growable,);
      });
=======
    if (json is Map && json.isNotEmpty) {
      json
        .cast<String, dynamic>()
        .forEach((key, dynamic value) {
          map[key] = User.listFromJson(
            value,
            emptyIsNull: emptyIsNull,
            growable: growable,
          );
        });
>>>>>>> 11937007
    }
    return map;
  }
}
<|MERGE_RESOLUTION|>--- conflicted
+++ resolved
@@ -79,35 +79,9 @@
     return json;
   }
 
-  /// Returns a new [User] instance and imports its values from
-<<<<<<< HEAD
-  /// [json] if it's non-null, null if [json] is null.
-  static User? fromJson(Map<String, dynamic>? json) => json == null
-    ? null
-    : User(
-        id: json[r'id'],
-        username: json[r'username'],
-        firstName: json[r'firstName'],
-        lastName: json[r'lastName'],
-        email: json[r'email'],
-        password: json[r'password'],
-        phone: json[r'phone'],
-        userStatus: json[r'userStatus'],
-    );
-
-  static List<User> listFromJson(List<dynamic> json, {bool emptyIsNull = false, bool growable = false,}) =>
-    json == null || json.isEmpty
-      ? true == emptyIsNull ? null : <User>[]
-      : json.map((dynamic value) => User.fromJson(value)).toList(growable: growable);
-
-  static Map<String, User> mapFromJson(Map<String, dynamic> json) {
-    final map = <String, User>{};
-    if (json.isNotEmpty) {
-      json.forEach((key, value) => map[key] = User.fromJson(value));
-=======
   /// [value] if it's a [Map], null otherwise.
   // ignore: prefer_constructors_over_static_methods
-  static User fromJson(dynamic value) {
+  static User? fromJson(dynamic value) {
     if (value is Map) {
       final json = value.cast<String, dynamic>();
       return User(
@@ -124,7 +98,8 @@
     return null;
   }
 
-  static List<User> listFromJson(dynamic json, {bool emptyIsNull, bool growable,}) =>
+
+  static List<User> listFromJson(dynamic json, {bool emptyIsNull = false, bool growable = false,}) =>
     json is List && json.isNotEmpty
       ? json.map(User.fromJson).toList(growable: true == growable)
       : true == emptyIsNull ? null : <User>[];
@@ -135,7 +110,6 @@
       json
         .cast<String, dynamic>()
         .forEach((key, dynamic value) => map[key] = User.fromJson(value));
->>>>>>> 11937007
     }
     return map;
   }
@@ -143,12 +117,6 @@
   // maps a json object with a list of User-objects as value to a dart map
   static Map<String, List<User>> mapListFromJson(dynamic json, {bool emptyIsNull, bool growable,}) {
     final map = <String, List<User>>{};
-<<<<<<< HEAD
-    if (json.isNotEmpty) {
-      json.forEach((key, value) {
-        map[key] = User.listFromJson(value, emptyIsNull: emptyIsNull, growable: growable,);
-      });
-=======
     if (json is Map && json.isNotEmpty) {
       json
         .cast<String, dynamic>()
@@ -159,7 +127,6 @@
             growable: growable,
           );
         });
->>>>>>> 11937007
     }
     return map;
   }
