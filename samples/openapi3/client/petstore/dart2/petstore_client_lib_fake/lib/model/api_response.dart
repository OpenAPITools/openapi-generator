//
// AUTO-GENERATED FILE, DO NOT MODIFY!
//
// @dart=2.12

// ignore_for_file: unused_element, unused_import
// ignore_for_file: always_put_required_named_parameters_first
// ignore_for_file: constant_identifier_names
// ignore_for_file: lines_longer_than_80_chars

part of openapi.api;

class ApiResponse {
  /// Returns a new [ApiResponse] instance.
  ApiResponse({
    this.code,
    this.type,
    this.message,
  });

  int code;

  String type;

  String message;

  @override
  bool operator ==(Object other) => identical(this, other) || other is ApiResponse &&
     other.code == code &&
     other.type == type &&
     other.message == message;

  @override
  int get hashCode =>
  // ignore: unnecessary_parenthesis
    (code == null ? 0 : code.hashCode) +
    (type == null ? 0 : type.hashCode) +
    (message == null ? 0 : message.hashCode);

  @override
  String toString() => 'ApiResponse[code=$code, type=$type, message=$message]';

  Map<String, dynamic> toJson() {
    final json = <String, dynamic>{};
      json[r'code'] = code;
      json[r'type'] = type;
      json[r'message'] = message;
    return json;
  }

  /// Returns a new [ApiResponse] instance and imports its values from
<<<<<<< HEAD
  /// [json] if it's non-null, null if [json] is null.
  static ApiResponse? fromJson(Map<String, dynamic>? json) => json == null
    ? null
    : ApiResponse(
        code: json[r'code'],
        type: json[r'type'],
        message: json[r'message'],
    );

  static List<ApiResponse> listFromJson(List<dynamic> json, {bool emptyIsNull = false, bool growable = false,}) =>
    json == null || json.isEmpty
      ? true == emptyIsNull ? null : <ApiResponse>[]
      : json.map((dynamic value) => ApiResponse.fromJson(value)).toList(growable: growable);
=======
  /// [value] if it's a [Map], null otherwise.
  // ignore: prefer_constructors_over_static_methods
  static ApiResponse fromJson(dynamic value) {
    if (value is Map) {
      final json = value.cast<String, dynamic>();
      return ApiResponse(
        code: mapValueOfType<int>(json, r'code'),
        type: mapValueOfType<String>(json, r'type'),
        message: mapValueOfType<String>(json, r'message'),
      );
    }
    return null;
  }

  static List<ApiResponse> listFromJson(dynamic json, {bool emptyIsNull, bool growable,}) =>
    json is List && json.isNotEmpty
      ? json.map(ApiResponse.fromJson).toList(growable: true == growable)
      : true == emptyIsNull ? null : <ApiResponse>[];
>>>>>>> 11937007

  static Map<String, ApiResponse> mapFromJson(dynamic json) {
    final map = <String, ApiResponse>{};
<<<<<<< HEAD
    if (json.isNotEmpty) {
      json.forEach((key, value) => map[key] = ApiResponse.fromJson(value));
=======
    if (json is Map && json.isNotEmpty) {
      json
        .cast<String, dynamic>()
        .forEach((key, dynamic value) => map[key] = ApiResponse.fromJson(value));
>>>>>>> 11937007
    }
    return map;
  }

  // maps a json object with a list of ApiResponse-objects as value to a dart map
  static Map<String, List<ApiResponse>> mapListFromJson(dynamic json, {bool emptyIsNull, bool growable,}) {
    final map = <String, List<ApiResponse>>{};
<<<<<<< HEAD
    if (json.isNotEmpty) {
      json.forEach((key, value) {
        map[key] = ApiResponse.listFromJson(value, emptyIsNull: emptyIsNull, growable: growable,);
      });
=======
    if (json is Map && json.isNotEmpty) {
      json
        .cast<String, dynamic>()
        .forEach((key, dynamic value) {
          map[key] = ApiResponse.listFromJson(
            value,
            emptyIsNull: emptyIsNull,
            growable: growable,
          );
        });
>>>>>>> 11937007
    }
    return map;
  }
}
<|MERGE_RESOLUTION|>--- conflicted
+++ resolved
@@ -48,25 +48,9 @@
     return json;
   }
 
-  /// Returns a new [ApiResponse] instance and imports its values from
-<<<<<<< HEAD
-  /// [json] if it's non-null, null if [json] is null.
-  static ApiResponse? fromJson(Map<String, dynamic>? json) => json == null
-    ? null
-    : ApiResponse(
-        code: json[r'code'],
-        type: json[r'type'],
-        message: json[r'message'],
-    );
-
-  static List<ApiResponse> listFromJson(List<dynamic> json, {bool emptyIsNull = false, bool growable = false,}) =>
-    json == null || json.isEmpty
-      ? true == emptyIsNull ? null : <ApiResponse>[]
-      : json.map((dynamic value) => ApiResponse.fromJson(value)).toList(growable: growable);
-=======
   /// [value] if it's a [Map], null otherwise.
   // ignore: prefer_constructors_over_static_methods
-  static ApiResponse fromJson(dynamic value) {
+  static ApiResponse? fromJson(dynamic value) {
     if (value is Map) {
       final json = value.cast<String, dynamic>();
       return ApiResponse(
@@ -78,23 +62,18 @@
     return null;
   }
 
-  static List<ApiResponse> listFromJson(dynamic json, {bool emptyIsNull, bool growable,}) =>
+
+  static List<ApiResponse> listFromJson(dynamic json, {bool emptyIsNull = false, bool growable = false,}) =>
     json is List && json.isNotEmpty
       ? json.map(ApiResponse.fromJson).toList(growable: true == growable)
       : true == emptyIsNull ? null : <ApiResponse>[];
->>>>>>> 11937007
 
   static Map<String, ApiResponse> mapFromJson(dynamic json) {
     final map = <String, ApiResponse>{};
-<<<<<<< HEAD
-    if (json.isNotEmpty) {
-      json.forEach((key, value) => map[key] = ApiResponse.fromJson(value));
-=======
     if (json is Map && json.isNotEmpty) {
       json
         .cast<String, dynamic>()
         .forEach((key, dynamic value) => map[key] = ApiResponse.fromJson(value));
->>>>>>> 11937007
     }
     return map;
   }
@@ -102,12 +81,6 @@
   // maps a json object with a list of ApiResponse-objects as value to a dart map
   static Map<String, List<ApiResponse>> mapListFromJson(dynamic json, {bool emptyIsNull, bool growable,}) {
     final map = <String, List<ApiResponse>>{};
-<<<<<<< HEAD
-    if (json.isNotEmpty) {
-      json.forEach((key, value) {
-        map[key] = ApiResponse.listFromJson(value, emptyIsNull: emptyIsNull, growable: growable,);
-      });
-=======
     if (json is Map && json.isNotEmpty) {
       json
         .cast<String, dynamic>()
@@ -118,7 +91,6 @@
             growable: growable,
           );
         });
->>>>>>> 11937007
     }
     return map;
   }
