--- conflicted
+++ resolved
@@ -42,20 +42,12 @@
     return json;
   }
 
-  /// Returns a new [EnumArrays] instance and imports its values from
-<<<<<<< HEAD
-  /// [json] if it's non-null, null if [json] is null.
-  static EnumArrays? fromJson(Map<String, dynamic>? json) => json == null
-    ? null
-    : EnumArrays(
-=======
   /// [value] if it's a [Map], null otherwise.
   // ignore: prefer_constructors_over_static_methods
-  static EnumArrays fromJson(dynamic value) {
+  static EnumArrays? fromJson(dynamic value) {
     if (value is Map) {
       final json = value.cast<String, dynamic>();
       return EnumArrays(
->>>>>>> 11937007
         justSymbol: EnumArraysJustSymbolEnum.fromJson(json[r'just_symbol']),
         arrayEnum: EnumArraysArrayEnumEnum.listFromJson(json[r'array_enum']),
       );
@@ -63,29 +55,18 @@
     return null;
   }
 
-<<<<<<< HEAD
-  static List<EnumArrays> listFromJson(List<dynamic> json, {bool emptyIsNull = false, bool growable = false,}) =>
-    json == null || json.isEmpty
-      ? true == emptyIsNull ? null : <EnumArrays>[]
-      : json.map((dynamic value) => EnumArrays.fromJson(value)).toList(growable: growable);
-=======
-  static List<EnumArrays> listFromJson(dynamic json, {bool emptyIsNull, bool growable,}) =>
+
+  static List<EnumArrays> listFromJson(dynamic json, {bool emptyIsNull = false, bool growable = false,}) =>
     json is List && json.isNotEmpty
       ? json.map(EnumArrays.fromJson).toList(growable: true == growable)
       : true == emptyIsNull ? null : <EnumArrays>[];
->>>>>>> 11937007
 
   static Map<String, EnumArrays> mapFromJson(dynamic json) {
     final map = <String, EnumArrays>{};
-<<<<<<< HEAD
-    if (json.isNotEmpty) {
-      json.forEach((key, value) => map[key] = EnumArrays.fromJson(value));
-=======
     if (json is Map && json.isNotEmpty) {
       json
         .cast<String, dynamic>()
         .forEach((key, dynamic value) => map[key] = EnumArrays.fromJson(value));
->>>>>>> 11937007
     }
     return map;
   }
@@ -93,12 +74,6 @@
   // maps a json object with a list of EnumArrays-objects as value to a dart map
   static Map<String, List<EnumArrays>> mapListFromJson(dynamic json, {bool emptyIsNull, bool growable,}) {
     final map = <String, List<EnumArrays>>{};
-<<<<<<< HEAD
-    if (json.isNotEmpty) {
-      json.forEach((key, value) {
-        map[key] = EnumArrays.listFromJson(value, emptyIsNull: emptyIsNull, growable: growable,);
-      });
-=======
     if (json is Map && json.isNotEmpty) {
       json
         .cast<String, dynamic>()
@@ -109,7 +84,6 @@
             growable: growable,
           );
         });
->>>>>>> 11937007
     }
     return map;
   }
