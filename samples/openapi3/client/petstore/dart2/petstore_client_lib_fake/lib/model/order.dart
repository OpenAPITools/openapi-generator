--- conflicted
+++ resolved
@@ -67,22 +67,9 @@
     return json;
   }
 
-  /// Returns a new [Order] instance and imports its values from
-<<<<<<< HEAD
-  /// [json] if it's non-null, null if [json] is null.
-  static Order? fromJson(Map<String, dynamic>? json) => json == null
-    ? null
-    : Order(
-        id: json[r'id'],
-        petId: json[r'petId'],
-        quantity: json[r'quantity'],
-        shipDate: json[r'shipDate'] == null
-          ? null
-          : DateTime.parse(json[r'shipDate']),
-=======
   /// [value] if it's a [Map], null otherwise.
   // ignore: prefer_constructors_over_static_methods
-  static Order fromJson(dynamic value) {
+  static Order? fromJson(dynamic value) {
     if (value is Map) {
       final json = value.cast<String, dynamic>();
       return Order(
@@ -90,7 +77,6 @@
         petId: mapValueOfType<int>(json, r'petId'),
         quantity: mapValueOfType<int>(json, r'quantity'),
         shipDate: mapDateTime(json, r'shipDate', ''),
->>>>>>> 11937007
         status: OrderStatusEnum.fromJson(json[r'status']),
         complete: mapValueOfType<bool>(json, r'complete'),
       );
@@ -98,29 +84,18 @@
     return null;
   }
 
-<<<<<<< HEAD
-  static List<Order> listFromJson(List<dynamic> json, {bool emptyIsNull = false, bool growable = false,}) =>
-    json == null || json.isEmpty
-      ? true == emptyIsNull ? null : <Order>[]
-      : json.map((dynamic value) => Order.fromJson(value)).toList(growable: growable);
-=======
-  static List<Order> listFromJson(dynamic json, {bool emptyIsNull, bool growable,}) =>
+
+  static List<Order> listFromJson(dynamic json, {bool emptyIsNull = false, bool growable = false,}) =>
     json is List && json.isNotEmpty
       ? json.map(Order.fromJson).toList(growable: true == growable)
       : true == emptyIsNull ? null : <Order>[];
->>>>>>> 11937007
 
   static Map<String, Order> mapFromJson(dynamic json) {
     final map = <String, Order>{};
-<<<<<<< HEAD
-    if (json.isNotEmpty) {
-      json.forEach((key, value) => map[key] = Order.fromJson(value));
-=======
     if (json is Map && json.isNotEmpty) {
       json
         .cast<String, dynamic>()
         .forEach((key, dynamic value) => map[key] = Order.fromJson(value));
->>>>>>> 11937007
     }
     return map;
   }
@@ -128,12 +103,6 @@
   // maps a json object with a list of Order-objects as value to a dart map
   static Map<String, List<Order>> mapListFromJson(dynamic json, {bool emptyIsNull, bool growable,}) {
     final map = <String, List<Order>>{};
-<<<<<<< HEAD
-    if (json.isNotEmpty) {
-      json.forEach((key, value) {
-        map[key] = Order.listFromJson(value, emptyIsNull: emptyIsNull, growable: growable,);
-      });
-=======
     if (json is Map && json.isNotEmpty) {
       json
         .cast<String, dynamic>()
@@ -144,7 +113,6 @@
             growable: growable,
           );
         });
->>>>>>> 11937007
     }
     return map;
   }
