--- conflicted
+++ resolved
@@ -36,49 +36,30 @@
     return json;
   }
 
-  /// Returns a new [InlineResponseDefault] instance and imports its values from
-<<<<<<< HEAD
-  /// [json] if it's non-null, null if [json] is null.
-  static InlineResponseDefault? fromJson(Map<String, dynamic>? json) => json == null
-    ? null
-    : InlineResponseDefault(
-=======
   /// [value] if it's a [Map], null otherwise.
   // ignore: prefer_constructors_over_static_methods
-  static InlineResponseDefault fromJson(dynamic value) {
+  static InlineResponseDefault? fromJson(dynamic value) {
     if (value is Map) {
       final json = value.cast<String, dynamic>();
       return InlineResponseDefault(
->>>>>>> 11937007
         string: Foo.fromJson(json[r'string']),
       );
     }
     return null;
   }
 
-<<<<<<< HEAD
-  static List<InlineResponseDefault> listFromJson(List<dynamic> json, {bool emptyIsNull = false, bool growable = false,}) =>
-    json == null || json.isEmpty
-      ? true == emptyIsNull ? null : <InlineResponseDefault>[]
-      : json.map((dynamic value) => InlineResponseDefault.fromJson(value)).toList(growable: growable);
-=======
-  static List<InlineResponseDefault> listFromJson(dynamic json, {bool emptyIsNull, bool growable,}) =>
+
+  static List<InlineResponseDefault> listFromJson(dynamic json, {bool emptyIsNull = false, bool growable = false,}) =>
     json is List && json.isNotEmpty
       ? json.map(InlineResponseDefault.fromJson).toList(growable: true == growable)
       : true == emptyIsNull ? null : <InlineResponseDefault>[];
->>>>>>> 11937007
 
   static Map<String, InlineResponseDefault> mapFromJson(dynamic json) {
     final map = <String, InlineResponseDefault>{};
-<<<<<<< HEAD
-    if (json.isNotEmpty) {
-      json.forEach((key, value) => map[key] = InlineResponseDefault.fromJson(value));
-=======
     if (json is Map && json.isNotEmpty) {
       json
         .cast<String, dynamic>()
         .forEach((key, dynamic value) => map[key] = InlineResponseDefault.fromJson(value));
->>>>>>> 11937007
     }
     return map;
   }
@@ -86,12 +67,6 @@
   // maps a json object with a list of InlineResponseDefault-objects as value to a dart map
   static Map<String, List<InlineResponseDefault>> mapListFromJson(dynamic json, {bool emptyIsNull, bool growable,}) {
     final map = <String, List<InlineResponseDefault>>{};
-<<<<<<< HEAD
-    if (json.isNotEmpty) {
-      json.forEach((key, value) {
-        map[key] = InlineResponseDefault.listFromJson(value, emptyIsNull: emptyIsNull, growable: growable,);
-      });
-=======
     if (json is Map && json.isNotEmpty) {
       json
         .cast<String, dynamic>()
@@ -102,7 +77,6 @@
             growable: growable,
           );
         });
->>>>>>> 11937007
     }
     return map;
   }
