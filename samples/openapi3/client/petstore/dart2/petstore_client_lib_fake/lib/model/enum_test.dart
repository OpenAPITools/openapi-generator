--- conflicted
+++ resolved
@@ -80,20 +80,12 @@
     return json;
   }
 
-  /// Returns a new [EnumTest] instance and imports its values from
-<<<<<<< HEAD
-  /// [json] if it's non-null, null if [json] is null.
-  static EnumTest? fromJson(Map<String, dynamic>? json) => json == null
-    ? null
-    : EnumTest(
-=======
   /// [value] if it's a [Map], null otherwise.
   // ignore: prefer_constructors_over_static_methods
-  static EnumTest fromJson(dynamic value) {
+  static EnumTest? fromJson(dynamic value) {
     if (value is Map) {
       final json = value.cast<String, dynamic>();
       return EnumTest(
->>>>>>> 11937007
         enumString: EnumTestEnumStringEnum.fromJson(json[r'enum_string']),
         enumStringRequired: EnumTestEnumStringRequiredEnum.fromJson(json[r'enum_string_required']),
         enumInteger: EnumTestEnumIntegerEnum.fromJson(json[r'enum_integer']),
@@ -107,29 +99,18 @@
     return null;
   }
 
-<<<<<<< HEAD
-  static List<EnumTest> listFromJson(List<dynamic> json, {bool emptyIsNull = false, bool growable = false,}) =>
-    json == null || json.isEmpty
-      ? true == emptyIsNull ? null : <EnumTest>[]
-      : json.map((dynamic value) => EnumTest.fromJson(value)).toList(growable: growable);
-=======
-  static List<EnumTest> listFromJson(dynamic json, {bool emptyIsNull, bool growable,}) =>
+
+  static List<EnumTest> listFromJson(dynamic json, {bool emptyIsNull = false, bool growable = false,}) =>
     json is List && json.isNotEmpty
       ? json.map(EnumTest.fromJson).toList(growable: true == growable)
       : true == emptyIsNull ? null : <EnumTest>[];
->>>>>>> 11937007
 
   static Map<String, EnumTest> mapFromJson(dynamic json) {
     final map = <String, EnumTest>{};
-<<<<<<< HEAD
-    if (json.isNotEmpty) {
-      json.forEach((key, value) => map[key] = EnumTest.fromJson(value));
-=======
     if (json is Map && json.isNotEmpty) {
       json
         .cast<String, dynamic>()
         .forEach((key, dynamic value) => map[key] = EnumTest.fromJson(value));
->>>>>>> 11937007
     }
     return map;
   }
@@ -137,12 +118,6 @@
   // maps a json object with a list of EnumTest-objects as value to a dart map
   static Map<String, List<EnumTest>> mapListFromJson(dynamic json, {bool emptyIsNull, bool growable,}) {
     final map = <String, List<EnumTest>>{};
-<<<<<<< HEAD
-    if (json.isNotEmpty) {
-      json.forEach((key, value) {
-        map[key] = EnumTest.listFromJson(value, emptyIsNull: emptyIsNull, growable: growable,);
-      });
-=======
     if (json is Map && json.isNotEmpty) {
       json
         .cast<String, dynamic>()
@@ -153,7 +128,6 @@
             growable: growable,
           );
         });
->>>>>>> 11937007
     }
     return map;
   }
