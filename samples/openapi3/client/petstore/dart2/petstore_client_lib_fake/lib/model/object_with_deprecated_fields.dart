//
// AUTO-GENERATED FILE, DO NOT MODIFY!
//
// @dart=2.12

// ignore_for_file: unused_element, unused_import
// ignore_for_file: always_put_required_named_parameters_first
// ignore_for_file: constant_identifier_names
// ignore_for_file: lines_longer_than_80_chars

part of openapi.api;

class ObjectWithDeprecatedFields {
  /// Returns a new [ObjectWithDeprecatedFields] instance.
  ObjectWithDeprecatedFields({
    this.uuid,
    this.id,
    this.deprecatedRef,
    this.bars = const [],
  });

  String uuid;

  num id;

  DeprecatedObject deprecatedRef;

  List<String> bars;

  @override
  bool operator ==(Object other) => identical(this, other) || other is ObjectWithDeprecatedFields &&
     other.uuid == uuid &&
     other.id == id &&
     other.deprecatedRef == deprecatedRef &&
     other.bars == bars;

  @override
  int get hashCode =>
  // ignore: unnecessary_parenthesis
    (uuid == null ? 0 : uuid.hashCode) +
    (id == null ? 0 : id.hashCode) +
    (deprecatedRef == null ? 0 : deprecatedRef.hashCode) +
    (bars == null ? 0 : bars.hashCode);

  @override
  String toString() => 'ObjectWithDeprecatedFields[uuid=$uuid, id=$id, deprecatedRef=$deprecatedRef, bars=$bars]';

  Map<String, dynamic> toJson() {
    final json = <String, dynamic>{};
      json[r'uuid'] = uuid;
      json[r'id'] = id;
      json[r'deprecatedRef'] = deprecatedRef;
      json[r'bars'] = bars;
    return json;
  }

  /// Returns a new [ObjectWithDeprecatedFields] instance and imports its values from
<<<<<<< HEAD
  /// [json] if it's non-null, null if [json] is null.
  static ObjectWithDeprecatedFields? fromJson(Map<String, dynamic>? json) => json == null
    ? null
    : ObjectWithDeprecatedFields(
        uuid: json[r'uuid'],
        id: json[r'id'] == null ?
          null :
          json[r'id'].toDouble(),
        deprecatedRef: DeprecatedObject.fromJson(json[r'deprecatedRef']),
        bars: json[r'bars'] == null
=======
  /// [value] if it's a [Map], null otherwise.
  // ignore: prefer_constructors_over_static_methods
  static ObjectWithDeprecatedFields fromJson(dynamic value) {
    if (value is Map) {
      final json = value.cast<String, dynamic>();
      return ObjectWithDeprecatedFields(
        uuid: mapValueOfType<String>(json, r'uuid'),
        id: json[r'id'] == null
>>>>>>> 11937007
          ? null
          : num.parse(json[r'id'].toString()),
        deprecatedRef: DeprecatedObject.fromJson(json[r'deprecatedRef']),
        bars: json[r'bars'] is List
          ? (json[r'bars'] as List).cast<String>()
          : null,
      );
    }
    return null;
  }

<<<<<<< HEAD
  static List<ObjectWithDeprecatedFields> listFromJson(List<dynamic> json, {bool emptyIsNull = false, bool growable = false,}) =>
    json == null || json.isEmpty
      ? true == emptyIsNull ? null : <ObjectWithDeprecatedFields>[]
      : json.map((dynamic value) => ObjectWithDeprecatedFields.fromJson(value)).toList(growable: growable);
=======
  static List<ObjectWithDeprecatedFields> listFromJson(dynamic json, {bool emptyIsNull, bool growable,}) =>
    json is List && json.isNotEmpty
      ? json.map(ObjectWithDeprecatedFields.fromJson).toList(growable: true == growable)
      : true == emptyIsNull ? null : <ObjectWithDeprecatedFields>[];
>>>>>>> 11937007

  static Map<String, ObjectWithDeprecatedFields> mapFromJson(dynamic json) {
    final map = <String, ObjectWithDeprecatedFields>{};
<<<<<<< HEAD
    if (json.isNotEmpty) {
      json.forEach((key, value) => map[key] = ObjectWithDeprecatedFields.fromJson(value));
=======
    if (json is Map && json.isNotEmpty) {
      json
        .cast<String, dynamic>()
        .forEach((key, dynamic value) => map[key] = ObjectWithDeprecatedFields.fromJson(value));
>>>>>>> 11937007
    }
    return map;
  }

  // maps a json object with a list of ObjectWithDeprecatedFields-objects as value to a dart map
  static Map<String, List<ObjectWithDeprecatedFields>> mapListFromJson(dynamic json, {bool emptyIsNull, bool growable,}) {
    final map = <String, List<ObjectWithDeprecatedFields>>{};
<<<<<<< HEAD
    if (json.isNotEmpty) {
      json.forEach((key, value) {
        map[key] = ObjectWithDeprecatedFields.listFromJson(value, emptyIsNull: emptyIsNull, growable: growable,);
      });
=======
    if (json is Map && json.isNotEmpty) {
      json
        .cast<String, dynamic>()
        .forEach((key, dynamic value) {
          map[key] = ObjectWithDeprecatedFields.listFromJson(
            value,
            emptyIsNull: emptyIsNull,
            growable: growable,
          );
        });
>>>>>>> 11937007
    }
    return map;
  }
}
<|MERGE_RESOLUTION|>--- conflicted
+++ resolved
@@ -54,28 +54,14 @@
     return json;
   }
 
-  /// Returns a new [ObjectWithDeprecatedFields] instance and imports its values from
-<<<<<<< HEAD
-  /// [json] if it's non-null, null if [json] is null.
-  static ObjectWithDeprecatedFields? fromJson(Map<String, dynamic>? json) => json == null
-    ? null
-    : ObjectWithDeprecatedFields(
-        uuid: json[r'uuid'],
-        id: json[r'id'] == null ?
-          null :
-          json[r'id'].toDouble(),
-        deprecatedRef: DeprecatedObject.fromJson(json[r'deprecatedRef']),
-        bars: json[r'bars'] == null
-=======
   /// [value] if it's a [Map], null otherwise.
   // ignore: prefer_constructors_over_static_methods
-  static ObjectWithDeprecatedFields fromJson(dynamic value) {
+  static ObjectWithDeprecatedFields? fromJson(dynamic value) {
     if (value is Map) {
       final json = value.cast<String, dynamic>();
       return ObjectWithDeprecatedFields(
         uuid: mapValueOfType<String>(json, r'uuid'),
         id: json[r'id'] == null
->>>>>>> 11937007
           ? null
           : num.parse(json[r'id'].toString()),
         deprecatedRef: DeprecatedObject.fromJson(json[r'deprecatedRef']),
@@ -87,29 +73,18 @@
     return null;
   }
 
-<<<<<<< HEAD
-  static List<ObjectWithDeprecatedFields> listFromJson(List<dynamic> json, {bool emptyIsNull = false, bool growable = false,}) =>
-    json == null || json.isEmpty
-      ? true == emptyIsNull ? null : <ObjectWithDeprecatedFields>[]
-      : json.map((dynamic value) => ObjectWithDeprecatedFields.fromJson(value)).toList(growable: growable);
-=======
-  static List<ObjectWithDeprecatedFields> listFromJson(dynamic json, {bool emptyIsNull, bool growable,}) =>
+
+  static List<ObjectWithDeprecatedFields> listFromJson(dynamic json, {bool emptyIsNull = false, bool growable = false,}) =>
     json is List && json.isNotEmpty
       ? json.map(ObjectWithDeprecatedFields.fromJson).toList(growable: true == growable)
       : true == emptyIsNull ? null : <ObjectWithDeprecatedFields>[];
->>>>>>> 11937007
 
   static Map<String, ObjectWithDeprecatedFields> mapFromJson(dynamic json) {
     final map = <String, ObjectWithDeprecatedFields>{};
-<<<<<<< HEAD
-    if (json.isNotEmpty) {
-      json.forEach((key, value) => map[key] = ObjectWithDeprecatedFields.fromJson(value));
-=======
     if (json is Map && json.isNotEmpty) {
       json
         .cast<String, dynamic>()
         .forEach((key, dynamic value) => map[key] = ObjectWithDeprecatedFields.fromJson(value));
->>>>>>> 11937007
     }
     return map;
   }
@@ -117,12 +92,6 @@
   // maps a json object with a list of ObjectWithDeprecatedFields-objects as value to a dart map
   static Map<String, List<ObjectWithDeprecatedFields>> mapListFromJson(dynamic json, {bool emptyIsNull, bool growable,}) {
     final map = <String, List<ObjectWithDeprecatedFields>>{};
-<<<<<<< HEAD
-    if (json.isNotEmpty) {
-      json.forEach((key, value) {
-        map[key] = ObjectWithDeprecatedFields.listFromJson(value, emptyIsNull: emptyIsNull, growable: growable,);
-      });
-=======
     if (json is Map && json.isNotEmpty) {
       json
         .cast<String, dynamic>()
@@ -133,7 +102,6 @@
             growable: growable,
           );
         });
->>>>>>> 11937007
     }
     return map;
   }
