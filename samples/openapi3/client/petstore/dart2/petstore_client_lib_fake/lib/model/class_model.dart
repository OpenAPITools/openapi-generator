//
// AUTO-GENERATED FILE, DO NOT MODIFY!
//
// @dart=2.12

// ignore_for_file: unused_element, unused_import
// ignore_for_file: always_put_required_named_parameters_first
// ignore_for_file: constant_identifier_names
// ignore_for_file: lines_longer_than_80_chars

part of openapi.api;

class ClassModel {
  /// Returns a new [ClassModel] instance.
  ClassModel({
    this.class_,
  });

  String class_;

  @override
  bool operator ==(Object other) => identical(this, other) || other is ClassModel &&
     other.class_ == class_;

  @override
  int get hashCode =>
  // ignore: unnecessary_parenthesis
    (class_ == null ? 0 : class_.hashCode);

  @override
  String toString() => 'ClassModel[class_=$class_]';

  Map<String, dynamic> toJson() {
    final json = <String, dynamic>{};
      json[r'_class'] = class_;
    return json;
  }

  /// Returns a new [ClassModel] instance and imports its values from
<<<<<<< HEAD
  /// [json] if it's non-null, null if [json] is null.
  static ClassModel? fromJson(Map<String, dynamic>? json) => json == null
    ? null
    : ClassModel(
        class_: json[r'_class'],
    );

  static List<ClassModel> listFromJson(List<dynamic> json, {bool emptyIsNull = false, bool growable = false,}) =>
    json == null || json.isEmpty
      ? true == emptyIsNull ? null : <ClassModel>[]
      : json.map((dynamic value) => ClassModel.fromJson(value)).toList(growable: growable);
=======
  /// [value] if it's a [Map], null otherwise.
  // ignore: prefer_constructors_over_static_methods
  static ClassModel fromJson(dynamic value) {
    if (value is Map) {
      final json = value.cast<String, dynamic>();
      return ClassModel(
        class_: mapValueOfType<String>(json, r'_class'),
      );
    }
    return null;
  }

  static List<ClassModel> listFromJson(dynamic json, {bool emptyIsNull, bool growable,}) =>
    json is List && json.isNotEmpty
      ? json.map(ClassModel.fromJson).toList(growable: true == growable)
      : true == emptyIsNull ? null : <ClassModel>[];
>>>>>>> 11937007

  static Map<String, ClassModel> mapFromJson(dynamic json) {
    final map = <String, ClassModel>{};
<<<<<<< HEAD
    if (json.isNotEmpty) {
      json.forEach((key, value) => map[key] = ClassModel.fromJson(value));
=======
    if (json is Map && json.isNotEmpty) {
      json
        .cast<String, dynamic>()
        .forEach((key, dynamic value) => map[key] = ClassModel.fromJson(value));
>>>>>>> 11937007
    }
    return map;
  }

  // maps a json object with a list of ClassModel-objects as value to a dart map
  static Map<String, List<ClassModel>> mapListFromJson(dynamic json, {bool emptyIsNull, bool growable,}) {
    final map = <String, List<ClassModel>>{};
<<<<<<< HEAD
    if (json.isNotEmpty) {
      json.forEach((key, value) {
        map[key] = ClassModel.listFromJson(value, emptyIsNull: emptyIsNull, growable: growable,);
      });
=======
    if (json is Map && json.isNotEmpty) {
      json
        .cast<String, dynamic>()
        .forEach((key, dynamic value) {
          map[key] = ClassModel.listFromJson(
            value,
            emptyIsNull: emptyIsNull,
            growable: growable,
          );
        });
>>>>>>> 11937007
    }
    return map;
  }
}
<|MERGE_RESOLUTION|>--- conflicted
+++ resolved
@@ -36,23 +36,9 @@
     return json;
   }
 
-  /// Returns a new [ClassModel] instance and imports its values from
-<<<<<<< HEAD
-  /// [json] if it's non-null, null if [json] is null.
-  static ClassModel? fromJson(Map<String, dynamic>? json) => json == null
-    ? null
-    : ClassModel(
-        class_: json[r'_class'],
-    );
-
-  static List<ClassModel> listFromJson(List<dynamic> json, {bool emptyIsNull = false, bool growable = false,}) =>
-    json == null || json.isEmpty
-      ? true == emptyIsNull ? null : <ClassModel>[]
-      : json.map((dynamic value) => ClassModel.fromJson(value)).toList(growable: growable);
-=======
   /// [value] if it's a [Map], null otherwise.
   // ignore: prefer_constructors_over_static_methods
-  static ClassModel fromJson(dynamic value) {
+  static ClassModel? fromJson(dynamic value) {
     if (value is Map) {
       final json = value.cast<String, dynamic>();
       return ClassModel(
@@ -62,23 +48,18 @@
     return null;
   }
 
-  static List<ClassModel> listFromJson(dynamic json, {bool emptyIsNull, bool growable,}) =>
+
+  static List<ClassModel> listFromJson(dynamic json, {bool emptyIsNull = false, bool growable = false,}) =>
     json is List && json.isNotEmpty
       ? json.map(ClassModel.fromJson).toList(growable: true == growable)
       : true == emptyIsNull ? null : <ClassModel>[];
->>>>>>> 11937007
 
   static Map<String, ClassModel> mapFromJson(dynamic json) {
     final map = <String, ClassModel>{};
-<<<<<<< HEAD
-    if (json.isNotEmpty) {
-      json.forEach((key, value) => map[key] = ClassModel.fromJson(value));
-=======
     if (json is Map && json.isNotEmpty) {
       json
         .cast<String, dynamic>()
         .forEach((key, dynamic value) => map[key] = ClassModel.fromJson(value));
->>>>>>> 11937007
     }
     return map;
   }
@@ -86,12 +67,6 @@
   // maps a json object with a list of ClassModel-objects as value to a dart map
   static Map<String, List<ClassModel>> mapListFromJson(dynamic json, {bool emptyIsNull, bool growable,}) {
     final map = <String, List<ClassModel>>{};
-<<<<<<< HEAD
-    if (json.isNotEmpty) {
-      json.forEach((key, value) {
-        map[key] = ClassModel.listFromJson(value, emptyIsNull: emptyIsNull, growable: growable,);
-      });
-=======
     if (json is Map && json.isNotEmpty) {
       json
         .cast<String, dynamic>()
@@ -102,7 +77,6 @@
             growable: growable,
           );
         });
->>>>>>> 11937007
     }
     return map;
   }
