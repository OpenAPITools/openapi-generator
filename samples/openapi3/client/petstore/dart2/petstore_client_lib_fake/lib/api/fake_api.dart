//
// AUTO-GENERATED FILE, DO NOT MODIFY!
//
// @dart=2.14

// ignore_for_file: unused_element, unused_import
// ignore_for_file: always_put_required_named_parameters_first
// ignore_for_file: constant_identifier_names
// ignore_for_file: lines_longer_than_80_chars

part of openapi.api;


class FakeApi {
  FakeApi([ApiClient? apiClient]) : apiClient = apiClient ?? defaultApiClient;

  final ApiClient apiClient;

  /// Health check endpoint
  ///
  /// Note: This method returns the HTTP [Response].
  Future<Response> fakeHealthGetWithHttpInfo() async {
    // ignore: prefer_const_declarations
    final path = r'/fake/health';

    // ignore: prefer_final_locals
    Object? postBody;

    final queryParams = <QueryParam>[];
    final headerParams = <String, String>{};
    final formParams = <String, String>{};

    const authNames = <String>[];
    const contentTypes = <String>[];


    return apiClient.invokeAPI(
      path,
      'GET',
      queryParams,
      postBody,
      headerParams,
      formParams,
      contentTypes.isEmpty ? null : contentTypes[0],
      authNames,
    );
  }

  /// Health check endpoint
  Future<HealthCheckResult?> fakeHealthGet() async {
    final response = await fakeHealthGetWithHttpInfo();
    if (response.statusCode >= HttpStatus.badRequest) {
      throw ApiException(response.statusCode, await _decodeBodyBytes(response));
    }
    // When a remote server returns no body with a status of 204, we shall not decode it.
    // At the time of writing this, `dart:convert` will throw an "Unexpected end of input"
    // FormatException when trying to decode an empty string.
    if (response.statusCode != HttpStatus.noContent) {
      return await apiClient.deserializeAsync(await _decodeBodyBytes(response), 'HealthCheckResult',) as HealthCheckResult;
<<<<<<< HEAD
        }
=======
    
    }
    return Future<HealthCheckResult>.value();
>>>>>>> 80c3a0e4
  }

  /// test http signature authentication
  ///
  /// Note: This method returns the HTTP [Response].
  ///
  /// Parameters:
  ///
  /// * [Pet] pet (required):
  ///   Pet object that needs to be added to the store
  ///
  /// * [String] query1:
  ///   query parameter
  ///
  /// * [String] header1:
  ///   header parameter
  Future<Response> fakeHttpSignatureTestWithHttpInfo(Pet pet, { String? query1, String? header1, }) async {
    // ignore: prefer_const_declarations
    final path = r'/fake/http-signature-test';

    // ignore: prefer_final_locals
    Object? postBody = pet;

    final queryParams = <QueryParam>[];
    final headerParams = <String, String>{};
    final formParams = <String, String>{};

    if (query1 != null) {
      queryParams.addAll(_convertParametersForCollectionFormat('', 'query_1', query1));
    }

    if (header1 != null) {
      headerParams[r'header_1'] = parameterToString(header1);
    }

    const authNames = <String>['http_signature_test'];
    const contentTypes = <String>['application/json', 'application/xml'];


    return apiClient.invokeAPI(
      path,
      'GET',
      queryParams,
      postBody,
      headerParams,
      formParams,
      contentTypes.isEmpty ? null : contentTypes[0],
      authNames,
    );
  }

  /// test http signature authentication
  ///
  /// Parameters:
  ///
  /// * [Pet] pet (required):
  ///   Pet object that needs to be added to the store
  ///
  /// * [String] query1:
  ///   query parameter
  ///
  /// * [String] header1:
  ///   header parameter
  Future<Map<String, dynamic>?> fakeHttpSignatureTest(Pet pet, { String? query1, String? header1, }) async {
    final response = await fakeHttpSignatureTestWithHttpInfo(pet,  query1: query1, header1: header1, );
    if (response.statusCode >= HttpStatus.badRequest) {
      throw ApiException(response.statusCode, await _decodeBodyBytes(response));
    }
    // When a remote server returns no body with a status of 204, we shall not decode it.
    // At the time of writing this, `dart:convert` will throw an "Unexpected end of input"
    // FormatException when trying to decode an empty string.
    if (response.statusCode != HttpStatus.noContent) {
      return await apiClient.deserializeAsync(await _decodeBodyBytes(response), 'Map<String, dynamic>',) as Map<String, dynamic>;
        }
  }

  /// Test serialization of outer boolean types
  ///
  /// Note: This method returns the HTTP [Response].
  ///
  /// Parameters:
  ///
  /// * [bool] body:
  ///   Input boolean as post body
  Future<Response> fakeOuterBooleanSerializeWithHttpInfo({ bool? body, }) async {
    // ignore: prefer_const_declarations
    final path = r'/fake/outer/boolean';

    // ignore: prefer_final_locals
    Object? postBody = body;

    final queryParams = <QueryParam>[];
    final headerParams = <String, String>{};
    final formParams = <String, String>{};

    const authNames = <String>[];
    const contentTypes = <String>['application/json'];


    return apiClient.invokeAPI(
      path,
      'POST',
      queryParams,
      postBody,
      headerParams,
      formParams,
      contentTypes.isEmpty ? null : contentTypes[0],
      authNames,
    );
  }

  /// Test serialization of outer boolean types
  ///
  /// Parameters:
  ///
  /// * [bool] body:
  ///   Input boolean as post body
  Future<bool?> fakeOuterBooleanSerialize({ bool? body, }) async {
    final response = await fakeOuterBooleanSerializeWithHttpInfo( body: body, );
    if (response.statusCode >= HttpStatus.badRequest) {
      throw ApiException(response.statusCode, await _decodeBodyBytes(response));
    }
    // When a remote server returns no body with a status of 204, we shall not decode it.
    // At the time of writing this, `dart:convert` will throw an "Unexpected end of input"
    // FormatException when trying to decode an empty string.
    if (response.statusCode != HttpStatus.noContent) {
      return await apiClient.deserializeAsync(await _decodeBodyBytes(response), 'bool',) as bool;
<<<<<<< HEAD
        }
=======
    
    }
    return Future<bool>.value();
>>>>>>> 80c3a0e4
  }

  /// Test serialization of object with outer number type
  ///
  /// Note: This method returns the HTTP [Response].
  ///
  /// Parameters:
  ///
  /// * [OuterComposite] outerComposite:
  ///   Input composite as post body
  Future<Response> fakeOuterCompositeSerializeWithHttpInfo({ OuterComposite? outerComposite, }) async {
    // ignore: prefer_const_declarations
    final path = r'/fake/outer/composite';

    // ignore: prefer_final_locals
    Object? postBody = outerComposite;

    final queryParams = <QueryParam>[];
    final headerParams = <String, String>{};
    final formParams = <String, String>{};

    const authNames = <String>[];
    const contentTypes = <String>['application/json'];


    return apiClient.invokeAPI(
      path,
      'POST',
      queryParams,
      postBody,
      headerParams,
      formParams,
      contentTypes.isEmpty ? null : contentTypes[0],
      authNames,
    );
  }

  /// Test serialization of object with outer number type
  ///
  /// Parameters:
  ///
  /// * [OuterComposite] outerComposite:
  ///   Input composite as post body
  Future<OuterComposite?> fakeOuterCompositeSerialize({ OuterComposite? outerComposite, }) async {
    final response = await fakeOuterCompositeSerializeWithHttpInfo( outerComposite: outerComposite, );
    if (response.statusCode >= HttpStatus.badRequest) {
      throw ApiException(response.statusCode, await _decodeBodyBytes(response));
    }
    // When a remote server returns no body with a status of 204, we shall not decode it.
    // At the time of writing this, `dart:convert` will throw an "Unexpected end of input"
    // FormatException when trying to decode an empty string.
    if (response.statusCode != HttpStatus.noContent) {
      return await apiClient.deserializeAsync(await _decodeBodyBytes(response), 'OuterComposite',) as OuterComposite;
<<<<<<< HEAD
        }
=======
    
    }
    return Future<OuterComposite>.value();
>>>>>>> 80c3a0e4
  }

  /// Test serialization of outer number types
  ///
  /// Note: This method returns the HTTP [Response].
  ///
  /// Parameters:
  ///
  /// * [num] body:
  ///   Input number as post body
  Future<Response> fakeOuterNumberSerializeWithHttpInfo({ num? body, }) async {
    // ignore: prefer_const_declarations
    final path = r'/fake/outer/number';

    // ignore: prefer_final_locals
    Object? postBody = body;

    final queryParams = <QueryParam>[];
    final headerParams = <String, String>{};
    final formParams = <String, String>{};

    const authNames = <String>[];
    const contentTypes = <String>['application/json'];


    return apiClient.invokeAPI(
      path,
      'POST',
      queryParams,
      postBody,
      headerParams,
      formParams,
      contentTypes.isEmpty ? null : contentTypes[0],
      authNames,
    );
  }

  /// Test serialization of outer number types
  ///
  /// Parameters:
  ///
  /// * [num] body:
  ///   Input number as post body
  Future<num?> fakeOuterNumberSerialize({ num? body, }) async {
    final response = await fakeOuterNumberSerializeWithHttpInfo( body: body, );
    if (response.statusCode >= HttpStatus.badRequest) {
      throw ApiException(response.statusCode, await _decodeBodyBytes(response));
    }
    // When a remote server returns no body with a status of 204, we shall not decode it.
    // At the time of writing this, `dart:convert` will throw an "Unexpected end of input"
    // FormatException when trying to decode an empty string.
    if (response.statusCode != HttpStatus.noContent) {
      return await apiClient.deserializeAsync(await _decodeBodyBytes(response), 'num',) as num;
<<<<<<< HEAD
        }
=======
    
    }
    return Future<num>.value();
>>>>>>> 80c3a0e4
  }

  /// Test serialization of outer string types
  ///
  /// Note: This method returns the HTTP [Response].
  ///
  /// Parameters:
  ///
  /// * [String] body:
  ///   Input string as post body
  Future<Response> fakeOuterStringSerializeWithHttpInfo({ String? body, }) async {
    // ignore: prefer_const_declarations
    final path = r'/fake/outer/string';

    // ignore: prefer_final_locals
    Object? postBody = body;

    final queryParams = <QueryParam>[];
    final headerParams = <String, String>{};
    final formParams = <String, String>{};

    const authNames = <String>[];
    const contentTypes = <String>['application/json'];


    return apiClient.invokeAPI(
      path,
      'POST',
      queryParams,
      postBody,
      headerParams,
      formParams,
      contentTypes.isEmpty ? null : contentTypes[0],
      authNames,
    );
  }

  /// Test serialization of outer string types
  ///
  /// Parameters:
  ///
  /// * [String] body:
  ///   Input string as post body
  Future<String?> fakeOuterStringSerialize({ String? body, }) async {
    final response = await fakeOuterStringSerializeWithHttpInfo( body: body, );
    if (response.statusCode >= HttpStatus.badRequest) {
      throw ApiException(response.statusCode, await _decodeBodyBytes(response));
    }
    // When a remote server returns no body with a status of 204, we shall not decode it.
    // At the time of writing this, `dart:convert` will throw an "Unexpected end of input"
    // FormatException when trying to decode an empty string.
    if (response.statusCode != HttpStatus.noContent) {
      return await apiClient.deserializeAsync(await _decodeBodyBytes(response), 'String',) as String;
<<<<<<< HEAD
        }
=======
    
    }
    return Future<String>.value();
>>>>>>> 80c3a0e4
  }

  /// Test serialization of enum (int) properties with examples
  ///
  /// Note: This method returns the HTTP [Response].
  ///
  /// Parameters:
  ///
  /// * [OuterObjectWithEnumProperty] outerObjectWithEnumProperty (required):
  ///   Input enum (int) as post body
  Future<Response> fakePropertyEnumIntegerSerializeWithHttpInfo(OuterObjectWithEnumProperty outerObjectWithEnumProperty,) async {
    // ignore: prefer_const_declarations
    final path = r'/fake/property/enum-int';

    // ignore: prefer_final_locals
    Object? postBody = outerObjectWithEnumProperty;

    final queryParams = <QueryParam>[];
    final headerParams = <String, String>{};
    final formParams = <String, String>{};

    const authNames = <String>[];
    const contentTypes = <String>['application/json'];


    return apiClient.invokeAPI(
      path,
      'POST',
      queryParams,
      postBody,
      headerParams,
      formParams,
      contentTypes.isEmpty ? null : contentTypes[0],
      authNames,
    );
  }

  /// Test serialization of enum (int) properties with examples
  ///
  /// Parameters:
  ///
  /// * [OuterObjectWithEnumProperty] outerObjectWithEnumProperty (required):
  ///   Input enum (int) as post body
  Future<OuterObjectWithEnumProperty?> fakePropertyEnumIntegerSerialize(OuterObjectWithEnumProperty outerObjectWithEnumProperty,) async {
    final response = await fakePropertyEnumIntegerSerializeWithHttpInfo(outerObjectWithEnumProperty,);
    if (response.statusCode >= HttpStatus.badRequest) {
      throw ApiException(response.statusCode, await _decodeBodyBytes(response));
    }
    // When a remote server returns no body with a status of 204, we shall not decode it.
    // At the time of writing this, `dart:convert` will throw an "Unexpected end of input"
    // FormatException when trying to decode an empty string.
    if (response.statusCode != HttpStatus.noContent) {
      return await apiClient.deserializeAsync(await _decodeBodyBytes(response), 'OuterObjectWithEnumProperty',) as OuterObjectWithEnumProperty;
<<<<<<< HEAD
        }
=======
    
    }
    return Future<OuterObjectWithEnumProperty>.value();
>>>>>>> 80c3a0e4
  }

  /// For this test, the body has to be a binary file.
  ///
  /// Note: This method returns the HTTP [Response].
  ///
  /// Parameters:
  ///
  /// * [MultipartFile] body (required):
  ///   image to upload
  Future<Response> testBodyWithBinaryWithHttpInfo(MultipartFile body,) async {
    // ignore: prefer_const_declarations
    final path = r'/fake/body-with-binary';

    // ignore: prefer_final_locals
    Object? postBody = body;

    final queryParams = <QueryParam>[];
    final headerParams = <String, String>{};
    final formParams = <String, String>{};

    const authNames = <String>[];
    const contentTypes = <String>['image/png'];


    return apiClient.invokeAPI(
      path,
      'PUT',
      queryParams,
      postBody,
      headerParams,
      formParams,
      contentTypes.isEmpty ? null : contentTypes[0],
      authNames,
    );
  }

  /// For this test, the body has to be a binary file.
  ///
  /// Parameters:
  ///
  /// * [MultipartFile] body (required):
  ///   image to upload
  Future<Map<String, dynamic>?> testBodyWithBinary(MultipartFile body,) async {
    final response = await testBodyWithBinaryWithHttpInfo(body,);
    if (response.statusCode >= HttpStatus.badRequest) {
      throw ApiException(response.statusCode, await _decodeBodyBytes(response));
    }
    // When a remote server returns no body with a status of 204, we shall not decode it.
    // At the time of writing this, `dart:convert` will throw an "Unexpected end of input"
    // FormatException when trying to decode an empty string.
    if (response.statusCode != HttpStatus.noContent) {
      return await apiClient.deserializeAsync(await _decodeBodyBytes(response), 'Map<String, dynamic>',) as Map<String, dynamic>;
        }
  }

  /// For this test, the body for this request must reference a schema named `File`.
  ///
  /// Note: This method returns the HTTP [Response].
  ///
  /// Parameters:
  ///
  /// * [FileSchemaTestClass] fileSchemaTestClass (required):
  Future<Response> testBodyWithFileSchemaWithHttpInfo(FileSchemaTestClass fileSchemaTestClass,) async {
    // ignore: prefer_const_declarations
    final path = r'/fake/body-with-file-schema';

    // ignore: prefer_final_locals
    Object? postBody = fileSchemaTestClass;

    final queryParams = <QueryParam>[];
    final headerParams = <String, String>{};
    final formParams = <String, String>{};

    const authNames = <String>[];
    const contentTypes = <String>['application/json'];


    return apiClient.invokeAPI(
      path,
      'PUT',
      queryParams,
      postBody,
      headerParams,
      formParams,
      contentTypes.isEmpty ? null : contentTypes[0],
      authNames,
    );
  }

  /// For this test, the body for this request must reference a schema named `File`.
  ///
  /// Parameters:
  ///
  /// * [FileSchemaTestClass] fileSchemaTestClass (required):
  Future<Map<String, dynamic>?> testBodyWithFileSchema(FileSchemaTestClass fileSchemaTestClass,) async {
    final response = await testBodyWithFileSchemaWithHttpInfo(fileSchemaTestClass,);
    if (response.statusCode >= HttpStatus.badRequest) {
      throw ApiException(response.statusCode, await _decodeBodyBytes(response));
    }
    // When a remote server returns no body with a status of 204, we shall not decode it.
    // At the time of writing this, `dart:convert` will throw an "Unexpected end of input"
    // FormatException when trying to decode an empty string.
    if (response.statusCode != HttpStatus.noContent) {
      return await apiClient.deserializeAsync(await _decodeBodyBytes(response), 'Map<String, dynamic>',) as Map<String, dynamic>;
        }
  }

  /// Performs an HTTP 'PUT /fake/body-with-query-params' operation and returns the [Response].
  /// Parameters:
  ///
  /// * [String] query (required):
  ///
  /// * [User] user (required):
  Future<Response> testBodyWithQueryParamsWithHttpInfo(String query, User user,) async {
    // ignore: prefer_const_declarations
    final path = r'/fake/body-with-query-params';

    // ignore: prefer_final_locals
    Object? postBody = user;

    final queryParams = <QueryParam>[];
    final headerParams = <String, String>{};
    final formParams = <String, String>{};

      queryParams.addAll(_convertParametersForCollectionFormat('', 'query', query));

    const authNames = <String>[];
    const contentTypes = <String>['application/json'];


    return apiClient.invokeAPI(
      path,
      'PUT',
      queryParams,
      postBody,
      headerParams,
      formParams,
      contentTypes.isEmpty ? null : contentTypes[0],
      authNames,
    );
  }

  /// Parameters:
  ///
  /// * [String] query (required):
  ///
  /// * [User] user (required):
  Future<Map<String, dynamic>?> testBodyWithQueryParams(String query, User user,) async {
    final response = await testBodyWithQueryParamsWithHttpInfo(query, user,);
    if (response.statusCode >= HttpStatus.badRequest) {
      throw ApiException(response.statusCode, await _decodeBodyBytes(response));
    }
    // When a remote server returns no body with a status of 204, we shall not decode it.
    // At the time of writing this, `dart:convert` will throw an "Unexpected end of input"
    // FormatException when trying to decode an empty string.
    if (response.statusCode != HttpStatus.noContent) {
      return await apiClient.deserializeAsync(await _decodeBodyBytes(response), 'Map<String, dynamic>',) as Map<String, dynamic>;
        }
  }

  /// To test \"client\" model
  ///
  /// To test \"client\" model
  ///
  /// Note: This method returns the HTTP [Response].
  ///
  /// Parameters:
  ///
  /// * [ModelClient] modelClient (required):
  ///   client model
  Future<Response> testClientModelWithHttpInfo(ModelClient modelClient,) async {
    // ignore: prefer_const_declarations
    final path = r'/fake';

    // ignore: prefer_final_locals
    Object? postBody = modelClient;

    final queryParams = <QueryParam>[];
    final headerParams = <String, String>{};
    final formParams = <String, String>{};

    const authNames = <String>[];
    const contentTypes = <String>['application/json'];


    return apiClient.invokeAPI(
      path,
      'PATCH',
      queryParams,
      postBody,
      headerParams,
      formParams,
      contentTypes.isEmpty ? null : contentTypes[0],
      authNames,
    );
  }

  /// To test \"client\" model
  ///
  /// To test \"client\" model
  ///
  /// Parameters:
  ///
  /// * [ModelClient] modelClient (required):
  ///   client model
  Future<ModelClient?> testClientModel(ModelClient modelClient,) async {
    final response = await testClientModelWithHttpInfo(modelClient,);
    if (response.statusCode >= HttpStatus.badRequest) {
      throw ApiException(response.statusCode, await _decodeBodyBytes(response));
    }
    // When a remote server returns no body with a status of 204, we shall not decode it.
    // At the time of writing this, `dart:convert` will throw an "Unexpected end of input"
    // FormatException when trying to decode an empty string.
    if (response.statusCode != HttpStatus.noContent) {
      return await apiClient.deserializeAsync(await _decodeBodyBytes(response), 'ModelClient',) as ModelClient;
<<<<<<< HEAD
        }
=======
    
    }
    return Future<ModelClient>.value();
>>>>>>> 80c3a0e4
  }

  /// Fake endpoint for testing various parameters 假端點 偽のエンドポイント 가짜 엔드 포인트 
  ///
  /// Fake endpoint for testing various parameters 假端點 偽のエンドポイント 가짜 엔드 포인트 
  ///
  /// Note: This method returns the HTTP [Response].
  ///
  /// Parameters:
  ///
  /// * [num] number (required):
  ///   None
  ///
  /// * [double] double_ (required):
  ///   None
  ///
  /// * [String] patternWithoutDelimiter (required):
  ///   None
  ///
  /// * [String] byte (required):
  ///   None
  ///
  /// * [int] integer:
  ///   None
  ///
  /// * [int] int32:
  ///   None
  ///
  /// * [int] int64:
  ///   None
  ///
  /// * [double] float:
  ///   None
  ///
  /// * [String] string:
  ///   None
  ///
  /// * [MultipartFile] binary:
  ///   None
  ///
  /// * [DateTime] date:
  ///   None
  ///
  /// * [DateTime] dateTime:
  ///   None
  ///
  /// * [String] password:
  ///   None
  ///
  /// * [String] callback:
  ///   None
  Future<Response> testEndpointParametersWithHttpInfo(num number, double double_, String patternWithoutDelimiter, String byte, { int? integer, int? int32, int? int64, double? float, String? string, MultipartFile? binary, DateTime? date, DateTime? dateTime, String? password, String? callback, }) async {
    // ignore: prefer_const_declarations
    final path = r'/fake';

    // ignore: prefer_final_locals
    Object? postBody;

    final queryParams = <QueryParam>[];
    final headerParams = <String, String>{};
    final formParams = <String, String>{};

    const authNames = <String>['http_basic_test'];
    const contentTypes = <String>['application/x-www-form-urlencoded'];

    if (integer != null) {
      formParams[r'integer'] = parameterToString(integer);
    }
    if (int32 != null) {
      formParams[r'int32'] = parameterToString(int32);
    }
    if (int64 != null) {
      formParams[r'int64'] = parameterToString(int64);
    }
    if (number != null) {
      formParams[r'number'] = parameterToString(number);
    }
    if (float != null) {
      formParams[r'float'] = parameterToString(float);
    }
    if (double_ != null) {
      formParams[r'double'] = parameterToString(double_);
    }
    if (string != null) {
      formParams[r'string'] = parameterToString(string);
    }
    if (patternWithoutDelimiter != null) {
      formParams[r'pattern_without_delimiter'] = parameterToString(patternWithoutDelimiter);
    }
    if (byte != null) {
      formParams[r'byte'] = parameterToString(byte);
    }
    if (date != null) {
      formParams[r'date'] = parameterToString(date);
    }
    if (dateTime != null) {
      formParams[r'dateTime'] = parameterToString(dateTime);
    }
    if (password != null) {
      formParams[r'password'] = parameterToString(password);
    }
    if (callback != null) {
      formParams[r'callback'] = parameterToString(callback);
    }

    return apiClient.invokeAPI(
      path,
      'POST',
      queryParams,
      postBody,
      headerParams,
      formParams,
      contentTypes.isEmpty ? null : contentTypes[0],
      authNames,
    );
  }

  /// Fake endpoint for testing various parameters 假端點 偽のエンドポイント 가짜 엔드 포인트 
  ///
  /// Fake endpoint for testing various parameters 假端點 偽のエンドポイント 가짜 엔드 포인트 
  ///
  /// Parameters:
  ///
  /// * [num] number (required):
  ///   None
  ///
  /// * [double] double_ (required):
  ///   None
  ///
  /// * [String] patternWithoutDelimiter (required):
  ///   None
  ///
  /// * [String] byte (required):
  ///   None
  ///
  /// * [int] integer:
  ///   None
  ///
  /// * [int] int32:
  ///   None
  ///
  /// * [int] int64:
  ///   None
  ///
  /// * [double] float:
  ///   None
  ///
  /// * [String] string:
  ///   None
  ///
  /// * [MultipartFile] binary:
  ///   None
  ///
  /// * [DateTime] date:
  ///   None
  ///
  /// * [DateTime] dateTime:
  ///   None
  ///
  /// * [String] password:
  ///   None
  ///
  /// * [String] callback:
  ///   None
  Future<Map<String, dynamic>?> testEndpointParameters(num number, double double_, String patternWithoutDelimiter, String byte, { int? integer, int? int32, int? int64, double? float, String? string, MultipartFile? binary, DateTime? date, DateTime? dateTime, String? password, String? callback, }) async {
    final response = await testEndpointParametersWithHttpInfo(number, double_, patternWithoutDelimiter, byte,  integer: integer, int32: int32, int64: int64, float: float, string: string, binary: binary, date: date, dateTime: dateTime, password: password, callback: callback, );
    if (response.statusCode >= HttpStatus.badRequest) {
      throw ApiException(response.statusCode, await _decodeBodyBytes(response));
    }
    // When a remote server returns no body with a status of 204, we shall not decode it.
    // At the time of writing this, `dart:convert` will throw an "Unexpected end of input"
    // FormatException when trying to decode an empty string.
    if (response.statusCode != HttpStatus.noContent) {
      return await apiClient.deserializeAsync(await _decodeBodyBytes(response), 'Map<String, dynamic>',) as Map<String, dynamic>;
        }
  }

  /// To test enum parameters
  ///
  /// To test enum parameters
  ///
  /// Note: This method returns the HTTP [Response].
  ///
  /// Parameters:
  ///
  /// * [List<String>] enumHeaderStringArray:
  ///   Header parameter enum test (string array)
  ///
  /// * [String] enumHeaderString:
  ///   Header parameter enum test (string)
  ///
  /// * [List<String>] enumQueryStringArray:
  ///   Query parameter enum test (string array)
  ///
  /// * [String] enumQueryString:
  ///   Query parameter enum test (string)
  ///
  /// * [int] enumQueryInteger:
  ///   Query parameter enum test (double)
  ///
  /// * [double] enumQueryDouble:
  ///   Query parameter enum test (double)
  ///
  /// * [List<String>] enumFormStringArray:
  ///   Form parameter enum test (string array)
  ///
  /// * [String] enumFormString:
  ///   Form parameter enum test (string)
  Future<Response> testEnumParametersWithHttpInfo({ List<String>? enumHeaderStringArray, String? enumHeaderString, List<String>? enumQueryStringArray, String? enumQueryString, int? enumQueryInteger, double? enumQueryDouble, List<String>? enumFormStringArray, String? enumFormString, }) async {
    // ignore: prefer_const_declarations
    final path = r'/fake';

    // ignore: prefer_final_locals
    Object? postBody;

    final queryParams = <QueryParam>[];
    final headerParams = <String, String>{};
    final formParams = <String, String>{};

    if (enumQueryStringArray != null) {
      queryParams.addAll(_convertParametersForCollectionFormat('multi', 'enum_query_string_array', enumQueryStringArray));
    }
    if (enumQueryString != null) {
      queryParams.addAll(_convertParametersForCollectionFormat('', 'enum_query_string', enumQueryString));
    }
    if (enumQueryInteger != null) {
      queryParams.addAll(_convertParametersForCollectionFormat('', 'enum_query_integer', enumQueryInteger));
    }
    if (enumQueryDouble != null) {
      queryParams.addAll(_convertParametersForCollectionFormat('', 'enum_query_double', enumQueryDouble));
    }

    if (enumHeaderStringArray != null) {
      headerParams[r'enum_header_string_array'] = parameterToString(enumHeaderStringArray);
    }
    if (enumHeaderString != null) {
      headerParams[r'enum_header_string'] = parameterToString(enumHeaderString);
    }

    const authNames = <String>[];
    const contentTypes = <String>['application/x-www-form-urlencoded'];

    if (enumFormStringArray != null) {
      formParams[r'enum_form_string_array'] = parameterToString(enumFormStringArray);
    }
    if (enumFormString != null) {
      formParams[r'enum_form_string'] = parameterToString(enumFormString);
    }

    return apiClient.invokeAPI(
      path,
      'GET',
      queryParams,
      postBody,
      headerParams,
      formParams,
      contentTypes.isEmpty ? null : contentTypes[0],
      authNames,
    );
  }

  /// To test enum parameters
  ///
  /// To test enum parameters
  ///
  /// Parameters:
  ///
  /// * [List<String>] enumHeaderStringArray:
  ///   Header parameter enum test (string array)
  ///
  /// * [String] enumHeaderString:
  ///   Header parameter enum test (string)
  ///
  /// * [List<String>] enumQueryStringArray:
  ///   Query parameter enum test (string array)
  ///
  /// * [String] enumQueryString:
  ///   Query parameter enum test (string)
  ///
  /// * [int] enumQueryInteger:
  ///   Query parameter enum test (double)
  ///
  /// * [double] enumQueryDouble:
  ///   Query parameter enum test (double)
  ///
  /// * [List<String>] enumFormStringArray:
  ///   Form parameter enum test (string array)
  ///
  /// * [String] enumFormString:
  ///   Form parameter enum test (string)
  Future<Map<String, dynamic>?> testEnumParameters({ List<String>? enumHeaderStringArray, String? enumHeaderString, List<String>? enumQueryStringArray, String? enumQueryString, int? enumQueryInteger, double? enumQueryDouble, List<String>? enumFormStringArray, String? enumFormString, }) async {
    final response = await testEnumParametersWithHttpInfo( enumHeaderStringArray: enumHeaderStringArray, enumHeaderString: enumHeaderString, enumQueryStringArray: enumQueryStringArray, enumQueryString: enumQueryString, enumQueryInteger: enumQueryInteger, enumQueryDouble: enumQueryDouble, enumFormStringArray: enumFormStringArray, enumFormString: enumFormString, );
    if (response.statusCode >= HttpStatus.badRequest) {
      throw ApiException(response.statusCode, await _decodeBodyBytes(response));
    }
    // When a remote server returns no body with a status of 204, we shall not decode it.
    // At the time of writing this, `dart:convert` will throw an "Unexpected end of input"
    // FormatException when trying to decode an empty string.
    if (response.statusCode != HttpStatus.noContent) {
      return await apiClient.deserializeAsync(await _decodeBodyBytes(response), 'Map<String, dynamic>',) as Map<String, dynamic>;
        }
  }

  /// Fake endpoint to test group parameters (optional)
  ///
  /// Fake endpoint to test group parameters (optional)
  ///
  /// Note: This method returns the HTTP [Response].
  ///
  /// Parameters:
  ///
  /// * [int] requiredStringGroup (required):
  ///   Required String in group parameters
  ///
  /// * [bool] requiredBooleanGroup (required):
  ///   Required Boolean in group parameters
  ///
  /// * [int] requiredInt64Group (required):
  ///   Required Integer in group parameters
  ///
  /// * [int] stringGroup:
  ///   String in group parameters
  ///
  /// * [bool] booleanGroup:
  ///   Boolean in group parameters
  ///
  /// * [int] int64Group:
  ///   Integer in group parameters
  Future<Response> testGroupParametersWithHttpInfo(int requiredStringGroup, bool requiredBooleanGroup, int requiredInt64Group, { int? stringGroup, bool? booleanGroup, int? int64Group, }) async {
    // ignore: prefer_const_declarations
    final path = r'/fake';

    // ignore: prefer_final_locals
    Object? postBody;

    final queryParams = <QueryParam>[];
    final headerParams = <String, String>{};
    final formParams = <String, String>{};

      queryParams.addAll(_convertParametersForCollectionFormat('', 'required_string_group', requiredStringGroup));
      queryParams.addAll(_convertParametersForCollectionFormat('', 'required_int64_group', requiredInt64Group));
    if (stringGroup != null) {
      queryParams.addAll(_convertParametersForCollectionFormat('', 'string_group', stringGroup));
    }
    if (int64Group != null) {
      queryParams.addAll(_convertParametersForCollectionFormat('', 'int64_group', int64Group));
    }

    headerParams[r'required_boolean_group'] = parameterToString(requiredBooleanGroup);
    if (booleanGroup != null) {
      headerParams[r'boolean_group'] = parameterToString(booleanGroup);
    }

    const authNames = <String>['bearer_test'];
    const contentTypes = <String>[];


    return apiClient.invokeAPI(
      path,
      'DELETE',
      queryParams,
      postBody,
      headerParams,
      formParams,
      contentTypes.isEmpty ? null : contentTypes[0],
      authNames,
    );
  }

  /// Fake endpoint to test group parameters (optional)
  ///
  /// Fake endpoint to test group parameters (optional)
  ///
  /// Parameters:
  ///
  /// * [int] requiredStringGroup (required):
  ///   Required String in group parameters
  ///
  /// * [bool] requiredBooleanGroup (required):
  ///   Required Boolean in group parameters
  ///
  /// * [int] requiredInt64Group (required):
  ///   Required Integer in group parameters
  ///
  /// * [int] stringGroup:
  ///   String in group parameters
  ///
  /// * [bool] booleanGroup:
  ///   Boolean in group parameters
  ///
  /// * [int] int64Group:
  ///   Integer in group parameters
  Future<Map<String, dynamic>?> testGroupParameters(int requiredStringGroup, bool requiredBooleanGroup, int requiredInt64Group, { int? stringGroup, bool? booleanGroup, int? int64Group, }) async {
    final response = await testGroupParametersWithHttpInfo(requiredStringGroup, requiredBooleanGroup, requiredInt64Group,  stringGroup: stringGroup, booleanGroup: booleanGroup, int64Group: int64Group, );
    if (response.statusCode >= HttpStatus.badRequest) {
      throw ApiException(response.statusCode, await _decodeBodyBytes(response));
    }
    // When a remote server returns no body with a status of 204, we shall not decode it.
    // At the time of writing this, `dart:convert` will throw an "Unexpected end of input"
    // FormatException when trying to decode an empty string.
    if (response.statusCode != HttpStatus.noContent) {
      return await apiClient.deserializeAsync(await _decodeBodyBytes(response), 'Map<String, dynamic>',) as Map<String, dynamic>;
        }
  }

  /// test inline additionalProperties
  ///
  /// Note: This method returns the HTTP [Response].
  ///
  /// Parameters:
  ///
  /// * [Map<String, String>] requestBody (required):
  ///   request body
  Future<Response> testInlineAdditionalPropertiesWithHttpInfo(Map<String, String> requestBody,) async {
    // ignore: prefer_const_declarations
    final path = r'/fake/inline-additionalProperties';

    // ignore: prefer_final_locals
    Object? postBody = requestBody;

    final queryParams = <QueryParam>[];
    final headerParams = <String, String>{};
    final formParams = <String, String>{};

    const authNames = <String>[];
    const contentTypes = <String>['application/json'];


    return apiClient.invokeAPI(
      path,
      'POST',
      queryParams,
      postBody,
      headerParams,
      formParams,
      contentTypes.isEmpty ? null : contentTypes[0],
      authNames,
    );
  }

  /// test inline additionalProperties
  ///
  /// Parameters:
  ///
  /// * [Map<String, String>] requestBody (required):
  ///   request body
  Future<Map<String, dynamic>?> testInlineAdditionalProperties(Map<String, String> requestBody,) async {
    final response = await testInlineAdditionalPropertiesWithHttpInfo(requestBody,);
    if (response.statusCode >= HttpStatus.badRequest) {
      throw ApiException(response.statusCode, await _decodeBodyBytes(response));
    }
    // When a remote server returns no body with a status of 204, we shall not decode it.
    // At the time of writing this, `dart:convert` will throw an "Unexpected end of input"
    // FormatException when trying to decode an empty string.
    if (response.statusCode != HttpStatus.noContent) {
      return await apiClient.deserializeAsync(await _decodeBodyBytes(response), 'Map<String, dynamic>',) as Map<String, dynamic>;
        }
  }

  /// test json serialization of form data
  ///
  /// Note: This method returns the HTTP [Response].
  ///
  /// Parameters:
  ///
  /// * [String] param (required):
  ///   field1
  ///
  /// * [String] param2 (required):
  ///   field2
  Future<Response> testJsonFormDataWithHttpInfo(String param, String param2,) async {
    // ignore: prefer_const_declarations
    final path = r'/fake/jsonFormData';

    // ignore: prefer_final_locals
    Object? postBody;

    final queryParams = <QueryParam>[];
    final headerParams = <String, String>{};
    final formParams = <String, String>{};

    const authNames = <String>[];
    const contentTypes = <String>['application/x-www-form-urlencoded'];

    if (param != null) {
      formParams[r'param'] = parameterToString(param);
    }
    if (param2 != null) {
      formParams[r'param2'] = parameterToString(param2);
    }

    return apiClient.invokeAPI(
      path,
      'GET',
      queryParams,
      postBody,
      headerParams,
      formParams,
      contentTypes.isEmpty ? null : contentTypes[0],
      authNames,
    );
  }

  /// test json serialization of form data
  ///
  /// Parameters:
  ///
  /// * [String] param (required):
  ///   field1
  ///
  /// * [String] param2 (required):
  ///   field2
  Future<Map<String, dynamic>?> testJsonFormData(String param, String param2,) async {
    final response = await testJsonFormDataWithHttpInfo(param, param2,);
    if (response.statusCode >= HttpStatus.badRequest) {
      throw ApiException(response.statusCode, await _decodeBodyBytes(response));
    }
    // When a remote server returns no body with a status of 204, we shall not decode it.
    // At the time of writing this, `dart:convert` will throw an "Unexpected end of input"
    // FormatException when trying to decode an empty string.
    if (response.statusCode != HttpStatus.noContent) {
      return await apiClient.deserializeAsync(await _decodeBodyBytes(response), 'Map<String, dynamic>',) as Map<String, dynamic>;
        }
  }

  /// To test the collection format in query parameters
  ///
  /// Note: This method returns the HTTP [Response].
  ///
  /// Parameters:
  ///
  /// * [List<String>] pipe (required):
  ///
  /// * [List<String>] ioutil (required):
  ///
  /// * [List<String>] http (required):
  ///
  /// * [List<String>] url (required):
  ///
  /// * [List<String>] context (required):
  ///
  /// * [String] allowEmpty (required):
  ///
  /// * [Map<String, String>] language:
  Future<Response> testQueryParameterCollectionFormatWithHttpInfo(List<String> pipe, List<String> ioutil, List<String> http, List<String> url, List<String> context, String allowEmpty, { Map<String, String>? language, }) async {
    // ignore: prefer_const_declarations
    final path = r'/fake/test-query-parameters';

    // ignore: prefer_final_locals
    Object? postBody;

    final queryParams = <QueryParam>[];
    final headerParams = <String, String>{};
    final formParams = <String, String>{};

      queryParams.addAll(_convertParametersForCollectionFormat('pipes', 'pipe', pipe));
      queryParams.addAll(_convertParametersForCollectionFormat('csv', 'ioutil', ioutil));
      queryParams.addAll(_convertParametersForCollectionFormat('ssv', 'http', http));
      queryParams.addAll(_convertParametersForCollectionFormat('csv', 'url', url));
      queryParams.addAll(_convertParametersForCollectionFormat('multi', 'context', context));
    if (language != null) {
      queryParams.addAll(_convertParametersForCollectionFormat('', 'language', language));
    }
      queryParams.addAll(_convertParametersForCollectionFormat('', 'allowEmpty', allowEmpty));

    const authNames = <String>[];
    const contentTypes = <String>[];


    return apiClient.invokeAPI(
      path,
      'PUT',
      queryParams,
      postBody,
      headerParams,
      formParams,
      contentTypes.isEmpty ? null : contentTypes[0],
      authNames,
    );
  }

  /// To test the collection format in query parameters
  ///
  /// Parameters:
  ///
  /// * [List<String>] pipe (required):
  ///
  /// * [List<String>] ioutil (required):
  ///
  /// * [List<String>] http (required):
  ///
  /// * [List<String>] url (required):
  ///
  /// * [List<String>] context (required):
  ///
  /// * [String] allowEmpty (required):
  ///
  /// * [Map<String, String>] language:
  Future<Map<String, dynamic>?> testQueryParameterCollectionFormat(List<String> pipe, List<String> ioutil, List<String> http, List<String> url, List<String> context, String allowEmpty, { Map<String, String>? language, }) async {
    final response = await testQueryParameterCollectionFormatWithHttpInfo(pipe, ioutil, http, url, context, allowEmpty,  language: language, );
    if (response.statusCode >= HttpStatus.badRequest) {
      throw ApiException(response.statusCode, await _decodeBodyBytes(response));
    }
    // When a remote server returns no body with a status of 204, we shall not decode it.
    // At the time of writing this, `dart:convert` will throw an "Unexpected end of input"
    // FormatException when trying to decode an empty string.
    if (response.statusCode != HttpStatus.noContent) {
      return await apiClient.deserializeAsync(await _decodeBodyBytes(response), 'Map<String, dynamic>',) as Map<String, dynamic>;
        }
  }
}<|MERGE_RESOLUTION|>--- conflicted
+++ resolved
@@ -57,13 +57,8 @@
     // FormatException when trying to decode an empty string.
     if (response.statusCode != HttpStatus.noContent) {
       return await apiClient.deserializeAsync(await _decodeBodyBytes(response), 'HealthCheckResult',) as HealthCheckResult;
-<<<<<<< HEAD
-        }
-=======
-    
-    }
-    return Future<HealthCheckResult>.value();
->>>>>>> 80c3a0e4
+    
+    }
   }
 
   /// test http signature authentication
@@ -137,7 +132,8 @@
     // FormatException when trying to decode an empty string.
     if (response.statusCode != HttpStatus.noContent) {
       return await apiClient.deserializeAsync(await _decodeBodyBytes(response), 'Map<String, dynamic>',) as Map<String, dynamic>;
-        }
+    
+    }
   }
 
   /// Test serialization of outer boolean types
@@ -191,13 +187,8 @@
     // FormatException when trying to decode an empty string.
     if (response.statusCode != HttpStatus.noContent) {
       return await apiClient.deserializeAsync(await _decodeBodyBytes(response), 'bool',) as bool;
-<<<<<<< HEAD
-        }
-=======
-    
-    }
-    return Future<bool>.value();
->>>>>>> 80c3a0e4
+    
+    }
   }
 
   /// Test serialization of object with outer number type
@@ -251,13 +242,8 @@
     // FormatException when trying to decode an empty string.
     if (response.statusCode != HttpStatus.noContent) {
       return await apiClient.deserializeAsync(await _decodeBodyBytes(response), 'OuterComposite',) as OuterComposite;
-<<<<<<< HEAD
-        }
-=======
-    
-    }
-    return Future<OuterComposite>.value();
->>>>>>> 80c3a0e4
+    
+    }
   }
 
   /// Test serialization of outer number types
@@ -311,13 +297,8 @@
     // FormatException when trying to decode an empty string.
     if (response.statusCode != HttpStatus.noContent) {
       return await apiClient.deserializeAsync(await _decodeBodyBytes(response), 'num',) as num;
-<<<<<<< HEAD
-        }
-=======
-    
-    }
-    return Future<num>.value();
->>>>>>> 80c3a0e4
+    
+    }
   }
 
   /// Test serialization of outer string types
@@ -371,13 +352,8 @@
     // FormatException when trying to decode an empty string.
     if (response.statusCode != HttpStatus.noContent) {
       return await apiClient.deserializeAsync(await _decodeBodyBytes(response), 'String',) as String;
-<<<<<<< HEAD
-        }
-=======
-    
-    }
-    return Future<String>.value();
->>>>>>> 80c3a0e4
+    
+    }
   }
 
   /// Test serialization of enum (int) properties with examples
@@ -431,13 +407,8 @@
     // FormatException when trying to decode an empty string.
     if (response.statusCode != HttpStatus.noContent) {
       return await apiClient.deserializeAsync(await _decodeBodyBytes(response), 'OuterObjectWithEnumProperty',) as OuterObjectWithEnumProperty;
-<<<<<<< HEAD
-        }
-=======
-    
-    }
-    return Future<OuterObjectWithEnumProperty>.value();
->>>>>>> 80c3a0e4
+    
+    }
   }
 
   /// For this test, the body has to be a binary file.
@@ -491,7 +462,8 @@
     // FormatException when trying to decode an empty string.
     if (response.statusCode != HttpStatus.noContent) {
       return await apiClient.deserializeAsync(await _decodeBodyBytes(response), 'Map<String, dynamic>',) as Map<String, dynamic>;
-        }
+    
+    }
   }
 
   /// For this test, the body for this request must reference a schema named `File`.
@@ -543,7 +515,8 @@
     // FormatException when trying to decode an empty string.
     if (response.statusCode != HttpStatus.noContent) {
       return await apiClient.deserializeAsync(await _decodeBodyBytes(response), 'Map<String, dynamic>',) as Map<String, dynamic>;
-        }
+    
+    }
   }
 
   /// Performs an HTTP 'PUT /fake/body-with-query-params' operation and returns the [Response].
@@ -596,7 +569,8 @@
     // FormatException when trying to decode an empty string.
     if (response.statusCode != HttpStatus.noContent) {
       return await apiClient.deserializeAsync(await _decodeBodyBytes(response), 'Map<String, dynamic>',) as Map<String, dynamic>;
-        }
+    
+    }
   }
 
   /// To test \"client\" model
@@ -654,13 +628,8 @@
     // FormatException when trying to decode an empty string.
     if (response.statusCode != HttpStatus.noContent) {
       return await apiClient.deserializeAsync(await _decodeBodyBytes(response), 'ModelClient',) as ModelClient;
-<<<<<<< HEAD
-        }
-=======
-    
-    }
-    return Future<ModelClient>.value();
->>>>>>> 80c3a0e4
+    
+    }
   }
 
   /// Fake endpoint for testing various parameters 假端點 偽のエンドポイント 가짜 엔드 포인트 
@@ -835,7 +804,8 @@
     // FormatException when trying to decode an empty string.
     if (response.statusCode != HttpStatus.noContent) {
       return await apiClient.deserializeAsync(await _decodeBodyBytes(response), 'Map<String, dynamic>',) as Map<String, dynamic>;
-        }
+    
+    }
   }
 
   /// To test enum parameters
@@ -961,7 +931,8 @@
     // FormatException when trying to decode an empty string.
     if (response.statusCode != HttpStatus.noContent) {
       return await apiClient.deserializeAsync(await _decodeBodyBytes(response), 'Map<String, dynamic>',) as Map<String, dynamic>;
-        }
+    
+    }
   }
 
   /// Fake endpoint to test group parameters (optional)
@@ -1063,7 +1034,8 @@
     // FormatException when trying to decode an empty string.
     if (response.statusCode != HttpStatus.noContent) {
       return await apiClient.deserializeAsync(await _decodeBodyBytes(response), 'Map<String, dynamic>',) as Map<String, dynamic>;
-        }
+    
+    }
   }
 
   /// test inline additionalProperties
@@ -1117,7 +1089,8 @@
     // FormatException when trying to decode an empty string.
     if (response.statusCode != HttpStatus.noContent) {
       return await apiClient.deserializeAsync(await _decodeBodyBytes(response), 'Map<String, dynamic>',) as Map<String, dynamic>;
-        }
+    
+    }
   }
 
   /// test json serialization of form data
@@ -1183,7 +1156,8 @@
     // FormatException when trying to decode an empty string.
     if (response.statusCode != HttpStatus.noContent) {
       return await apiClient.deserializeAsync(await _decodeBodyBytes(response), 'Map<String, dynamic>',) as Map<String, dynamic>;
-        }
+    
+    }
   }
 
   /// To test the collection format in query parameters
@@ -1269,6 +1243,7 @@
     // FormatException when trying to decode an empty string.
     if (response.statusCode != HttpStatus.noContent) {
       return await apiClient.deserializeAsync(await _decodeBodyBytes(response), 'Map<String, dynamic>',) as Map<String, dynamic>;
-        }
+    
+    }
   }
 }