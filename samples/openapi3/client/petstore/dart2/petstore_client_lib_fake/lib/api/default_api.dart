//
// AUTO-GENERATED FILE, DO NOT MODIFY!
//
// @dart=2.14

// ignore_for_file: unused_element, unused_import
// ignore_for_file: always_put_required_named_parameters_first
// ignore_for_file: constant_identifier_names
// ignore_for_file: lines_longer_than_80_chars

part of openapi.api;


class DefaultApi {
  DefaultApi([ApiClient? apiClient]) : apiClient = apiClient ?? defaultApiClient;

  final ApiClient apiClient;

  /// Performs an HTTP 'GET /foo' operation and returns the [Response].
  Future<Response> fooGetWithHttpInfo() async {
    // ignore: prefer_const_declarations
    final path = r'/foo';

    // ignore: prefer_final_locals
    Object? postBody;

    final queryParams = <QueryParam>[];
    final headerParams = <String, String>{};
    final formParams = <String, String>{};

    const authNames = <String>[];
    const contentTypes = <String>[];


    return apiClient.invokeAPI(
      path,
      'GET',
      queryParams,
      postBody,
      headerParams,
      formParams,
      contentTypes.isEmpty ? null : contentTypes[0],
      authNames,
    );
  }

  Future<InlineResponseDefault?> fooGet() async {
    final response = await fooGetWithHttpInfo();
    if (response.statusCode >= HttpStatus.badRequest) {
      throw ApiException(response.statusCode, await _decodeBodyBytes(response));
    }
    // When a remote server returns no body with a status of 204, we shall not decode it.
    // At the time of writing this, `dart:convert` will throw an "Unexpected end of input"
    // FormatException when trying to decode an empty string.
    if (response.statusCode != HttpStatus.noContent) {
      return await apiClient.deserializeAsync(await _decodeBodyBytes(response), 'InlineResponseDefault',) as InlineResponseDefault;
<<<<<<< HEAD
        }
=======
    
    }
    return Future<InlineResponseDefault>.value();
>>>>>>> 80c3a0e4
  }
}<|MERGE_RESOLUTION|>--- conflicted
+++ resolved
@@ -54,12 +54,7 @@
     // FormatException when trying to decode an empty string.
     if (response.statusCode != HttpStatus.noContent) {
       return await apiClient.deserializeAsync(await _decodeBodyBytes(response), 'InlineResponseDefault',) as InlineResponseDefault;
-<<<<<<< HEAD
-        }
-=======
     
     }
-    return Future<InlineResponseDefault>.value();
->>>>>>> 80c3a0e4
   }
 }