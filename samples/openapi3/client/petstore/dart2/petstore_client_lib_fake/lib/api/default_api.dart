--- conflicted
+++ resolved
@@ -21,12 +21,8 @@
     // ignore: prefer_const_declarations
     final path = r'/foo';
 
-<<<<<<< HEAD
+    // ignore: prefer_final_locals
     Object? postBody;
-=======
-    // ignore: prefer_final_locals
-    Object postBody;
->>>>>>> 11937007
 
     final queryParams = <QueryParam>[];
     final headerParams = <String, String>{};
