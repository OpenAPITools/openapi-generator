--- conflicted
+++ resolved
@@ -67,7 +67,8 @@
     // FormatException when trying to decode an empty string.
     if (response.statusCode != HttpStatus.noContent) {
       return await apiClient.deserializeAsync(await _decodeBodyBytes(response), 'Map<String, dynamic>',) as Map<String, dynamic>;
-        }
+    
+    }
   }
 
   /// Deletes a pet
@@ -130,7 +131,8 @@
     // FormatException when trying to decode an empty string.
     if (response.statusCode != HttpStatus.noContent) {
       return await apiClient.deserializeAsync(await _decodeBodyBytes(response), 'Map<String, dynamic>',) as Map<String, dynamic>;
-        }
+    
+    }
   }
 
   /// Finds Pets by status
@@ -317,13 +319,8 @@
     // FormatException when trying to decode an empty string.
     if (response.statusCode != HttpStatus.noContent) {
       return await apiClient.deserializeAsync(await _decodeBodyBytes(response), 'Pet',) as Pet;
-<<<<<<< HEAD
-        }
-=======
     
     }
-    return Future<Pet>.value();
->>>>>>> 80c3a0e4
   }
 
   /// Update an existing pet
@@ -377,7 +374,8 @@
     // FormatException when trying to decode an empty string.
     if (response.statusCode != HttpStatus.noContent) {
       return await apiClient.deserializeAsync(await _decodeBodyBytes(response), 'Map<String, dynamic>',) as Map<String, dynamic>;
-        }
+    
+    }
   }
 
   /// Updates a pet in the store with form data
@@ -450,7 +448,8 @@
     // FormatException when trying to decode an empty string.
     if (response.statusCode != HttpStatus.noContent) {
       return await apiClient.deserializeAsync(await _decodeBodyBytes(response), 'Map<String, dynamic>',) as Map<String, dynamic>;
-        }
+    
+    }
   }
 
   /// uploads an image
@@ -531,13 +530,8 @@
     // FormatException when trying to decode an empty string.
     if (response.statusCode != HttpStatus.noContent) {
       return await apiClient.deserializeAsync(await _decodeBodyBytes(response), 'ApiResponse',) as ApiResponse;
-<<<<<<< HEAD
-        }
-=======
     
     }
-    return Future<ApiResponse>.value();
->>>>>>> 80c3a0e4
   }
 
   /// uploads an image (required)
@@ -618,12 +612,7 @@
     // FormatException when trying to decode an empty string.
     if (response.statusCode != HttpStatus.noContent) {
       return await apiClient.deserializeAsync(await _decodeBodyBytes(response), 'ApiResponse',) as ApiResponse;
-<<<<<<< HEAD
-        }
-=======
     
     }
-    return Future<ApiResponse>.value();
->>>>>>> 80c3a0e4
   }
 }