#
# AUTO-GENERATED FILE, DO NOT MODIFY!
#

name: 'openapi'
version: '1.0.0'
description: 'OpenAPI API client'
authors:
  - 'Author <author@homepage>'
homepage: 'homepage'
environment:
  sdk: '>=2.0.0 <3.0.0'
dependencies:
  http: '>=0.12.0 <0.13.0'
  intl: '^0.16.1'
  meta: '^1.1.8'

dev_dependencies:
<<<<<<< HEAD
  test: '^1.3.0'
=======
  test: '>=1.3.0 <1.16.0'
>>>>>>> 4f4f1d41
<|MERGE_RESOLUTION|>--- conflicted
+++ resolved
@@ -16,8 +16,4 @@
   meta: '^1.1.8'
 
 dev_dependencies:
-<<<<<<< HEAD
-  test: '^1.3.0'
-=======
   test: '>=1.3.0 <1.16.0'
->>>>>>> 4f4f1d41
