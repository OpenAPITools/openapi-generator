--- conflicted
+++ resolved
@@ -9,8 +9,6 @@
 import org.openapitools.client.models.Client
 
 interface AnotherFakeApi {
-<<<<<<< HEAD
-=======
     /**
      * To test special tags
      * To test special tags and operation ID starting with number
@@ -20,7 +18,6 @@
      * @param client client model 
     * @return [Call]<[Client]>
      */
->>>>>>> 2128f287
     @PATCH("another-fake/dummy")
     fun call123testSpecialTags(@Body client: Client): Single<Client>
 
