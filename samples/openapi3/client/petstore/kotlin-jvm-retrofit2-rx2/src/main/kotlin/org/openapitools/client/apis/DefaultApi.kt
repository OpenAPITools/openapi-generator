package org.openapitools.client.apis

import org.openapitools.client.infrastructure.CollectionFormats.*
import retrofit2.http.*
import okhttp3.RequestBody
import io.reactivex.Single
import io.reactivex.Completable

import org.openapitools.client.models.InlineResponseDefault

interface DefaultApi {
<<<<<<< HEAD
=======
    /**
     * 
     * 
     * Responses:
     *  - 0: response
     * 
    * @return [Call]<[InlineResponseDefault]>
     */
>>>>>>> 2128f287
    @GET("foo")
    fun fooGet(): Single<InlineResponseDefault>

}<|MERGE_RESOLUTION|>--- conflicted
+++ resolved
@@ -9,8 +9,6 @@
 import org.openapitools.client.models.InlineResponseDefault
 
 interface DefaultApi {
-<<<<<<< HEAD
-=======
     /**
      * 
      * 
@@ -19,7 +17,6 @@
      * 
     * @return [Call]<[InlineResponseDefault]>
      */
->>>>>>> 2128f287
     @GET("foo")
     fun fooGet(): Single<InlineResponseDefault>
 
