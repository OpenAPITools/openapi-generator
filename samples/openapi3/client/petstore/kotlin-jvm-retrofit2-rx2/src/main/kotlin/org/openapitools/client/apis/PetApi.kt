package org.openapitools.client.apis

import org.openapitools.client.infrastructure.CollectionFormats.*
import retrofit2.http.*
import okhttp3.RequestBody
import io.reactivex.Single
import io.reactivex.Completable

import org.openapitools.client.models.ApiResponse
import org.openapitools.client.models.Pet

interface PetApi {
<<<<<<< HEAD
    @POST("pet")
    fun addPet(@Body pet: Pet): Completable

    @DELETE("pet/{petId}")
    fun deletePet(@Path("petId") petId: kotlin.Long, @Header("api_key") apiKey: kotlin.String): Completable

    @GET("pet/findByStatus")
    fun findPetsByStatus(@Query("status") status: CSVParams): Single<kotlin.collections.List<Pet>>
=======
    /**
     * Add a new pet to the store
     * 
     * Responses:
     *  - 405: Invalid input
     * 
     * @param pet Pet object that needs to be added to the store 
    * @return [Call]<[Unit]>
     */
    @POST("pet")
    fun addPet(@Body pet: Pet): Completable

    /**
     * Deletes a pet
     * 
     * Responses:
     *  - 400: Invalid pet value
     * 
     * @param petId Pet id to delete 
     * @param apiKey  (optional)
    * @return [Call]<[Unit]>
     */
    @DELETE("pet/{petId}")
    fun deletePet(@Path("petId") petId: kotlin.Long, @Header("api_key") apiKey: kotlin.String): Completable

    /**
     * Finds Pets by status
     * Multiple status values can be provided with comma separated strings
     * Responses:
     *  - 200: successful operation
     *  - 400: Invalid status value
     * 
     * @param status Status values that need to be considered for filter 
    * @return [Call]<[kotlin.Array<Pet>]>
     */
    @GET("pet/findByStatus")
    fun findPetsByStatus(@Query("status") status: CSVParams): Single<kotlin.Array<Pet>>
>>>>>>> 2128f287

    /**
     * Finds Pets by tags
     * Multiple tags can be provided with comma separated strings. Use tag1, tag2, tag3 for testing.
     * Responses:
     *  - 200: successful operation
     *  - 400: Invalid tag value
     * 
     * @param tags Tags to filter by 
    * @return [Call]<[kotlin.Array<Pet>]>
     */
    @Deprecated("This api was deprecated")
    @GET("pet/findByTags")
<<<<<<< HEAD
    fun findPetsByTags(@Query("tags") tags: CSVParams): Single<kotlin.collections.List<Pet>>

    @GET("pet/{petId}")
    fun getPetById(@Path("petId") petId: kotlin.Long): Single<Pet>

=======
    fun findPetsByTags(@Query("tags") tags: CSVParams): Single<kotlin.Array<Pet>>

    /**
     * Find pet by ID
     * Returns a single pet
     * Responses:
     *  - 200: successful operation
     *  - 400: Invalid ID supplied
     *  - 404: Pet not found
     * 
     * @param petId ID of pet to return 
    * @return [Call]<[Pet]>
     */
    @GET("pet/{petId}")
    fun getPetById(@Path("petId") petId: kotlin.Long): Single<Pet>

    /**
     * Update an existing pet
     * 
     * Responses:
     *  - 400: Invalid ID supplied
     *  - 404: Pet not found
     *  - 405: Validation exception
     * 
     * @param pet Pet object that needs to be added to the store 
    * @return [Call]<[Unit]>
     */
>>>>>>> 2128f287
    @PUT("pet")
    fun updatePet(@Body pet: Pet): Completable

    /**
     * Updates a pet in the store with form data
     * 
     * Responses:
     *  - 405: Invalid input
     * 
     * @param petId ID of pet that needs to be updated 
     * @param name Updated name of the pet (optional)
     * @param status Updated status of the pet (optional)
    * @return [Call]<[Unit]>
     */
    @FormUrlEncoded
    @POST("pet/{petId}")
    fun updatePetWithForm(@Path("petId") petId: kotlin.Long, @Field("name") name: kotlin.String, @Field("status") status: kotlin.String): Completable

    /**
     * uploads an image
     * 
     * Responses:
     *  - 200: successful operation
     * 
     * @param petId ID of pet to update 
     * @param additionalMetadata Additional data to pass to server (optional)
     * @param file file to upload (optional)
    * @return [Call]<[ApiResponse]>
     */
    @Multipart
    @POST("pet/{petId}/uploadImage")
    fun uploadFile(@Path("petId") petId: kotlin.Long, @Part("additionalMetadata") additionalMetadata: kotlin.String, @Part file: MultipartBody.Part): Single<ApiResponse>

    /**
     * uploads an image (required)
     * 
     * Responses:
     *  - 200: successful operation
     * 
     * @param petId ID of pet to update 
     * @param requiredFile file to upload 
     * @param additionalMetadata Additional data to pass to server (optional)
    * @return [Call]<[ApiResponse]>
     */
    @Multipart
    @POST("fake/{petId}/uploadImageWithRequiredFile")
    fun uploadFileWithRequiredFile(@Path("petId") petId: kotlin.Long, @Part requiredFile: MultipartBody.Part, @Part("additionalMetadata") additionalMetadata: kotlin.String): Single<ApiResponse>

}<|MERGE_RESOLUTION|>--- conflicted
+++ resolved
@@ -10,16 +10,6 @@
 import org.openapitools.client.models.Pet
 
 interface PetApi {
-<<<<<<< HEAD
-    @POST("pet")
-    fun addPet(@Body pet: Pet): Completable
-
-    @DELETE("pet/{petId}")
-    fun deletePet(@Path("petId") petId: kotlin.Long, @Header("api_key") apiKey: kotlin.String): Completable
-
-    @GET("pet/findByStatus")
-    fun findPetsByStatus(@Query("status") status: CSVParams): Single<kotlin.collections.List<Pet>>
-=======
     /**
      * Add a new pet to the store
      * 
@@ -57,7 +47,6 @@
      */
     @GET("pet/findByStatus")
     fun findPetsByStatus(@Query("status") status: CSVParams): Single<kotlin.Array<Pet>>
->>>>>>> 2128f287
 
     /**
      * Finds Pets by tags
@@ -71,13 +60,6 @@
      */
     @Deprecated("This api was deprecated")
     @GET("pet/findByTags")
-<<<<<<< HEAD
-    fun findPetsByTags(@Query("tags") tags: CSVParams): Single<kotlin.collections.List<Pet>>
-
-    @GET("pet/{petId}")
-    fun getPetById(@Path("petId") petId: kotlin.Long): Single<Pet>
-
-=======
     fun findPetsByTags(@Query("tags") tags: CSVParams): Single<kotlin.Array<Pet>>
 
     /**
@@ -105,7 +87,6 @@
      * @param pet Pet object that needs to be added to the store 
     * @return [Call]<[Unit]>
      */
->>>>>>> 2128f287
     @PUT("pet")
     fun updatePet(@Body pet: Pet): Completable
 
