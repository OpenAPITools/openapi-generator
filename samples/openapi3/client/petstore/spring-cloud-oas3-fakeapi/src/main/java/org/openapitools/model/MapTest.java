package org.openapitools.model;

import java.net.URI;
import java.util.Objects;
import com.fasterxml.jackson.annotation.JsonProperty;
import com.fasterxml.jackson.annotation.JsonCreator;
import com.fasterxml.jackson.annotation.JsonValue;
import java.util.HashMap;
import java.util.Map;
import org.openapitools.jackson.nullable.JsonNullable;
import java.time.OffsetDateTime;
import javax.validation.Valid;
import javax.validation.constraints.*;
import io.swagger.v3.oas.annotations.media.Schema;


import java.util.*;
import javax.annotation.Generated;

/**
 * MapTest
 */

@Generated(value = "org.openapitools.codegen.languages.SpringCodegen")
public class MapTest {

  @Valid
  private Map<String, Map<String, String>> mapMapOfString = null;

  /**
   * Gets or Sets inner
   */
  public enum InnerEnum {
    UPPER("UPPER"),
    
    LOWER("lower");

    private String value;

    InnerEnum(String value) {
      this.value = value;
    }

    @JsonValue
    public String getValue() {
      return value;
    }

    @Override
    public String toString() {
      return String.valueOf(value);
    }

    @JsonCreator
    public static InnerEnum fromValue(String value) {
      for (InnerEnum b : InnerEnum.values()) {
        if (b.value.equals(value)) {
          return b;
        }
      }
      throw new IllegalArgumentException("Unexpected value '" + value + "'");
    }
  }

  @Valid
  private Map<String, InnerEnum> mapOfEnumString = null;

  @Valid
  private Map<String, Boolean> directMap = null;

  @Valid
  private Map<String, Boolean> indirectMap = null;

  public MapTest mapMapOfString(Map<String, Map<String, String>> mapMapOfString) {
    this.mapMapOfString = mapMapOfString;
    return this;
  }

  public MapTest putMapMapOfStringItem(String key, Map<String, String> mapMapOfStringItem) {
    if (this.mapMapOfString == null) {
      this.mapMapOfString = new HashMap<>();
    }
    this.mapMapOfString.put(key, mapMapOfStringItem);
    return this;
  }

  /**
   * Get mapMapOfString
   * @return mapMapOfString
  */
  @Valid 
<<<<<<< HEAD
  @Schema(name = "map_map_of_string", required = false)
  @JsonProperty("map_map_of_string")
=======
  @Schema(name = "map_map_of_string", requiredMode = Schema.RequiredMode.NOT_REQUIRED)
>>>>>>> 37e8cfad
  public Map<String, Map<String, String>> getMapMapOfString() {
    return mapMapOfString;
  }

  public void setMapMapOfString(Map<String, Map<String, String>> mapMapOfString) {
    this.mapMapOfString = mapMapOfString;
  }

  public MapTest mapOfEnumString(Map<String, InnerEnum> mapOfEnumString) {
    this.mapOfEnumString = mapOfEnumString;
    return this;
  }

  public MapTest putMapOfEnumStringItem(String key, InnerEnum mapOfEnumStringItem) {
    if (this.mapOfEnumString == null) {
      this.mapOfEnumString = new HashMap<>();
    }
    this.mapOfEnumString.put(key, mapOfEnumStringItem);
    return this;
  }

  /**
   * Get mapOfEnumString
   * @return mapOfEnumString
  */
  
<<<<<<< HEAD
  @Schema(name = "map_of_enum_string", required = false)
  @JsonProperty("map_of_enum_string")
=======
  @Schema(name = "map_of_enum_string", requiredMode = Schema.RequiredMode.NOT_REQUIRED)
>>>>>>> 37e8cfad
  public Map<String, InnerEnum> getMapOfEnumString() {
    return mapOfEnumString;
  }

  public void setMapOfEnumString(Map<String, InnerEnum> mapOfEnumString) {
    this.mapOfEnumString = mapOfEnumString;
  }

  public MapTest directMap(Map<String, Boolean> directMap) {
    this.directMap = directMap;
    return this;
  }

  public MapTest putDirectMapItem(String key, Boolean directMapItem) {
    if (this.directMap == null) {
      this.directMap = new HashMap<>();
    }
    this.directMap.put(key, directMapItem);
    return this;
  }

  /**
   * Get directMap
   * @return directMap
  */
  
<<<<<<< HEAD
  @Schema(name = "direct_map", required = false)
  @JsonProperty("direct_map")
=======
  @Schema(name = "direct_map", requiredMode = Schema.RequiredMode.NOT_REQUIRED)
>>>>>>> 37e8cfad
  public Map<String, Boolean> getDirectMap() {
    return directMap;
  }

  public void setDirectMap(Map<String, Boolean> directMap) {
    this.directMap = directMap;
  }

  public MapTest indirectMap(Map<String, Boolean> indirectMap) {
    this.indirectMap = indirectMap;
    return this;
  }

  public MapTest putIndirectMapItem(String key, Boolean indirectMapItem) {
    if (this.indirectMap == null) {
      this.indirectMap = new HashMap<>();
    }
    this.indirectMap.put(key, indirectMapItem);
    return this;
  }

  /**
   * Get indirectMap
   * @return indirectMap
  */
  
<<<<<<< HEAD
  @Schema(name = "indirect_map", required = false)
  @JsonProperty("indirect_map")
=======
  @Schema(name = "indirect_map", requiredMode = Schema.RequiredMode.NOT_REQUIRED)
>>>>>>> 37e8cfad
  public Map<String, Boolean> getIndirectMap() {
    return indirectMap;
  }

  public void setIndirectMap(Map<String, Boolean> indirectMap) {
    this.indirectMap = indirectMap;
  }

  @Override
  public boolean equals(Object o) {
    if (this == o) {
      return true;
    }
    if (o == null || getClass() != o.getClass()) {
      return false;
    }
    MapTest mapTest = (MapTest) o;
    return Objects.equals(this.mapMapOfString, mapTest.mapMapOfString) &&
        Objects.equals(this.mapOfEnumString, mapTest.mapOfEnumString) &&
        Objects.equals(this.directMap, mapTest.directMap) &&
        Objects.equals(this.indirectMap, mapTest.indirectMap);
  }

  @Override
  public int hashCode() {
    return Objects.hash(mapMapOfString, mapOfEnumString, directMap, indirectMap);
  }

  @Override
  public String toString() {
    StringBuilder sb = new StringBuilder();
    sb.append("class MapTest {\n");
    sb.append("    mapMapOfString: ").append(toIndentedString(mapMapOfString)).append("\n");
    sb.append("    mapOfEnumString: ").append(toIndentedString(mapOfEnumString)).append("\n");
    sb.append("    directMap: ").append(toIndentedString(directMap)).append("\n");
    sb.append("    indirectMap: ").append(toIndentedString(indirectMap)).append("\n");
    sb.append("}");
    return sb.toString();
  }

  /**
   * Convert the given object to string with each line indented by 4 spaces
   * (except the first line).
   */
  private String toIndentedString(Object o) {
    if (o == null) {
      return "null";
    }
    return o.toString().replace("\n", "\n    ");
  }
}
<|MERGE_RESOLUTION|>--- conflicted
+++ resolved
@@ -89,12 +89,8 @@
    * @return mapMapOfString
   */
   @Valid 
-<<<<<<< HEAD
-  @Schema(name = "map_map_of_string", required = false)
+  @Schema(name = "map_map_of_string", requiredMode = Schema.RequiredMode.NOT_REQUIRED)
   @JsonProperty("map_map_of_string")
-=======
-  @Schema(name = "map_map_of_string", requiredMode = Schema.RequiredMode.NOT_REQUIRED)
->>>>>>> 37e8cfad
   public Map<String, Map<String, String>> getMapMapOfString() {
     return mapMapOfString;
   }
@@ -121,12 +117,8 @@
    * @return mapOfEnumString
   */
   
-<<<<<<< HEAD
-  @Schema(name = "map_of_enum_string", required = false)
+  @Schema(name = "map_of_enum_string", requiredMode = Schema.RequiredMode.NOT_REQUIRED)
   @JsonProperty("map_of_enum_string")
-=======
-  @Schema(name = "map_of_enum_string", requiredMode = Schema.RequiredMode.NOT_REQUIRED)
->>>>>>> 37e8cfad
   public Map<String, InnerEnum> getMapOfEnumString() {
     return mapOfEnumString;
   }
@@ -153,12 +145,8 @@
    * @return directMap
   */
   
-<<<<<<< HEAD
-  @Schema(name = "direct_map", required = false)
+  @Schema(name = "direct_map", requiredMode = Schema.RequiredMode.NOT_REQUIRED)
   @JsonProperty("direct_map")
-=======
-  @Schema(name = "direct_map", requiredMode = Schema.RequiredMode.NOT_REQUIRED)
->>>>>>> 37e8cfad
   public Map<String, Boolean> getDirectMap() {
     return directMap;
   }
@@ -185,12 +173,8 @@
    * @return indirectMap
   */
   
-<<<<<<< HEAD
-  @Schema(name = "indirect_map", required = false)
+  @Schema(name = "indirect_map", requiredMode = Schema.RequiredMode.NOT_REQUIRED)
   @JsonProperty("indirect_map")
-=======
-  @Schema(name = "indirect_map", requiredMode = Schema.RequiredMode.NOT_REQUIRED)
->>>>>>> 37e8cfad
   public Map<String, Boolean> getIndirectMap() {
     return indirectMap;
   }
