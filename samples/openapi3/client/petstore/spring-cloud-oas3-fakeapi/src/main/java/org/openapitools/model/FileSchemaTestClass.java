package org.openapitools.model;

import java.net.URI;
import java.util.Objects;
import com.fasterxml.jackson.annotation.JsonProperty;
import com.fasterxml.jackson.annotation.JsonCreator;
import java.io.File;
import java.util.ArrayList;
import java.util.List;
import org.openapitools.jackson.nullable.JsonNullable;
import java.time.OffsetDateTime;
import javax.validation.Valid;
import javax.validation.constraints.*;
import io.swagger.v3.oas.annotations.media.Schema;


import java.util.*;
import javax.annotation.Generated;

/**
 * FileSchemaTestClass
 */

@Generated(value = "org.openapitools.codegen.languages.SpringCodegen")
public class FileSchemaTestClass {

  private File file;

  @Valid
  private List<@Valid File> files;

  public FileSchemaTestClass file(File file) {
    this.file = file;
    return this;
  }

  /**
   * Get file
   * @return file
  */
  @Valid 
  @Schema(name = "file", requiredMode = Schema.RequiredMode.NOT_REQUIRED)
  @JsonProperty("file")
  public File getFile() {
    return file;
  }

  public void setFile(File file) {
    this.file = file;
  }

  public FileSchemaTestClass files(List<@Valid File> files) {
    this.files = files;
    return this;
  }

  public FileSchemaTestClass addFilesItem(File filesItem) {
    if (this.files == null) {
      this.files = new ArrayList<>();
    }
    this.files.add(filesItem);
    return this;
  }

  /**
   * Get files
   * @return files
  */
  @Valid 
  @Schema(name = "files", requiredMode = Schema.RequiredMode.NOT_REQUIRED)
<<<<<<< HEAD
  @JsonProperty("files")
  public List<File> getFiles() {
=======
  public List<@Valid File> getFiles() {
>>>>>>> 162623e4
    return files;
  }

  public void setFiles(List<@Valid File> files) {
    this.files = files;
  }

  @Override
  public boolean equals(Object o) {
    if (this == o) {
      return true;
    }
    if (o == null || getClass() != o.getClass()) {
      return false;
    }
    FileSchemaTestClass fileSchemaTestClass = (FileSchemaTestClass) o;
    return Objects.equals(this.file, fileSchemaTestClass.file) &&
        Objects.equals(this.files, fileSchemaTestClass.files);
  }

  @Override
  public int hashCode() {
    return Objects.hash(file, files);
  }

  @Override
  public String toString() {
    StringBuilder sb = new StringBuilder();
    sb.append("class FileSchemaTestClass {\n");
    sb.append("    file: ").append(toIndentedString(file)).append("\n");
    sb.append("    files: ").append(toIndentedString(files)).append("\n");
    sb.append("}");
    return sb.toString();
  }

  /**
   * Convert the given object to string with each line indented by 4 spaces
   * (except the first line).
   */
  private String toIndentedString(Object o) {
    if (o == null) {
      return "null";
    }
    return o.toString().replace("\n", "\n    ");
  }
}
<|MERGE_RESOLUTION|>--- conflicted
+++ resolved
@@ -24,8 +24,10 @@
 @Generated(value = "org.openapitools.codegen.languages.SpringCodegen")
 public class FileSchemaTestClass {
 
+  @JsonProperty("file")
   private File file;
 
+  @JsonProperty("files")
   @Valid
   private List<@Valid File> files;
 
@@ -40,7 +42,6 @@
   */
   @Valid 
   @Schema(name = "file", requiredMode = Schema.RequiredMode.NOT_REQUIRED)
-  @JsonProperty("file")
   public File getFile() {
     return file;
   }
@@ -68,12 +69,7 @@
   */
   @Valid 
   @Schema(name = "files", requiredMode = Schema.RequiredMode.NOT_REQUIRED)
-<<<<<<< HEAD
-  @JsonProperty("files")
-  public List<File> getFiles() {
-=======
   public List<@Valid File> getFiles() {
->>>>>>> 162623e4
     return files;
   }
 
