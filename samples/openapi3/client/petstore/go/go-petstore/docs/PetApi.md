--- conflicted
+++ resolved
@@ -192,12 +192,7 @@
 
 Name | Type | Description  | Notes
 ------------- | ------------- | ------------- | -------------
-<<<<<<< HEAD
-**ctx** | **context.Context** | context for authentication, logging, cancellation, deadlines, tracing, etc.
-**status** | [**[]StatusItems**](StatusItems.md)| Status values that need to be considered for filter | 
-=======
  **status** | [**[]string**](string.md) | Status values that need to be considered for filter | 
->>>>>>> 8fad36c8
 
 ### Return type
 
