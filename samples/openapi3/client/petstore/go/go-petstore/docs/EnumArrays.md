--- conflicted
+++ resolved
@@ -4,10 +4,6 @@
 
 Name | Type | Description | Notes
 ------------ | ------------- | ------------- | -------------
-<<<<<<< HEAD
-**JustSymbol** | [**EnumArraysJustSymbol**](EnumArraysJustSymbol.md) |  | [optional] 
-**ArrayEnum** | [**[]EnumArraysArrayEnumItems**](EnumArraysArrayEnumItems.md) |  | [optional] 
-=======
 **JustSymbol** | Pointer to **string** |  | [optional] 
 **ArrayEnum** | Pointer to **[]string** |  | [optional] 
 
@@ -80,7 +76,6 @@
 
 HasArrayEnum returns a boolean if a field has been set.
 
->>>>>>> 8fad36c8
 
 [[Back to Model list]](../README.md#documentation-for-models) [[Back to API list]](../README.md#documentation-for-api-endpoints) [[Back to README]](../README.md)
 
