//
// AUTO-GENERATED FILE, DO NOT MODIFY!
//

import 'package:openapi/src/model/single_ref_type.dart';
import 'package:built_value/built_value.dart';
import 'package:built_value/serializer.dart';
import 'package:one_of/one_of.dart';
import 'package:one_of/any_of.dart';
// ignore_for_file: unused_element, unused_import

part 'all_of_with_single_ref.g.dart';

/// AllOfWithSingleRef
///
/// Properties:
/// * [username] 
/// * [singleRefType] 
@BuiltValue()
abstract class AllOfWithSingleRef implements Built<AllOfWithSingleRef, AllOfWithSingleRefBuilder> {
    @BuiltValueField(wireName: r'username')
    String? get username;
    @BuiltValueField(wireName: r'SingleRefType')
    SingleRefType? get singleRefType;


    AllOfWithSingleRef._();
    
    factory AllOfWithSingleRef([void updates(AllOfWithSingleRefBuilder b)]) = _$AllOfWithSingleRef;

    @BuiltValueHook(initializeBuilder: true)
    static void _defaults(AllOfWithSingleRefBuilder b) => b;

    @BuiltValueSerializer(custom: true)
    static Serializer<AllOfWithSingleRef> get serializer => _$AllOfWithSingleRefSerializer();


}

class _$AllOfWithSingleRefSerializer implements PrimitiveSerializer<AllOfWithSingleRef> {
    @override
    final Iterable<Type> types = const [AllOfWithSingleRef, _$AllOfWithSingleRef];

    @override
    final String wireName = r'AllOfWithSingleRef';

    Iterable<Object?> _serializeProperties(Serializers serializers, AllOfWithSingleRef object,
        {FullType specifiedType = FullType.unspecified}) sync* {        
        if (object.username != null) {
            yield r'username';
            yield serializers.serialize(object.username,
                    specifiedType: const FullType(String));
        }
        if (object.singleRefType != null) {
<<<<<<< HEAD
            yield r'SingleRefType';
            yield serializers.serialize(object.singleRefType,
                    specifiedType: const FullType.nullable(SingleRefType));
=======
            result
                ..add(r'SingleRefType')
                ..add(serializers.serialize(object.singleRefType,
                    specifiedType: const FullType(SingleRefType)));
>>>>>>> e0c72702
        }
    }

    @override
    Object serialize(Serializers serializers, AllOfWithSingleRef object,
        {FullType specifiedType = FullType.unspecified}) {
        return _serializeProperties(serializers, object, specifiedType: specifiedType).toList();
    }

    void _deserializeProperties(Serializers serializers, Object serialized,
        {FullType specifiedType = FullType.unspecified, required List<Object?> serializedList,required AllOfWithSingleRefBuilder result, required List<Object?> unhandled}) {
        for (var i = 0; i < serializedList.length; i += 2) {
            final key = serializedList[i] as String;
            final value = serializedList[i + 1];
            switch (key) {
                 case r'username':
                    final valueDes = serializers.deserialize(value,
                        specifiedType: const FullType(String)) as String;
                    result.username = valueDes;
                    break;
                 case r'SingleRefType':
                    final valueDes = serializers.deserialize(value,
                        specifiedType: const FullType(SingleRefType)) as SingleRefType;
                    result.singleRefType = valueDes;
                    break;
                default:
                  unhandled.add(key);
                  unhandled.add(value);
                  break;
            }
        }
    }
    
    @override
    AllOfWithSingleRef deserialize(Serializers serializers, Object serialized,
        {FullType specifiedType = FullType.unspecified}) {
        final result = AllOfWithSingleRefBuilder();
        final serializedList = (serialized as Iterable<Object?>).toList();        
        final unhandled = <Object?>[];
        _deserializeProperties(serializers, serialized, specifiedType: specifiedType, serializedList: serializedList, unhandled: unhandled, result: result);        
        return result.build();
    }
}



<|MERGE_RESOLUTION|>--- conflicted
+++ resolved
@@ -14,97 +14,98 @@
 /// AllOfWithSingleRef
 ///
 /// Properties:
-/// * [username] 
-/// * [singleRefType] 
+/// * [username]
+/// * [singleRefType]
 @BuiltValue()
-abstract class AllOfWithSingleRef implements Built<AllOfWithSingleRef, AllOfWithSingleRefBuilder> {
-    @BuiltValueField(wireName: r'username')
-    String? get username;
-    @BuiltValueField(wireName: r'SingleRefType')
-    SingleRefType? get singleRefType;
+abstract class AllOfWithSingleRef
+    implements Built<AllOfWithSingleRef, AllOfWithSingleRefBuilder> {
+  @BuiltValueField(wireName: r'username')
+  String? get username;
+  @BuiltValueField(wireName: r'SingleRefType')
+  SingleRefType? get singleRefType;
 
+  AllOfWithSingleRef._();
 
-    AllOfWithSingleRef._();
-    
-    factory AllOfWithSingleRef([void updates(AllOfWithSingleRefBuilder b)]) = _$AllOfWithSingleRef;
+  factory AllOfWithSingleRef([void updates(AllOfWithSingleRefBuilder b)]) =
+      _$AllOfWithSingleRef;
 
-    @BuiltValueHook(initializeBuilder: true)
-    static void _defaults(AllOfWithSingleRefBuilder b) => b;
+  @BuiltValueHook(initializeBuilder: true)
+  static void _defaults(AllOfWithSingleRefBuilder b) => b;
 
-    @BuiltValueSerializer(custom: true)
-    static Serializer<AllOfWithSingleRef> get serializer => _$AllOfWithSingleRefSerializer();
-
-
+  @BuiltValueSerializer(custom: true)
+  static Serializer<AllOfWithSingleRef> get serializer =>
+      _$AllOfWithSingleRefSerializer();
 }
 
-class _$AllOfWithSingleRefSerializer implements PrimitiveSerializer<AllOfWithSingleRef> {
-    @override
-    final Iterable<Type> types = const [AllOfWithSingleRef, _$AllOfWithSingleRef];
+class _$AllOfWithSingleRefSerializer
+    implements PrimitiveSerializer<AllOfWithSingleRef> {
+  @override
+  final Iterable<Type> types = const [AllOfWithSingleRef, _$AllOfWithSingleRef];
 
-    @override
-    final String wireName = r'AllOfWithSingleRef';
+  @override
+  final String wireName = r'AllOfWithSingleRef';
 
-    Iterable<Object?> _serializeProperties(Serializers serializers, AllOfWithSingleRef object,
-        {FullType specifiedType = FullType.unspecified}) sync* {        
-        if (object.username != null) {
-            yield r'username';
-            yield serializers.serialize(object.username,
-                    specifiedType: const FullType(String));
-        }
-        if (object.singleRefType != null) {
-<<<<<<< HEAD
-            yield r'SingleRefType';
-            yield serializers.serialize(object.singleRefType,
-                    specifiedType: const FullType.nullable(SingleRefType));
-=======
-            result
-                ..add(r'SingleRefType')
-                ..add(serializers.serialize(object.singleRefType,
-                    specifiedType: const FullType(SingleRefType)));
->>>>>>> e0c72702
-        }
+  Iterable<Object?> _serializeProperties(
+      Serializers serializers, AllOfWithSingleRef object,
+      {FullType specifiedType = FullType.unspecified}) sync* {
+    if (object.username != null) {
+      yield r'username';
+      yield serializers.serialize(object.username,
+          specifiedType: const FullType(String));
     }
+    if (object.singleRefType != null) {
+      yield r'SingleRefType';
+      yield serializers.serialize(object.singleRefType,
+          specifiedType: const FullType.nullable(SingleRefType));
+    }
+  }
 
-    @override
-    Object serialize(Serializers serializers, AllOfWithSingleRef object,
-        {FullType specifiedType = FullType.unspecified}) {
-        return _serializeProperties(serializers, object, specifiedType: specifiedType).toList();
+  @override
+  Object serialize(Serializers serializers, AllOfWithSingleRef object,
+      {FullType specifiedType = FullType.unspecified}) {
+    return _serializeProperties(serializers, object,
+            specifiedType: specifiedType)
+        .toList();
+  }
+
+  void _deserializeProperties(Serializers serializers, Object serialized,
+      {FullType specifiedType = FullType.unspecified,
+      required List<Object?> serializedList,
+      required AllOfWithSingleRefBuilder result,
+      required List<Object?> unhandled}) {
+    for (var i = 0; i < serializedList.length; i += 2) {
+      final key = serializedList[i] as String;
+      final value = serializedList[i + 1];
+      switch (key) {
+        case r'username':
+          final valueDes = serializers.deserialize(value,
+              specifiedType: const FullType(String)) as String;
+          result.username = valueDes;
+          break;
+        case r'SingleRefType':
+          final valueDes = serializers.deserialize(value,
+              specifiedType: const FullType(SingleRefType)) as SingleRefType;
+          result.singleRefType = valueDes;
+          break;
+        default:
+          unhandled.add(key);
+          unhandled.add(value);
+          break;
+      }
     }
+  }
 
-    void _deserializeProperties(Serializers serializers, Object serialized,
-        {FullType specifiedType = FullType.unspecified, required List<Object?> serializedList,required AllOfWithSingleRefBuilder result, required List<Object?> unhandled}) {
-        for (var i = 0; i < serializedList.length; i += 2) {
-            final key = serializedList[i] as String;
-            final value = serializedList[i + 1];
-            switch (key) {
-                 case r'username':
-                    final valueDes = serializers.deserialize(value,
-                        specifiedType: const FullType(String)) as String;
-                    result.username = valueDes;
-                    break;
-                 case r'SingleRefType':
-                    final valueDes = serializers.deserialize(value,
-                        specifiedType: const FullType(SingleRefType)) as SingleRefType;
-                    result.singleRefType = valueDes;
-                    break;
-                default:
-                  unhandled.add(key);
-                  unhandled.add(value);
-                  break;
-            }
-        }
-    }
-    
-    @override
-    AllOfWithSingleRef deserialize(Serializers serializers, Object serialized,
-        {FullType specifiedType = FullType.unspecified}) {
-        final result = AllOfWithSingleRefBuilder();
-        final serializedList = (serialized as Iterable<Object?>).toList();        
-        final unhandled = <Object?>[];
-        _deserializeProperties(serializers, serialized, specifiedType: specifiedType, serializedList: serializedList, unhandled: unhandled, result: result);        
-        return result.build();
-    }
-}
-
-
-
+  @override
+  AllOfWithSingleRef deserialize(Serializers serializers, Object serialized,
+      {FullType specifiedType = FullType.unspecified}) {
+    final result = AllOfWithSingleRefBuilder();
+    final serializedList = (serialized as Iterable<Object?>).toList();
+    final unhandled = <Object?>[];
+    _deserializeProperties(serializers, serialized,
+        specifiedType: specifiedType,
+        serializedList: serializedList,
+        unhandled: unhandled,
+        result: result);
+    return result.build();
+  }
+}