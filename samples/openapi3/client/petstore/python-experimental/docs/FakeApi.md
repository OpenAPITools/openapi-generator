# petstore_api.FakeApi

All URIs are relative to *http://petstore.swagger.io:80/v2*

Method | HTTP request | Description
------------- | ------------- | -------------
[**fake_health_get**](FakeApi.md#fake_health_get) | **GET** /fake/health | Health check endpoint
[**fake_outer_boolean_serialize**](FakeApi.md#fake_outer_boolean_serialize) | **POST** /fake/outer/boolean | 
[**fake_outer_composite_serialize**](FakeApi.md#fake_outer_composite_serialize) | **POST** /fake/outer/composite | 
[**fake_outer_number_serialize**](FakeApi.md#fake_outer_number_serialize) | **POST** /fake/outer/number | 
[**fake_outer_string_serialize**](FakeApi.md#fake_outer_string_serialize) | **POST** /fake/outer/string | 
[**test_body_with_file_schema**](FakeApi.md#test_body_with_file_schema) | **PUT** /fake/body-with-file-schema | 
[**test_body_with_query_params**](FakeApi.md#test_body_with_query_params) | **PUT** /fake/body-with-query-params | 
[**test_client_model**](FakeApi.md#test_client_model) | **PATCH** /fake | To test \&quot;client\&quot; model
[**test_endpoint_parameters**](FakeApi.md#test_endpoint_parameters) | **POST** /fake | Fake endpoint for testing various parameters 假端點 偽のエンドポイント 가짜 엔드 포인트 
[**test_enum_parameters**](FakeApi.md#test_enum_parameters) | **GET** /fake | To test enum parameters
[**test_group_parameters**](FakeApi.md#test_group_parameters) | **DELETE** /fake | Fake endpoint to test group parameters (optional)
[**test_inline_additional_properties**](FakeApi.md#test_inline_additional_properties) | **POST** /fake/inline-additionalProperties | test inline additionalProperties
[**test_json_form_data**](FakeApi.md#test_json_form_data) | **GET** /fake/jsonFormData | test json serialization of form data
[**test_query_parameter_collection_format**](FakeApi.md#test_query_parameter_collection_format) | **PUT** /fake/test-query-paramters | 


# **fake_health_get**
> health_check_result.HealthCheckResult fake_health_get()

Health check endpoint

### Example

```python
from __future__ import print_function
import time
import petstore_api
from pprint import pprint
# Defining the host is optional and defaults to http://petstore.swagger.io:80/v2
# See configuration.py for a list of all supported configuration parameters.
configuration = petstore_api.Configuration(
    host = "http://petstore.swagger.io:80/v2"
)


# Enter a context with an instance of the API client
with petstore_api.ApiClient() as api_client:
    # Create an instance of the API class
    api_instance = petstore_api.FakeApi(api_client)
    
    # example, this endpoint has no required or optional parameters
    try:
        # Health check endpoint
        api_response = api_instance.fake_health_get()
        pprint(api_response)
    except petstore_api.ApiException as e:
        print("Exception when calling FakeApi->fake_health_get: %s\n" % e)
```

### Parameters
This endpoint does not need any parameter.

### Return type

[**health_check_result.HealthCheckResult**](HealthCheckResult.md)

### Authorization

No authorization required

### HTTP request headers

 - **Content-Type**: Not defined
 - **Accept**: application/json

### HTTP response details
| Status code | Description | Response headers |
|-------------|-------------|------------------|
**200** | The instance started successfully |  -  |

[[Back to top]](#) [[Back to API list]](../README.md#documentation-for-api-endpoints) [[Back to Model list]](../README.md#documentation-for-models) [[Back to README]](../README.md)

# **fake_outer_boolean_serialize**
> bool fake_outer_boolean_serialize()



Test serialization of outer boolean types

### Example

```python
from __future__ import print_function
import time
import petstore_api
from pprint import pprint
# Defining the host is optional and defaults to http://petstore.swagger.io:80/v2
# See configuration.py for a list of all supported configuration parameters.
configuration = petstore_api.Configuration(
    host = "http://petstore.swagger.io:80/v2"
)


# Enter a context with an instance of the API client
with petstore_api.ApiClient() as api_client:
    # Create an instance of the API class
    api_instance = petstore_api.FakeApi(api_client)
    body = True # bool | Input boolean as post body (optional)

    # example passing only required values which don't have defaults set
    # and optional values
    try:
        api_response = api_instance.fake_outer_boolean_serialize(body=body)
        pprint(api_response)
    except petstore_api.ApiException as e:
        print("Exception when calling FakeApi->fake_outer_boolean_serialize: %s\n" % e)
```

### Parameters

Name | Type | Description  | Notes
------------- | ------------- | ------------- | -------------
 **body** | **bool**| Input boolean as post body | [optional]

### Return type

**bool**

### Authorization

No authorization required

### HTTP request headers

 - **Content-Type**: application/json
 - **Accept**: */*

### HTTP response details
| Status code | Description | Response headers |
|-------------|-------------|------------------|
**200** | Output boolean |  -  |

[[Back to top]](#) [[Back to API list]](../README.md#documentation-for-api-endpoints) [[Back to Model list]](../README.md#documentation-for-models) [[Back to README]](../README.md)

# **fake_outer_composite_serialize**
> outer_composite.OuterComposite fake_outer_composite_serialize()



Test serialization of object with outer number type

### Example

```python
from __future__ import print_function
import time
import petstore_api
from pprint import pprint
# Defining the host is optional and defaults to http://petstore.swagger.io:80/v2
# See configuration.py for a list of all supported configuration parameters.
configuration = petstore_api.Configuration(
    host = "http://petstore.swagger.io:80/v2"
)


# Enter a context with an instance of the API client
with petstore_api.ApiClient() as api_client:
    # Create an instance of the API class
    api_instance = petstore_api.FakeApi(api_client)
    outer_composite_outer_composite = petstore_api.OuterComposite() # outer_composite.OuterComposite | Input composite as post body (optional)

    # example passing only required values which don't have defaults set
    # and optional values
    try:
        api_response = api_instance.fake_outer_composite_serialize(outer_composite_outer_composite=outer_composite_outer_composite)
        pprint(api_response)
    except petstore_api.ApiException as e:
        print("Exception when calling FakeApi->fake_outer_composite_serialize: %s\n" % e)
```

### Parameters

Name | Type | Description  | Notes
------------- | ------------- | ------------- | -------------
 **outer_composite_outer_composite** | [**outer_composite.OuterComposite**](OuterComposite.md)| Input composite as post body | [optional]

### Return type

[**outer_composite.OuterComposite**](OuterComposite.md)

### Authorization

No authorization required

### HTTP request headers

 - **Content-Type**: application/json
 - **Accept**: */*

### HTTP response details
| Status code | Description | Response headers |
|-------------|-------------|------------------|
**200** | Output composite |  -  |

[[Back to top]](#) [[Back to API list]](../README.md#documentation-for-api-endpoints) [[Back to Model list]](../README.md#documentation-for-models) [[Back to README]](../README.md)

# **fake_outer_number_serialize**
> float fake_outer_number_serialize()



Test serialization of outer number types

### Example

```python
from __future__ import print_function
import time
import petstore_api
from pprint import pprint
# Defining the host is optional and defaults to http://petstore.swagger.io:80/v2
# See configuration.py for a list of all supported configuration parameters.
configuration = petstore_api.Configuration(
    host = "http://petstore.swagger.io:80/v2"
)


# Enter a context with an instance of the API client
with petstore_api.ApiClient() as api_client:
    # Create an instance of the API class
    api_instance = petstore_api.FakeApi(api_client)
    body = 3.4 # float | Input number as post body (optional)

    # example passing only required values which don't have defaults set
    # and optional values
    try:
        api_response = api_instance.fake_outer_number_serialize(body=body)
        pprint(api_response)
    except petstore_api.ApiException as e:
        print("Exception when calling FakeApi->fake_outer_number_serialize: %s\n" % e)
```

### Parameters

Name | Type | Description  | Notes
------------- | ------------- | ------------- | -------------
 **body** | **float**| Input number as post body | [optional]

### Return type

**float**

### Authorization

No authorization required

### HTTP request headers

 - **Content-Type**: application/json
 - **Accept**: */*

### HTTP response details
| Status code | Description | Response headers |
|-------------|-------------|------------------|
**200** | Output number |  -  |

[[Back to top]](#) [[Back to API list]](../README.md#documentation-for-api-endpoints) [[Back to Model list]](../README.md#documentation-for-models) [[Back to README]](../README.md)

# **fake_outer_string_serialize**
> str fake_outer_string_serialize()



Test serialization of outer string types

### Example

```python
from __future__ import print_function
import time
import petstore_api
from pprint import pprint
# Defining the host is optional and defaults to http://petstore.swagger.io:80/v2
# See configuration.py for a list of all supported configuration parameters.
configuration = petstore_api.Configuration(
    host = "http://petstore.swagger.io:80/v2"
)


# Enter a context with an instance of the API client
with petstore_api.ApiClient() as api_client:
    # Create an instance of the API class
    api_instance = petstore_api.FakeApi(api_client)
    body = 'body_example' # str | Input string as post body (optional)

    # example passing only required values which don't have defaults set
    # and optional values
    try:
        api_response = api_instance.fake_outer_string_serialize(body=body)
        pprint(api_response)
    except petstore_api.ApiException as e:
        print("Exception when calling FakeApi->fake_outer_string_serialize: %s\n" % e)
```

### Parameters

Name | Type | Description  | Notes
------------- | ------------- | ------------- | -------------
 **body** | **str**| Input string as post body | [optional]

### Return type

**str**

### Authorization

No authorization required

### HTTP request headers

 - **Content-Type**: application/json
 - **Accept**: */*

### HTTP response details
| Status code | Description | Response headers |
|-------------|-------------|------------------|
**200** | Output string |  -  |

[[Back to top]](#) [[Back to API list]](../README.md#documentation-for-api-endpoints) [[Back to Model list]](../README.md#documentation-for-models) [[Back to README]](../README.md)

# **test_body_with_file_schema**
> test_body_with_file_schema(file_schema_test_class_file_schema_test_class)



For this test, the body for this request much reference a schema named `File`.

### Example

```python
from __future__ import print_function
import time
import petstore_api
from pprint import pprint
# Defining the host is optional and defaults to http://petstore.swagger.io:80/v2
# See configuration.py for a list of all supported configuration parameters.
configuration = petstore_api.Configuration(
    host = "http://petstore.swagger.io:80/v2"
)


# Enter a context with an instance of the API client
with petstore_api.ApiClient() as api_client:
    # Create an instance of the API class
    api_instance = petstore_api.FakeApi(api_client)
    file_schema_test_class_file_schema_test_class = petstore_api.FileSchemaTestClass() # file_schema_test_class.FileSchemaTestClass | 
    
    # example passing only required values which don't have defaults set
    try:
        api_instance.test_body_with_file_schema(file_schema_test_class_file_schema_test_class)
    except petstore_api.ApiException as e:
        print("Exception when calling FakeApi->test_body_with_file_schema: %s\n" % e)
```

### Parameters

Name | Type | Description  | Notes
------------- | ------------- | ------------- | -------------
 **file_schema_test_class_file_schema_test_class** | [**file_schema_test_class.FileSchemaTestClass**](FileSchemaTestClass.md)|  |

### Return type

void (empty response body)

### Authorization

No authorization required

### HTTP request headers

 - **Content-Type**: application/json
 - **Accept**: Not defined

### HTTP response details
| Status code | Description | Response headers |
|-------------|-------------|------------------|
**200** | Success |  -  |

[[Back to top]](#) [[Back to API list]](../README.md#documentation-for-api-endpoints) [[Back to Model list]](../README.md#documentation-for-models) [[Back to README]](../README.md)

# **test_body_with_query_params**
> test_body_with_query_params(query, user_user)



### Example

```python
from __future__ import print_function
import time
import petstore_api
from pprint import pprint
# Defining the host is optional and defaults to http://petstore.swagger.io:80/v2
# See configuration.py for a list of all supported configuration parameters.
configuration = petstore_api.Configuration(
    host = "http://petstore.swagger.io:80/v2"
)


# Enter a context with an instance of the API client
with petstore_api.ApiClient() as api_client:
    # Create an instance of the API class
    api_instance = petstore_api.FakeApi(api_client)
    query = 'query_example' # str | 
    user_user = petstore_api.User() # user.User | 
    
    # example passing only required values which don't have defaults set
    try:
        api_instance.test_body_with_query_params(query, user_user)
    except petstore_api.ApiException as e:
        print("Exception when calling FakeApi->test_body_with_query_params: %s\n" % e)
```

### Parameters

Name | Type | Description  | Notes
------------- | ------------- | ------------- | -------------
 **query** | **str**|  |
 **user_user** | [**user.User**](User.md)|  |

### Return type

void (empty response body)

### Authorization

No authorization required

### HTTP request headers

 - **Content-Type**: application/json
 - **Accept**: Not defined

### HTTP response details
| Status code | Description | Response headers |
|-------------|-------------|------------------|
**200** | Success |  -  |

[[Back to top]](#) [[Back to API list]](../README.md#documentation-for-api-endpoints) [[Back to Model list]](../README.md#documentation-for-models) [[Back to README]](../README.md)

# **test_client_model**
> client.Client test_client_model(client_client)

To test \"client\" model

To test \"client\" model

### Example

```python
from __future__ import print_function
import time
import petstore_api
from pprint import pprint
# Defining the host is optional and defaults to http://petstore.swagger.io:80/v2
# See configuration.py for a list of all supported configuration parameters.
configuration = petstore_api.Configuration(
    host = "http://petstore.swagger.io:80/v2"
)


# Enter a context with an instance of the API client
with petstore_api.ApiClient() as api_client:
    # Create an instance of the API class
    api_instance = petstore_api.FakeApi(api_client)
    client_client = petstore_api.Client() # client.Client | client model
    
    # example passing only required values which don't have defaults set
    try:
        # To test \"client\" model
        api_response = api_instance.test_client_model(client_client)
        pprint(api_response)
    except petstore_api.ApiException as e:
        print("Exception when calling FakeApi->test_client_model: %s\n" % e)
```

### Parameters

Name | Type | Description  | Notes
------------- | ------------- | ------------- | -------------
 **client_client** | [**client.Client**](Client.md)| client model |

### Return type

[**client.Client**](Client.md)

### Authorization

No authorization required

### HTTP request headers

 - **Content-Type**: application/json
 - **Accept**: application/json

### HTTP response details
| Status code | Description | Response headers |
|-------------|-------------|------------------|
**200** | successful operation |  -  |

[[Back to top]](#) [[Back to API list]](../README.md#documentation-for-api-endpoints) [[Back to Model list]](../README.md#documentation-for-models) [[Back to README]](../README.md)

# **test_endpoint_parameters**
> test_endpoint_parameters(number, double, pattern_without_delimiter, byte)

Fake endpoint for testing various parameters 假端點 偽のエンドポイント 가짜 엔드 포인트 

Fake endpoint for testing various parameters 假端點 偽のエンドポイント 가짜 엔드 포인트 

### Example

* Basic Authentication (http_basic_test):
```python
from __future__ import print_function
import time
import petstore_api
from pprint import pprint
# Defining the host is optional and defaults to http://petstore.swagger.io:80/v2
# See configuration.py for a list of all supported configuration parameters.
configuration = petstore_api.Configuration(
    host = "http://petstore.swagger.io:80/v2"
)

# The client must configure the authentication and authorization parameters
# in accordance with the API server security policy.
# Examples for each auth method are provided below, use the example that
# satisfies your auth use case.

# Configure HTTP basic authorization: http_basic_test
configuration = petstore_api.Configuration(
    username = 'YOUR_USERNAME',
    password = 'YOUR_PASSWORD'
)

# Enter a context with an instance of the API client
with petstore_api.ApiClient(configuration) as api_client:
    # Create an instance of the API class
    api_instance = petstore_api.FakeApi(api_client)
    number = 3.4 # float | None
    double = 3.4 # float | None
    pattern_without_delimiter = 'pattern_without_delimiter_example' # str | None
    byte = 'byte_example' # str | None
    integer = 56 # int | None (optional)
int32 = 56 # int | None (optional)
int64 = 56 # int | None (optional)
float = 3.4 # float | None (optional)
string = 'string_example' # str | None (optional)
binary = open('/path/to/file', 'rb') # file_type | None (optional)
date = '2013-10-20' # date | None (optional)
date_time = '2013-10-20T19:20:30+01:00' # datetime | None (optional)
password = 'password_example' # str | None (optional)
param_callback = 'param_callback_example' # str | None (optional)

    # example passing only required values which don't have defaults set
    try:
        # Fake endpoint for testing various parameters 假端點 偽のエンドポイント 가짜 엔드 포인트 
        api_instance.test_endpoint_parameters(number, double, pattern_without_delimiter, byte)
    except petstore_api.ApiException as e:
        print("Exception when calling FakeApi->test_endpoint_parameters: %s\n" % e)

    # example passing only required values which don't have defaults set
    # and optional values
    try:
        # Fake endpoint for testing various parameters 假端點 偽のエンドポイント 가짜 엔드 포인트 
        api_instance.test_endpoint_parameters(number, double, pattern_without_delimiter, byte, integer=integer, int32=int32, int64=int64, float=float, string=string, binary=binary, date=date, date_time=date_time, password=password, param_callback=param_callback)
    except petstore_api.ApiException as e:
        print("Exception when calling FakeApi->test_endpoint_parameters: %s\n" % e)
```

### Parameters

Name | Type | Description  | Notes
------------- | ------------- | ------------- | -------------
 **number** | **float**| None |
 **double** | **float**| None |
 **pattern_without_delimiter** | **str**| None |
 **byte** | **str**| None |
 **integer** | **int**| None | [optional]
 **int32** | **int**| None | [optional]
 **int64** | **int**| None | [optional]
 **float** | **float**| None | [optional]
 **string** | **str**| None | [optional]
 **binary** | **file_type**| None | [optional]
 **date** | **date**| None | [optional]
 **date_time** | **datetime**| None | [optional]
 **password** | **str**| None | [optional]
 **param_callback** | **str**| None | [optional]

### Return type

void (empty response body)

### Authorization

[http_basic_test](../README.md#http_basic_test)

### HTTP request headers

 - **Content-Type**: application/x-www-form-urlencoded
 - **Accept**: Not defined

### HTTP response details
| Status code | Description | Response headers |
|-------------|-------------|------------------|
**400** | Invalid username supplied |  -  |
**404** | User not found |  -  |

[[Back to top]](#) [[Back to API list]](../README.md#documentation-for-api-endpoints) [[Back to Model list]](../README.md#documentation-for-models) [[Back to README]](../README.md)

# **test_enum_parameters**
> test_enum_parameters()

To test enum parameters

To test enum parameters

### Example

```python
from __future__ import print_function
import time
import petstore_api
from pprint import pprint
# Defining the host is optional and defaults to http://petstore.swagger.io:80/v2
# See configuration.py for a list of all supported configuration parameters.
configuration = petstore_api.Configuration(
    host = "http://petstore.swagger.io:80/v2"
)


# Enter a context with an instance of the API client
with petstore_api.ApiClient() as api_client:
    # Create an instance of the API class
    api_instance = petstore_api.FakeApi(api_client)
    enum_header_string_array = ['enum_header_string_array_example'] # [str] | Header parameter enum test (string array) (optional)
enum_header_string = '-efg' # str | Header parameter enum test (string) (optional) if omitted the server will use the default value of '-efg'
enum_query_string_array = ['enum_query_string_array_example'] # [str] | Query parameter enum test (string array) (optional)
enum_query_string = '-efg' # str | Query parameter enum test (string) (optional) if omitted the server will use the default value of '-efg'
enum_query_integer = 56 # int | Query parameter enum test (double) (optional)
enum_query_double = 3.4 # float | Query parameter enum test (double) (optional)
enum_form_string_array = '$' # [str] | Form parameter enum test (string array) (optional) if omitted the server will use the default value of '$'
enum_form_string = '-efg' # str | Form parameter enum test (string) (optional) if omitted the server will use the default value of '-efg'

    # example passing only required values which don't have defaults set
    # and optional values
    try:
        # To test enum parameters
        api_instance.test_enum_parameters(enum_header_string_array=enum_header_string_array, enum_header_string=enum_header_string, enum_query_string_array=enum_query_string_array, enum_query_string=enum_query_string, enum_query_integer=enum_query_integer, enum_query_double=enum_query_double, enum_form_string_array=enum_form_string_array, enum_form_string=enum_form_string)
    except petstore_api.ApiException as e:
        print("Exception when calling FakeApi->test_enum_parameters: %s\n" % e)
```

### Parameters

Name | Type | Description  | Notes
------------- | ------------- | ------------- | -------------
 **enum_header_string_array** | **[str]**| Header parameter enum test (string array) | [optional]
 **enum_header_string** | **str**| Header parameter enum test (string) | [optional] if omitted the server will use the default value of '-efg'
 **enum_query_string_array** | **[str]**| Query parameter enum test (string array) | [optional]
 **enum_query_string** | **str**| Query parameter enum test (string) | [optional] if omitted the server will use the default value of '-efg'
 **enum_query_integer** | **int**| Query parameter enum test (double) | [optional]
 **enum_query_double** | **float**| Query parameter enum test (double) | [optional]
 **enum_form_string_array** | **[str]**| Form parameter enum test (string array) | [optional] if omitted the server will use the default value of '$'
 **enum_form_string** | **str**| Form parameter enum test (string) | [optional] if omitted the server will use the default value of '-efg'

### Return type

void (empty response body)

### Authorization

No authorization required

### HTTP request headers

 - **Content-Type**: application/x-www-form-urlencoded
 - **Accept**: Not defined

### HTTP response details
| Status code | Description | Response headers |
|-------------|-------------|------------------|
**400** | Invalid request |  -  |
**404** | Not found |  -  |

[[Back to top]](#) [[Back to API list]](../README.md#documentation-for-api-endpoints) [[Back to Model list]](../README.md#documentation-for-models) [[Back to README]](../README.md)

# **test_group_parameters**
> test_group_parameters(required_string_group, required_boolean_group, required_int64_group)

Fake endpoint to test group parameters (optional)

Fake endpoint to test group parameters (optional)

### Example

* Bearer Authentication (bearer_test):
```python
from __future__ import print_function
import time
import petstore_api
from pprint import pprint
<<<<<<< HEAD
configuration = petstore_api.Configuration()
# Configure Bearer authorization: bearer_test
configuration.access_token = 'YOUR_BEARER_TOKEN'
=======
# Defining the host is optional and defaults to http://petstore.swagger.io:80/v2
# See configuration.py for a list of all supported configuration parameters.
configuration = petstore_api.Configuration(
    host = "http://petstore.swagger.io:80/v2"
)
>>>>>>> 3bbaedd9

# The client must configure the authentication and authorization parameters
# in accordance with the API server security policy.
# Examples for each auth method are provided below, use the example that
# satisfies your auth use case.

# Configure Bearer authorization (JWT): bearer_test
configuration = petstore_api.Configuration(
    access_token = 'YOUR_BEARER_TOKEN'
)

# Enter a context with an instance of the API client
with petstore_api.ApiClient(configuration) as api_client:
    # Create an instance of the API class
    api_instance = petstore_api.FakeApi(api_client)
    required_string_group = 56 # int | Required String in group parameters
    required_boolean_group = True # bool | Required Boolean in group parameters
    required_int64_group = 56 # int | Required Integer in group parameters
    string_group = 56 # int | String in group parameters (optional)
boolean_group = True # bool | Boolean in group parameters (optional)
int64_group = 56 # int | Integer in group parameters (optional)

    # example passing only required values which don't have defaults set
    try:
        # Fake endpoint to test group parameters (optional)
        api_instance.test_group_parameters(required_string_group, required_boolean_group, required_int64_group)
    except petstore_api.ApiException as e:
        print("Exception when calling FakeApi->test_group_parameters: %s\n" % e)

    # example passing only required values which don't have defaults set
    # and optional values
    try:
        # Fake endpoint to test group parameters (optional)
        api_instance.test_group_parameters(required_string_group, required_boolean_group, required_int64_group, string_group=string_group, boolean_group=boolean_group, int64_group=int64_group)
    except petstore_api.ApiException as e:
        print("Exception when calling FakeApi->test_group_parameters: %s\n" % e)
```

### Parameters

Name | Type | Description  | Notes
------------- | ------------- | ------------- | -------------
 **required_string_group** | **int**| Required String in group parameters |
 **required_boolean_group** | **bool**| Required Boolean in group parameters |
 **required_int64_group** | **int**| Required Integer in group parameters |
 **string_group** | **int**| String in group parameters | [optional]
 **boolean_group** | **bool**| Boolean in group parameters | [optional]
 **int64_group** | **int**| Integer in group parameters | [optional]

### Return type

void (empty response body)

### Authorization

[bearer_test](../README.md#bearer_test)

### HTTP request headers

 - **Content-Type**: Not defined
 - **Accept**: Not defined

### HTTP response details
| Status code | Description | Response headers |
|-------------|-------------|------------------|
**400** | Someting wrong |  -  |

[[Back to top]](#) [[Back to API list]](../README.md#documentation-for-api-endpoints) [[Back to Model list]](../README.md#documentation-for-models) [[Back to README]](../README.md)

# **test_inline_additional_properties**
> test_inline_additional_properties(request_body)

test inline additionalProperties

### Example

```python
from __future__ import print_function
import time
import petstore_api
from pprint import pprint
# Defining the host is optional and defaults to http://petstore.swagger.io:80/v2
# See configuration.py for a list of all supported configuration parameters.
configuration = petstore_api.Configuration(
    host = "http://petstore.swagger.io:80/v2"
)


# Enter a context with an instance of the API client
with petstore_api.ApiClient() as api_client:
    # Create an instance of the API class
    api_instance = petstore_api.FakeApi(api_client)
    request_body = {'key': 'request_body_example'} # {str: (str,)} | request body
    
    # example passing only required values which don't have defaults set
    try:
        # test inline additionalProperties
        api_instance.test_inline_additional_properties(request_body)
    except petstore_api.ApiException as e:
        print("Exception when calling FakeApi->test_inline_additional_properties: %s\n" % e)
```

### Parameters

Name | Type | Description  | Notes
------------- | ------------- | ------------- | -------------
 **request_body** | **{str: (str,)}**| request body |

### Return type

void (empty response body)

### Authorization

No authorization required

### HTTP request headers

 - **Content-Type**: application/json
 - **Accept**: Not defined

### HTTP response details
| Status code | Description | Response headers |
|-------------|-------------|------------------|
**200** | successful operation |  -  |

[[Back to top]](#) [[Back to API list]](../README.md#documentation-for-api-endpoints) [[Back to Model list]](../README.md#documentation-for-models) [[Back to README]](../README.md)

# **test_json_form_data**
> test_json_form_data(param, param2)

test json serialization of form data

### Example

```python
from __future__ import print_function
import time
import petstore_api
from pprint import pprint
# Defining the host is optional and defaults to http://petstore.swagger.io:80/v2
# See configuration.py for a list of all supported configuration parameters.
configuration = petstore_api.Configuration(
    host = "http://petstore.swagger.io:80/v2"
)


# Enter a context with an instance of the API client
with petstore_api.ApiClient() as api_client:
    # Create an instance of the API class
    api_instance = petstore_api.FakeApi(api_client)
    param = 'param_example' # str | field1
    param2 = 'param2_example' # str | field2
    
    # example passing only required values which don't have defaults set
    try:
        # test json serialization of form data
        api_instance.test_json_form_data(param, param2)
    except petstore_api.ApiException as e:
        print("Exception when calling FakeApi->test_json_form_data: %s\n" % e)
```

### Parameters

Name | Type | Description  | Notes
------------- | ------------- | ------------- | -------------
 **param** | **str**| field1 |
 **param2** | **str**| field2 |

### Return type

void (empty response body)

### Authorization

No authorization required

### HTTP request headers

 - **Content-Type**: application/x-www-form-urlencoded
 - **Accept**: Not defined

### HTTP response details
| Status code | Description | Response headers |
|-------------|-------------|------------------|
**200** | successful operation |  -  |

[[Back to top]](#) [[Back to API list]](../README.md#documentation-for-api-endpoints) [[Back to Model list]](../README.md#documentation-for-models) [[Back to README]](../README.md)

# **test_query_parameter_collection_format**
> test_query_parameter_collection_format(pipe, ioutil, http, url, context)



To test the collection format in query parameters

### Example

```python
from __future__ import print_function
import time
import petstore_api
from pprint import pprint
# Defining the host is optional and defaults to http://petstore.swagger.io:80/v2
# See configuration.py for a list of all supported configuration parameters.
configuration = petstore_api.Configuration(
    host = "http://petstore.swagger.io:80/v2"
)


# Enter a context with an instance of the API client
with petstore_api.ApiClient() as api_client:
    # Create an instance of the API class
    api_instance = petstore_api.FakeApi(api_client)
    pipe = ['pipe_example'] # [str] | 
    ioutil = ['ioutil_example'] # [str] | 
    http = ['http_example'] # [str] | 
    url = ['url_example'] # [str] | 
    context = ['context_example'] # [str] | 
    
    # example passing only required values which don't have defaults set
    try:
        api_instance.test_query_parameter_collection_format(pipe, ioutil, http, url, context)
    except petstore_api.ApiException as e:
        print("Exception when calling FakeApi->test_query_parameter_collection_format: %s\n" % e)
```

### Parameters

Name | Type | Description  | Notes
------------- | ------------- | ------------- | -------------
 **pipe** | **[str]**|  |
 **ioutil** | **[str]**|  |
 **http** | **[str]**|  |
 **url** | **[str]**|  |
 **context** | **[str]**|  |

### Return type

void (empty response body)

### Authorization

No authorization required

### HTTP request headers

 - **Content-Type**: Not defined
 - **Accept**: Not defined

### HTTP response details
| Status code | Description | Response headers |
|-------------|-------------|------------------|
**200** | Success |  -  |

[[Back to top]](#) [[Back to API list]](../README.md#documentation-for-api-endpoints) [[Back to Model list]](../README.md#documentation-for-models) [[Back to README]](../README.md)
<|MERGE_RESOLUTION|>--- conflicted
+++ resolved
@@ -699,23 +699,17 @@
 
 ### Example
 
-* Bearer Authentication (bearer_test):
-```python
-from __future__ import print_function
-import time
-import petstore_api
-from pprint import pprint
-<<<<<<< HEAD
-configuration = petstore_api.Configuration()
-# Configure Bearer authorization: bearer_test
-configuration.access_token = 'YOUR_BEARER_TOKEN'
-=======
-# Defining the host is optional and defaults to http://petstore.swagger.io:80/v2
-# See configuration.py for a list of all supported configuration parameters.
-configuration = petstore_api.Configuration(
-    host = "http://petstore.swagger.io:80/v2"
-)
->>>>>>> 3bbaedd9
+* Bearer (JWT) Authentication (bearer_test):
+```python
+from __future__ import print_function
+import time
+import petstore_api
+from pprint import pprint
+# Defining the host is optional and defaults to http://petstore.swagger.io:80/v2
+# See configuration.py for a list of all supported configuration parameters.
+configuration = petstore_api.Configuration(
+    host = "http://petstore.swagger.io:80/v2"
+)
 
 # The client must configure the authentication and authorization parameters
 # in accordance with the API server security policy.
