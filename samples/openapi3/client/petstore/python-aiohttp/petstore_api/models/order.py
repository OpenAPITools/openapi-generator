--- conflicted
+++ resolved
@@ -20,17 +20,8 @@
 from datetime import datetime
 from pydantic import BaseModel, Field, StrictBool, StrictInt, StrictStr, field_validator
 from typing import Any, ClassVar, Dict, List, Optional
-<<<<<<< HEAD
-from pydantic import BaseModel, StrictBool, StrictInt, StrictStr, field_validator
-from pydantic import Field
 from typing import Optional, Set
 from typing_extensions import Self
-=======
-try:
-    from typing import Self
-except ImportError:
-    from typing_extensions import Self
->>>>>>> 06386597
 
 class Order(BaseModel):
     """
