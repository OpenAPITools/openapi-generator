/**
 * NOTE: This class is auto generated by OpenAPI Generator (https://openapi-generator.tech) (7.13.0-SNAPSHOT).
 * https://openapi-generator.tech
 * Do not edit the class manually.
 */
package org.openapitools.api;

import org.openapitools.model.Pet;
import io.swagger.v3.oas.annotations.ExternalDocumentation;
import io.swagger.v3.oas.annotations.Operation;
import io.swagger.v3.oas.annotations.Parameter;
import io.swagger.v3.oas.annotations.Parameters;
import io.swagger.v3.oas.annotations.media.ArraySchema;
import io.swagger.v3.oas.annotations.media.Content;
import io.swagger.v3.oas.annotations.media.Schema;
import io.swagger.v3.oas.annotations.responses.ApiResponse;
import io.swagger.v3.oas.annotations.security.SecurityRequirement;
import io.swagger.v3.oas.annotations.tags.Tag;
import io.swagger.v3.oas.annotations.enums.ParameterIn;
import io.swagger.v3.oas.annotations.media.ExampleObject;
import org.springframework.http.HttpStatus;
import org.springframework.http.MediaType;
import org.springframework.http.ResponseEntity;
import org.springframework.validation.annotation.Validated;
import org.springframework.web.bind.annotation.*;
import org.springframework.web.context.request.NativeWebRequest;
import org.springframework.web.multipart.MultipartFile;

import javax.validation.Valid;
import javax.validation.constraints.*;
import java.util.List;
import java.util.Map;
import java.util.Optional;
import javax.annotation.Generated;

@Generated(value = "org.openapitools.codegen.languages.SpringCodegen", comments = "Generator version: 7.13.0-SNAPSHOT")
@Validated
@Tag(name = "pet", description = "Everything about your Pets")
public interface PetApi {

    /**
     * POST /pet : Add a new pet to the store
     * 
     *
     * @param pet Pet object that needs to be added to the store (required)
     * @return successful operation (status code 200)
     *         or Invalid input (status code 405)
     */
    @Operation(
        operationId = "addPet",
        summary = "Add a new pet to the store",
        description = "",
        tags = { "pet" },
        responses = {
            @ApiResponse(responseCode = "200", description = "successful operation", content = {
                @Content(mediaType = "application/xml", schema = @Schema(implementation = Pet.class)),
                @Content(mediaType = "application/json", schema = @Schema(implementation = Pet.class))
            }),
            @ApiResponse(responseCode = "405", description = "Invalid input")
        },
        security = {
            @SecurityRequirement(name = "http_basic")
        }
    )
    @RequestMapping(
        method = RequestMethod.POST,
        value = "/pet",
<<<<<<< HEAD
        produces = "application/json",
=======
        produces = { "application/json", "application/xml" },
>>>>>>> a2ee3a7c
        consumes = "application/json"
    )
    
    ResponseEntity<Pet> addPet(
        @Parameter(name = "Pet", description = "Pet object that needs to be added to the store", required = true) @Valid @RequestBody Pet pet
    );

}<|MERGE_RESOLUTION|>--- conflicted
+++ resolved
@@ -65,11 +65,7 @@
     @RequestMapping(
         method = RequestMethod.POST,
         value = "/pet",
-<<<<<<< HEAD
-        produces = "application/json",
-=======
         produces = { "application/json", "application/xml" },
->>>>>>> a2ee3a7c
         consumes = "application/json"
     )
     
