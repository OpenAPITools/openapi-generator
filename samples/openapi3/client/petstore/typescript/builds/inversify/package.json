--- conflicted
+++ resolved
@@ -32,17 +32,10 @@
     "prepare": "npm run build"
   },
   "dependencies": {
-<<<<<<< HEAD
     "node-fetch": "^2.7.0",
     "@types/node-fetch": "^2.6.13",
     "@types/node": "^16.18.126",
-    "form-data": "^2.5.0",
-=======
-    "node-fetch": "^2.6.0",
-    "@types/node-fetch": "^2.5.7",
-    "@types/node": "*",
     "form-data": "^4.0.4",
->>>>>>> e1aed293
     "inversify": "^6.0.1",
     "es6-promise": "^4.2.4"
   },
