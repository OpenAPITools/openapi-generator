--- conflicted
+++ resolved
@@ -40,12 +40,8 @@
    * @return code
   */
   
-<<<<<<< HEAD
-  @Schema(name = "code", required = false)
+  @Schema(name = "code", requiredMode = Schema.RequiredMode.NOT_REQUIRED)
   @JsonProperty("code")
-=======
-  @Schema(name = "code", requiredMode = Schema.RequiredMode.NOT_REQUIRED)
->>>>>>> 37e8cfad
   public Integer getCode() {
     return code;
   }
@@ -64,12 +60,8 @@
    * @return type
   */
   
-<<<<<<< HEAD
-  @Schema(name = "type", required = false)
+  @Schema(name = "type", requiredMode = Schema.RequiredMode.NOT_REQUIRED)
   @JsonProperty("type")
-=======
-  @Schema(name = "type", requiredMode = Schema.RequiredMode.NOT_REQUIRED)
->>>>>>> 37e8cfad
   public String getType() {
     return type;
   }
@@ -88,12 +80,8 @@
    * @return message
   */
   
-<<<<<<< HEAD
-  @Schema(name = "message", required = false)
+  @Schema(name = "message", requiredMode = Schema.RequiredMode.NOT_REQUIRED)
   @JsonProperty("message")
-=======
-  @Schema(name = "message", requiredMode = Schema.RequiredMode.NOT_REQUIRED)
->>>>>>> 37e8cfad
   public String getMessage() {
     return message;
   }
