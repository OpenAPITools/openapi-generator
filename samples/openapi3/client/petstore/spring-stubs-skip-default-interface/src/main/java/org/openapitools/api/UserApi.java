/**
 * NOTE: This class is auto generated by OpenAPI Generator (https://openapi-generator.tech) (7.13.0-SNAPSHOT).
 * https://openapi-generator.tech
 * Do not edit the class manually.
 */
package org.openapitools.api;

import java.time.OffsetDateTime;
import org.openapitools.model.User;
import io.swagger.v3.oas.annotations.ExternalDocumentation;
import io.swagger.v3.oas.annotations.Operation;
import io.swagger.v3.oas.annotations.Parameter;
import io.swagger.v3.oas.annotations.Parameters;
import io.swagger.v3.oas.annotations.media.ArraySchema;
import io.swagger.v3.oas.annotations.media.Content;
import io.swagger.v3.oas.annotations.media.Schema;
import io.swagger.v3.oas.annotations.responses.ApiResponse;
import io.swagger.v3.oas.annotations.security.SecurityRequirement;
import io.swagger.v3.oas.annotations.tags.Tag;
import io.swagger.v3.oas.annotations.enums.ParameterIn;
import io.swagger.v3.oas.annotations.media.ExampleObject;
import org.springframework.http.HttpStatus;
import org.springframework.http.MediaType;
import org.springframework.http.ResponseEntity;
import org.springframework.validation.annotation.Validated;
import org.springframework.web.bind.annotation.*;
import org.springframework.web.context.request.NativeWebRequest;
import org.springframework.web.multipart.MultipartFile;

import javax.validation.Valid;
import javax.validation.constraints.*;
import java.util.List;
import java.util.Map;
import java.util.Optional;
import javax.annotation.Generated;

@Generated(value = "org.openapitools.codegen.languages.SpringCodegen", comments = "Generator version: 7.13.0-SNAPSHOT")
@Validated
@Tag(name = "user", description = "Operations about user")
public interface UserApi {

    /**
     * POST /user : Create user
     * This can only be done by the logged in user.
     *
     * @param user Created user object (required)
     * @return successful operation (status code 200)
     */
    @Operation(
        operationId = "createUser",
        summary = "Create user",
        description = "This can only be done by the logged in user.",
        tags = { "user" },
        responses = {
            @ApiResponse(responseCode = "default", description = "successful operation")
        },
        security = {
            @SecurityRequirement(name = "api_key")
        }
    )
    @RequestMapping(
        method = RequestMethod.POST,
        value = "/user",
        consumes = "application/json"
    )
    
    ResponseEntity<Void> createUser(
        @Parameter(name = "User", description = "Created user object", required = true) @Valid @RequestBody User user
    ) throws Exception;


    /**
     * POST /user/createWithArray : Creates list of users with given input array
     * 
     *
     * @param user List of user object (required)
     * @return successful operation (status code 200)
     */
    @Operation(
        operationId = "createUsersWithArrayInput",
        summary = "Creates list of users with given input array",
        description = "",
        tags = { "user" },
        responses = {
            @ApiResponse(responseCode = "default", description = "successful operation")
        },
        security = {
            @SecurityRequirement(name = "api_key")
        }
    )
    @RequestMapping(
        method = RequestMethod.POST,
        value = "/user/createWithArray",
        consumes = "application/json"
    )
    
    ResponseEntity<Void> createUsersWithArrayInput(
        @Parameter(name = "User", description = "List of user object", required = true) @Valid @RequestBody List<@Valid User> user
    ) throws Exception;


    /**
     * POST /user/createWithList : Creates list of users with given input array
     * 
     *
     * @param user List of user object (required)
     * @return successful operation (status code 200)
     */
    @Operation(
        operationId = "createUsersWithListInput",
        summary = "Creates list of users with given input array",
        description = "",
        tags = { "user" },
        responses = {
            @ApiResponse(responseCode = "default", description = "successful operation")
        },
        security = {
            @SecurityRequirement(name = "api_key")
        }
    )
    @RequestMapping(
        method = RequestMethod.POST,
        value = "/user/createWithList",
        consumes = "application/json"
    )
    
    ResponseEntity<Void> createUsersWithListInput(
        @Parameter(name = "User", description = "List of user object", required = true) @Valid @RequestBody List<@Valid User> user
    ) throws Exception;


    /**
     * DELETE /user/{username} : Delete user
     * This can only be done by the logged in user.
     *
     * @param username The name that needs to be deleted (required)
     * @return Invalid username supplied (status code 400)
     *         or User not found (status code 404)
     */
    @Operation(
        operationId = "deleteUser",
        summary = "Delete user",
        description = "This can only be done by the logged in user.",
        tags = { "user" },
        responses = {
            @ApiResponse(responseCode = "400", description = "Invalid username supplied"),
            @ApiResponse(responseCode = "404", description = "User not found")
        },
        security = {
            @SecurityRequirement(name = "api_key")
        }
    )
    @RequestMapping(
        method = RequestMethod.DELETE,
        value = "/user/{username}"
    )
    
    ResponseEntity<Void> deleteUser(
        @Parameter(name = "username", description = "The name that needs to be deleted", required = true, in = ParameterIn.PATH) @PathVariable("username") String username
    ) throws Exception;


    /**
     * GET /user/{username} : Get user by user name
     * 
     *
     * @param username The name that needs to be fetched. Use user1 for testing. (required)
     * @return successful operation (status code 200)
     *         or Invalid username supplied (status code 400)
     *         or User not found (status code 404)
     */
    @Operation(
        operationId = "getUserByName",
        summary = "Get user by user name",
        description = "",
        tags = { "user" },
        responses = {
            @ApiResponse(responseCode = "200", description = "successful operation", content = {
                @Content(mediaType = "application/xml", schema = @Schema(implementation = User.class)),
                @Content(mediaType = "application/json", schema = @Schema(implementation = User.class))
            }),
            @ApiResponse(responseCode = "400", description = "Invalid username supplied"),
            @ApiResponse(responseCode = "404", description = "User not found")
        }
    )
    @RequestMapping(
        method = RequestMethod.GET,
        value = "/user/{username}",
<<<<<<< HEAD
        produces = "application/json"
=======
        produces = { "application/json", "application/xml" }
>>>>>>> a2ee3a7c
    )
    
    ResponseEntity<User> getUserByName(
        @Parameter(name = "username", description = "The name that needs to be fetched. Use user1 for testing.", required = true, in = ParameterIn.PATH) @PathVariable("username") String username
    ) throws Exception;


    /**
     * GET /user/login : Logs user into the system
     * 
     *
     * @param username The user name for login (required)
     * @param password The password for login in clear text (required)
     * @return successful operation (status code 200)
     *         or Invalid username/password supplied (status code 400)
     */
    @Operation(
        operationId = "loginUser",
        summary = "Logs user into the system",
        description = "",
        tags = { "user" },
        responses = {
            @ApiResponse(responseCode = "200", description = "successful operation", content = {
                @Content(mediaType = "application/xml", schema = @Schema(implementation = String.class)),
                @Content(mediaType = "application/json", schema = @Schema(implementation = String.class))
            }),
            @ApiResponse(responseCode = "400", description = "Invalid username/password supplied")
        }
    )
    @RequestMapping(
        method = RequestMethod.GET,
        value = "/user/login",
<<<<<<< HEAD
        produces = "application/json"
=======
        produces = { "application/json", "application/xml" }
>>>>>>> a2ee3a7c
    )
    
    ResponseEntity<String> loginUser(
        @NotNull @Pattern(regexp = "^[a-zA-Z0-9]+[a-zA-Z0-9\\.\\-_]*[a-zA-Z0-9]+$") @Parameter(name = "username", description = "The user name for login", required = true, in = ParameterIn.QUERY) @Valid @RequestParam(value = "username", required = true) String username,
        @NotNull @Parameter(name = "password", description = "The password for login in clear text", required = true, in = ParameterIn.QUERY) @Valid @RequestParam(value = "password", required = true) String password
    ) throws Exception;


    /**
     * GET /user/logout : Logs out current logged in user session
     * 
     *
     * @return successful operation (status code 200)
     */
    @Operation(
        operationId = "logoutUser",
        summary = "Logs out current logged in user session",
        description = "",
        tags = { "user" },
        responses = {
            @ApiResponse(responseCode = "default", description = "successful operation")
        },
        security = {
            @SecurityRequirement(name = "api_key")
        }
    )
    @RequestMapping(
        method = RequestMethod.GET,
        value = "/user/logout"
    )
    
    ResponseEntity<Void> logoutUser(
        
    ) throws Exception;


    /**
     * PUT /user/{username} : Updated user
     * This can only be done by the logged in user.
     *
     * @param username name that need to be deleted (required)
     * @param user Updated user object (required)
     * @return Invalid user supplied (status code 400)
     *         or User not found (status code 404)
     */
    @Operation(
        operationId = "updateUser",
        summary = "Updated user",
        description = "This can only be done by the logged in user.",
        tags = { "user" },
        responses = {
            @ApiResponse(responseCode = "400", description = "Invalid user supplied"),
            @ApiResponse(responseCode = "404", description = "User not found")
        },
        security = {
            @SecurityRequirement(name = "api_key")
        }
    )
    @RequestMapping(
        method = RequestMethod.PUT,
        value = "/user/{username}",
        consumes = "application/json"
    )
    
    ResponseEntity<Void> updateUser(
        @Parameter(name = "username", description = "name that need to be deleted", required = true, in = ParameterIn.PATH) @PathVariable("username") String username,
        @Parameter(name = "User", description = "Updated user object", required = true) @Valid @RequestBody User user
    ) throws Exception;

}<|MERGE_RESOLUTION|>--- conflicted
+++ resolved
@@ -186,11 +186,7 @@
     @RequestMapping(
         method = RequestMethod.GET,
         value = "/user/{username}",
-<<<<<<< HEAD
-        produces = "application/json"
-=======
         produces = { "application/json", "application/xml" }
->>>>>>> a2ee3a7c
     )
     
     ResponseEntity<User> getUserByName(
@@ -223,11 +219,7 @@
     @RequestMapping(
         method = RequestMethod.GET,
         value = "/user/login",
-<<<<<<< HEAD
-        produces = "application/json"
-=======
         produces = { "application/json", "application/xml" }
->>>>>>> a2ee3a7c
     )
     
     ResponseEntity<String> loginUser(
