package org.openapitools.model;

import java.net.URI;
import java.util.Objects;
import com.fasterxml.jackson.annotation.JsonProperty;
import com.fasterxml.jackson.annotation.JsonCreator;
import com.fasterxml.jackson.annotation.JsonValue;
import java.time.OffsetDateTime;
import org.springframework.format.annotation.DateTimeFormat;
import org.springframework.lang.Nullable;
import org.openapitools.jackson.nullable.JsonNullable;
import java.time.OffsetDateTime;
import javax.validation.Valid;
import javax.validation.constraints.*;
import io.swagger.v3.oas.annotations.media.Schema;


import java.util.*;
import javax.annotation.Generated;

/**
 * An order for a pets from the pet store
 */

@Schema(name = "Order", description = "An order for a pets from the pet store")
<<<<<<< HEAD
@Generated(value = "org.openapitools.codegen.languages.SpringCodegen", comments = "Generator version: 7.14.0")
=======
@Generated(value = "org.openapitools.codegen.languages.SpringCodegen", comments = "Generator version: 7.15.0-SNAPSHOT")
>>>>>>> d11d008e
public class Order {

  private @Nullable Long id;

  private @Nullable Long petId;

  private @Nullable Integer quantity;

  @DateTimeFormat(iso = DateTimeFormat.ISO.DATE_TIME)
  private @Nullable OffsetDateTime shipDate;

  /**
   * Order Status
   */
  public enum StatusEnum {
    PLACED("placed"),
    
    APPROVED("approved"),
    
    DELIVERED("delivered");

    private final String value;

    StatusEnum(String value) {
      this.value = value;
    }

    @JsonValue
    public String getValue() {
      return value;
    }

    @Override
    public String toString() {
      return String.valueOf(value);
    }

    @JsonCreator
    public static StatusEnum fromValue(String value) {
      for (StatusEnum b : StatusEnum.values()) {
        if (b.value.equals(value)) {
          return b;
        }
      }
      throw new IllegalArgumentException("Unexpected value '" + value + "'");
    }
  }

  private @Nullable StatusEnum status;

  private Boolean complete = false;

  public Order id(@Nullable Long id) {
    this.id = id;
    return this;
  }

  /**
   * Get id
   * @return id
   */
  
  @Schema(name = "id", requiredMode = Schema.RequiredMode.NOT_REQUIRED)
  @JsonProperty("id")
  public @Nullable Long getId() {
    return id;
  }

  public void setId(@Nullable Long id) {
    this.id = id;
  }

  public Order petId(@Nullable Long petId) {
    this.petId = petId;
    return this;
  }

  /**
   * Get petId
   * @return petId
   */
  
  @Schema(name = "petId", requiredMode = Schema.RequiredMode.NOT_REQUIRED)
  @JsonProperty("petId")
  public @Nullable Long getPetId() {
    return petId;
  }

  public void setPetId(@Nullable Long petId) {
    this.petId = petId;
  }

  public Order quantity(@Nullable Integer quantity) {
    this.quantity = quantity;
    return this;
  }

  /**
   * Get quantity
   * @return quantity
   */
  
  @Schema(name = "quantity", requiredMode = Schema.RequiredMode.NOT_REQUIRED)
  @JsonProperty("quantity")
  public @Nullable Integer getQuantity() {
    return quantity;
  }

  public void setQuantity(@Nullable Integer quantity) {
    this.quantity = quantity;
  }

  public Order shipDate(@Nullable OffsetDateTime shipDate) {
    this.shipDate = shipDate;
    return this;
  }

  /**
   * Get shipDate
   * @return shipDate
   */
  @Valid 
  @Schema(name = "shipDate", requiredMode = Schema.RequiredMode.NOT_REQUIRED)
  @JsonProperty("shipDate")
  public @Nullable OffsetDateTime getShipDate() {
    return shipDate;
  }

  public void setShipDate(@Nullable OffsetDateTime shipDate) {
    this.shipDate = shipDate;
  }

  public Order status(@Nullable StatusEnum status) {
    this.status = status;
    return this;
  }

  /**
   * Order Status
   * @return status
   */
  
  @Schema(name = "status", description = "Order Status", requiredMode = Schema.RequiredMode.NOT_REQUIRED)
  @JsonProperty("status")
  public @Nullable StatusEnum getStatus() {
    return status;
  }

  public void setStatus(@Nullable StatusEnum status) {
    this.status = status;
  }

  public Order complete(Boolean complete) {
    this.complete = complete;
    return this;
  }

  /**
   * Get complete
   * @return complete
   */
  
  @Schema(name = "complete", requiredMode = Schema.RequiredMode.NOT_REQUIRED)
  @JsonProperty("complete")
  public Boolean getComplete() {
    return complete;
  }

  public void setComplete(Boolean complete) {
    this.complete = complete;
  }

  @Override
  public boolean equals(Object o) {
    if (this == o) {
      return true;
    }
    if (o == null || getClass() != o.getClass()) {
      return false;
    }
    Order order = (Order) o;
    return Objects.equals(this.id, order.id) &&
        Objects.equals(this.petId, order.petId) &&
        Objects.equals(this.quantity, order.quantity) &&
        Objects.equals(this.shipDate, order.shipDate) &&
        Objects.equals(this.status, order.status) &&
        Objects.equals(this.complete, order.complete);
  }

  @Override
  public int hashCode() {
    return Objects.hash(id, petId, quantity, shipDate, status, complete);
  }

  @Override
  public String toString() {
    StringBuilder sb = new StringBuilder();
    sb.append("class Order {\n");
    sb.append("    id: ").append(toIndentedString(id)).append("\n");
    sb.append("    petId: ").append(toIndentedString(petId)).append("\n");
    sb.append("    quantity: ").append(toIndentedString(quantity)).append("\n");
    sb.append("    shipDate: ").append(toIndentedString(shipDate)).append("\n");
    sb.append("    status: ").append(toIndentedString(status)).append("\n");
    sb.append("    complete: ").append(toIndentedString(complete)).append("\n");
    sb.append("}");
    return sb.toString();
  }

  /**
   * Convert the given object to string with each line indented by 4 spaces
   * (except the first line).
   */
  private String toIndentedString(Object o) {
    if (o == null) {
      return "null";
    }
    return o.toString().replace("\n", "\n    ");
  }
}
<|MERGE_RESOLUTION|>--- conflicted
+++ resolved
@@ -23,11 +23,7 @@
  */
 
 @Schema(name = "Order", description = "An order for a pets from the pet store")
-<<<<<<< HEAD
-@Generated(value = "org.openapitools.codegen.languages.SpringCodegen", comments = "Generator version: 7.14.0")
-=======
 @Generated(value = "org.openapitools.codegen.languages.SpringCodegen", comments = "Generator version: 7.15.0-SNAPSHOT")
->>>>>>> d11d008e
 public class Order {
 
   private @Nullable Long id;
