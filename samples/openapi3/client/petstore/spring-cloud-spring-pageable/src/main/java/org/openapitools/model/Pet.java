package org.openapitools.model;

import java.net.URI;
import java.util.Objects;
import com.fasterxml.jackson.annotation.JsonProperty;
import com.fasterxml.jackson.annotation.JsonCreator;
import com.fasterxml.jackson.annotation.JsonValue;
import java.util.ArrayList;
import java.util.List;
import org.openapitools.model.Category;
import org.openapitools.model.Tag;
import org.openapitools.jackson.nullable.JsonNullable;
import java.time.OffsetDateTime;
import javax.validation.Valid;
import javax.validation.constraints.*;
import io.swagger.v3.oas.annotations.media.Schema;


import java.util.*;
import javax.annotation.Generated;

/**
 * A pet for sale in the pet store
 */

@Schema(name = "Pet", description = "A pet for sale in the pet store")
@Generated(value = "org.openapitools.codegen.languages.SpringCodegen")
public class Pet {

  private Long id;

  private Category category;

  private String name;

  @Valid
  private List<String> photoUrls = new ArrayList<>();

  @Valid
  private List<Tag> tags = null;

  /**
   * pet status in the store
   */
  public enum StatusEnum {
    AVAILABLE("available"),
    
    PENDING("pending"),
    
    SOLD("sold");

    private String value;

    StatusEnum(String value) {
      this.value = value;
    }

    @JsonValue
    public String getValue() {
      return value;
    }

    @Override
    public String toString() {
      return String.valueOf(value);
    }

    @JsonCreator
    public static StatusEnum fromValue(String value) {
      for (StatusEnum b : StatusEnum.values()) {
        if (b.value.equals(value)) {
          return b;
        }
      }
      throw new IllegalArgumentException("Unexpected value '" + value + "'");
    }
  }

  private StatusEnum status;

  public Pet id(Long id) {
    this.id = id;
    return this;
  }

  /**
   * Get id
   * @return id
  */
  
<<<<<<< HEAD
  @Schema(name = "id", required = false)
  @JsonProperty("id")
=======
  @Schema(name = "id", requiredMode = Schema.RequiredMode.NOT_REQUIRED)
>>>>>>> 37e8cfad
  public Long getId() {
    return id;
  }

  public void setId(Long id) {
    this.id = id;
  }

  public Pet category(Category category) {
    this.category = category;
    return this;
  }

  /**
   * Get category
   * @return category
  */
  @Valid 
<<<<<<< HEAD
  @Schema(name = "category", required = false)
  @JsonProperty("category")
=======
  @Schema(name = "category", requiredMode = Schema.RequiredMode.NOT_REQUIRED)
>>>>>>> 37e8cfad
  public Category getCategory() {
    return category;
  }

  public void setCategory(Category category) {
    this.category = category;
  }

  public Pet name(String name) {
    this.name = name;
    return this;
  }

  /**
   * Get name
   * @return name
  */
  @NotNull 
<<<<<<< HEAD
  @Schema(name = "name", example = "doggie", required = true)
  @JsonProperty("name")
=======
  @Schema(name = "name", example = "doggie", requiredMode = Schema.RequiredMode.REQUIRED)
>>>>>>> 37e8cfad
  public String getName() {
    return name;
  }

  public void setName(String name) {
    this.name = name;
  }

  public Pet photoUrls(List<String> photoUrls) {
    this.photoUrls = photoUrls;
    return this;
  }

  public Pet addPhotoUrlsItem(String photoUrlsItem) {
    this.photoUrls.add(photoUrlsItem);
    return this;
  }

  /**
   * Get photoUrls
   * @return photoUrls
  */
  @NotNull 
<<<<<<< HEAD
  @Schema(name = "photoUrls", required = true)
  @JsonProperty("photoUrls")
=======
  @Schema(name = "photoUrls", requiredMode = Schema.RequiredMode.REQUIRED)
>>>>>>> 37e8cfad
  public List<String> getPhotoUrls() {
    return photoUrls;
  }

  public void setPhotoUrls(List<String> photoUrls) {
    this.photoUrls = photoUrls;
  }

  public Pet tags(List<Tag> tags) {
    this.tags = tags;
    return this;
  }

  public Pet addTagsItem(Tag tagsItem) {
    if (this.tags == null) {
      this.tags = new ArrayList<>();
    }
    this.tags.add(tagsItem);
    return this;
  }

  /**
   * Get tags
   * @return tags
  */
  @Valid 
<<<<<<< HEAD
  @Schema(name = "tags", required = false)
  @JsonProperty("tags")
=======
  @Schema(name = "tags", requiredMode = Schema.RequiredMode.NOT_REQUIRED)
>>>>>>> 37e8cfad
  public List<Tag> getTags() {
    return tags;
  }

  public void setTags(List<Tag> tags) {
    this.tags = tags;
  }

  public Pet status(StatusEnum status) {
    this.status = status;
    return this;
  }

  /**
   * pet status in the store
   * @return status
  */
  
<<<<<<< HEAD
  @Schema(name = "status", description = "pet status in the store", required = false)
  @JsonProperty("status")
=======
  @Schema(name = "status", description = "pet status in the store", requiredMode = Schema.RequiredMode.NOT_REQUIRED)
>>>>>>> 37e8cfad
  public StatusEnum getStatus() {
    return status;
  }

  public void setStatus(StatusEnum status) {
    this.status = status;
  }

  @Override
  public boolean equals(Object o) {
    if (this == o) {
      return true;
    }
    if (o == null || getClass() != o.getClass()) {
      return false;
    }
    Pet pet = (Pet) o;
    return Objects.equals(this.id, pet.id) &&
        Objects.equals(this.category, pet.category) &&
        Objects.equals(this.name, pet.name) &&
        Objects.equals(this.photoUrls, pet.photoUrls) &&
        Objects.equals(this.tags, pet.tags) &&
        Objects.equals(this.status, pet.status);
  }

  @Override
  public int hashCode() {
    return Objects.hash(id, category, name, photoUrls, tags, status);
  }

  @Override
  public String toString() {
    StringBuilder sb = new StringBuilder();
    sb.append("class Pet {\n");
    sb.append("    id: ").append(toIndentedString(id)).append("\n");
    sb.append("    category: ").append(toIndentedString(category)).append("\n");
    sb.append("    name: ").append(toIndentedString(name)).append("\n");
    sb.append("    photoUrls: ").append(toIndentedString(photoUrls)).append("\n");
    sb.append("    tags: ").append(toIndentedString(tags)).append("\n");
    sb.append("    status: ").append(toIndentedString(status)).append("\n");
    sb.append("}");
    return sb.toString();
  }

  /**
   * Convert the given object to string with each line indented by 4 spaces
   * (except the first line).
   */
  private String toIndentedString(Object o) {
    if (o == null) {
      return "null";
    }
    return o.toString().replace("\n", "\n    ");
  }
}
<|MERGE_RESOLUTION|>--- conflicted
+++ resolved
@@ -88,12 +88,8 @@
    * @return id
   */
   
-<<<<<<< HEAD
-  @Schema(name = "id", required = false)
+  @Schema(name = "id", requiredMode = Schema.RequiredMode.NOT_REQUIRED)
   @JsonProperty("id")
-=======
-  @Schema(name = "id", requiredMode = Schema.RequiredMode.NOT_REQUIRED)
->>>>>>> 37e8cfad
   public Long getId() {
     return id;
   }
@@ -112,12 +108,8 @@
    * @return category
   */
   @Valid 
-<<<<<<< HEAD
-  @Schema(name = "category", required = false)
+  @Schema(name = "category", requiredMode = Schema.RequiredMode.NOT_REQUIRED)
   @JsonProperty("category")
-=======
-  @Schema(name = "category", requiredMode = Schema.RequiredMode.NOT_REQUIRED)
->>>>>>> 37e8cfad
   public Category getCategory() {
     return category;
   }
@@ -136,12 +128,8 @@
    * @return name
   */
   @NotNull 
-<<<<<<< HEAD
-  @Schema(name = "name", example = "doggie", required = true)
+  @Schema(name = "name", example = "doggie", requiredMode = Schema.RequiredMode.REQUIRED)
   @JsonProperty("name")
-=======
-  @Schema(name = "name", example = "doggie", requiredMode = Schema.RequiredMode.REQUIRED)
->>>>>>> 37e8cfad
   public String getName() {
     return name;
   }
@@ -165,12 +153,8 @@
    * @return photoUrls
   */
   @NotNull 
-<<<<<<< HEAD
-  @Schema(name = "photoUrls", required = true)
+  @Schema(name = "photoUrls", requiredMode = Schema.RequiredMode.REQUIRED)
   @JsonProperty("photoUrls")
-=======
-  @Schema(name = "photoUrls", requiredMode = Schema.RequiredMode.REQUIRED)
->>>>>>> 37e8cfad
   public List<String> getPhotoUrls() {
     return photoUrls;
   }
@@ -197,12 +181,8 @@
    * @return tags
   */
   @Valid 
-<<<<<<< HEAD
-  @Schema(name = "tags", required = false)
+  @Schema(name = "tags", requiredMode = Schema.RequiredMode.NOT_REQUIRED)
   @JsonProperty("tags")
-=======
-  @Schema(name = "tags", requiredMode = Schema.RequiredMode.NOT_REQUIRED)
->>>>>>> 37e8cfad
   public List<Tag> getTags() {
     return tags;
   }
@@ -221,12 +201,8 @@
    * @return status
   */
   
-<<<<<<< HEAD
-  @Schema(name = "status", description = "pet status in the store", required = false)
+  @Schema(name = "status", description = "pet status in the store", requiredMode = Schema.RequiredMode.NOT_REQUIRED)
   @JsonProperty("status")
-=======
-  @Schema(name = "status", description = "pet status in the store", requiredMode = Schema.RequiredMode.NOT_REQUIRED)
->>>>>>> 37e8cfad
   public StatusEnum getStatus() {
     return status;
   }
