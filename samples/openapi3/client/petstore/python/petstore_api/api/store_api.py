--- conflicted
+++ resolved
@@ -16,12 +16,8 @@
 import io
 import warnings
 
-<<<<<<< HEAD
 from pydantic import validate_arguments, ValidationError
-=======
-from pydantic import validate_call, ValidationError
 from typing_extensions import Annotated
->>>>>>> b2c87692
 
 from typing_extensions import Annotated
 from pydantic import Field, StrictStr, conint
