--- conflicted
+++ resolved
@@ -26,11 +26,7 @@
 
 Name | Type | Description  | Notes
 ------------- | ------------- | ------------- | -------------
-<<<<<<< HEAD
- **user** | [**User**](../Models/User.md)| Created user object |
-=======
- **User** | [**User**](..//Models/User.md)| Created user object |
->>>>>>> f70d48ea
+ **User** | [**User**](../Models/User.md)| Created user object |
 
 ### Return type
 
@@ -55,11 +51,7 @@
 
 Name | Type | Description  | Notes
 ------------- | ------------- | ------------- | -------------
-<<<<<<< HEAD
- **user** | [**List**](../Models/User.md)| List of user object |
-=======
- **User** | [**List**](..//Models/User.md)| List of user object |
->>>>>>> f70d48ea
+ **User** | [**List**](../Models/User.md)| List of user object |
 
 ### Return type
 
@@ -84,11 +76,7 @@
 
 Name | Type | Description  | Notes
 ------------- | ------------- | ------------- | -------------
-<<<<<<< HEAD
- **user** | [**List**](../Models/User.md)| List of user object |
-=======
- **User** | [**List**](..//Models/User.md)| List of user object |
->>>>>>> f70d48ea
+ **User** | [**List**](../Models/User.md)| List of user object |
 
 ### Return type
 
@@ -216,21 +204,17 @@
 Name | Type | Description  | Notes
 ------------- | ------------- | ------------- | -------------
  **username** | **String**| name that need to be deleted | [default to null]
-<<<<<<< HEAD
- **user** | [**User**](../Models/User.md)| Updated user object |
-=======
- **User** | [**User**](..//Models/User.md)| Updated user object |
->>>>>>> f70d48ea
-
-### Return type
-
-null (empty response body)
-
-### Authorization
-
-[api_key](../README.md#api_key)
-
-### HTTP request headers
-
-- **Content-Type**: application/json
-- **Accept**: Not defined
+ **User** | [**User**](../Models/User.md)| Updated user object |
+
+### Return type
+
+null (empty response body)
+
+### Authorization
+
+[api_key](../README.md#api_key)
+
+### HTTP request headers
+
+- **Content-Type**: application/json
+- **Accept**: Not defined
