# StoreApi

All URIs are relative to *http://petstore.swagger.io/v2*

Method | HTTP request | Description
------------- | ------------- | -------------
[**deleteOrder**](StoreApi.md#deleteOrder) | **DELETE** /store/order/{orderId} | Delete purchase order by ID
[**getInventory**](StoreApi.md#getInventory) | **GET** /store/inventory | Returns pet inventories by status
[**getOrderById**](StoreApi.md#getOrderById) | **GET** /store/order/{orderId} | Find purchase order by ID
[**placeOrder**](StoreApi.md#placeOrder) | **POST** /store/order | Place an order for a pet


<a name="deleteOrder"></a>
# **deleteOrder**
> deleteOrder(orderId)

Delete purchase order by ID

    For valid response try integer IDs with value &lt; 1000. Anything above 1000 or nonintegers will generate API errors

### Parameters

Name | Type | Description  | Notes
------------- | ------------- | ------------- | -------------
 **orderId** | **String**| ID of the order that needs to be deleted | [default to null]

### Return type

null (empty response body)

### Authorization

No authorization required

### HTTP request headers

- **Content-Type**: Not defined
- **Accept**: Not defined

<a name="getInventory"></a>
# **getInventory**
> Map getInventory()

Returns pet inventories by status

    Returns a map of status codes to quantities

### Parameters
This endpoint does not need any parameter.

### Return type

[**Map**](../Models/integer.md)

### Authorization

[api_key](../README.md#api_key)

### HTTP request headers

- **Content-Type**: Not defined
- **Accept**: application/json

<a name="getOrderById"></a>
# **getOrderById**
> Order getOrderById(orderId)

Find purchase order by ID

    For valid response try integer IDs with value &lt;&#x3D; 5 or &gt; 10. Other values will generated exceptions

### Parameters

Name | Type | Description  | Notes
------------- | ------------- | ------------- | -------------
 **orderId** | **Long**| ID of pet that needs to be fetched | [default to null]

### Return type

[**Order**](../Models/Order.md)

### Authorization

No authorization required

### HTTP request headers

- **Content-Type**: Not defined
- **Accept**: application/xml, application/json

<a name="placeOrder"></a>
# **placeOrder**
> Order placeOrder(Order)

Place an order for a pet

### Parameters

Name | Type | Description  | Notes
------------- | ------------- | ------------- | -------------
<<<<<<< HEAD
 **order** | [**Order**](../Models/Order.md)| order placed for purchasing the pet |
=======
 **Order** | [**Order**](..//Models/Order.md)| order placed for purchasing the pet |
>>>>>>> f70d48ea

### Return type

[**Order**](../Models/Order.md)

### Authorization

No authorization required

### HTTP request headers

- **Content-Type**: application/json
- **Accept**: application/xml, application/json
<|MERGE_RESOLUTION|>--- conflicted
+++ resolved
@@ -98,11 +98,7 @@
 
 Name | Type | Description  | Notes
 ------------- | ------------- | ------------- | -------------
-<<<<<<< HEAD
- **order** | [**Order**](../Models/Order.md)| order placed for purchasing the pet |
-=======
- **Order** | [**Order**](..//Models/Order.md)| order placed for purchasing the pet |
->>>>>>> f70d48ea
+ **Order** | [**Order**](../Models/Order.md)| order placed for purchasing the pet |
 
 ### Return type
 
