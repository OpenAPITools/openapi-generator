--- conflicted
+++ resolved
@@ -24,11 +24,7 @@
 
 Name | Type | Description  | Notes
 ------------- | ------------- | ------------- | -------------
-<<<<<<< HEAD
- **pet** | [**Pet**](../Models/Pet.md)| Pet object that needs to be added to the store |
-=======
- **Pet** | [**Pet**](..//Models/Pet.md)| Pet object that needs to be added to the store |
->>>>>>> f70d48ea
+ **Pet** | [**Pet**](../Models/Pet.md)| Pet object that needs to be added to the store |
 
 ### Return type
 
@@ -160,11 +156,7 @@
 
 Name | Type | Description  | Notes
 ------------- | ------------- | ------------- | -------------
-<<<<<<< HEAD
- **pet** | [**Pet**](../Models/Pet.md)| Pet object that needs to be added to the store |
-=======
- **Pet** | [**Pet**](..//Models/Pet.md)| Pet object that needs to be added to the store |
->>>>>>> f70d48ea
+ **Pet** | [**Pet**](../Models/Pet.md)| Pet object that needs to be added to the store |
 
 ### Return type
 
