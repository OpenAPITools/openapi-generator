--- conflicted
+++ resolved
@@ -1,8 +1,3 @@
-<<<<<<< HEAD
 export * from './fake.service';
-export const APIS = [ FakeService, ];
-=======
-export * from './FakeApi';
-import { FakeApi } from './FakeApi';
-export const APIS = [FakeApi];
->>>>>>> a8886d8a
+import { FakeService } from './fake.service';
+export const APIS = [FakeService];