--- conflicted
+++ resolved
@@ -29,25 +29,14 @@
 data class Pet (
     @field:JsonProperty("name")
     val name: kotlin.String,
-<<<<<<< HEAD
-    @JsonProperty("photoUrls")
+    @field:JsonProperty("photoUrls")
     val photoUrls: kotlin.collections.List<kotlin.String>,
-    @JsonProperty("id")
-=======
-    @field:JsonProperty("photoUrls")
-    val photoUrls: kotlin.Array<kotlin.String>,
     @field:JsonProperty("id")
->>>>>>> 2c372172
     val id: kotlin.Long? = null,
     @field:JsonProperty("category")
     val category: Category? = null,
-<<<<<<< HEAD
-    @JsonProperty("tags")
+    @field:JsonProperty("tags")
     val tags: kotlin.collections.List<Tag>? = null,
-=======
-    @field:JsonProperty("tags")
-    val tags: kotlin.Array<Tag>? = null,
->>>>>>> 2c372172
     /* pet status in the store */
     @field:JsonProperty("status")
     val status: Pet.Status? = null
