{-# OPTIONS_GHC -fno-warn-unused-imports -fno-warn-unused-matches #-}

module Instances where

import OpenAPIPetstore.Model
import OpenAPIPetstore.Core

import qualified Data.Aeson as A
import qualified Data.ByteString.Lazy as BL
import qualified Data.HashMap.Strict as HM
import qualified Data.Set as Set
import qualified Data.Text as T
import qualified Data.Time as TI
import qualified Data.Vector as V

import Control.Monad
import Data.Char (isSpace)
import Data.List (sort)
import Test.QuickCheck

import ApproxEq

instance Arbitrary T.Text where
  arbitrary = T.pack <$> arbitrary

instance Arbitrary TI.Day where
  arbitrary = TI.ModifiedJulianDay . (2000 +) <$> arbitrary
  shrink = (TI.ModifiedJulianDay <$>) . shrink . TI.toModifiedJulianDay

instance Arbitrary TI.UTCTime where
  arbitrary =
    TI.UTCTime <$> arbitrary <*> (TI.secondsToDiffTime <$> choose (0, 86401))

instance Arbitrary BL.ByteString where
    arbitrary = BL.pack <$> arbitrary
    shrink xs = BL.pack <$> shrink (BL.unpack xs)

instance Arbitrary ByteArray where
    arbitrary = ByteArray <$> arbitrary
    shrink (ByteArray xs) = ByteArray <$> shrink xs

instance Arbitrary Binary where
    arbitrary = Binary <$> arbitrary
    shrink (Binary xs) = Binary <$> shrink xs

instance Arbitrary DateTime where
    arbitrary = DateTime <$> arbitrary
    shrink (DateTime xs) = DateTime <$> shrink xs

instance Arbitrary Date where
    arbitrary = Date <$> arbitrary
    shrink (Date xs) = Date <$> shrink xs

-- | A naive Arbitrary instance for A.Value:
instance Arbitrary A.Value where
  arbitrary = frequency [(3, simpleTypes), (1, arrayTypes), (1, objectTypes)]
    where
      simpleTypes :: Gen A.Value
      simpleTypes =
        frequency
          [ (1, return A.Null)
          , (2, liftM A.Bool (arbitrary :: Gen Bool))
          , (2, liftM (A.Number . fromIntegral) (arbitrary :: Gen Int))
          , (2, liftM (A.String . T.pack) (arbitrary :: Gen String))
          ]
      mapF (k, v) = (T.pack k, v)
      simpleAndArrays = frequency [(1, sized sizedArray), (4, simpleTypes)]
      arrayTypes = sized sizedArray
      objectTypes = sized sizedObject
      sizedArray n = liftM (A.Array . V.fromList) $ replicateM n simpleTypes
      sizedObject n =
        liftM (A.object . map mapF) $
        replicateM n $ (,) <$> (arbitrary :: Gen String) <*> simpleAndArrays
    
-- | Checks if a given list has no duplicates in _O(n log n)_.
hasNoDups
  :: (Ord a)
  => [a] -> Bool
hasNoDups = go Set.empty
  where
    go _ [] = True
    go s (x:xs)
      | s' <- Set.insert x s
      , Set.size s' > Set.size s = go s' xs
      | otherwise = False

instance ApproxEq TI.Day where
  (=~) = (==)
    
arbitraryReduced :: Arbitrary a => Int -> Gen a
arbitraryReduced n = resize (n `div` 2) arbitrary

arbitraryReducedMaybe :: Arbitrary a => Int -> Gen (Maybe a)
arbitraryReducedMaybe 0 = elements [Nothing]
arbitraryReducedMaybe n = arbitraryReduced n

arbitraryReducedMaybeValue :: Int -> Gen (Maybe A.Value)
arbitraryReducedMaybeValue 0 = elements [Nothing]
arbitraryReducedMaybeValue n = do
  generated <- arbitraryReduced n
  if generated == Just A.Null
    then return Nothing
    else return generated

-- * Models
 
instance Arbitrary AdditionalPropertiesAnyType where
  arbitrary = sized genAdditionalPropertiesAnyType

genAdditionalPropertiesAnyType :: Int -> Gen AdditionalPropertiesAnyType
genAdditionalPropertiesAnyType n =
  AdditionalPropertiesAnyType
    <$> arbitraryReducedMaybe n -- additionalPropertiesAnyTypeName :: Maybe Text
  
instance Arbitrary AdditionalPropertiesArray where
  arbitrary = sized genAdditionalPropertiesArray

genAdditionalPropertiesArray :: Int -> Gen AdditionalPropertiesArray
genAdditionalPropertiesArray n =
  AdditionalPropertiesArray
    <$> arbitraryReducedMaybe n -- additionalPropertiesArrayName :: Maybe Text
  
instance Arbitrary AdditionalPropertiesBoolean where
  arbitrary = sized genAdditionalPropertiesBoolean

genAdditionalPropertiesBoolean :: Int -> Gen AdditionalPropertiesBoolean
genAdditionalPropertiesBoolean n =
  AdditionalPropertiesBoolean
    <$> arbitraryReducedMaybe n -- additionalPropertiesBooleanName :: Maybe Text
  
instance Arbitrary AdditionalPropertiesClass where
  arbitrary = sized genAdditionalPropertiesClass

genAdditionalPropertiesClass :: Int -> Gen AdditionalPropertiesClass
genAdditionalPropertiesClass n =
  AdditionalPropertiesClass
    <$> arbitraryReducedMaybe n -- additionalPropertiesClassMapString :: Maybe (Map.Map String Text)
    <*> arbitraryReducedMaybe n -- additionalPropertiesClassMapNumber :: Maybe (Map.Map String Double)
    <*> arbitraryReducedMaybe n -- additionalPropertiesClassMapInteger :: Maybe (Map.Map String Int)
    <*> arbitraryReducedMaybe n -- additionalPropertiesClassMapBoolean :: Maybe (Map.Map String Bool)
    <*> arbitraryReducedMaybe n -- additionalPropertiesClassMapArrayInteger :: Maybe (Map.Map String [Int])
    <*> arbitraryReducedMaybe n -- additionalPropertiesClassMapArrayAnytype :: Maybe (Map.Map String [A.Value])
    <*> arbitraryReducedMaybe n -- additionalPropertiesClassMapMapString :: Maybe (Map.Map String (Map.Map String Text))
    <*> arbitraryReducedMaybe n -- additionalPropertiesClassMapMapAnytype :: Maybe (Map.Map String (Map.Map String A.Value))
    <*> arbitraryReducedMaybeValue n -- additionalPropertiesClassAnytype1 :: Maybe A.Value
    <*> arbitraryReducedMaybeValue n -- additionalPropertiesClassAnytype2 :: Maybe A.Value
    <*> arbitraryReducedMaybeValue n -- additionalPropertiesClassAnytype3 :: Maybe A.Value
  
instance Arbitrary AdditionalPropertiesInteger where
  arbitrary = sized genAdditionalPropertiesInteger

genAdditionalPropertiesInteger :: Int -> Gen AdditionalPropertiesInteger
genAdditionalPropertiesInteger n =
  AdditionalPropertiesInteger
    <$> arbitraryReducedMaybe n -- additionalPropertiesIntegerName :: Maybe Text
  
instance Arbitrary AdditionalPropertiesNumber where
  arbitrary = sized genAdditionalPropertiesNumber

genAdditionalPropertiesNumber :: Int -> Gen AdditionalPropertiesNumber
genAdditionalPropertiesNumber n =
  AdditionalPropertiesNumber
    <$> arbitraryReducedMaybe n -- additionalPropertiesNumberName :: Maybe Text
  
instance Arbitrary AdditionalPropertiesObject where
  arbitrary = sized genAdditionalPropertiesObject

genAdditionalPropertiesObject :: Int -> Gen AdditionalPropertiesObject
genAdditionalPropertiesObject n =
  AdditionalPropertiesObject
    <$> arbitraryReducedMaybe n -- additionalPropertiesObjectName :: Maybe Text
  
instance Arbitrary AdditionalPropertiesString where
  arbitrary = sized genAdditionalPropertiesString

genAdditionalPropertiesString :: Int -> Gen AdditionalPropertiesString
genAdditionalPropertiesString n =
  AdditionalPropertiesString
    <$> arbitraryReducedMaybe n -- additionalPropertiesStringName :: Maybe Text
  
instance Arbitrary Animal where
  arbitrary = sized genAnimal

genAnimal :: Int -> Gen Animal
genAnimal n =
  Animal
    <$> arbitrary -- animalClassName :: Text
    <*> arbitraryReducedMaybe n -- animalColor :: Maybe Text
  
instance Arbitrary ApiResponse where
  arbitrary = sized genApiResponse

genApiResponse :: Int -> Gen ApiResponse
genApiResponse n =
  ApiResponse
    <$> arbitraryReducedMaybe n -- apiResponseCode :: Maybe Int
    <*> arbitraryReducedMaybe n -- apiResponseType :: Maybe Text
    <*> arbitraryReducedMaybe n -- apiResponseMessage :: Maybe Text
  
instance Arbitrary ArrayOfArrayOfNumberOnly where
  arbitrary = sized genArrayOfArrayOfNumberOnly

genArrayOfArrayOfNumberOnly :: Int -> Gen ArrayOfArrayOfNumberOnly
genArrayOfArrayOfNumberOnly n =
  ArrayOfArrayOfNumberOnly
    <$> arbitraryReducedMaybe n -- arrayOfArrayOfNumberOnlyArrayArrayNumber :: Maybe [[Double]]
  
instance Arbitrary ArrayOfNumberOnly where
  arbitrary = sized genArrayOfNumberOnly

genArrayOfNumberOnly :: Int -> Gen ArrayOfNumberOnly
genArrayOfNumberOnly n =
  ArrayOfNumberOnly
    <$> arbitraryReducedMaybe n -- arrayOfNumberOnlyArrayNumber :: Maybe [Double]
  
instance Arbitrary ArrayTest where
  arbitrary = sized genArrayTest

genArrayTest :: Int -> Gen ArrayTest
genArrayTest n =
  ArrayTest
    <$> arbitraryReducedMaybe n -- arrayTestArrayOfString :: Maybe [Text]
    <*> arbitraryReducedMaybe n -- arrayTestArrayArrayOfInteger :: Maybe [[Integer]]
    <*> arbitraryReducedMaybe n -- arrayTestArrayArrayOfModel :: Maybe [[ReadOnlyFirst]]
  
instance Arbitrary Capitalization where
  arbitrary = sized genCapitalization

genCapitalization :: Int -> Gen Capitalization
genCapitalization n =
  Capitalization
    <$> arbitraryReducedMaybe n -- capitalizationSmallCamel :: Maybe Text
    <*> arbitraryReducedMaybe n -- capitalizationCapitalCamel :: Maybe Text
    <*> arbitraryReducedMaybe n -- capitalizationSmallSnake :: Maybe Text
    <*> arbitraryReducedMaybe n -- capitalizationCapitalSnake :: Maybe Text
    <*> arbitraryReducedMaybe n -- capitalizationScaEthFlowPoints :: Maybe Text
    <*> arbitraryReducedMaybe n -- capitalizationAttName :: Maybe Text
  
instance Arbitrary Cat where
<<<<<<< HEAD
  arbitrary =
    Cat
      <$> arbitrary -- catClassName :: Text
      <*> arbitrary -- catColor :: Maybe Text
      <*> arbitrary -- catDeclawed :: Maybe Bool
    
instance Arbitrary CatAllOf where
  arbitrary =
    CatAllOf
      <$> arbitrary -- catAllOfDeclawed :: Maybe Bool
    
=======
  arbitrary = sized genCat

genCat :: Int -> Gen Cat
genCat n =
  Cat
    <$> arbitrary -- catClassName :: Text
    <*> arbitraryReducedMaybe n -- catColor :: Maybe Text
    <*> arbitraryReducedMaybe n -- catDeclawed :: Maybe Bool
  
>>>>>>> 887b02c8
instance Arbitrary Category where
  arbitrary = sized genCategory

genCategory :: Int -> Gen Category
genCategory n =
  Category
    <$> arbitraryReducedMaybe n -- categoryId :: Maybe Integer
    <*> arbitrary -- categoryName :: Text
  
instance Arbitrary ClassModel where
  arbitrary = sized genClassModel

genClassModel :: Int -> Gen ClassModel
genClassModel n =
  ClassModel
    <$> arbitraryReducedMaybe n -- classModelClass :: Maybe Text
  
instance Arbitrary Client where
  arbitrary = sized genClient

genClient :: Int -> Gen Client
genClient n =
  Client
    <$> arbitraryReducedMaybe n -- clientClient :: Maybe Text
  
instance Arbitrary Dog where
<<<<<<< HEAD
  arbitrary =
    Dog
      <$> arbitrary -- dogClassName :: Text
      <*> arbitrary -- dogColor :: Maybe Text
      <*> arbitrary -- dogBreed :: Maybe Text
    
instance Arbitrary DogAllOf where
  arbitrary =
    DogAllOf
      <$> arbitrary -- dogAllOfBreed :: Maybe Text
    
=======
  arbitrary = sized genDog

genDog :: Int -> Gen Dog
genDog n =
  Dog
    <$> arbitrary -- dogClassName :: Text
    <*> arbitraryReducedMaybe n -- dogColor :: Maybe Text
    <*> arbitraryReducedMaybe n -- dogBreed :: Maybe Text
  
>>>>>>> 887b02c8
instance Arbitrary EnumArrays where
  arbitrary = sized genEnumArrays

genEnumArrays :: Int -> Gen EnumArrays
genEnumArrays n =
  EnumArrays
    <$> arbitraryReducedMaybe n -- enumArraysJustSymbol :: Maybe E'JustSymbol
    <*> arbitraryReducedMaybe n -- enumArraysArrayEnum :: Maybe [E'ArrayEnum]
  
instance Arbitrary EnumTest where
  arbitrary = sized genEnumTest

genEnumTest :: Int -> Gen EnumTest
genEnumTest n =
  EnumTest
    <$> arbitraryReducedMaybe n -- enumTestEnumString :: Maybe E'EnumString
    <*> arbitrary -- enumTestEnumStringRequired :: E'EnumString
    <*> arbitraryReducedMaybe n -- enumTestEnumInteger :: Maybe E'EnumInteger
    <*> arbitraryReducedMaybe n -- enumTestEnumNumber :: Maybe E'EnumNumber
    <*> arbitraryReducedMaybe n -- enumTestOuterEnum :: Maybe OuterEnum
  
instance Arbitrary File where
  arbitrary = sized genFile

genFile :: Int -> Gen File
genFile n =
  File
    <$> arbitraryReducedMaybe n -- fileSourceUri :: Maybe Text
  
instance Arbitrary FileSchemaTestClass where
  arbitrary = sized genFileSchemaTestClass

genFileSchemaTestClass :: Int -> Gen FileSchemaTestClass
genFileSchemaTestClass n =
  FileSchemaTestClass
    <$> arbitraryReducedMaybe n -- fileSchemaTestClassFile :: Maybe File
    <*> arbitraryReducedMaybe n -- fileSchemaTestClassFiles :: Maybe [File]
  
instance Arbitrary FormatTest where
  arbitrary = sized genFormatTest

genFormatTest :: Int -> Gen FormatTest
genFormatTest n =
  FormatTest
    <$> arbitraryReducedMaybe n -- formatTestInteger :: Maybe Int
    <*> arbitraryReducedMaybe n -- formatTestInt32 :: Maybe Int
    <*> arbitraryReducedMaybe n -- formatTestInt64 :: Maybe Integer
    <*> arbitrary -- formatTestNumber :: Double
    <*> arbitraryReducedMaybe n -- formatTestFloat :: Maybe Float
    <*> arbitraryReducedMaybe n -- formatTestDouble :: Maybe Double
    <*> arbitraryReducedMaybe n -- formatTestString :: Maybe Text
    <*> arbitraryReduced n -- formatTestByte :: ByteArray
    <*> arbitraryReducedMaybe n -- formatTestBinary :: Maybe FilePath
    <*> arbitraryReduced n -- formatTestDate :: Date
    <*> arbitraryReducedMaybe n -- formatTestDateTime :: Maybe DateTime
    <*> arbitraryReducedMaybe n -- formatTestUuid :: Maybe Text
    <*> arbitrary -- formatTestPassword :: Text
  
instance Arbitrary HasOnlyReadOnly where
  arbitrary = sized genHasOnlyReadOnly

genHasOnlyReadOnly :: Int -> Gen HasOnlyReadOnly
genHasOnlyReadOnly n =
  HasOnlyReadOnly
    <$> arbitraryReducedMaybe n -- hasOnlyReadOnlyBar :: Maybe Text
    <*> arbitraryReducedMaybe n -- hasOnlyReadOnlyFoo :: Maybe Text
  
instance Arbitrary MapTest where
  arbitrary = sized genMapTest

genMapTest :: Int -> Gen MapTest
genMapTest n =
  MapTest
    <$> arbitraryReducedMaybe n -- mapTestMapMapOfString :: Maybe (Map.Map String (Map.Map String Text))
    <*> arbitraryReducedMaybe n -- mapTestMapOfEnumString :: Maybe (Map.Map String E'Inner)
    <*> arbitraryReducedMaybe n -- mapTestDirectMap :: Maybe (Map.Map String Bool)
    <*> arbitraryReducedMaybe n -- mapTestIndirectMap :: Maybe (Map.Map String Bool)
  
instance Arbitrary MixedPropertiesAndAdditionalPropertiesClass where
  arbitrary = sized genMixedPropertiesAndAdditionalPropertiesClass

genMixedPropertiesAndAdditionalPropertiesClass :: Int -> Gen MixedPropertiesAndAdditionalPropertiesClass
genMixedPropertiesAndAdditionalPropertiesClass n =
  MixedPropertiesAndAdditionalPropertiesClass
    <$> arbitraryReducedMaybe n -- mixedPropertiesAndAdditionalPropertiesClassUuid :: Maybe Text
    <*> arbitraryReducedMaybe n -- mixedPropertiesAndAdditionalPropertiesClassDateTime :: Maybe DateTime
    <*> arbitraryReducedMaybe n -- mixedPropertiesAndAdditionalPropertiesClassMap :: Maybe (Map.Map String Animal)
  
instance Arbitrary Model200Response where
  arbitrary = sized genModel200Response

genModel200Response :: Int -> Gen Model200Response
genModel200Response n =
  Model200Response
    <$> arbitraryReducedMaybe n -- model200ResponseName :: Maybe Int
    <*> arbitraryReducedMaybe n -- model200ResponseClass :: Maybe Text
  
instance Arbitrary ModelList where
  arbitrary = sized genModelList

genModelList :: Int -> Gen ModelList
genModelList n =
  ModelList
    <$> arbitraryReducedMaybe n -- modelList123list :: Maybe Text
  
instance Arbitrary ModelReturn where
  arbitrary = sized genModelReturn

genModelReturn :: Int -> Gen ModelReturn
genModelReturn n =
  ModelReturn
    <$> arbitraryReducedMaybe n -- modelReturnReturn :: Maybe Int
  
instance Arbitrary Name where
  arbitrary = sized genName

genName :: Int -> Gen Name
genName n =
  Name
    <$> arbitrary -- nameName :: Int
    <*> arbitraryReducedMaybe n -- nameSnakeCase :: Maybe Int
    <*> arbitraryReducedMaybe n -- nameProperty :: Maybe Text
    <*> arbitraryReducedMaybe n -- name123number :: Maybe Int
  
instance Arbitrary NumberOnly where
  arbitrary = sized genNumberOnly

genNumberOnly :: Int -> Gen NumberOnly
genNumberOnly n =
  NumberOnly
    <$> arbitraryReducedMaybe n -- numberOnlyJustNumber :: Maybe Double
  
instance Arbitrary Order where
  arbitrary = sized genOrder

genOrder :: Int -> Gen Order
genOrder n =
  Order
    <$> arbitraryReducedMaybe n -- orderId :: Maybe Integer
    <*> arbitraryReducedMaybe n -- orderPetId :: Maybe Integer
    <*> arbitraryReducedMaybe n -- orderQuantity :: Maybe Int
    <*> arbitraryReducedMaybe n -- orderShipDate :: Maybe DateTime
    <*> arbitraryReducedMaybe n -- orderStatus :: Maybe E'Status
    <*> arbitraryReducedMaybe n -- orderComplete :: Maybe Bool
  
instance Arbitrary OuterComposite where
  arbitrary = sized genOuterComposite

genOuterComposite :: Int -> Gen OuterComposite
genOuterComposite n =
  OuterComposite
    <$> arbitraryReducedMaybe n -- outerCompositeMyNumber :: Maybe Double
    <*> arbitraryReducedMaybe n -- outerCompositeMyString :: Maybe Text
    <*> arbitraryReducedMaybe n -- outerCompositeMyBoolean :: Maybe Bool
  
instance Arbitrary Pet where
  arbitrary = sized genPet

genPet :: Int -> Gen Pet
genPet n =
  Pet
    <$> arbitraryReducedMaybe n -- petId :: Maybe Integer
    <*> arbitraryReducedMaybe n -- petCategory :: Maybe Category
    <*> arbitrary -- petName :: Text
    <*> arbitrary -- petPhotoUrls :: [Text]
    <*> arbitraryReducedMaybe n -- petTags :: Maybe [Tag]
    <*> arbitraryReducedMaybe n -- petStatus :: Maybe E'Status2
  
instance Arbitrary ReadOnlyFirst where
  arbitrary = sized genReadOnlyFirst

genReadOnlyFirst :: Int -> Gen ReadOnlyFirst
genReadOnlyFirst n =
  ReadOnlyFirst
    <$> arbitraryReducedMaybe n -- readOnlyFirstBar :: Maybe Text
    <*> arbitraryReducedMaybe n -- readOnlyFirstBaz :: Maybe Text
  
instance Arbitrary SpecialModelName where
  arbitrary = sized genSpecialModelName

genSpecialModelName :: Int -> Gen SpecialModelName
genSpecialModelName n =
  SpecialModelName
    <$> arbitraryReducedMaybe n -- specialModelNameSpecialPropertyName :: Maybe Integer
  
instance Arbitrary Tag where
  arbitrary = sized genTag

genTag :: Int -> Gen Tag
genTag n =
  Tag
    <$> arbitraryReducedMaybe n -- tagId :: Maybe Integer
    <*> arbitraryReducedMaybe n -- tagName :: Maybe Text
  
instance Arbitrary TypeHolderDefault where
  arbitrary = sized genTypeHolderDefault

genTypeHolderDefault :: Int -> Gen TypeHolderDefault
genTypeHolderDefault n =
  TypeHolderDefault
    <$> arbitrary -- typeHolderDefaultStringItem :: Text
    <*> arbitrary -- typeHolderDefaultNumberItem :: Double
    <*> arbitrary -- typeHolderDefaultIntegerItem :: Int
    <*> arbitrary -- typeHolderDefaultBoolItem :: Bool
    <*> arbitrary -- typeHolderDefaultArrayItem :: [Int]
  
instance Arbitrary TypeHolderExample where
  arbitrary = sized genTypeHolderExample

genTypeHolderExample :: Int -> Gen TypeHolderExample
genTypeHolderExample n =
  TypeHolderExample
    <$> arbitrary -- typeHolderExampleStringItem :: Text
    <*> arbitrary -- typeHolderExampleNumberItem :: Double
    <*> arbitrary -- typeHolderExampleIntegerItem :: Int
    <*> arbitrary -- typeHolderExampleBoolItem :: Bool
    <*> arbitrary -- typeHolderExampleArrayItem :: [Int]
  
instance Arbitrary User where
  arbitrary = sized genUser

genUser :: Int -> Gen User
genUser n =
  User
    <$> arbitraryReducedMaybe n -- userId :: Maybe Integer
    <*> arbitraryReducedMaybe n -- userUsername :: Maybe Text
    <*> arbitraryReducedMaybe n -- userFirstName :: Maybe Text
    <*> arbitraryReducedMaybe n -- userLastName :: Maybe Text
    <*> arbitraryReducedMaybe n -- userEmail :: Maybe Text
    <*> arbitraryReducedMaybe n -- userPassword :: Maybe Text
    <*> arbitraryReducedMaybe n -- userPhone :: Maybe Text
    <*> arbitraryReducedMaybe n -- userUserStatus :: Maybe Int
  
instance Arbitrary XmlItem where
  arbitrary = sized genXmlItem

genXmlItem :: Int -> Gen XmlItem
genXmlItem n =
  XmlItem
    <$> arbitraryReducedMaybe n -- xmlItemAttributeString :: Maybe Text
    <*> arbitraryReducedMaybe n -- xmlItemAttributeNumber :: Maybe Double
    <*> arbitraryReducedMaybe n -- xmlItemAttributeInteger :: Maybe Int
    <*> arbitraryReducedMaybe n -- xmlItemAttributeBoolean :: Maybe Bool
    <*> arbitraryReducedMaybe n -- xmlItemWrappedArray :: Maybe [Int]
    <*> arbitraryReducedMaybe n -- xmlItemNameString :: Maybe Text
    <*> arbitraryReducedMaybe n -- xmlItemNameNumber :: Maybe Double
    <*> arbitraryReducedMaybe n -- xmlItemNameInteger :: Maybe Int
    <*> arbitraryReducedMaybe n -- xmlItemNameBoolean :: Maybe Bool
    <*> arbitraryReducedMaybe n -- xmlItemNameArray :: Maybe [Int]
    <*> arbitraryReducedMaybe n -- xmlItemNameWrappedArray :: Maybe [Int]
    <*> arbitraryReducedMaybe n -- xmlItemPrefixString :: Maybe Text
    <*> arbitraryReducedMaybe n -- xmlItemPrefixNumber :: Maybe Double
    <*> arbitraryReducedMaybe n -- xmlItemPrefixInteger :: Maybe Int
    <*> arbitraryReducedMaybe n -- xmlItemPrefixBoolean :: Maybe Bool
    <*> arbitraryReducedMaybe n -- xmlItemPrefixArray :: Maybe [Int]
    <*> arbitraryReducedMaybe n -- xmlItemPrefixWrappedArray :: Maybe [Int]
    <*> arbitraryReducedMaybe n -- xmlItemNamespaceString :: Maybe Text
    <*> arbitraryReducedMaybe n -- xmlItemNamespaceNumber :: Maybe Double
    <*> arbitraryReducedMaybe n -- xmlItemNamespaceInteger :: Maybe Int
    <*> arbitraryReducedMaybe n -- xmlItemNamespaceBoolean :: Maybe Bool
    <*> arbitraryReducedMaybe n -- xmlItemNamespaceArray :: Maybe [Int]
    <*> arbitraryReducedMaybe n -- xmlItemNamespaceWrappedArray :: Maybe [Int]
    <*> arbitraryReducedMaybe n -- xmlItemPrefixNsString :: Maybe Text
    <*> arbitraryReducedMaybe n -- xmlItemPrefixNsNumber :: Maybe Double
    <*> arbitraryReducedMaybe n -- xmlItemPrefixNsInteger :: Maybe Int
    <*> arbitraryReducedMaybe n -- xmlItemPrefixNsBoolean :: Maybe Bool
    <*> arbitraryReducedMaybe n -- xmlItemPrefixNsArray :: Maybe [Int]
    <*> arbitraryReducedMaybe n -- xmlItemPrefixNsWrappedArray :: Maybe [Int]
  



instance Arbitrary E'ArrayEnum where
  arbitrary = arbitraryBoundedEnum

instance Arbitrary E'EnumFormString where
  arbitrary = arbitraryBoundedEnum

instance Arbitrary E'EnumFormStringArray where
  arbitrary = arbitraryBoundedEnum

instance Arbitrary E'EnumInteger where
  arbitrary = arbitraryBoundedEnum

instance Arbitrary E'EnumNumber where
  arbitrary = arbitraryBoundedEnum

instance Arbitrary E'EnumQueryInteger where
  arbitrary = arbitraryBoundedEnum

instance Arbitrary E'EnumString where
  arbitrary = arbitraryBoundedEnum

instance Arbitrary E'Inner where
  arbitrary = arbitraryBoundedEnum

instance Arbitrary E'JustSymbol where
  arbitrary = arbitraryBoundedEnum

instance Arbitrary E'Status where
  arbitrary = arbitraryBoundedEnum

instance Arbitrary E'Status2 where
  arbitrary = arbitraryBoundedEnum

instance Arbitrary EnumClass where
  arbitrary = arbitraryBoundedEnum

instance Arbitrary OuterEnum where
  arbitrary = arbitraryBoundedEnum
<|MERGE_RESOLUTION|>--- conflicted
+++ resolved
@@ -237,7 +237,6 @@
     <*> arbitraryReducedMaybe n -- capitalizationAttName :: Maybe Text
   
 instance Arbitrary Cat where
-<<<<<<< HEAD
   arbitrary =
     Cat
       <$> arbitrary -- catClassName :: Text
@@ -249,17 +248,6 @@
     CatAllOf
       <$> arbitrary -- catAllOfDeclawed :: Maybe Bool
     
-=======
-  arbitrary = sized genCat
-
-genCat :: Int -> Gen Cat
-genCat n =
-  Cat
-    <$> arbitrary -- catClassName :: Text
-    <*> arbitraryReducedMaybe n -- catColor :: Maybe Text
-    <*> arbitraryReducedMaybe n -- catDeclawed :: Maybe Bool
-  
->>>>>>> 887b02c8
 instance Arbitrary Category where
   arbitrary = sized genCategory
 
@@ -286,7 +274,6 @@
     <$> arbitraryReducedMaybe n -- clientClient :: Maybe Text
   
 instance Arbitrary Dog where
-<<<<<<< HEAD
   arbitrary =
     Dog
       <$> arbitrary -- dogClassName :: Text
@@ -298,17 +285,6 @@
     DogAllOf
       <$> arbitrary -- dogAllOfBreed :: Maybe Text
     
-=======
-  arbitrary = sized genDog
-
-genDog :: Int -> Gen Dog
-genDog n =
-  Dog
-    <$> arbitrary -- dogClassName :: Text
-    <*> arbitraryReducedMaybe n -- dogColor :: Maybe Text
-    <*> arbitraryReducedMaybe n -- dogBreed :: Maybe Text
-  
->>>>>>> 887b02c8
 instance Arbitrary EnumArrays where
   arbitrary = sized genEnumArrays
 
