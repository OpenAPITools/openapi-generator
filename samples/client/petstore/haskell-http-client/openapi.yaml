openapi: 3.0.1
info:
  description: 'This spec is mainly for testing Petstore server and contains fake
    endpoints, models. Please do not use this for any other purpose. Special characters:
    " \'
  license:
    name: Apache-2.0
    url: http://www.apache.org/licenses/LICENSE-2.0.html
  title: OpenAPI Petstore
  version: 1.0.0
servers:
- url: http://petstore.swagger.io:80/v2
tags:
- description: Everything about your Pets
  name: pet
- description: Access to Petstore orders
  name: store
- description: Operations about user
  name: user
paths:
  /pet:
    post:
      operationId: addPet
      requestBody:
        content:
          application/json:
            schema:
              $ref: '#/components/schemas/Pet'
          application/xml:
            schema:
              $ref: '#/components/schemas/Pet'
        description: Pet object that needs to be added to the store
        required: true
      responses:
        405:
          content: {}
          description: Invalid input
      security:
      - petstore_auth:
        - write:pets
        - read:pets
      summary: Add a new pet to the store
      tags:
      - pet
      x-codegen-request-body-name: body
    put:
      operationId: updatePet
      requestBody:
        content:
          application/json:
            schema:
              $ref: '#/components/schemas/Pet'
          application/xml:
            schema:
              $ref: '#/components/schemas/Pet'
        description: Pet object that needs to be added to the store
        required: true
      responses:
        400:
          content: {}
          description: Invalid ID supplied
        404:
          content: {}
          description: Pet not found
        405:
          content: {}
          description: Validation exception
      security:
      - petstore_auth:
        - write:pets
        - read:pets
      summary: Update an existing pet
      tags:
      - pet
      x-codegen-request-body-name: body
  /pet/findByStatus:
    get:
      description: Multiple status values can be provided with comma separated strings
      operationId: findPetsByStatus
      parameters:
      - description: Status values that need to be considered for filter
        explode: false
        in: query
        name: status
        required: true
        schema:
          items:
            default: available
            enum:
            - available
            - pending
            - sold
            type: string
          type: array
        style: form
      responses:
        200:
          content:
            application/xml:
              schema:
                items:
                  $ref: '#/components/schemas/Pet'
                type: array
            application/json:
              schema:
                items:
                  $ref: '#/components/schemas/Pet'
                type: array
          description: successful operation
        400:
          content: {}
          description: Invalid status value
      security:
      - petstore_auth:
        - write:pets
        - read:pets
      summary: Finds Pets by status
      tags:
      - pet
  /pet/findByTags:
    get:
      deprecated: true
      description: Multiple tags can be provided with comma separated strings. Use tag1, tag2, tag3 for testing.
      operationId: findPetsByTags
      parameters:
      - description: Tags to filter by
        explode: false
        in: query
        name: tags
        required: true
        schema:
          items:
            type: string
          type: array
        style: form
      responses:
        200:
          content:
            application/xml:
              schema:
                items:
                  $ref: '#/components/schemas/Pet'
                type: array
            application/json:
              schema:
                items:
                  $ref: '#/components/schemas/Pet'
                type: array
          description: successful operation
        400:
          content: {}
          description: Invalid tag value
      security:
      - petstore_auth:
        - write:pets
        - read:pets
      summary: Finds Pets by tags
      tags:
      - pet
  /pet/{petId}:
    delete:
      operationId: deletePet
      parameters:
      - in: header
        name: api_key
        schema:
          type: string
      - description: Pet id to delete
        in: path
        name: petId
        required: true
        schema:
          format: int64
          type: integer
      responses:
        400:
          content: {}
          description: Invalid pet value
      security:
      - petstore_auth:
        - write:pets
        - read:pets
      summary: Deletes a pet
      tags:
      - pet
    get:
      description: Returns a single pet
      operationId: getPetById
      parameters:
      - description: ID of pet to return
        in: path
        name: petId
        required: true
        schema:
          format: int64
          type: integer
      responses:
        200:
          content:
            application/xml:
              schema:
                $ref: '#/components/schemas/Pet'
            application/json:
              schema:
                $ref: '#/components/schemas/Pet'
          description: successful operation
        400:
          content: {}
          description: Invalid ID supplied
        404:
          content: {}
          description: Pet not found
      security:
      - api_key: []
      summary: Find pet by ID
      tags:
      - pet
    post:
      operationId: updatePetWithForm
      parameters:
      - description: ID of pet that needs to be updated
        in: path
        name: petId
        required: true
        schema:
          format: int64
          type: integer
      requestBody:
        content:
          application/x-www-form-urlencoded:
            schema:
              properties:
                name:
                  description: Updated name of the pet
                  type: string
                status:
                  description: Updated status of the pet
                  type: string
      responses:
        405:
          content: {}
          description: Invalid input
      security:
      - petstore_auth:
        - write:pets
        - read:pets
      summary: Updates a pet in the store with form data
      tags:
      - pet
  /pet/{petId}/uploadImage:
    post:
      operationId: uploadFile
      parameters:
      - description: ID of pet to update
        in: path
        name: petId
        required: true
        schema:
          format: int64
          type: integer
      requestBody:
        content:
          multipart/form-data:
            schema:
              properties:
                additionalMetadata:
                  description: Additional data to pass to server
                  type: string
                file:
                  description: file to upload
                  format: binary
                  type: string
      responses:
        200:
          content:
            application/json:
              schema:
                $ref: '#/components/schemas/ApiResponse'
          description: successful operation
      security:
      - petstore_auth:
        - write:pets
        - read:pets
      summary: uploads an image
      tags:
      - pet
  /store/inventory:
    get:
      description: Returns a map of status codes to quantities
      operationId: getInventory
      responses:
        200:
          content:
            application/json:
              schema:
                additionalProperties:
                  format: int32
                  type: integer
                type: object
          description: successful operation
      security:
      - api_key: []
      summary: Returns pet inventories by status
      tags:
      - store
  /store/order:
    post:
      operationId: placeOrder
      requestBody:
        content:
          '*/*':
            schema:
              $ref: '#/components/schemas/Order'
        description: order placed for purchasing the pet
        required: true
      responses:
        200:
          content:
            application/xml:
              schema:
                $ref: '#/components/schemas/Order'
            application/json:
              schema:
                $ref: '#/components/schemas/Order'
          description: successful operation
        400:
          content: {}
          description: Invalid Order
      summary: Place an order for a pet
      tags:
      - store
      x-codegen-request-body-name: body
  /store/order/{order_id}:
    delete:
      description: For valid response try integer IDs with value < 1000. Anything above 1000 or nonintegers will generate API errors
      operationId: deleteOrder
      parameters:
      - description: ID of the order that needs to be deleted
        in: path
        name: order_id
        required: true
        schema:
          type: string
      responses:
        400:
          content: {}
          description: Invalid ID supplied
        404:
          content: {}
          description: Order not found
      summary: Delete purchase order by ID
      tags:
      - store
    get:
      description: For valid response try integer IDs with value <= 5 or > 10. Other values will generated exceptions
      operationId: getOrderById
      parameters:
      - description: ID of pet that needs to be fetched
        in: path
        name: order_id
        required: true
        schema:
          format: int64
          maximum: 5
          minimum: 1
          type: integer
      responses:
        200:
          content:
            application/xml:
              schema:
                $ref: '#/components/schemas/Order'
            application/json:
              schema:
                $ref: '#/components/schemas/Order'
          description: successful operation
        400:
          content: {}
          description: Invalid ID supplied
        404:
          content: {}
          description: Order not found
      summary: Find purchase order by ID
      tags:
      - store
  /user:
    post:
      description: This can only be done by the logged in user.
      operationId: createUser
      requestBody:
        content:
          '*/*':
            schema:
              $ref: '#/components/schemas/User'
        description: Created user object
        required: true
      responses:
        default:
          content: {}
          description: successful operation
      summary: Create user
      tags:
      - user
      x-codegen-request-body-name: body
  /user/createWithArray:
    post:
      operationId: createUsersWithArrayInput
      requestBody:
        content:
          '*/*':
            schema:
              items:
                $ref: '#/components/schemas/User'
              type: array
        description: List of user object
        required: true
      responses:
        default:
          content: {}
          description: successful operation
      summary: Creates list of users with given input array
      tags:
      - user
      x-codegen-request-body-name: body
  /user/createWithList:
    post:
      operationId: createUsersWithListInput
      requestBody:
        content:
          '*/*':
            schema:
              items:
                $ref: '#/components/schemas/User'
              type: array
        description: List of user object
        required: true
      responses:
        default:
          content: {}
          description: successful operation
      summary: Creates list of users with given input array
      tags:
      - user
      x-codegen-request-body-name: body
  /user/login:
    get:
      operationId: loginUser
      parameters:
      - description: The user name for login
        in: query
        name: username
        required: true
        schema:
          type: string
      - description: The password for login in clear text
        in: query
        name: password
        required: true
        schema:
          type: string
      responses:
        200:
          content:
            application/xml:
              schema:
                type: string
            application/json:
              schema:
                type: string
          description: successful operation
          headers:
            X-Rate-Limit:
              description: calls per hour allowed by the user
              schema:
                format: int32
                type: integer
            X-Expires-After:
              description: date in UTC when token expires
              schema:
                format: date-time
                type: string
        400:
          content: {}
          description: Invalid username/password supplied
      summary: Logs user into the system
      tags:
      - user
  /user/logout:
    get:
      operationId: logoutUser
      responses:
        default:
          content: {}
          description: successful operation
      summary: Logs out current logged in user session
      tags:
      - user
  /user/{username}:
    delete:
      description: This can only be done by the logged in user.
      operationId: deleteUser
      parameters:
      - description: The name that needs to be deleted
        in: path
        name: username
        required: true
        schema:
          type: string
      responses:
        400:
          content: {}
          description: Invalid username supplied
        404:
          content: {}
          description: User not found
      summary: Delete user
      tags:
      - user
    get:
      operationId: getUserByName
      parameters:
      - description: The name that needs to be fetched. Use user1 for testing.
        in: path
        name: username
        required: true
        schema:
          type: string
      responses:
        200:
          content:
            application/xml:
              schema:
                $ref: '#/components/schemas/User'
            application/json:
              schema:
                $ref: '#/components/schemas/User'
          description: successful operation
        400:
          content: {}
          description: Invalid username supplied
        404:
          content: {}
          description: User not found
      summary: Get user by user name
      tags:
      - user
    put:
      description: This can only be done by the logged in user.
      operationId: updateUser
      parameters:
      - description: name that need to be deleted
        in: path
        name: username
        required: true
        schema:
          type: string
      requestBody:
        content:
          '*/*':
            schema:
              $ref: '#/components/schemas/User'
        description: Updated user object
        required: true
      responses:
        400:
          content: {}
          description: Invalid user supplied
        404:
          content: {}
          description: User not found
      summary: Updated user
      tags:
      - user
      x-codegen-request-body-name: body
  /fake_classname_test:
    patch:
      description: To test class name in snake case
      operationId: testClassname
      requestBody:
        content:
          application/json:
            schema:
              $ref: '#/components/schemas/Client'
        description: client model
        required: true
      responses:
        200:
          content:
            application/json:
              schema:
                $ref: '#/components/schemas/Client'
          description: successful operation
      security:
      - api_key_query: []
      summary: To test class name in snake case
      tags:
      - fake_classname_tags 123#$%^
      x-codegen-request-body-name: body
  /fake:
    delete:
      description: Fake endpoint to test group parameters (optional)
      operationId: testGroupParameters
      parameters:
      - description: Required String in group parameters
        in: query
        name: required_string_group
        required: true
        schema:
          type: integer
      - description: Required Boolean in group parameters
        in: header
        name: required_boolean_group
        required: true
        schema:
          type: boolean
      - description: Required Integer in group parameters
        in: query
        name: required_int64_group
        required: true
        schema:
          format: int64
          type: integer
      - description: String in group parameters
        in: query
        name: string_group
        schema:
          type: integer
      - description: Boolean in group parameters
        in: header
        name: boolean_group
        schema:
          type: boolean
      - description: Integer in group parameters
        in: query
        name: int64_group
        schema:
          format: int64
          type: integer
      responses:
        400:
          content: {}
          description: Someting wrong
      summary: Fake endpoint to test group parameters (optional)
      tags:
      - fake
      x-group-parameters: true
    get:
      description: To test enum parameters
      operationId: testEnumParameters
      parameters:
      - description: Header parameter enum test (string array)
        explode: false
        in: header
        name: enum_header_string_array
        schema:
          items:
            default: $
            enum:
            - '>'
            - $
            type: string
          type: array
        style: simple
      - description: Header parameter enum test (string)
        in: header
        name: enum_header_string
        schema:
          default: -efg
          enum:
          - _abc
          - -efg
          - (xyz)
          type: string
      - description: Query parameter enum test (string array)
        explode: false
        in: query
        name: enum_query_string_array
        schema:
          items:
            default: $
            enum:
            - '>'
            - $
            type: string
          type: array
        style: form
      - description: Query parameter enum test (string)
        in: query
        name: enum_query_string
        schema:
          default: -efg
          enum:
          - _abc
          - -efg
          - (xyz)
          type: string
      - description: Query parameter enum test (double)
        in: query
        name: enum_query_integer
        schema:
          enum:
          - 1
          - -2
          format: int32
          type: integer
      - description: Query parameter enum test (double)
        in: query
        name: enum_query_double
        schema:
          enum:
          - 1.1
          - -1.2
          format: double
          type: number
      requestBody:
        content:
          application/x-www-form-urlencoded:
            schema:
              properties:
                enum_form_string_array:
                  description: Form parameter enum test (string array)
                  items:
                    default: $
                    enum:
                    - '>'
                    - $
                    type: string
                  type: array
                enum_form_string:
                  default: -efg
                  description: Form parameter enum test (string)
                  enum:
                  - _abc
                  - -efg
                  - (xyz)
                  type: string
      responses:
        400:
          content: {}
          description: Invalid request
        404:
          content: {}
          description: Not found
      summary: To test enum parameters
      tags:
      - fake
    patch:
      description: To test "client" model
      operationId: testClientModel
      requestBody:
        content:
          application/json:
            schema:
              $ref: '#/components/schemas/Client'
        description: client model
        required: true
      responses:
        200:
          content:
            application/json:
              schema:
                $ref: '#/components/schemas/Client'
          description: successful operation
      summary: To test "client" model
      tags:
      - fake
      x-codegen-request-body-name: body
    post:
      description: |
        Fake endpoint for testing various parameters
        假端點
        偽のエンドポイント
        가짜 엔드 포인트
      operationId: testEndpointParameters
      requestBody:
        content:
          application/x-www-form-urlencoded:
            schema:
              properties:
                integer:
                  description: None
                  maximum: 100
                  minimum: 10
                  type: integer
                int32:
                  description: None
                  format: int32
                  maximum: 200
                  minimum: 20
                  type: integer
                int64:
                  description: None
                  format: int64
                  type: integer
                number:
                  description: None
                  maximum: 543.2
                  minimum: 32.1
                  type: number
                float:
                  description: None
                  format: float
                  maximum: 987.6
                  type: number
                double:
                  description: None
                  format: double
                  maximum: 123.4
                  minimum: 67.8
                  type: number
                string:
                  description: None
                  pattern: /[a-z]/i
                  type: string
                pattern_without_delimiter:
                  description: None
                  pattern: ^[A-Z].*
                  type: string
                byte:
                  description: None
                  format: byte
                  type: string
                binary:
                  description: None
                  format: binary
                  type: string
                date:
                  description: None
                  format: date
                  type: string
                dateTime:
                  description: None
                  format: date-time
                  type: string
                password:
                  description: None
                  format: password
                  maxLength: 64
                  minLength: 10
                  type: string
                callback:
                  description: None
                  type: string
              required:
              - byte
              - double
              - number
              - pattern_without_delimiter
        required: true
      responses:
        400:
          content: {}
          description: Invalid username supplied
        404:
          content: {}
          description: User not found
      security:
      - http_basic_test: []
      summary: |
        Fake endpoint for testing various parameters
        假端點
        偽のエンドポイント
        가짜 엔드 포인트
      tags:
      - fake
  /fake/outer/number:
    post:
      description: Test serialization of outer number types
      operationId: fakeOuterNumberSerialize
      requestBody:
        content:
          '*/*':
            schema:
              $ref: '#/components/schemas/OuterNumber'
        description: Input number as post body
        required: false
      responses:
        200:
          content:
            '*/*':
              schema:
                $ref: '#/components/schemas/OuterNumber'
          description: Output number
      tags:
      - fake
      x-codegen-request-body-name: body
  /fake/outer/string:
    post:
      description: Test serialization of outer string types
      operationId: fakeOuterStringSerialize
      requestBody:
        content:
          '*/*':
            schema:
              $ref: '#/components/schemas/OuterString'
        description: Input string as post body
        required: false
      responses:
        200:
          content:
            '*/*':
              schema:
                $ref: '#/components/schemas/OuterString'
          description: Output string
      tags:
      - fake
      x-codegen-request-body-name: body
  /fake/outer/boolean:
    post:
      description: Test serialization of outer boolean types
      operationId: fakeOuterBooleanSerialize
      requestBody:
        content:
          '*/*':
            schema:
              $ref: '#/components/schemas/OuterBoolean'
        description: Input boolean as post body
        required: false
      responses:
        200:
          content:
            '*/*':
              schema:
                $ref: '#/components/schemas/OuterBoolean'
          description: Output boolean
      tags:
      - fake
      x-codegen-request-body-name: body
  /fake/outer/composite:
    post:
      description: Test serialization of object with outer number type
      operationId: fakeOuterCompositeSerialize
      requestBody:
        content:
          '*/*':
            schema:
              $ref: '#/components/schemas/OuterComposite'
        description: Input composite as post body
        required: false
      responses:
        200:
          content:
            '*/*':
              schema:
                $ref: '#/components/schemas/OuterComposite'
          description: Output composite
      tags:
      - fake
      x-codegen-request-body-name: body
  /fake/jsonFormData:
    get:
      operationId: testJsonFormData
      requestBody:
        content:
          application/x-www-form-urlencoded:
            schema:
              properties:
                param:
                  description: field1
                  type: string
                param2:
                  description: field2
                  type: string
              required:
              - param
              - param2
        required: true
      responses:
        200:
          content: {}
          description: successful operation
      summary: test json serialization of form data
      tags:
      - fake
  /fake/inline-additionalProperties:
    post:
      operationId: testInlineAdditionalProperties
      requestBody:
        content:
          application/json:
            schema:
              additionalProperties:
                type: string
              type: object
        description: request body
        required: true
      responses:
        200:
          content: {}
          description: successful operation
      summary: test inline additionalProperties
      tags:
      - fake
      x-codegen-request-body-name: param
  /fake/body-with-query-params:
    put:
      operationId: testBodyWithQueryParams
      parameters:
      - in: query
        name: query
        required: true
        schema:
          type: string
      requestBody:
        content:
          application/json:
            schema:
              $ref: '#/components/schemas/User'
        required: true
      responses:
        200:
          content: {}
          description: Success
      tags:
      - fake
      x-codegen-request-body-name: body
  /fake/create_xml_item:
    post:
      description: this route creates an XmlItem
      operationId: createXmlItem
      requestBody:
        content:
          application/xml:
            schema:
              $ref: '#/components/schemas/XmlItem'
          application/xml; charset=utf-8:
            schema:
              $ref: '#/components/schemas/XmlItem'
          application/xml; charset=utf-16:
            schema:
              $ref: '#/components/schemas/XmlItem'
          text/xml:
            schema:
              $ref: '#/components/schemas/XmlItem'
          text/xml; charset=utf-8:
            schema:
              $ref: '#/components/schemas/XmlItem'
          text/xml; charset=utf-16:
            schema:
              $ref: '#/components/schemas/XmlItem'
        description: XmlItem Body
        required: true
      responses:
        200:
          content: {}
          description: successful operation
      summary: creates an XmlItem
      tags:
      - fake
      x-codegen-request-body-name: XmlItem
  /another-fake/dummy:
    patch:
      description: To test special tags and operation ID starting with number
      operationId: 123_test_@#$%_special_tags
      requestBody:
        content:
          application/json:
            schema:
              $ref: '#/components/schemas/Client'
        description: client model
        required: true
      responses:
        200:
          content:
            application/json:
              schema:
                $ref: '#/components/schemas/Client'
          description: successful operation
      summary: To test special tags
      tags:
      - $another-fake?
      x-codegen-request-body-name: body
  /fake/body-with-file-schema:
    put:
      description: For this test, the body for this request much reference a schema named `File`.
      operationId: testBodyWithFileSchema
      requestBody:
        content:
          application/json:
            schema:
              $ref: '#/components/schemas/FileSchemaTestClass'
        required: true
      responses:
        200:
          content: {}
          description: Success
      tags:
      - fake
      x-codegen-request-body-name: body
  /fake/{petId}/uploadImageWithRequiredFile:
    post:
      operationId: uploadFileWithRequiredFile
      parameters:
      - description: ID of pet to update
        in: path
        name: petId
        required: true
        schema:
          format: int64
          type: integer
      requestBody:
        content:
          multipart/form-data:
            schema:
              properties:
                additionalMetadata:
                  description: Additional data to pass to server
                  type: string
                requiredFile:
                  description: file to upload
                  format: binary
                  type: string
              required:
              - requiredFile
        required: true
      responses:
        200:
          content:
            application/json:
              schema:
                $ref: '#/components/schemas/ApiResponse'
          description: successful operation
      security:
      - petstore_auth:
        - write:pets
        - read:pets
      summary: uploads an image (required)
      tags:
      - pet
components:
  schemas:
    Order:
      example:
        petId: 6
        quantity: 1
        id: 0
        shipDate: 2000-01-23T04:56:07.000+00:00
        complete: false
        status: placed
      properties:
        id:
          format: int64
          type: integer
        petId:
          format: int64
          type: integer
        quantity:
          format: int32
          type: integer
        shipDate:
          format: date-time
          type: string
        status:
          description: Order Status
          enum:
          - placed
          - approved
          - delivered
          type: string
        complete:
          default: false
          type: boolean
      type: object
      xml:
        name: Order
    Category:
      example:
        name: default-name
        id: 6
      properties:
        id:
          format: int64
          type: integer
        name:
          default: default-name
          type: string
      required:
      - name
      type: object
      xml:
        name: Category
    User:
      example:
        firstName: firstName
        lastName: lastName
        password: password
        userStatus: 6
        phone: phone
        id: 0
        email: email
        username: username
      properties:
        id:
          format: int64
          type: integer
          x-is-unique: true
        username:
          type: string
        firstName:
          type: string
        lastName:
          type: string
        email:
          type: string
        password:
          type: string
        phone:
          type: string
        userStatus:
          description: User Status
          format: int32
          type: integer
      type: object
      xml:
        name: User
    Tag:
      example:
        name: name
        id: 1
      properties:
        id:
          format: int64
          type: integer
        name:
          type: string
      type: object
      xml:
        name: Tag
    Pet:
      example:
        photoUrls:
        - photoUrls
        - photoUrls
        name: doggie
        id: 0
        category:
          name: default-name
          id: 6
        tags:
        - name: name
          id: 1
        - name: name
          id: 1
        status: available
      properties:
        id:
          format: int64
          type: integer
          x-is-unique: true
        category:
          $ref: '#/components/schemas/Category'
        name:
          example: doggie
          type: string
        photoUrls:
          items:
            type: string
          type: array
          xml:
            name: photoUrl
            wrapped: true
        tags:
          items:
            $ref: '#/components/schemas/Tag'
          type: array
          xml:
            name: tag
            wrapped: true
        status:
          description: pet status in the store
          enum:
          - available
          - pending
          - sold
          type: string
      required:
      - name
      - photoUrls
      type: object
      xml:
        name: Pet
    ApiResponse:
      example:
        code: 0
        type: type
        message: message
      properties:
        code:
          format: int32
          type: integer
        type:
          type: string
        message:
          type: string
      type: object
    $special[model.name]:
      properties:
        $special[property.name]:
          format: int64
          type: integer
      type: object
      xml:
        name: $special[model.name]
    Return:
      description: Model for testing reserved words
      properties:
        return:
          format: int32
          type: integer
      type: object
      xml:
        name: Return
    Name:
      description: Model for testing model name same as property name
      properties:
        name:
          format: int32
          type: integer
        snake_case:
          format: int32
          readOnly: true
          type: integer
        property:
          type: string
        123Number:
          readOnly: true
          type: integer
      required:
      - name
      type: object
      xml:
        name: Name
    200_response:
      description: Model for testing model name starting with number
      properties:
        name:
          format: int32
          type: integer
        class:
          type: string
      type: object
      xml:
        name: Name
    ClassModel:
      description: Model for testing model with "_class" property
      properties:
        _class:
          type: string
      type: object
    Dog:
      allOf:
      - $ref: '#/components/schemas/Animal'
      - properties:
          breed:
            type: string
        type: object
    Cat:
      allOf:
      - $ref: '#/components/schemas/Animal'
      - properties:
          declawed:
            type: boolean
        type: object
    Animal:
      discriminator:
        propertyName: className
      properties:
        className:
          type: string
        color:
          default: red
          type: string
      required:
      - className
      type: object
    AnimalFarm:
      items:
        $ref: '#/components/schemas/Animal'
      type: array
    format_test:
      properties:
        integer:
          maximum: 1E+2
          minimum: 1E+1
          type: integer
        int32:
          format: int32
<<<<<<< HEAD
          type: integer
        shipDate:
          format: date-time
          type: string
        status:
          description: Order Status
          enum:
          - placed
          - approved
          - delivered
          type: string
        complete:
          default: false
          type: boolean
      type: object
      xml:
        name: Order
    AdditionalPropertiesClass:
      properties:
        map_property:
          additionalProperties:
            type: string
          type: object
        map_of_map_property:
          additionalProperties:
            additionalProperties:
              type: string
            type: object
          type: object
      type: object
    $special[model.name]:
      properties:
        $special[property.name]:
          format: int64
          type: integer
      type: object
      xml:
        name: $special[model.name]
    Return:
      description: Model for testing reserved words
      properties:
        return:
          format: int32
          type: integer
      type: object
      xml:
        name: Return
    ReadOnlyFirst:
      properties:
        bar:
          readOnly: true
          type: string
        baz:
          type: string
      type: object
    ArrayOfArrayOfNumberOnly:
      properties:
        ArrayArrayNumber:
          items:
            items:
              type: number
            type: array
          type: array
      type: object
    OuterEnum:
      enum:
      - placed
      - approved
      - delivered
      type: string
    ArrayTest:
      properties:
        array_of_string:
          items:
            type: string
          type: array
        array_array_of_integer:
          items:
            items:
              format: int64
              type: integer
            type: array
          type: array
        array_array_of_model:
          items:
            items:
              $ref: '#/components/schemas/ReadOnlyFirst'
            type: array
          type: array
      type: object
    OuterComposite:
      example:
        my_string: my_string
        my_number: 0.8008281904610115
        my_boolean: true
      properties:
        my_number:
          type: number
        my_string:
          type: string
        my_boolean:
          type: boolean
          x-codegen-body-parameter-name: boolean_post_body
      type: object
    format_test:
      properties:
        integer:
          maximum: 1E+2
          minimum: 1E+1
          type: integer
        int32:
          format: int32
=======
>>>>>>> ef7b28de
          maximum: 2E+2
          minimum: 2E+1
          type: integer
        int64:
          format: int64
          type: integer
        number:
          maximum: 543.2
          minimum: 32.1
          type: number
        float:
          format: float
          maximum: 987.6
          minimum: 54.3
          type: number
        double:
          format: double
          maximum: 123.4
          minimum: 67.8
          type: number
        string:
          pattern: /[a-z]/i
          type: string
        byte:
          format: byte
          pattern: ^(?:[A-Za-z0-9+/]{4})*(?:[A-Za-z0-9+/]{2}==|[A-Za-z0-9+/]{3}=)?$
          type: string
        binary:
          format: binary
          type: string
        date:
          format: date
          type: string
        dateTime:
          format: date-time
          type: string
        uuid:
          format: uuid
          type: string
        password:
          format: password
          maxLength: 64
          minLength: 10
          type: string
      required:
      - byte
      - date
      - number
      - password
      type: object
    EnumClass:
      default: -efg
      enum:
      - _abc
      - -efg
      - (xyz)
      type: string
    Enum_Test:
      properties:
        enum_string:
          enum:
          - UPPER
          - lower
          - ""
          type: string
        enum_string_required:
          enum:
          - UPPER
          - lower
          - ""
          type: string
        enum_integer:
          enum:
          - 1
          - -1
          format: int32
          type: integer
        enum_number:
          enum:
          - 1.1
          - -1.2
          format: double
          type: number
        outerEnum:
          $ref: '#/components/schemas/OuterEnum'
      required:
      - enum_string_required
      type: object
    AdditionalPropertiesClass:
      properties:
        map_property:
          additionalProperties:
            type: string
          type: object
        map_of_map_property:
          additionalProperties:
            additionalProperties:
              type: string
            type: object
          type: object
      type: object
    MixedPropertiesAndAdditionalPropertiesClass:
      properties:
        uuid:
          format: uuid
          type: string
        dateTime:
          format: date-time
          type: string
        map:
          additionalProperties:
            $ref: '#/components/schemas/Animal'
          type: object
      type: object
    List:
      properties:
        123-list:
          type: string
      type: object
    Client:
      example:
        client: client
      properties:
        client:
          type: string
      type: object
    ReadOnlyFirst:
      properties:
        bar:
          readOnly: true
          type: string
        baz:
          type: string
      type: object
    hasOnlyReadOnly:
      properties:
        bar:
          readOnly: true
          type: string
        foo:
          readOnly: true
          type: string
      type: object
    Capitalization:
      properties:
        smallCamel:
          type: string
        CapitalCamel:
          type: string
        small_Snake:
          type: string
        Capital_Snake:
          type: string
        SCA_ETH_Flow_Points:
          type: string
        ATT_NAME:
          description: |
            Name of the pet
          type: string
      type: object
    MapTest:
      properties:
        map_map_of_string:
          additionalProperties:
            additionalProperties:
              type: string
            type: object
          type: object
        map_of_enum_string:
          additionalProperties:
            enum:
            - UPPER
            - lower
            type: string
          type: object
        direct_map:
          additionalProperties:
            type: boolean
          type: object
        indirect_map:
          additionalProperties:
            type: boolean
          type: object
      type: object
    ArrayTest:
      properties:
        array_of_string:
          items:
            type: string
          type: array
        array_array_of_integer:
          items:
            items:
              format: int64
              type: integer
            type: array
          type: array
        array_array_of_model:
          items:
            items:
              $ref: '#/components/schemas/ReadOnlyFirst'
            type: array
          type: array
      type: object
    NumberOnly:
      properties:
        JustNumber:
          type: number
      type: object
    ArrayOfNumberOnly:
      properties:
        ArrayNumber:
          items:
            type: number
          type: array
      type: object
    ArrayOfArrayOfNumberOnly:
      properties:
        ArrayArrayNumber:
          items:
            items:
              type: number
            type: array
          type: array
      type: object
    EnumArrays:
      properties:
        just_symbol:
          enum:
          - '>='
          - $
          type: string
        array_enum:
          items:
            enum:
            - fish
            - crab
            type: string
          type: array
      type: object
    OuterEnum:
      enum:
      - placed
      - approved
      - delivered
      type: string
    OuterComposite:
      example:
        my_string: my_string
        my_number: 0.80082819046101150206595775671303272247314453125
        my_boolean: true
      properties:
        my_number:
          type: number
        my_string:
          type: string
        my_boolean:
          type: boolean
          x-codegen-body-parameter-name: boolean_post_body
      type: object
    OuterNumber:
      type: number
    OuterString:
      type: string
    OuterBoolean:
      type: boolean
      x-codegen-body-parameter-name: boolean_post_body
    StringBooleanMap:
      additionalProperties:
        type: boolean
      type: object
    FileSchemaTestClass:
      example:
        file:
          sourceURI: sourceURI
        files:
        - sourceURI: sourceURI
        - sourceURI: sourceURI
      properties:
        file:
          $ref: '#/components/schemas/File'
        files:
          items:
            $ref: '#/components/schemas/File'
          type: array
      type: object
    File:
      description: Must be named `File` for test.
      example:
        sourceURI: sourceURI
      properties:
        sourceURI:
          description: Test capitalization
          type: string
      type: object
    TypeHolderDefault:
      properties:
        string_item:
          default: what
          type: string
        number_item:
          type: number
        integer_item:
          type: integer
        bool_item:
          default: true
          type: boolean
        array_item:
          items:
            type: integer
          type: array
      required:
      - array_item
      - bool_item
      - integer_item
      - number_item
      - string_item
      type: object
    TypeHolderExample:
      properties:
        string_item:
          example: what
          type: string
        number_item:
          example: 1.234
          type: number
        integer_item:
          example: -2
          type: integer
        bool_item:
          example: true
          type: boolean
        array_item:
          example:
          - 0
          - 1
          - 2
          - 3
          items:
            type: integer
          type: array
      required:
      - array_item
      - bool_item
      - integer_item
      - number_item
      - string_item
      type: object
    XmlItem:
      properties:
        attribute_string:
          example: string
          type: string
          xml:
            attribute: true
        attribute_number:
          example: 1.234
          type: number
          xml:
            attribute: true
        attribute_integer:
          example: -2
          type: integer
          xml:
            attribute: true
        attribute_boolean:
          example: true
          type: boolean
          xml:
            attribute: true
        wrapped_array:
          items:
            type: integer
          type: array
          xml:
            wrapped: true
        name_string:
          example: string
          type: string
          xml:
            name: xml_name_string
        name_number:
          example: 1.234
          type: number
          xml:
            name: xml_name_number
        name_integer:
          example: -2
          type: integer
          xml:
            name: xml_name_integer
        name_boolean:
          example: true
          type: boolean
          xml:
            name: xml_name_boolean
        name_array:
          items:
            type: integer
            xml:
              name: xml_name_array_item
          type: array
        name_wrapped_array:
          items:
            type: integer
            xml:
              name: xml_name_wrapped_array_item
          type: array
          xml:
            name: xml_name_wrapped_array
            wrapped: true
        prefix_string:
          example: string
          type: string
          xml:
            prefix: ab
        prefix_number:
          example: 1.234
          type: number
          xml:
            prefix: cd
        prefix_integer:
          example: -2
          type: integer
          xml:
            prefix: ef
        prefix_boolean:
          example: true
          type: boolean
          xml:
            prefix: gh
        prefix_array:
          items:
            type: integer
            xml:
              prefix: ij
          type: array
        prefix_wrapped_array:
          items:
            type: integer
            xml:
              prefix: mn
          type: array
          xml:
            prefix: kl
            wrapped: true
        namespace_string:
          example: string
          type: string
          xml:
            namespace: http://a.com/schema
        namespace_number:
          example: 1.234
          type: number
          xml:
            namespace: http://b.com/schema
        namespace_integer:
          example: -2
          type: integer
          xml:
            namespace: http://c.com/schema
        namespace_boolean:
          example: true
          type: boolean
          xml:
            namespace: http://d.com/schema
        namespace_array:
          items:
            type: integer
            xml:
              namespace: http://e.com/schema
          type: array
        namespace_wrapped_array:
          items:
            type: integer
            xml:
              namespace: http://g.com/schema
          type: array
          xml:
            namespace: http://f.com/schema
            wrapped: true
        prefix_ns_string:
          example: string
          type: string
          xml:
            namespace: http://a.com/schema
            prefix: a
        prefix_ns_number:
          example: 1.234
          type: number
          xml:
            namespace: http://b.com/schema
            prefix: b
        prefix_ns_integer:
          example: -2
          type: integer
          xml:
            namespace: http://c.com/schema
            prefix: c
        prefix_ns_boolean:
          example: true
          type: boolean
          xml:
            namespace: http://d.com/schema
            prefix: d
        prefix_ns_array:
          items:
            type: integer
            xml:
              namespace: http://e.com/schema
              prefix: e
          type: array
        prefix_ns_wrapped_array:
          items:
            type: integer
            xml:
              namespace: http://g.com/schema
              prefix: g
          type: array
          xml:
            namespace: http://f.com/schema
            prefix: f
            wrapped: true
      type: object
      xml:
        namespace: http://a.com/schema
        prefix: pre
  securitySchemes:
    petstore_auth:
      flows:
        implicit:
          authorizationUrl: http://petstore.swagger.io/api/oauth/dialog
          scopes:
            write:pets: modify pets in your account
            read:pets: read your pets
      type: oauth2
    api_key:
      in: header
      name: api_key
      type: apiKey
    api_key_query:
      in: query
      name: api_key_query
      type: apiKey
    http_basic_test:
      scheme: basic
      type: http<|MERGE_RESOLUTION|>--- conflicted
+++ resolved
@@ -1385,121 +1385,6 @@
           type: integer
         int32:
           format: int32
-<<<<<<< HEAD
-          type: integer
-        shipDate:
-          format: date-time
-          type: string
-        status:
-          description: Order Status
-          enum:
-          - placed
-          - approved
-          - delivered
-          type: string
-        complete:
-          default: false
-          type: boolean
-      type: object
-      xml:
-        name: Order
-    AdditionalPropertiesClass:
-      properties:
-        map_property:
-          additionalProperties:
-            type: string
-          type: object
-        map_of_map_property:
-          additionalProperties:
-            additionalProperties:
-              type: string
-            type: object
-          type: object
-      type: object
-    $special[model.name]:
-      properties:
-        $special[property.name]:
-          format: int64
-          type: integer
-      type: object
-      xml:
-        name: $special[model.name]
-    Return:
-      description: Model for testing reserved words
-      properties:
-        return:
-          format: int32
-          type: integer
-      type: object
-      xml:
-        name: Return
-    ReadOnlyFirst:
-      properties:
-        bar:
-          readOnly: true
-          type: string
-        baz:
-          type: string
-      type: object
-    ArrayOfArrayOfNumberOnly:
-      properties:
-        ArrayArrayNumber:
-          items:
-            items:
-              type: number
-            type: array
-          type: array
-      type: object
-    OuterEnum:
-      enum:
-      - placed
-      - approved
-      - delivered
-      type: string
-    ArrayTest:
-      properties:
-        array_of_string:
-          items:
-            type: string
-          type: array
-        array_array_of_integer:
-          items:
-            items:
-              format: int64
-              type: integer
-            type: array
-          type: array
-        array_array_of_model:
-          items:
-            items:
-              $ref: '#/components/schemas/ReadOnlyFirst'
-            type: array
-          type: array
-      type: object
-    OuterComposite:
-      example:
-        my_string: my_string
-        my_number: 0.8008281904610115
-        my_boolean: true
-      properties:
-        my_number:
-          type: number
-        my_string:
-          type: string
-        my_boolean:
-          type: boolean
-          x-codegen-body-parameter-name: boolean_post_body
-      type: object
-    format_test:
-      properties:
-        integer:
-          maximum: 1E+2
-          minimum: 1E+1
-          type: integer
-        int32:
-          format: int32
-=======
->>>>>>> ef7b28de
           maximum: 2E+2
           minimum: 2E+1
           type: integer
@@ -1749,7 +1634,7 @@
     OuterComposite:
       example:
         my_string: my_string
-        my_number: 0.80082819046101150206595775671303272247314453125
+        my_number: 0.8008281904610115
         my_boolean: true
       properties:
         my_number:
