name:           openapi-petstore
version:        0.1.0.0
synopsis:       Auto-generated openapi-petstore API Client
description:    .
                Client library for calling the OpenAPI Petstore API based on http-client.
                .
                host: petstore.swagger.io
                .
                base path: http://petstore.swagger.io:80/v2
                .
                OpenAPI Petstore API version: 1.0.0
                .
                OpenAPI version: 3.0.1
                .
<<<<<<< HEAD
                Generator version: 7.14.0
=======
                Generator version: 7.15.0-SNAPSHOT
>>>>>>> a5f638fe
                .
category:       Web
homepage:       https://openapi-generator.tech
author:         Author Name Here
maintainer:     author.name@email.com
copyright:      YEAR - AUTHOR
license:        UnspecifiedLicense
build-type:     Simple
cabal-version:  >= 1.10

extra-source-files:
    README.md
    openapi.yaml

Flag UseKatip
  Description: Use the katip package to provide logging (if false, use the default monad-logger package)
  Default:     True
  Manual:      True

library
  hs-source-dirs:
      lib
  ghc-options: -Wall -funbox-strict-fields
  build-depends:
      aeson >=1.0 && <3.0
    , base >=4.7 && <5.0
    , base64-bytestring >1.0 && <2.0
    , bytestring >=0.10.0
    , case-insensitive
    , containers >=0.5.0.0 && <0.8
    , deepseq >= 1.4 && <1.6
    , exceptions >= 0.4
    , http-api-data >= 0.3.4 && <0.6
    , http-client >=0.5 && <0.8
    , http-client-tls
    , http-media >= 0.4 && < 0.9
    , http-types >=0.8 && <0.13
    , iso8601-time >=0.1.3 && <0.2.0
    , microlens >= 0.4.3
    , mtl >=2.2.1
    , network >=2.6.2 && <3.9
    , random >=1.1
    , safe-exceptions <0.2
    , text >=0.11 && <3
    , time >=1.5
    , transformers >=0.4.0.0
    , unordered-containers
    , vector >=0.10.9 && <0.14
  other-modules:
      Paths_openapi_petstore
  exposed-modules:
      OpenAPIPetstore
      OpenAPIPetstore.API
      OpenAPIPetstore.API.AnotherFake
      OpenAPIPetstore.API.Fake
      OpenAPIPetstore.API.FakeClassnameTags123
      OpenAPIPetstore.API.Pet
      OpenAPIPetstore.API.Store
      OpenAPIPetstore.API.User
      OpenAPIPetstore.Client
      OpenAPIPetstore.Core
      OpenAPIPetstore.Logging
      OpenAPIPetstore.MimeTypes
      OpenAPIPetstore.Model
      OpenAPIPetstore.ModelLens
  default-language: Haskell2010

  if flag(UseKatip)
      build-depends: katip >=0.8 && < 1.0
      other-modules: OpenAPIPetstore.LoggingKatip
      cpp-options: -DUSE_KATIP
  else
      build-depends: monad-logger >=0.3 && <0.4
      other-modules: OpenAPIPetstore.LoggingMonadLogger
      cpp-options: -DUSE_MONAD_LOGGER

test-suite tests
  type: exitcode-stdio-1.0
  main-is: Test.hs
  hs-source-dirs:
      tests
  ghc-options: -Wall -fno-warn-orphans
  build-depends:
      openapi-petstore
    , QuickCheck
    , aeson
    , base >=4.7 && <5.0
    , bytestring >=0.10.0
    , containers
    , hspec >=1.8
    , iso8601-time
    , mtl >=2.2.1
    , semigroups
    , text
    , time
    , transformers >=0.4.0.0
    , unordered-containers
    , vector
  other-modules:
      ApproxEq
      Instances
      PropMime
  default-language: Haskell2010<|MERGE_RESOLUTION|>--- conflicted
+++ resolved
@@ -12,11 +12,7 @@
                 .
                 OpenAPI version: 3.0.1
                 .
-<<<<<<< HEAD
-                Generator version: 7.14.0
-=======
                 Generator version: 7.15.0-SNAPSHOT
->>>>>>> a5f638fe
                 .
 category:       Web
 homepage:       https://openapi-generator.tech
