import 'dart:async';
import 'dart:convert';
import 'package:dio/dio.dart';
import 'package:built_value/serializer.dart';

import 'package:openapi/model/pet.dart';
import 'package:openapi/model/api_response.dart';
import 'dart:typed_data';
import 'package:built_collection/built_collection.dart';
import 'package:openapi/api_util.dart';

class PetApi {
    final Dio _dio;
    Serializers _serializers;

    PetApi(this._dio, this._serializers);

<<<<<<< HEAD
        /// Add a new pet to the store
        ///
        /// 
        Future<Response>addPet(Pet body,{ CancelToken cancelToken, Map<String, dynamic> headers, ProgressCallback onSendProgress, ProgressCallback onReceiveProgress,}) async {

        String _path = "/pet";

        Map<String, dynamic> queryParams = {};
        Map<String, dynamic> headerParams = Map.from(headers ?? {});
=======
    /// Add a new pet to the store
    ///
    /// 
    Future<Response<void>> addPet(
        Pet body, { 
        CancelToken cancelToken,
        Map<String, String> headers,
        ProgressCallback onSendProgress,
        ProgressCallback onReceiveProgress,
    }) async {
        final String _path = '/pet';

        final Map<String, dynamic> queryParams = {};
        final Map<String, String> headerParams = Map.from(headers ?? {});
>>>>>>> a4f84b2f
        dynamic bodyData;

        queryParams.removeWhere((key, value) => value == null);
        headerParams.removeWhere((key, value) => value == null);

        final List<String> contentTypes = [
            'application/json',
            'application/xml',
        ];

        final serializedBody = _serializers.serialize(body);
        final jsonbody = json.encode(serializedBody);
        bodyData = jsonbody;

        return _dio.request(
            _path,
            queryParameters: queryParams,
            data: bodyData,
            options: Options(
                method: 'post'.toUpperCase(),
                headers: headerParams,
                extra: {
                    'secure': [
                        {
                            'type': 'oauth2',
                            'name': 'petstore_auth',
                        },
                    ],
                },
                contentType: contentTypes.isNotEmpty ? contentTypes[0] : 'application/json',
            ),
            cancelToken: cancelToken,
            onSendProgress: onSendProgress,
            onReceiveProgress: onReceiveProgress,
<<<<<<< HEAD
            );
            }
        /// Deletes a pet
        ///
        /// 
        Future<Response>deletePet(int petId,{ String apiKey,CancelToken cancelToken, Map<String, dynamic> headers, ProgressCallback onSendProgress, ProgressCallback onReceiveProgress,}) async {

        String _path = "/pet/{petId}".replaceAll("{" r'petId' "}", petId.toString());

        Map<String, dynamic> queryParams = {};
        Map<String, dynamic> headerParams = Map.from(headers ?? {});
=======
        );
    }

    /// Deletes a pet
    ///
    /// 
    Future<Response<void>> deletePet(
        int petId, { 
        String apiKey,
        CancelToken cancelToken,
        Map<String, String> headers,
        ProgressCallback onSendProgress,
        ProgressCallback onReceiveProgress,
    }) async {
        final String _path = '/pet/{petId}'.replaceAll('{' r'petId' '}', petId.toString());

        final Map<String, dynamic> queryParams = {};
        final Map<String, String> headerParams = Map.from(headers ?? {});
>>>>>>> a4f84b2f
        dynamic bodyData;

        headerParams[r'api_key'] = apiKey;
        queryParams.removeWhere((key, value) => value == null);
        headerParams.removeWhere((key, value) => value == null);

        final List<String> contentTypes = [];

        return _dio.request(
            _path,
            queryParameters: queryParams,
            data: bodyData,
            options: Options(
                method: 'delete'.toUpperCase(),
                headers: headerParams,
                extra: {
                    'secure': [
                        {
                            'type': 'oauth2',
                            'name': 'petstore_auth',
                        },
                    ],
                },
                contentType: contentTypes.isNotEmpty ? contentTypes[0] : 'application/json',
            ),
            cancelToken: cancelToken,
            onSendProgress: onSendProgress,
            onReceiveProgress: onReceiveProgress,
<<<<<<< HEAD
            );
            }
        /// Finds Pets by status
        ///
        /// Multiple status values can be provided with comma separated strings
        Future<Response<List<Pet>>>findPetsByStatus(List<String> status,{ CancelToken cancelToken, Map<String, dynamic> headers, ProgressCallback onSendProgress, ProgressCallback onReceiveProgress,}) async {

        String _path = "/pet/findByStatus";

        Map<String, dynamic> queryParams = {};
        Map<String, dynamic> headerParams = Map.from(headers ?? {});
=======
        );
    }

    /// Finds Pets by status
    ///
    /// Multiple status values can be provided with comma separated strings
    Future<Response<BuiltList<Pet>>> findPetsByStatus(
        BuiltList<String> status, { 
        CancelToken cancelToken,
        Map<String, String> headers,
        ProgressCallback onSendProgress,
        ProgressCallback onReceiveProgress,
    }) async {
        final String _path = '/pet/findByStatus';

        final Map<String, dynamic> queryParams = {};
        final Map<String, String> headerParams = Map.from(headers ?? {});
>>>>>>> a4f84b2f
        dynamic bodyData;

        queryParams[r'status'] = status;
        queryParams.removeWhere((key, value) => value == null);
        headerParams.removeWhere((key, value) => value == null);

        final List<String> contentTypes = [];

        return _dio.request(
            _path,
            queryParameters: queryParams,
            data: bodyData,
            options: Options(
                method: 'get'.toUpperCase(),
                headers: headerParams,
                extra: {
                    'secure': [
                        {
                            'type': 'oauth2',
                            'name': 'petstore_auth',
                        },
                    ],
                },
                contentType: contentTypes.isNotEmpty ? contentTypes[0] : 'application/json',
            ),
            cancelToken: cancelToken,
            onSendProgress: onSendProgress,
            onReceiveProgress: onReceiveProgress,
        ).then((response) {
            const collectionType = BuiltList;
            const type = FullType(collectionType, [FullType(Pet)]);
            final BuiltList<Pet> data = _serializers.deserialize(response.data is String ? jsonDecode(response.data) : response.data, specifiedType: type);

            return Response<BuiltList<Pet>>(
                data: data,
                headers: response.headers,
                request: response.request,
                redirects: response.redirects,
                statusCode: response.statusCode,
                statusMessage: response.statusMessage,
                extra: response.extra,
            );
<<<<<<< HEAD
            });
            }
        /// Finds Pets by tags
        ///
        /// Multiple tags can be provided with comma separated strings. Use tag1, tag2, tag3 for testing.
        Future<Response<List<Pet>>>findPetsByTags(List<String> tags,{ CancelToken cancelToken, Map<String, dynamic> headers, ProgressCallback onSendProgress, ProgressCallback onReceiveProgress,}) async {

        String _path = "/pet/findByTags";

        Map<String, dynamic> queryParams = {};
        Map<String, dynamic> headerParams = Map.from(headers ?? {});
=======
        });
    }

    /// Finds Pets by tags
    ///
    /// Multiple tags can be provided with comma separated strings. Use tag1, tag2, tag3 for testing.
    Future<Response<BuiltList<Pet>>> findPetsByTags(
        BuiltList<String> tags, { 
        CancelToken cancelToken,
        Map<String, String> headers,
        ProgressCallback onSendProgress,
        ProgressCallback onReceiveProgress,
    }) async {
        final String _path = '/pet/findByTags';

        final Map<String, dynamic> queryParams = {};
        final Map<String, String> headerParams = Map.from(headers ?? {});
>>>>>>> a4f84b2f
        dynamic bodyData;

        queryParams[r'tags'] = tags;
        queryParams.removeWhere((key, value) => value == null);
        headerParams.removeWhere((key, value) => value == null);

        final List<String> contentTypes = [];

        return _dio.request(
            _path,
            queryParameters: queryParams,
            data: bodyData,
            options: Options(
                method: 'get'.toUpperCase(),
                headers: headerParams,
                extra: {
                    'secure': [
                        {
                            'type': 'oauth2',
                            'name': 'petstore_auth',
                        },
                    ],
                },
                contentType: contentTypes.isNotEmpty ? contentTypes[0] : 'application/json',
            ),
            cancelToken: cancelToken,
            onSendProgress: onSendProgress,
            onReceiveProgress: onReceiveProgress,
        ).then((response) {
            const collectionType = BuiltList;
            const type = FullType(collectionType, [FullType(Pet)]);
            final BuiltList<Pet> data = _serializers.deserialize(response.data is String ? jsonDecode(response.data) : response.data, specifiedType: type);

            return Response<BuiltList<Pet>>(
                data: data,
                headers: response.headers,
                request: response.request,
                redirects: response.redirects,
                statusCode: response.statusCode,
                statusMessage: response.statusMessage,
                extra: response.extra,
            );
<<<<<<< HEAD
            });
            }
        /// Find pet by ID
        ///
        /// Returns a single pet
        Future<Response<Pet>>getPetById(int petId,{ CancelToken cancelToken, Map<String, dynamic> headers, ProgressCallback onSendProgress, ProgressCallback onReceiveProgress,}) async {

        String _path = "/pet/{petId}".replaceAll("{" r'petId' "}", petId.toString());

        Map<String, dynamic> queryParams = {};
        Map<String, dynamic> headerParams = Map.from(headers ?? {});
=======
        });
    }

    /// Find pet by ID
    ///
    /// Returns a single pet
    Future<Response<Pet>> getPetById(
        int petId, { 
        CancelToken cancelToken,
        Map<String, String> headers,
        ProgressCallback onSendProgress,
        ProgressCallback onReceiveProgress,
    }) async {
        final String _path = '/pet/{petId}'.replaceAll('{' r'petId' '}', petId.toString());

        final Map<String, dynamic> queryParams = {};
        final Map<String, String> headerParams = Map.from(headers ?? {});
>>>>>>> a4f84b2f
        dynamic bodyData;

        queryParams.removeWhere((key, value) => value == null);
        headerParams.removeWhere((key, value) => value == null);

        final List<String> contentTypes = [];

        return _dio.request(
            _path,
            queryParameters: queryParams,
            data: bodyData,
            options: Options(
                method: 'get'.toUpperCase(),
                headers: headerParams,
                extra: {
                    'secure': [
                        {
                            'type': 'apiKey',
                            'name': 'api_key',
                            'keyName': 'api_key',
                            'where': 'header',
                        },
                    ],
                },
                contentType: contentTypes.isNotEmpty ? contentTypes[0] : 'application/json',
            ),
            cancelToken: cancelToken,
            onSendProgress: onSendProgress,
            onReceiveProgress: onReceiveProgress,
        ).then((response) {
            final serializer = _serializers.serializerForType(Pet);
            final data = _serializers.deserializeWith<Pet>(serializer, response.data is String ? jsonDecode(response.data) : response.data);

            return Response<Pet>(
                data: data,
                headers: response.headers,
                request: response.request,
                redirects: response.redirects,
                statusCode: response.statusCode,
                statusMessage: response.statusMessage,
                extra: response.extra,
            );
<<<<<<< HEAD
            });
            }
        /// Update an existing pet
        ///
        /// 
        Future<Response>updatePet(Pet body,{ CancelToken cancelToken, Map<String, dynamic> headers, ProgressCallback onSendProgress, ProgressCallback onReceiveProgress,}) async {

        String _path = "/pet";

        Map<String, dynamic> queryParams = {};
        Map<String, dynamic> headerParams = Map.from(headers ?? {});
=======
        });
    }

    /// Update an existing pet
    ///
    /// 
    Future<Response<void>> updatePet(
        Pet body, { 
        CancelToken cancelToken,
        Map<String, String> headers,
        ProgressCallback onSendProgress,
        ProgressCallback onReceiveProgress,
    }) async {
        final String _path = '/pet';

        final Map<String, dynamic> queryParams = {};
        final Map<String, String> headerParams = Map.from(headers ?? {});
>>>>>>> a4f84b2f
        dynamic bodyData;

        queryParams.removeWhere((key, value) => value == null);
        headerParams.removeWhere((key, value) => value == null);

        final List<String> contentTypes = [
            'application/json',
            'application/xml',
        ];

        final serializedBody = _serializers.serialize(body);
        final jsonbody = json.encode(serializedBody);
        bodyData = jsonbody;

        return _dio.request(
            _path,
            queryParameters: queryParams,
            data: bodyData,
            options: Options(
                method: 'put'.toUpperCase(),
                headers: headerParams,
                extra: {
                    'secure': [
                        {
                            'type': 'oauth2',
                            'name': 'petstore_auth',
                        },
                    ],
                },
                contentType: contentTypes.isNotEmpty ? contentTypes[0] : 'application/json',
            ),
            cancelToken: cancelToken,
            onSendProgress: onSendProgress,
            onReceiveProgress: onReceiveProgress,
<<<<<<< HEAD
            );
            }
        /// Updates a pet in the store with form data
        ///
        /// 
        Future<Response>updatePetWithForm(int petId,{ String name,String status,CancelToken cancelToken, Map<String, dynamic> headers, ProgressCallback onSendProgress, ProgressCallback onReceiveProgress,}) async {

        String _path = "/pet/{petId}".replaceAll("{" r'petId' "}", petId.toString());

        Map<String, dynamic> queryParams = {};
        Map<String, dynamic> headerParams = Map.from(headers ?? {});
=======
        );
    }

    /// Updates a pet in the store with form data
    ///
    /// 
    Future<Response<void>> updatePetWithForm(
        int petId, { 
        String name,
        String status,
        CancelToken cancelToken,
        Map<String, String> headers,
        ProgressCallback onSendProgress,
        ProgressCallback onReceiveProgress,
    }) async {
        final String _path = '/pet/{petId}'.replaceAll('{' r'petId' '}', petId.toString());

        final Map<String, dynamic> queryParams = {};
        final Map<String, String> headerParams = Map.from(headers ?? {});
>>>>>>> a4f84b2f
        dynamic bodyData;

        queryParams.removeWhere((key, value) => value == null);
        headerParams.removeWhere((key, value) => value == null);

        final List<String> contentTypes = [
            'application/x-www-form-urlencoded',
        ];

        final Map<String, dynamic> formData = {};
        formData['name'] = parameterToString(_serializers, name);
        formData['status'] = parameterToString(_serializers, status);
        bodyData = formData;

        return _dio.request(
            _path,
            queryParameters: queryParams,
            data: bodyData,
            options: Options(
                method: 'post'.toUpperCase(),
                headers: headerParams,
                extra: {
                    'secure': [
                        {
                            'type': 'oauth2',
                            'name': 'petstore_auth',
                        },
                    ],
                },
                contentType: contentTypes.isNotEmpty ? contentTypes[0] : 'application/json',
            ),
            cancelToken: cancelToken,
            onSendProgress: onSendProgress,
            onReceiveProgress: onReceiveProgress,
<<<<<<< HEAD
            );
            }
        /// uploads an image
        ///
        /// 
        Future<Response<ApiResponse>>uploadFile(int petId,{ String additionalMetadata,Uint8List file,CancelToken cancelToken, Map<String, dynamic> headers, ProgressCallback onSendProgress, ProgressCallback onReceiveProgress,}) async {

        String _path = "/pet/{petId}/uploadImage".replaceAll("{" r'petId' "}", petId.toString());

        Map<String, dynamic> queryParams = {};
        Map<String, dynamic> headerParams = Map.from(headers ?? {});
=======
        );
    }

    /// uploads an image
    ///
    /// 
    Future<Response<ApiResponse>> uploadFile(
        int petId, { 
        String additionalMetadata,
        Uint8List file,
        CancelToken cancelToken,
        Map<String, String> headers,
        ProgressCallback onSendProgress,
        ProgressCallback onReceiveProgress,
    }) async {
        final String _path = '/pet/{petId}/uploadImage'.replaceAll('{' r'petId' '}', petId.toString());

        final Map<String, dynamic> queryParams = {};
        final Map<String, String> headerParams = Map.from(headers ?? {});
>>>>>>> a4f84b2f
        dynamic bodyData;

        queryParams.removeWhere((key, value) => value == null);
        headerParams.removeWhere((key, value) => value == null);

        final List<String> contentTypes = [
            'multipart/form-data',
        ];

        final Map<String, dynamic> formData = {};
        if (additionalMetadata != null) {
            formData[r'additionalMetadata'] = parameterToString(_serializers, additionalMetadata);
        }
        if (file != null) {
            formData[r'file'] = MultipartFile.fromBytes(file, filename: r'file');
        }
        bodyData = FormData.fromMap(formData);

        return _dio.request(
            _path,
            queryParameters: queryParams,
            data: bodyData,
            options: Options(
                method: 'post'.toUpperCase(),
                headers: headerParams,
                extra: {
                    'secure': [
                        {
                            'type': 'oauth2',
                            'name': 'petstore_auth',
                        },
                    ],
                },
                contentType: contentTypes.isNotEmpty ? contentTypes[0] : 'application/json',
            ),
            cancelToken: cancelToken,
            onSendProgress: onSendProgress,
            onReceiveProgress: onReceiveProgress,
        ).then((response) {
            final serializer = _serializers.serializerForType(ApiResponse);
            final data = _serializers.deserializeWith<ApiResponse>(serializer, response.data is String ? jsonDecode(response.data) : response.data);

            return Response<ApiResponse>(
                data: data,
                headers: response.headers,
                request: response.request,
                redirects: response.redirects,
                statusCode: response.statusCode,
                statusMessage: response.statusMessage,
                extra: response.extra,
            );
        });
    }

}<|MERGE_RESOLUTION|>--- conflicted
+++ resolved
@@ -15,32 +15,20 @@
 
     PetApi(this._dio, this._serializers);
 
-<<<<<<< HEAD
-        /// Add a new pet to the store
-        ///
-        /// 
-        Future<Response>addPet(Pet body,{ CancelToken cancelToken, Map<String, dynamic> headers, ProgressCallback onSendProgress, ProgressCallback onReceiveProgress,}) async {
-
-        String _path = "/pet";
-
-        Map<String, dynamic> queryParams = {};
-        Map<String, dynamic> headerParams = Map.from(headers ?? {});
-=======
     /// Add a new pet to the store
     ///
     /// 
     Future<Response<void>> addPet(
         Pet body, { 
         CancelToken cancelToken,
-        Map<String, String> headers,
+        Map<String, dynamic> headers,
         ProgressCallback onSendProgress,
         ProgressCallback onReceiveProgress,
     }) async {
         final String _path = '/pet';
 
         final Map<String, dynamic> queryParams = {};
-        final Map<String, String> headerParams = Map.from(headers ?? {});
->>>>>>> a4f84b2f
+        final Map<String, dynamic> headerParams = Map.from(headers ?? {});
         dynamic bodyData;
 
         queryParams.removeWhere((key, value) => value == null);
@@ -75,19 +63,6 @@
             cancelToken: cancelToken,
             onSendProgress: onSendProgress,
             onReceiveProgress: onReceiveProgress,
-<<<<<<< HEAD
-            );
-            }
-        /// Deletes a pet
-        ///
-        /// 
-        Future<Response>deletePet(int petId,{ String apiKey,CancelToken cancelToken, Map<String, dynamic> headers, ProgressCallback onSendProgress, ProgressCallback onReceiveProgress,}) async {
-
-        String _path = "/pet/{petId}".replaceAll("{" r'petId' "}", petId.toString());
-
-        Map<String, dynamic> queryParams = {};
-        Map<String, dynamic> headerParams = Map.from(headers ?? {});
-=======
         );
     }
 
@@ -98,15 +73,14 @@
         int petId, { 
         String apiKey,
         CancelToken cancelToken,
-        Map<String, String> headers,
+        Map<String, dynamic> headers,
         ProgressCallback onSendProgress,
         ProgressCallback onReceiveProgress,
     }) async {
         final String _path = '/pet/{petId}'.replaceAll('{' r'petId' '}', petId.toString());
 
         final Map<String, dynamic> queryParams = {};
-        final Map<String, String> headerParams = Map.from(headers ?? {});
->>>>>>> a4f84b2f
+        final Map<String, dynamic> headerParams = Map.from(headers ?? {});
         dynamic bodyData;
 
         headerParams[r'api_key'] = apiKey;
@@ -135,19 +109,6 @@
             cancelToken: cancelToken,
             onSendProgress: onSendProgress,
             onReceiveProgress: onReceiveProgress,
-<<<<<<< HEAD
-            );
-            }
-        /// Finds Pets by status
-        ///
-        /// Multiple status values can be provided with comma separated strings
-        Future<Response<List<Pet>>>findPetsByStatus(List<String> status,{ CancelToken cancelToken, Map<String, dynamic> headers, ProgressCallback onSendProgress, ProgressCallback onReceiveProgress,}) async {
-
-        String _path = "/pet/findByStatus";
-
-        Map<String, dynamic> queryParams = {};
-        Map<String, dynamic> headerParams = Map.from(headers ?? {});
-=======
         );
     }
 
@@ -157,15 +118,14 @@
     Future<Response<BuiltList<Pet>>> findPetsByStatus(
         BuiltList<String> status, { 
         CancelToken cancelToken,
-        Map<String, String> headers,
+        Map<String, dynamic> headers,
         ProgressCallback onSendProgress,
         ProgressCallback onReceiveProgress,
     }) async {
         final String _path = '/pet/findByStatus';
 
         final Map<String, dynamic> queryParams = {};
-        final Map<String, String> headerParams = Map.from(headers ?? {});
->>>>>>> a4f84b2f
+        final Map<String, dynamic> headerParams = Map.from(headers ?? {});
         dynamic bodyData;
 
         queryParams[r'status'] = status;
@@ -208,19 +168,6 @@
                 statusMessage: response.statusMessage,
                 extra: response.extra,
             );
-<<<<<<< HEAD
-            });
-            }
-        /// Finds Pets by tags
-        ///
-        /// Multiple tags can be provided with comma separated strings. Use tag1, tag2, tag3 for testing.
-        Future<Response<List<Pet>>>findPetsByTags(List<String> tags,{ CancelToken cancelToken, Map<String, dynamic> headers, ProgressCallback onSendProgress, ProgressCallback onReceiveProgress,}) async {
-
-        String _path = "/pet/findByTags";
-
-        Map<String, dynamic> queryParams = {};
-        Map<String, dynamic> headerParams = Map.from(headers ?? {});
-=======
         });
     }
 
@@ -230,15 +177,14 @@
     Future<Response<BuiltList<Pet>>> findPetsByTags(
         BuiltList<String> tags, { 
         CancelToken cancelToken,
-        Map<String, String> headers,
+        Map<String, dynamic> headers,
         ProgressCallback onSendProgress,
         ProgressCallback onReceiveProgress,
     }) async {
         final String _path = '/pet/findByTags';
 
         final Map<String, dynamic> queryParams = {};
-        final Map<String, String> headerParams = Map.from(headers ?? {});
->>>>>>> a4f84b2f
+        final Map<String, dynamic> headerParams = Map.from(headers ?? {});
         dynamic bodyData;
 
         queryParams[r'tags'] = tags;
@@ -281,19 +227,6 @@
                 statusMessage: response.statusMessage,
                 extra: response.extra,
             );
-<<<<<<< HEAD
-            });
-            }
-        /// Find pet by ID
-        ///
-        /// Returns a single pet
-        Future<Response<Pet>>getPetById(int petId,{ CancelToken cancelToken, Map<String, dynamic> headers, ProgressCallback onSendProgress, ProgressCallback onReceiveProgress,}) async {
-
-        String _path = "/pet/{petId}".replaceAll("{" r'petId' "}", petId.toString());
-
-        Map<String, dynamic> queryParams = {};
-        Map<String, dynamic> headerParams = Map.from(headers ?? {});
-=======
         });
     }
 
@@ -303,15 +236,14 @@
     Future<Response<Pet>> getPetById(
         int petId, { 
         CancelToken cancelToken,
-        Map<String, String> headers,
+        Map<String, dynamic> headers,
         ProgressCallback onSendProgress,
         ProgressCallback onReceiveProgress,
     }) async {
         final String _path = '/pet/{petId}'.replaceAll('{' r'petId' '}', petId.toString());
 
         final Map<String, dynamic> queryParams = {};
-        final Map<String, String> headerParams = Map.from(headers ?? {});
->>>>>>> a4f84b2f
+        final Map<String, dynamic> headerParams = Map.from(headers ?? {});
         dynamic bodyData;
 
         queryParams.removeWhere((key, value) => value == null);
@@ -354,19 +286,6 @@
                 statusMessage: response.statusMessage,
                 extra: response.extra,
             );
-<<<<<<< HEAD
-            });
-            }
-        /// Update an existing pet
-        ///
-        /// 
-        Future<Response>updatePet(Pet body,{ CancelToken cancelToken, Map<String, dynamic> headers, ProgressCallback onSendProgress, ProgressCallback onReceiveProgress,}) async {
-
-        String _path = "/pet";
-
-        Map<String, dynamic> queryParams = {};
-        Map<String, dynamic> headerParams = Map.from(headers ?? {});
-=======
         });
     }
 
@@ -376,15 +295,14 @@
     Future<Response<void>> updatePet(
         Pet body, { 
         CancelToken cancelToken,
-        Map<String, String> headers,
+        Map<String, dynamic> headers,
         ProgressCallback onSendProgress,
         ProgressCallback onReceiveProgress,
     }) async {
         final String _path = '/pet';
 
         final Map<String, dynamic> queryParams = {};
-        final Map<String, String> headerParams = Map.from(headers ?? {});
->>>>>>> a4f84b2f
+        final Map<String, dynamic> headerParams = Map.from(headers ?? {});
         dynamic bodyData;
 
         queryParams.removeWhere((key, value) => value == null);
@@ -419,19 +337,6 @@
             cancelToken: cancelToken,
             onSendProgress: onSendProgress,
             onReceiveProgress: onReceiveProgress,
-<<<<<<< HEAD
-            );
-            }
-        /// Updates a pet in the store with form data
-        ///
-        /// 
-        Future<Response>updatePetWithForm(int petId,{ String name,String status,CancelToken cancelToken, Map<String, dynamic> headers, ProgressCallback onSendProgress, ProgressCallback onReceiveProgress,}) async {
-
-        String _path = "/pet/{petId}".replaceAll("{" r'petId' "}", petId.toString());
-
-        Map<String, dynamic> queryParams = {};
-        Map<String, dynamic> headerParams = Map.from(headers ?? {});
-=======
         );
     }
 
@@ -443,15 +348,14 @@
         String name,
         String status,
         CancelToken cancelToken,
-        Map<String, String> headers,
+        Map<String, dynamic> headers,
         ProgressCallback onSendProgress,
         ProgressCallback onReceiveProgress,
     }) async {
         final String _path = '/pet/{petId}'.replaceAll('{' r'petId' '}', petId.toString());
 
         final Map<String, dynamic> queryParams = {};
-        final Map<String, String> headerParams = Map.from(headers ?? {});
->>>>>>> a4f84b2f
+        final Map<String, dynamic> headerParams = Map.from(headers ?? {});
         dynamic bodyData;
 
         queryParams.removeWhere((key, value) => value == null);
@@ -486,19 +390,6 @@
             cancelToken: cancelToken,
             onSendProgress: onSendProgress,
             onReceiveProgress: onReceiveProgress,
-<<<<<<< HEAD
-            );
-            }
-        /// uploads an image
-        ///
-        /// 
-        Future<Response<ApiResponse>>uploadFile(int petId,{ String additionalMetadata,Uint8List file,CancelToken cancelToken, Map<String, dynamic> headers, ProgressCallback onSendProgress, ProgressCallback onReceiveProgress,}) async {
-
-        String _path = "/pet/{petId}/uploadImage".replaceAll("{" r'petId' "}", petId.toString());
-
-        Map<String, dynamic> queryParams = {};
-        Map<String, dynamic> headerParams = Map.from(headers ?? {});
-=======
         );
     }
 
@@ -510,15 +401,14 @@
         String additionalMetadata,
         Uint8List file,
         CancelToken cancelToken,
-        Map<String, String> headers,
+        Map<String, dynamic> headers,
         ProgressCallback onSendProgress,
         ProgressCallback onReceiveProgress,
     }) async {
         final String _path = '/pet/{petId}/uploadImage'.replaceAll('{' r'petId' '}', petId.toString());
 
         final Map<String, dynamic> queryParams = {};
-        final Map<String, String> headerParams = Map.from(headers ?? {});
->>>>>>> a4f84b2f
+        final Map<String, dynamic> headerParams = Map.from(headers ?? {});
         dynamic bodyData;
 
         queryParams.removeWhere((key, value) => value == null);
