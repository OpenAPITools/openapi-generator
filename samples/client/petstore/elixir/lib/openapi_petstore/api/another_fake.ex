# NOTE: This class is auto generated by OpenAPI Generator (https://openapi-generator.tech).
# https://openapi-generator.tech
# Do not edit the class manually.

defmodule OpenapiPetstore.Api.AnotherFake do
  @moduledoc """
  API calls for all endpoints tagged `AnotherFake`.
  """

  alias OpenapiPetstore.Connection
  import OpenapiPetstore.RequestBuilder


  @doc """
  To test special tags
  To test special tags and operation ID starting with number

  ## Parameters

  - connection (OpenapiPetstore.Connection): Connection to server
  - client (Client): client model
  - opts (KeywordList): [optional] Optional parameters
  ## Returns

  {:ok, %OpenapiPetstore.Model.Client{}} on success
  {:error, info} on failure
  """
<<<<<<< HEAD
  @spec 123_test_special_tags(Tesla.Env.client, OpenapiPetstore.Model.Client.t, keyword()) :: {:ok, OpenapiPetstore.Model.Client.t} | {:error, Tesla.Env.t}
  def 123_test_special_tags(connection, client, _opts \\ []) do
=======
  @spec call_123_test_special_tags(Tesla.Env.client, OpenapiPetstore.Model.Client.t, keyword()) :: {:ok, OpenapiPetstore.Model.Client.t} | {:error, Tesla.Env.t}
  def call_123_test_special_tags(connection, client, _opts \\ []) do
>>>>>>> f8ada391
    %{}
    |> method(:patch)
    |> url("/another-fake/dummy")
    |> add_param(:body, :"body", client)
    |> Enum.into([])
    |> (&Connection.request(connection, &1)).()
    |> decode(%OpenapiPetstore.Model.Client{})
  end
end<|MERGE_RESOLUTION|>--- conflicted
+++ resolved
@@ -25,13 +25,8 @@
   {:ok, %OpenapiPetstore.Model.Client{}} on success
   {:error, info} on failure
   """
-<<<<<<< HEAD
-  @spec 123_test_special_tags(Tesla.Env.client, OpenapiPetstore.Model.Client.t, keyword()) :: {:ok, OpenapiPetstore.Model.Client.t} | {:error, Tesla.Env.t}
-  def 123_test_special_tags(connection, client, _opts \\ []) do
-=======
   @spec call_123_test_special_tags(Tesla.Env.client, OpenapiPetstore.Model.Client.t, keyword()) :: {:ok, OpenapiPetstore.Model.Client.t} | {:error, Tesla.Env.t}
   def call_123_test_special_tags(connection, client, _opts \\ []) do
->>>>>>> f8ada391
     %{}
     |> method(:patch)
     |> url("/another-fake/dummy")
