--- conflicted
+++ resolved
@@ -326,15 +326,10 @@
 use Data::Dumper;
 use WWW::SwaggerClient::;
 
-<<<<<<< HEAD
 my $api_instance = WWW::SwaggerClient::->new(
 );
 
-my $body = WWW::SwaggerClient::Object::Client->new(); # Client | client model
-=======
-my $api_instance = WWW::SwaggerClient::FakeApi->new();
 my $body = WWW::SwaggerClient::Object::OuterBoolean->new(); # OuterBoolean | Input boolean as post body
->>>>>>> a6b7f60a
 
 eval {
     my $result = $api_instance->fake_outer_boolean_serialize(body => $body);
