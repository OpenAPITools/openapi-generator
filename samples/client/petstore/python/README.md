# petstore_api
This spec is mainly for testing Petstore server and contains fake endpoints, models. Please do not use this for any other purpose. Special characters: \" \\

This Python package is automatically generated by the [Swagger Codegen](https://github.com/swagger-api/swagger-codegen) project:

- API version: 1.0.0
- Package version: 1.0.0
<<<<<<< HEAD
- Build date: 2016-08-29T16:39:50.642+02:00
=======
- Build date: 2016-08-30T08:06:49.587+03:00
>>>>>>> 7445756c
- Build package: class io.swagger.codegen.languages.PythonClientCodegen

## Requirements.

Python 2.7 and 3.4+

## Installation & Usage
### pip install

If the python package is hosted on Github, you can install directly from Github

```sh
pip install git+https://github.com/GIT_USER_ID/GIT_REPO_ID.git
```
(you may need to run `pip` with root permission: `sudo pip install git+https://github.com/GIT_USER_ID/GIT_REPO_ID.git`)

Then import the package:
```python
import petstore_api 
```

### Setuptools

Install via [Setuptools](http://pypi.python.org/pypi/setuptools).

```sh
python setup.py install --user
```
(or `sudo python setup.py install` to install the package for all users)

Then import the package:
```python
import petstore_api
```

## Getting Started

Please follow the [installation procedure](#installation--usage) and then run the following:

```python
from __future__ import print_function
import time
import petstore_api
from petstore_api.rest import ApiException
from pprint import pprint
# create an instance of the API class
api_instance = petstore_api.FakeApi
body = petstore_api.Client() # Client | client model

try:
    # To test \"client\" model
    api_response = api_instance.test_client_model(body)
    pprint(api_response)
except ApiException as e:
    print("Exception when calling FakeApi->test_client_model: %s\n" % e)

```

## Documentation for API Endpoints

All URIs are relative to *http://petstore.swagger.io/v2*

Class | Method | HTTP request | Description
------------ | ------------- | ------------- | -------------
*FakeApi* | [**test_client_model**](docs/FakeApi.md#test_client_model) | **PATCH** /fake | To test \&quot;client\&quot; model
*FakeApi* | [**test_endpoint_parameters**](docs/FakeApi.md#test_endpoint_parameters) | **POST** /fake | Fake endpoint for testing various parameters 假端點 偽のエンドポイント 가짜 엔드 포인트 
*FakeApi* | [**test_enum_parameters**](docs/FakeApi.md#test_enum_parameters) | **GET** /fake | To test enum parameters
*PetApi* | [**add_pet**](docs/PetApi.md#add_pet) | **POST** /pet | Add a new pet to the store
*PetApi* | [**delete_pet**](docs/PetApi.md#delete_pet) | **DELETE** /pet/{petId} | Deletes a pet
*PetApi* | [**find_pets_by_status**](docs/PetApi.md#find_pets_by_status) | **GET** /pet/findByStatus | Finds Pets by status
*PetApi* | [**find_pets_by_tags**](docs/PetApi.md#find_pets_by_tags) | **GET** /pet/findByTags | Finds Pets by tags
*PetApi* | [**get_pet_by_id**](docs/PetApi.md#get_pet_by_id) | **GET** /pet/{petId} | Find pet by ID
*PetApi* | [**update_pet**](docs/PetApi.md#update_pet) | **PUT** /pet | Update an existing pet
*PetApi* | [**update_pet_with_form**](docs/PetApi.md#update_pet_with_form) | **POST** /pet/{petId} | Updates a pet in the store with form data
*PetApi* | [**upload_file**](docs/PetApi.md#upload_file) | **POST** /pet/{petId}/uploadImage | uploads an image
*StoreApi* | [**delete_order**](docs/StoreApi.md#delete_order) | **DELETE** /store/order/{orderId} | Delete purchase order by ID
*StoreApi* | [**get_inventory**](docs/StoreApi.md#get_inventory) | **GET** /store/inventory | Returns pet inventories by status
*StoreApi* | [**get_order_by_id**](docs/StoreApi.md#get_order_by_id) | **GET** /store/order/{orderId} | Find purchase order by ID
*StoreApi* | [**place_order**](docs/StoreApi.md#place_order) | **POST** /store/order | Place an order for a pet
*UserApi* | [**create_user**](docs/UserApi.md#create_user) | **POST** /user | Create user
*UserApi* | [**create_users_with_array_input**](docs/UserApi.md#create_users_with_array_input) | **POST** /user/createWithArray | Creates list of users with given input array
*UserApi* | [**create_users_with_list_input**](docs/UserApi.md#create_users_with_list_input) | **POST** /user/createWithList | Creates list of users with given input array
*UserApi* | [**delete_user**](docs/UserApi.md#delete_user) | **DELETE** /user/{username} | Delete user
*UserApi* | [**get_user_by_name**](docs/UserApi.md#get_user_by_name) | **GET** /user/{username} | Get user by user name
*UserApi* | [**login_user**](docs/UserApi.md#login_user) | **GET** /user/login | Logs user into the system
*UserApi* | [**logout_user**](docs/UserApi.md#logout_user) | **GET** /user/logout | Logs out current logged in user session
*UserApi* | [**update_user**](docs/UserApi.md#update_user) | **PUT** /user/{username} | Updated user


## Documentation For Models

 - [AdditionalPropertiesClass](docs/AdditionalPropertiesClass.md)
 - [Animal](docs/Animal.md)
 - [AnimalFarm](docs/AnimalFarm.md)
 - [ApiResponse](docs/ApiResponse.md)
 - [ArrayOfArrayOfNumberOnly](docs/ArrayOfArrayOfNumberOnly.md)
 - [ArrayOfNumberOnly](docs/ArrayOfNumberOnly.md)
 - [ArrayTest](docs/ArrayTest.md)
 - [Cat](docs/Cat.md)
 - [Category](docs/Category.md)
 - [Client](docs/Client.md)
 - [Dog](docs/Dog.md)
 - [EnumArrays](docs/EnumArrays.md)
 - [EnumClass](docs/EnumClass.md)
 - [EnumTest](docs/EnumTest.md)
 - [FormatTest](docs/FormatTest.md)
 - [HasOnlyReadOnly](docs/HasOnlyReadOnly.md)
 - [List](docs/List.md)
 - [MapTest](docs/MapTest.md)
 - [MixedPropertiesAndAdditionalPropertiesClass](docs/MixedPropertiesAndAdditionalPropertiesClass.md)
 - [Model200Response](docs/Model200Response.md)
 - [ModelReturn](docs/ModelReturn.md)
 - [Name](docs/Name.md)
 - [NumberOnly](docs/NumberOnly.md)
 - [Order](docs/Order.md)
 - [Pet](docs/Pet.md)
 - [ReadOnlyFirst](docs/ReadOnlyFirst.md)
 - [SpecialModelName](docs/SpecialModelName.md)
 - [Tag](docs/Tag.md)
 - [User](docs/User.md)


## Documentation For Authorization


## petstore_auth

- **Type**: OAuth
- **Flow**: implicit
- **Authorization URL**: http://petstore.swagger.io/api/oauth/dialog
- **Scopes**: 
 - **write:pets**: modify pets in your account
 - **read:pets**: read your pets

## http_basic_test

- **Type**: HTTP basic authentication

## api_key

- **Type**: API key
- **API key parameter name**: api_key
- **Location**: HTTP header


## Author

apiteam@swagger.io
<|MERGE_RESOLUTION|>--- conflicted
+++ resolved
@@ -5,11 +5,7 @@
 
 - API version: 1.0.0
 - Package version: 1.0.0
-<<<<<<< HEAD
-- Build date: 2016-08-29T16:39:50.642+02:00
-=======
 - Build date: 2016-08-30T08:06:49.587+03:00
->>>>>>> 7445756c
 - Build package: class io.swagger.codegen.languages.PythonClientCodegen
 
 ## Requirements.
