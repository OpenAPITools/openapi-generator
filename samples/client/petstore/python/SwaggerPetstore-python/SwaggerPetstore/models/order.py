--- conflicted
+++ resolved
@@ -66,9 +66,6 @@
         
         self.complete = None  # bool
         
-<<<<<<< HEAD
-        self.complete = None # bool
-        
 
     def __repr__(self):
         properties = []
@@ -77,6 +74,4 @@
                 properties.append('{prop}={val!r}'.format(prop=p, val=self.__dict__[p]))
 
         return '<{name} {props}>'.format(name=__name__, props=' '.join(properties))
-=======
 
->>>>>>> 63b40e65
