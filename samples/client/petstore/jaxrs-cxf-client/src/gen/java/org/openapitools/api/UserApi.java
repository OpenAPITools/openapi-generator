package org.openapitools.api;

import org.openapitools.model.User;

import java.io.InputStream;
import java.io.OutputStream;
import java.util.List;
import java.util.Map;
import javax.ws.rs.*;
import javax.ws.rs.core.Response;
import javax.ws.rs.core.MediaType;
import org.apache.cxf.jaxrs.ext.multipart.*;

import io.swagger.annotations.Api;
import io.swagger.annotations.ApiOperation;
import io.swagger.annotations.ApiResponses;
import io.swagger.annotations.ApiResponse;
import io.swagger.jaxrs.PATCH;

/**
 * OpenAPI Petstore
 *
 * <p>This is a sample server Petstore server. For this sample, you can use the api key `special-key` to test the authorization filters.
 *
 */
@Path("/user")
@Api(value = "/", description = "")
public interface UserApi  {

    /**
     * Create user
     *
     * This can only be done by the logged in user.
     *
     */
    @POST
<<<<<<< HEAD
    
=======
    @Path("/user")
>>>>>>> 06327da4
    @Consumes({ "application/json" })
    @ApiOperation(value = "Create user", tags={  })
    @ApiResponses(value = { 
        @ApiResponse(code = 200, message = "successful operation") })
    public void createUser(User user);

    /**
     * Creates list of users with given input array
     *
     */
    @POST
<<<<<<< HEAD
    @Path("/createWithArray")
=======
    @Path("/user/createWithArray")
>>>>>>> 06327da4
    @Consumes({ "application/json" })
    @ApiOperation(value = "Creates list of users with given input array", tags={  })
    @ApiResponses(value = { 
        @ApiResponse(code = 200, message = "successful operation") })
    public void createUsersWithArrayInput(List<User> user);

    /**
     * Creates list of users with given input array
     *
     */
    @POST
<<<<<<< HEAD
    @Path("/createWithList")
=======
    @Path("/user/createWithList")
>>>>>>> 06327da4
    @Consumes({ "application/json" })
    @ApiOperation(value = "Creates list of users with given input array", tags={  })
    @ApiResponses(value = { 
        @ApiResponse(code = 200, message = "successful operation") })
    public void createUsersWithListInput(List<User> user);

    /**
     * Delete user
     *
     * This can only be done by the logged in user.
     *
     */
    @DELETE
    @Path("/{username}")
    @ApiOperation(value = "Delete user", tags={  })
    @ApiResponses(value = { 
        @ApiResponse(code = 400, message = "Invalid username supplied"),
        @ApiResponse(code = 404, message = "User not found") })
    public void deleteUser(@PathParam("username") String username);

    /**
     * Get user by user name
     *
     */
    @GET
    @Path("/{username}")
    @Produces({ "application/xml", "application/json" })
    @ApiOperation(value = "Get user by user name", tags={  })
    @ApiResponses(value = { 
        @ApiResponse(code = 200, message = "successful operation", response = User.class),
        @ApiResponse(code = 400, message = "Invalid username supplied"),
        @ApiResponse(code = 404, message = "User not found") })
    public User getUserByName(@PathParam("username") String username);

    /**
     * Logs user into the system
     *
     */
    @GET
    @Path("/login")
    @Produces({ "application/xml", "application/json" })
    @ApiOperation(value = "Logs user into the system", tags={  })
    @ApiResponses(value = { 
        @ApiResponse(code = 200, message = "successful operation", response = String.class),
        @ApiResponse(code = 400, message = "Invalid username/password supplied") })
    public String loginUser(@QueryParam("username") String username, @QueryParam("password") String password);

    /**
     * Logs out current logged in user session
     *
     */
    @GET
    @Path("/logout")
    @ApiOperation(value = "Logs out current logged in user session", tags={  })
    @ApiResponses(value = { 
        @ApiResponse(code = 200, message = "successful operation") })
    public void logoutUser();

    /**
     * Updated user
     *
     * This can only be done by the logged in user.
     *
     */
    @PUT
<<<<<<< HEAD
    @Path("/{username}")
=======
    @Path("/user/{username}")
>>>>>>> 06327da4
    @Consumes({ "application/json" })
    @ApiOperation(value = "Updated user", tags={  })
    @ApiResponses(value = { 
        @ApiResponse(code = 400, message = "Invalid user supplied"),
        @ApiResponse(code = 404, message = "User not found") })
    public void updateUser(@PathParam("username") String username, User user);
}
<|MERGE_RESOLUTION|>--- conflicted
+++ resolved
@@ -34,48 +34,33 @@
      *
      */
     @POST
-<<<<<<< HEAD
     
-=======
-    @Path("/user")
->>>>>>> 06327da4
-    @Consumes({ "application/json" })
     @ApiOperation(value = "Create user", tags={  })
     @ApiResponses(value = { 
         @ApiResponse(code = 200, message = "successful operation") })
-    public void createUser(User user);
+    public void createUser(User body);
 
     /**
      * Creates list of users with given input array
      *
      */
     @POST
-<<<<<<< HEAD
     @Path("/createWithArray")
-=======
-    @Path("/user/createWithArray")
->>>>>>> 06327da4
-    @Consumes({ "application/json" })
     @ApiOperation(value = "Creates list of users with given input array", tags={  })
     @ApiResponses(value = { 
         @ApiResponse(code = 200, message = "successful operation") })
-    public void createUsersWithArrayInput(List<User> user);
+    public void createUsersWithArrayInput(List<User> body);
 
     /**
      * Creates list of users with given input array
      *
      */
     @POST
-<<<<<<< HEAD
     @Path("/createWithList")
-=======
-    @Path("/user/createWithList")
->>>>>>> 06327da4
-    @Consumes({ "application/json" })
     @ApiOperation(value = "Creates list of users with given input array", tags={  })
     @ApiResponses(value = { 
         @ApiResponse(code = 200, message = "successful operation") })
-    public void createUsersWithListInput(List<User> user);
+    public void createUsersWithListInput(List<User> body);
 
     /**
      * Delete user
@@ -136,15 +121,10 @@
      *
      */
     @PUT
-<<<<<<< HEAD
     @Path("/{username}")
-=======
-    @Path("/user/{username}")
->>>>>>> 06327da4
-    @Consumes({ "application/json" })
     @ApiOperation(value = "Updated user", tags={  })
     @ApiResponses(value = { 
         @ApiResponse(code = 400, message = "Invalid user supplied"),
         @ApiResponse(code = 404, message = "User not found") })
-    public void updateUser(@PathParam("username") String username, User user);
+    public void updateUser(@PathParam("username") String username, User body);
 }
