--- conflicted
+++ resolved
@@ -119,9 +119,6 @@
       }
   }
   */
-<<<<<<< HEAD
-}
-=======
 
   it should "find pets by arbitrary filter" in {
     val request = api.findPetsByArbitraryFilters(Map("status" -> "available"))
@@ -137,5 +134,4 @@
         }
       }
   }
-}
->>>>>>> fea602ef
+}