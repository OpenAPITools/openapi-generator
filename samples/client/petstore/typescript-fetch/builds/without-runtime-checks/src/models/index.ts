<<<<<<< HEAD
/* tslint:disable */
/* eslint-disable */

=======
>>>>>>> c4b98041
/**
 * A category for a pet
 * @export
 * @interface Category
 */
export interface Category {
    /**
     * 
     * @type {number}
     * @memberof Category
     */
    id?: number;
    /**
     * 
     * @type {string}
     * @memberof Category
     */
    name?: string;
}
/**
 * Describes the result of uploading an image resource
 * @export
 * @interface ModelApiResponse
 */
export interface ModelApiResponse {
    /**
     * 
     * @type {number}
     * @memberof ModelApiResponse
     */
    code?: number;
    /**
     * 
     * @type {string}
     * @memberof ModelApiResponse
     */
    type?: string;
    /**
     * 
     * @type {string}
     * @memberof ModelApiResponse
     */
    message?: string;
}
/**
 * An order for a pets from the pet store
 * @export
 * @interface Order
 */
export interface Order {
    /**
     * 
     * @type {number}
     * @memberof Order
     */
    id?: number;
    /**
     * 
     * @type {number}
     * @memberof Order
     */
    petId?: number;
    /**
     * 
     * @type {number}
     * @memberof Order
     */
    quantity?: number;
    /**
     * 
     * @type {Date}
     * @memberof Order
     */
    shipDate?: Date;
    /**
     * Order Status
     * @type {string}
     * @memberof Order
     */
    status?: OrderStatusEnum;
    /**
     * 
     * @type {boolean}
     * @memberof Order
     */
    complete?: boolean;
}

/**
* @export
* @enum {string}
*/
export enum OrderStatusEnum {
    Placed = 'placed',
    Approved = 'approved',
    Delivered = 'delivered'
}
/**
 * A pet for sale in the pet store
 * @export
 * @interface Pet
 */
export interface Pet {
    /**
     * 
     * @type {number}
     * @memberof Pet
     */
    id?: number;
    /**
     * 
     * @type {Category}
     * @memberof Pet
     */
    category?: Category;
    /**
     * 
     * @type {string}
     * @memberof Pet
     */
    name: string;
    /**
     * 
     * @type {Array<string>}
     * @memberof Pet
     */
    photoUrls: Array<string>;
    /**
     * 
     * @type {Array<Tag>}
     * @memberof Pet
     */
    tags?: Array<Tag>;
    /**
     * pet status in the store
     * @type {string}
     * @memberof Pet
     */
    status?: PetStatusEnum;
}

/**
* @export
* @enum {string}
*/
export enum PetStatusEnum {
    Available = 'available',
    Pending = 'pending',
    Sold = 'sold'
}
/**
 * A tag for a pet
 * @export
 * @interface Tag
 */
export interface Tag {
    /**
     * 
     * @type {number}
     * @memberof Tag
     */
    id?: number;
    /**
     * 
     * @type {string}
     * @memberof Tag
     */
    name?: string;
}
/**
 * A User who is purchasing from the pet store
 * @export
 * @interface User
 */
export interface User {
    /**
     * 
     * @type {number}
     * @memberof User
     */
    id?: number;
    /**
     * 
     * @type {string}
     * @memberof User
     */
    username?: string;
    /**
     * 
     * @type {string}
     * @memberof User
     */
    firstName?: string;
    /**
     * 
     * @type {string}
     * @memberof User
     */
    lastName?: string;
    /**
     * 
     * @type {string}
     * @memberof User
     */
    email?: string;
    /**
     * 
     * @type {string}
     * @memberof User
     */
    password?: string;
    /**
     * 
     * @type {string}
     * @memberof User
     */
    phone?: string;
    /**
     * User Status
     * @type {number}
     * @memberof User
     */
    userStatus?: number;
}<|MERGE_RESOLUTION|>--- conflicted
+++ resolved
@@ -1,9 +1,5 @@
-<<<<<<< HEAD
 /* tslint:disable */
 /* eslint-disable */
-
-=======
->>>>>>> c4b98041
 /**
  * A category for a pet
  * @export
