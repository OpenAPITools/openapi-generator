--- conflicted
+++ resolved
@@ -12,74 +12,7 @@
  */
 
 
-<<<<<<< HEAD
 export const BASE_PATH = "http://petstore.swagger.io/v2".replace(/\/+$/, "");
-=======
-import * as url from "url";
-import * as portableFetch from "portable-fetch";
-import { Configuration } from "./configuration";
-
-const BASE_PATH = "http://petstore.swagger.io/v2".replace(/\/+$/, "");
-
-/**
- *
- * @export
- */
-export const COLLECTION_FORMATS = {
-    csv: ",",
-    ssv: " ",
-    tsv: "\t",
-    pipes: "|",
-};
-
-/**
- *
- * @export
- * @interface FetchAPI
- */
-export interface FetchAPI {
-    (url: string, init?: any): Promise<Response>;
-}
-
-/**
- *  
- * @export
- * @interface FetchArgs
- */
-export interface FetchArgs {
-    url: string;
-    options: any;
-}
-
-/**
- * 
- * @export
- * @class BaseAPI
- */
-export class BaseAPI {
-    protected configuration: Configuration | undefined;
-
-    constructor(configuration?: Configuration, protected basePath: string = BASE_PATH, protected fetch: FetchAPI = portableFetch) {
-        if (configuration) {
-            this.configuration = configuration;
-            this.basePath = configuration.basePath || this.basePath;
-        }
-    }
-};
-
-/**
- * 
- * @export
- * @class RequiredError
- * @extends {Error}
- */
-export class RequiredError extends Error {
-    name: "RequiredError" = "RequiredError";
-    constructor(public field: string, msg?: string) {
-        super(msg);
-    }
-}
->>>>>>> bd33a333
 
 /**
  * Describes the result of uploading an image resource
@@ -510,7 +443,7 @@
 };
 
 export class RequiredError extends Error {
-    name = 'RequiredError';
+    name: "RequiredError" = "RequiredError";
     constructor(public field: string, msg?: string) {
         super(msg);
     }
