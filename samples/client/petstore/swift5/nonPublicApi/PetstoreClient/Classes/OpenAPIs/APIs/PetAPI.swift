--- conflicted
+++ resolved
@@ -7,8 +7,6 @@
 
 import Foundation
 
-
-
 internal class PetAPI {
     /**
      Add a new pet to the store
@@ -17,7 +15,7 @@
      - parameter apiResponseQueue: The queue on which api response is dispatched.
      - parameter completion: completion handler to receive the data and the error objects
      */
-    internal class func addPet(body: Pet, apiResponseQueue: DispatchQueue = PetstoreClientAPI.apiResponseQueue, completion: @escaping ((_ data: Void?,_ error: Error?) -> Void)) {
+    internal class func addPet(body: Pet, apiResponseQueue: DispatchQueue = PetstoreClientAPI.apiResponseQueue, completion: @escaping ((_ data: Void?, _ error: Error?) -> Void)) {
         addPetWithRequestBuilder(body: body).execute(apiResponseQueue) { result -> Void in
             switch result {
             case .success:
@@ -57,7 +55,7 @@
      - parameter apiResponseQueue: The queue on which api response is dispatched.
      - parameter completion: completion handler to receive the data and the error objects
      */
-    internal class func deletePet(apiKey: String? = nil, petId: Int64, apiResponseQueue: DispatchQueue = PetstoreClientAPI.apiResponseQueue, completion: @escaping ((_ data: Void?,_ error: Error?) -> Void)) {
+    internal class func deletePet(apiKey: String? = nil, petId: Int64, apiResponseQueue: DispatchQueue = PetstoreClientAPI.apiResponseQueue, completion: @escaping ((_ data: Void?, _ error: Error?) -> Void)) {
         deletePetWithRequestBuilder(apiKey: apiKey, petId: petId).execute(apiResponseQueue) { result -> Void in
             switch result {
             case .success:
@@ -84,8 +82,8 @@
         let petIdPostEscape = petIdPreEscape.addingPercentEncoding(withAllowedCharacters: .urlPathAllowed) ?? ""
         path = path.replacingOccurrences(of: "{petId}", with: petIdPostEscape, options: .literal, range: nil)
         let URLString = PetstoreClientAPI.basePath + path
-        let parameters: [String:Any]? = nil
-        
+        let parameters: [String: Any]? = nil
+
         let url = URLComponents(string: URLString)
         let nillableHeaders: [String: Any?] = [
             "api_key": apiKey?.encodeToJSON()
@@ -113,7 +111,7 @@
      - parameter apiResponseQueue: The queue on which api response is dispatched.
      - parameter completion: completion handler to receive the data and the error objects
      */
-    internal class func findPetsByStatus(status: [String], apiResponseQueue: DispatchQueue = PetstoreClientAPI.apiResponseQueue, completion: @escaping ((_ data: [Pet]?,_ error: Error?) -> Void)) {
+    internal class func findPetsByStatus(status: [String], apiResponseQueue: DispatchQueue = PetstoreClientAPI.apiResponseQueue, completion: @escaping ((_ data: [Pet]?, _ error: Error?) -> Void)) {
         findPetsByStatusWithRequestBuilder(status: status).execute(apiResponseQueue) { result -> Void in
             switch result {
             case let .success(response):
@@ -137,8 +135,8 @@
     internal class func findPetsByStatusWithRequestBuilder(status: [String]) -> RequestBuilder<[Pet]> {
         let path = "/pet/findByStatus"
         let URLString = PetstoreClientAPI.basePath + path
-        let parameters: [String:Any]? = nil
-        
+        let parameters: [String: Any]? = nil
+
         var url = URLComponents(string: URLString)
         url?.queryItems = APIHelper.mapValuesToQueryItems([
             "status": status.encodeToJSON()
@@ -156,12 +154,8 @@
      - parameter apiResponseQueue: The queue on which api response is dispatched.
      - parameter completion: completion handler to receive the data and the error objects
      */
-<<<<<<< HEAD
-    internal class func findPetsByTags(tags: [String], apiResponseQueue: DispatchQueue = PetstoreClientAPI.apiResponseQueue, completion: @escaping ((_ data: [Pet]?,_ error: Error?) -> Void)) {
-=======
     @available(*, deprecated, message: "This operation is deprecated.")
     internal class func findPetsByTags(tags: [String], apiResponseQueue: DispatchQueue = PetstoreClientAPI.apiResponseQueue, completion: @escaping ((_ data: [Pet]?, _ error: Error?) -> Void)) {
->>>>>>> 2c372172
         findPetsByTagsWithRequestBuilder(tags: tags).execute(apiResponseQueue) { result -> Void in
             switch result {
             case let .success(response):
@@ -186,8 +180,8 @@
     internal class func findPetsByTagsWithRequestBuilder(tags: [String]) -> RequestBuilder<[Pet]> {
         let path = "/pet/findByTags"
         let URLString = PetstoreClientAPI.basePath + path
-        let parameters: [String:Any]? = nil
-        
+        let parameters: [String: Any]? = nil
+
         var url = URLComponents(string: URLString)
         url?.queryItems = APIHelper.mapValuesToQueryItems([
             "tags": tags.encodeToJSON()
@@ -205,7 +199,7 @@
      - parameter apiResponseQueue: The queue on which api response is dispatched.
      - parameter completion: completion handler to receive the data and the error objects
      */
-    internal class func getPetById(petId: Int64, apiResponseQueue: DispatchQueue = PetstoreClientAPI.apiResponseQueue, completion: @escaping ((_ data: Pet?,_ error: Error?) -> Void)) {
+    internal class func getPetById(petId: Int64, apiResponseQueue: DispatchQueue = PetstoreClientAPI.apiResponseQueue, completion: @escaping ((_ data: Pet?, _ error: Error?) -> Void)) {
         getPetByIdWithRequestBuilder(petId: petId).execute(apiResponseQueue) { result -> Void in
             switch result {
             case let .success(response):
@@ -232,8 +226,8 @@
         let petIdPostEscape = petIdPreEscape.addingPercentEncoding(withAllowedCharacters: .urlPathAllowed) ?? ""
         path = path.replacingOccurrences(of: "{petId}", with: petIdPostEscape, options: .literal, range: nil)
         let URLString = PetstoreClientAPI.basePath + path
-        let parameters: [String:Any]? = nil
-        
+        let parameters: [String: Any]? = nil
+
         let url = URLComponents(string: URLString)
 
         let requestBuilder: RequestBuilder<Pet>.Type = PetstoreClientAPI.requestBuilderFactory.getBuilder()
@@ -248,7 +242,7 @@
      - parameter apiResponseQueue: The queue on which api response is dispatched.
      - parameter completion: completion handler to receive the data and the error objects
      */
-    internal class func updatePet(body: Pet, apiResponseQueue: DispatchQueue = PetstoreClientAPI.apiResponseQueue, completion: @escaping ((_ data: Void?,_ error: Error?) -> Void)) {
+    internal class func updatePet(body: Pet, apiResponseQueue: DispatchQueue = PetstoreClientAPI.apiResponseQueue, completion: @escaping ((_ data: Void?, _ error: Error?) -> Void)) {
         updatePetWithRequestBuilder(body: body).execute(apiResponseQueue) { result -> Void in
             switch result {
             case .success:
@@ -289,7 +283,7 @@
      - parameter apiResponseQueue: The queue on which api response is dispatched.
      - parameter completion: completion handler to receive the data and the error objects
      */
-    internal class func updatePetWithForm(petId: Int64, name: String? = nil, status: String? = nil, apiResponseQueue: DispatchQueue = PetstoreClientAPI.apiResponseQueue, completion: @escaping ((_ data: Void?,_ error: Error?) -> Void)) {
+    internal class func updatePetWithForm(petId: Int64, name: String? = nil, status: String? = nil, apiResponseQueue: DispatchQueue = PetstoreClientAPI.apiResponseQueue, completion: @escaping ((_ data: Void?, _ error: Error?) -> Void)) {
         updatePetWithFormWithRequestBuilder(petId: petId, name: name, status: status).execute(apiResponseQueue) { result -> Void in
             switch result {
             case .success:
@@ -317,14 +311,14 @@
         let petIdPostEscape = petIdPreEscape.addingPercentEncoding(withAllowedCharacters: .urlPathAllowed) ?? ""
         path = path.replacingOccurrences(of: "{petId}", with: petIdPostEscape, options: .literal, range: nil)
         let URLString = PetstoreClientAPI.basePath + path
-        let formParams: [String:Any?] = [
+        let formParams: [String: Any?] = [
             "name": name?.encodeToJSON(),
             "status": status?.encodeToJSON()
         ]
 
         let nonNullParameters = APIHelper.rejectNil(formParams)
         let parameters = APIHelper.convertBoolToString(nonNullParameters)
-        
+
         let url = URLComponents(string: URLString)
 
         let requestBuilder: RequestBuilder<Void>.Type = PetstoreClientAPI.requestBuilderFactory.getNonDecodableBuilder()
@@ -341,7 +335,7 @@
      - parameter apiResponseQueue: The queue on which api response is dispatched.
      - parameter completion: completion handler to receive the data and the error objects
      */
-    internal class func uploadFile(petId: Int64, additionalMetadata: String? = nil, file: URL? = nil, apiResponseQueue: DispatchQueue = PetstoreClientAPI.apiResponseQueue, completion: @escaping ((_ data: ApiResponse?,_ error: Error?) -> Void)) {
+    internal class func uploadFile(petId: Int64, additionalMetadata: String? = nil, file: URL? = nil, apiResponseQueue: DispatchQueue = PetstoreClientAPI.apiResponseQueue, completion: @escaping ((_ data: ApiResponse?, _ error: Error?) -> Void)) {
         uploadFileWithRequestBuilder(petId: petId, additionalMetadata: additionalMetadata, file: file).execute(apiResponseQueue) { result -> Void in
             switch result {
             case let .success(response):
@@ -369,14 +363,14 @@
         let petIdPostEscape = petIdPreEscape.addingPercentEncoding(withAllowedCharacters: .urlPathAllowed) ?? ""
         path = path.replacingOccurrences(of: "{petId}", with: petIdPostEscape, options: .literal, range: nil)
         let URLString = PetstoreClientAPI.basePath + path
-        let formParams: [String:Any?] = [
+        let formParams: [String: Any?] = [
             "additionalMetadata": additionalMetadata?.encodeToJSON(),
             "file": file?.encodeToJSON()
         ]
 
         let nonNullParameters = APIHelper.rejectNil(formParams)
         let parameters = APIHelper.convertBoolToString(nonNullParameters)
-        
+
         let url = URLComponents(string: URLString)
 
         let requestBuilder: RequestBuilder<ApiResponse>.Type = PetstoreClientAPI.requestBuilderFactory.getBuilder()
@@ -393,7 +387,7 @@
      - parameter apiResponseQueue: The queue on which api response is dispatched.
      - parameter completion: completion handler to receive the data and the error objects
      */
-    internal class func uploadFileWithRequiredFile(petId: Int64, additionalMetadata: String? = nil, requiredFile: URL, apiResponseQueue: DispatchQueue = PetstoreClientAPI.apiResponseQueue, completion: @escaping ((_ data: ApiResponse?,_ error: Error?) -> Void)) {
+    internal class func uploadFileWithRequiredFile(petId: Int64, additionalMetadata: String? = nil, requiredFile: URL, apiResponseQueue: DispatchQueue = PetstoreClientAPI.apiResponseQueue, completion: @escaping ((_ data: ApiResponse?, _ error: Error?) -> Void)) {
         uploadFileWithRequiredFileWithRequestBuilder(petId: petId, additionalMetadata: additionalMetadata, requiredFile: requiredFile).execute(apiResponseQueue) { result -> Void in
             switch result {
             case let .success(response):
@@ -421,14 +415,14 @@
         let petIdPostEscape = petIdPreEscape.addingPercentEncoding(withAllowedCharacters: .urlPathAllowed) ?? ""
         path = path.replacingOccurrences(of: "{petId}", with: petIdPostEscape, options: .literal, range: nil)
         let URLString = PetstoreClientAPI.basePath + path
-        let formParams: [String:Any?] = [
+        let formParams: [String: Any?] = [
             "additionalMetadata": additionalMetadata?.encodeToJSON(),
             "requiredFile": requiredFile.encodeToJSON()
         ]
 
         let nonNullParameters = APIHelper.rejectNil(formParams)
         let parameters = APIHelper.convertBoolToString(nonNullParameters)
-        
+
         let url = URLComponents(string: URLString)
 
         let requestBuilder: RequestBuilder<ApiResponse>.Type = PetstoreClientAPI.requestBuilderFactory.getBuilder()
