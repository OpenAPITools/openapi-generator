// URLSessionImplementations.swift
//
// Generated by openapi-generator
// https://openapi-generator.tech
//

import Foundation
#if !os(macOS)
import MobileCoreServices
#endif

class URLSessionRequestBuilderFactory: RequestBuilderFactory {
    func getNonDecodableBuilder<T>() -> RequestBuilder<T>.Type {
        return URLSessionRequestBuilder<T>.self
    }

    func getBuilder<T: Decodable>() -> RequestBuilder<T>.Type {
        return URLSessionDecodableRequestBuilder<T>.self
    }
}

// Store the URLSession to retain its reference
private var urlSessionStore = SynchronizedDictionary<String, URLSession>()

open class URLSessionRequestBuilder<T>: RequestBuilder<T> {

    // swiftlint:disable:next weak_delegate
    fileprivate let sessionDelegate = SessionDelegate()

    /**
     May be assigned if you want to control the authentication challenges.
     */
    public var taskDidReceiveChallenge: ((URLSession, URLSessionTask, URLAuthenticationChallenge) -> (URLSession.AuthChallengeDisposition, URLCredential?))?

    /**
     May be assigned if you want to do any of those things:
     - control the task completion
     - intercept and handle errors like authorization
     - retry the request.
     */
    public var taskCompletionShouldRetry: ((Data?, URLResponse?, Error?, @escaping (Bool) -> Void) -> Void)?

    required public init(method: String, URLString: String, parameters: [String: Any]?, headers: [String: String] = [:]) {
        super.init(method: method, URLString: URLString, parameters: parameters, headers: headers)
    }

    /**
     May be overridden by a subclass if you want to control the URLSession
     configuration.
     */
    open func createURLSession() -> URLSession {
        let configuration = URLSessionConfiguration.default
        configuration.httpAdditionalHeaders = buildHeaders()
        sessionDelegate.credential = credential
        sessionDelegate.taskDidReceiveChallenge = taskDidReceiveChallenge
        return URLSession(configuration: configuration, delegate: sessionDelegate, delegateQueue: nil)
    }

    /**
     May be overridden by a subclass if you want to control the Content-Type
     that is given to an uploaded form part.

     Return nil to use the default behavior (inferring the Content-Type from
     the file extension).  Return the desired Content-Type otherwise.
     */
    open func contentTypeForFormPart(fileURL: URL) -> String? {
        return nil
    }

    /**
     May be overridden by a subclass if you want to control the URLRequest
     configuration (e.g. to override the cache policy).
     */
    open func createURLRequest(urlSession: URLSession, method: HTTPMethod, encoding: ParameterEncoding, headers: [String: String]) throws -> URLRequest {

        guard let url = URL(string: URLString) else {
            throw DownloadException.requestMissingURL
        }

        var originalRequest = URLRequest(url: url)

        originalRequest.httpMethod = method.rawValue

        headers.forEach { key, value in
            originalRequest.setValue(value, forHTTPHeaderField: key)
        }

        buildHeaders().forEach { key, value in
            originalRequest.setValue(value, forHTTPHeaderField: key)
        }

        let modifiedRequest = try encoding.encode(originalRequest, with: parameters)

        return modifiedRequest
    }

    override open func execute(_ apiResponseQueue: DispatchQueue = PetstoreClientAPI.apiResponseQueue, _ completion: @escaping (_ result: Swift.Result<Response<T>, Error>) -> Void) {
        let urlSessionId: String = UUID().uuidString
        // Create a new manager for each request to customize its request header
        let urlSession = createURLSession()
        urlSessionStore[urlSessionId] = urlSession

        guard let xMethod = HTTPMethod(rawValue: method) else {
            fatalError("Unsuported Http method - \(method)")
        }

        let encoding: ParameterEncoding

        switch xMethod {
        case .get, .head:
            encoding = URLEncoding()

        case .options, .post, .put, .patch, .delete, .trace, .connect:
            guard let contentType = headers["Content-Type"] else {
                fatalError("Unspecified Content-Type!")
            }

            if contentType == "application/json" {
                encoding = JSONDataEncoding()
            } else if contentType == "multipart/form-data" {
<<<<<<< HEAD
                encoding = MultipartFormDataEncoding(contentTypeForFormPart: contentTypeForFormPart(fileURL:))
=======
                encoding = FormDataEncoding(contentTypeForFormPart: contentTypeForFormPart(fileURL:))
            } else if contentType == "application/x-www-form-urlencoded" {
                encoding = FormURLEncoding()
>>>>>>> e0e343a1
            } else {
                fatalError("Unsuported Media Type - \(contentType)")
            }
        }

        let cleanupRequest = {
            urlSessionStore[urlSessionId] = nil
        }

        do {
            let request = try createURLRequest(urlSession: urlSession, method: xMethod, encoding: encoding, headers: headers)

            let dataTask = urlSession.dataTask(with: request) { [weak self] data, response, error in

                guard let self = self else { return }

                if let taskCompletionShouldRetry = self.taskCompletionShouldRetry {

                    taskCompletionShouldRetry(data, response, error) { [weak self] shouldRetry in

                        guard let self = self else { return }

                        if shouldRetry {
                            cleanupRequest()
                            self.execute(apiResponseQueue, completion)
                        } else {
                            apiResponseQueue.async {
                                self.processRequestResponse(urlRequest: request, data: data, response: response, error: error, completion: completion)
                            }
                        }
                    }
                } else {
                    apiResponseQueue.async {
                        self.processRequestResponse(urlRequest: request, data: data, response: response, error: error, completion: completion)
                    }
                }
            }

            if #available(iOS 11.0, macOS 10.13, macCatalyst 13.0, tvOS 11.0, watchOS 4.0, *) {
                onProgressReady?(dataTask.progress)
            }

            dataTask.resume()

        } catch {
            apiResponseQueue.async {
                cleanupRequest()
                completion(.failure(ErrorResponse.error(415, nil, nil, error)))
            }
        }

    }

    fileprivate func processRequestResponse(urlRequest: URLRequest, data: Data?, response: URLResponse?, error: Error?, completion: @escaping (_ result: Swift.Result<Response<T>, Error>) -> Void) {

        if let error = error {
            completion(.failure(ErrorResponse.error(-1, data, response, error)))
            return
        }

        guard let httpResponse = response as? HTTPURLResponse else {
            completion(.failure(ErrorResponse.error(-2, data, response, DecodableRequestBuilderError.nilHTTPResponse)))
            return
        }

        guard httpResponse.isStatusCodeSuccessful else {
            completion(.failure(ErrorResponse.error(httpResponse.statusCode, data, response, DecodableRequestBuilderError.unsuccessfulHTTPStatusCode)))
            return
        }

        switch T.self {
        case is String.Type:

            let body = data.flatMap { String(data: $0, encoding: .utf8) } ?? ""

            completion(.success(Response<T>(response: httpResponse, body: body as? T)))

        case is URL.Type:
            do {

                guard error == nil else {
                    throw DownloadException.responseFailed
                }

                guard let data = data else {
                    throw DownloadException.responseDataMissing
                }

                let fileManager = FileManager.default
                let documentsDirectory = fileManager.urls(for: .documentDirectory, in: .userDomainMask)[0]
                let requestURL = try self.getURL(from: urlRequest)

                var requestPath = try self.getPath(from: requestURL)

                if let headerFileName = self.getFileName(fromContentDisposition: httpResponse.allHeaderFields["Content-Disposition"] as? String) {
                    requestPath = requestPath.appending("/\(headerFileName)")
                }

                let filePath = documentsDirectory.appendingPathComponent(requestPath)
                let directoryPath = filePath.deletingLastPathComponent().path

                try fileManager.createDirectory(atPath: directoryPath, withIntermediateDirectories: true, attributes: nil)
                try data.write(to: filePath, options: .atomic)

                completion(.success(Response(response: httpResponse, body: filePath as? T)))

            } catch let requestParserError as DownloadException {
                completion(.failure(ErrorResponse.error(400, data, response, requestParserError)))
            } catch let error {
                completion(.failure(ErrorResponse.error(400, data, response, error)))
            }

        case is Void.Type:

            completion(.success(Response(response: httpResponse, body: nil)))

        default:

            completion(.success(Response(response: httpResponse, body: data as? T)))
        }

    }

    open func buildHeaders() -> [String: String] {
        var httpHeaders: [String: String] = [:]
        for (key, value) in self.headers {
            httpHeaders[key] = value
        }
        for (key, value) in PetstoreClientAPI.customHeaders {
            httpHeaders[key] = value
        }
        return httpHeaders
    }

    fileprivate func getFileName(fromContentDisposition contentDisposition: String?) -> String? {

        guard let contentDisposition = contentDisposition else {
            return nil
        }

        let items = contentDisposition.components(separatedBy: ";")

        var filename: String?

        for contentItem in items {

            let filenameKey = "filename="
            guard let range = contentItem.range(of: filenameKey) else {
                break
            }

            filename = contentItem
            return filename?
                .replacingCharacters(in: range, with: "")
                .replacingOccurrences(of: "\"", with: "")
                .trimmingCharacters(in: .whitespacesAndNewlines)
        }

        return filename

    }

    fileprivate func getPath(from url: URL) throws -> String {

        guard var path = URLComponents(url: url, resolvingAgainstBaseURL: true)?.path else {
            throw DownloadException.requestMissingPath
        }

        if path.hasPrefix("/") {
            path.remove(at: path.startIndex)
        }

        return path

    }

    fileprivate func getURL(from urlRequest: URLRequest) throws -> URL {

        guard let url = urlRequest.url else {
            throw DownloadException.requestMissingURL
        }

        return url
    }

}

open class URLSessionDecodableRequestBuilder<T: Decodable>: URLSessionRequestBuilder<T> {
    override fileprivate func processRequestResponse(urlRequest: URLRequest, data: Data?, response: URLResponse?, error: Error?, completion: @escaping (_ result: Swift.Result<Response<T>, Error>) -> Void) {

        if let error = error {
            completion(.failure(ErrorResponse.error(-1, data, response, error)))
            return
        }

        guard let httpResponse = response as? HTTPURLResponse else {
            completion(.failure(ErrorResponse.error(-2, data, response, DecodableRequestBuilderError.nilHTTPResponse)))
            return
        }

        guard httpResponse.isStatusCodeSuccessful else {
            completion(.failure(ErrorResponse.error(httpResponse.statusCode, data, response, DecodableRequestBuilderError.unsuccessfulHTTPStatusCode)))
            return
        }

        switch T.self {
        case is String.Type:

            let body = data.flatMap { String(data: $0, encoding: .utf8) } ?? ""

            completion(.success(Response<T>(response: httpResponse, body: body as? T)))

        case is Void.Type:

            completion(.success(Response(response: httpResponse, body: nil)))

        case is Data.Type:

            completion(.success(Response(response: httpResponse, body: data as? T)))

        default:

            guard let data = data, !data.isEmpty else {
                completion(.failure(ErrorResponse.error(httpResponse.statusCode, nil, response, DecodableRequestBuilderError.emptyDataResponse)))
                return
            }

            let decodeResult = CodableHelper.decode(T.self, from: data)

            switch decodeResult {
            case let .success(decodableObj):
                completion(.success(Response(response: httpResponse, body: decodableObj)))
            case let .failure(error):
                completion(.failure(ErrorResponse.error(httpResponse.statusCode, data, response, error)))
            }
        }
    }
}

private class SessionDelegate: NSObject, URLSessionDelegate, URLSessionDataDelegate {

    var credential: URLCredential?

    var taskDidReceiveChallenge: ((URLSession, URLSessionTask, URLAuthenticationChallenge) -> (URLSession.AuthChallengeDisposition, URLCredential?))?

    func urlSession(_ session: URLSession, task: URLSessionTask, didReceive challenge: URLAuthenticationChallenge, completionHandler: @escaping (URLSession.AuthChallengeDisposition, URLCredential?) -> Void) {

        var disposition: URLSession.AuthChallengeDisposition = .performDefaultHandling

        var credential: URLCredential?

        if let taskDidReceiveChallenge = taskDidReceiveChallenge {
            (disposition, credential) = taskDidReceiveChallenge(session, task, challenge)
        } else {
            if challenge.previousFailureCount > 0 {
                disposition = .rejectProtectionSpace
            } else {
                credential = self.credential ?? session.configuration.urlCredentialStorage?.defaultCredential(for: challenge.protectionSpace)

                if credential != nil {
                    disposition = .useCredential
                }
            }
        }

        completionHandler(disposition, credential)
    }
}

public enum HTTPMethod: String {
    case options = "OPTIONS"
    case get     = "GET"
    case head    = "HEAD"
    case post    = "POST"
    case put     = "PUT"
    case patch   = "PATCH"
    case delete  = "DELETE"
    case trace   = "TRACE"
    case connect = "CONNECT"
}

public protocol ParameterEncoding {
    func encode(_ urlRequest: URLRequest, with parameters: [String: Any]?) throws -> URLRequest
}

private class URLEncoding: ParameterEncoding {
    func encode(_ urlRequest: URLRequest, with parameters: [String: Any]?) throws -> URLRequest {

        var urlRequest = urlRequest

        guard let parameters = parameters else { return urlRequest }

        guard let url = urlRequest.url else {
            throw DownloadException.requestMissingURL
        }

        if var urlComponents = URLComponents(url: url, resolvingAgainstBaseURL: false), !parameters.isEmpty {
            urlComponents.queryItems = APIHelper.mapValuesToQueryItems(parameters)
            urlRequest.url = urlComponents.url
        }

        return urlRequest
    }
}

<<<<<<< HEAD
private class MultipartFormDataEncoding: ParameterEncoding {
=======
private class FormDataEncoding: ParameterEncoding {
>>>>>>> e0e343a1

    let contentTypeForFormPart: (_ fileURL: URL) -> String?

    init(contentTypeForFormPart: @escaping (_ fileURL: URL) -> String?) {
        self.contentTypeForFormPart = contentTypeForFormPart
    }

    func encode(_ urlRequest: URLRequest, with parameters: [String: Any]?) throws -> URLRequest {

        var urlRequest = urlRequest

        guard let parameters = parameters, !parameters.isEmpty else {
            return urlRequest
        }

        let boundary = "Boundary-\(UUID().uuidString)"

        urlRequest.setValue("multipart/form-data; boundary=\(boundary)", forHTTPHeaderField: "Content-Type")

        for (key, value) in parameters {
            switch value {
            case let fileURL as URL:

                urlRequest = try configureFileUploadRequest(
                    urlRequest: urlRequest,
                    boundary: boundary,
                    name: key,
                    fileURL: fileURL
                )

            case let string as String:

                if let data = string.data(using: .utf8) {
                    urlRequest = configureDataUploadRequest(
                        urlRequest: urlRequest,
                        boundary: boundary,
                        name: key,
                        data: data
                    )
                }

            case let number as NSNumber:

                if let data = number.stringValue.data(using: .utf8) {
                    urlRequest = configureDataUploadRequest(
                        urlRequest: urlRequest,
                        boundary: boundary,
                        name: key,
                        data: data
                    )
                }

            default:
                fatalError("Unprocessable value \(value) with key \(key)")
            }
        }

        var body = urlRequest.httpBody.orEmpty

        body.append("\r\n--\(boundary)--\r\n")

        urlRequest.httpBody = body

        return urlRequest
    }

    private func configureFileUploadRequest(urlRequest: URLRequest, boundary: String, name: String, fileURL: URL) throws -> URLRequest {

        var urlRequest = urlRequest

        var body = urlRequest.httpBody.orEmpty

        let fileData = try Data(contentsOf: fileURL)

        let mimetype = self.contentTypeForFormPart(fileURL) ?? mimeType(for: fileURL)

        let fileName = fileURL.lastPathComponent

        // If we already added something then we need an additional newline.
        if body.count > 0 {
            body.append("\r\n")
        }

        // Value boundary.
        body.append("--\(boundary)\r\n")

        // Value headers.
        body.append("Content-Disposition: form-data; name=\"\(name)\"; filename=\"\(fileName)\"\r\n")
        body.append("Content-Type: \(mimetype)\r\n")

        // Separate headers and body.
        body.append("\r\n")

        // The value data.
        body.append(fileData)

        urlRequest.httpBody = body

        return urlRequest
    }

    private func configureDataUploadRequest(urlRequest: URLRequest, boundary: String, name: String, data: Data) -> URLRequest {

        var urlRequest = urlRequest

        var body = urlRequest.httpBody.orEmpty

        // If we already added something then we need an additional newline.
        if body.count > 0 {
            body.append("\r\n")
        }

        // Value boundary.
        body.append("--\(boundary)\r\n")

        // Value headers.
        body.append("Content-Disposition: form-data; name=\"\(name)\"\r\n")

        // Separate headers and body.
        body.append("\r\n")

        // The value data.
        body.append(data)

        urlRequest.httpBody = body

        return urlRequest

    }

    func mimeType(for url: URL) -> String {
        let pathExtension = url.pathExtension

        if let uti = UTTypeCreatePreferredIdentifierForTag(kUTTagClassFilenameExtension, pathExtension as NSString, nil)?.takeRetainedValue() {
            if let mimetype = UTTypeCopyPreferredTagWithClass(uti, kUTTagClassMIMEType)?.takeRetainedValue() {
                return mimetype as String
            }
        }
        return "application/octet-stream"
    }

}

private class FormURLEncoding: ParameterEncoding {
    func encode(_ urlRequest: URLRequest, with parameters: [String: Any]?) throws -> URLRequest {

        var urlRequest = urlRequest

        var requestBodyComponents = URLComponents()
        requestBodyComponents.queryItems = APIHelper.mapValuesToQueryItems(parameters ?? [:])

        if urlRequest.value(forHTTPHeaderField: "Content-Type") == nil {
            urlRequest.setValue("application/x-www-form-urlencoded", forHTTPHeaderField: "Content-Type")
        }

        urlRequest.httpBody = requestBodyComponents.query?.data(using: .utf8)

        return urlRequest
    }
}

private extension Data {
    /// Append string to Data
    ///
    /// Rather than littering my code with calls to `dataUsingEncoding` to convert strings to Data, and then add that data to the Data, this wraps it in a nice convenient little extension to Data. This converts using UTF-8.
    ///
    /// - parameter string:       The string to be added to the `Data`.

    mutating func append(_ string: String) {
        if let data = string.data(using: .utf8) {
            append(data)
        }
    }
}

private extension Optional where Wrapped == Data {
    var orEmpty: Data {
        self ?? Data()
    }
}

extension JSONDataEncoding: ParameterEncoding {}<|MERGE_RESOLUTION|>--- conflicted
+++ resolved
@@ -118,13 +118,9 @@
             if contentType == "application/json" {
                 encoding = JSONDataEncoding()
             } else if contentType == "multipart/form-data" {
-<<<<<<< HEAD
-                encoding = MultipartFormDataEncoding(contentTypeForFormPart: contentTypeForFormPart(fileURL:))
-=======
                 encoding = FormDataEncoding(contentTypeForFormPart: contentTypeForFormPart(fileURL:))
             } else if contentType == "application/x-www-form-urlencoded" {
                 encoding = FormURLEncoding()
->>>>>>> e0e343a1
             } else {
                 fatalError("Unsuported Media Type - \(contentType)")
             }
@@ -430,11 +426,7 @@
     }
 }
 
-<<<<<<< HEAD
-private class MultipartFormDataEncoding: ParameterEncoding {
-=======
 private class FormDataEncoding: ParameterEncoding {
->>>>>>> e0e343a1
 
     let contentTypeForFormPart: (_ fileURL: URL) -> String?
 
