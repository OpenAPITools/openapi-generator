# coding: utf-8

"""
    OpenAPI Petstore

    This spec is mainly for testing Petstore server and contains fake endpoints, models. Please do not use this for any other purpose. Special characters: \" \\  # noqa: E501

    The version of the OpenAPI document: 1.0.0
    Generated by: https://openapi-generator.tech
"""


from __future__ import absolute_import
import re  # noqa: F401
import sys  # noqa: F401

import six  # noqa: F401
import nulltype  # noqa: F401

from petstore_api.model_utils import (  # noqa: F401
    ModelComposed,
    ModelNormal,
    ModelSimple,
    cached_property,
    change_keys_js_to_python,
    convert_js_args_to_python_args,
    date,
    datetime,
    file_type,
    int,
    none_type,
    str,
    validate_get_composed_info,
)
try:
    from petstore_api.models import child_lizard_all_of
except ImportError:
    child_lizard_all_of = sys.modules[
        'petstore_api.models.child_lizard_all_of']
try:
    from petstore_api.models import parent_pet
except ImportError:
    parent_pet = sys.modules[
        'petstore_api.models.parent_pet']


class ChildLizard(ModelComposed):
    """NOTE: This class is auto generated by OpenAPI Generator.
    Ref: https://openapi-generator.tech

    Do not edit the class manually.

    Attributes:
      allowed_values (dict): The key is the tuple path to the attribute
          and the for var_name this is (var_name,). The value is a dict
          with a capitalized key describing the allowed value and an allowed
          value. These dicts store the allowed enum values.
      attribute_map (dict): The key is attribute name
          and the value is json key in definition.
      discriminator_value_class_map (dict): A dict to go from the discriminator
          variable value to the discriminator class name.
      validations (dict): The key is the tuple path to the attribute
          and the for var_name this is (var_name,). The value is a dict
          that stores validations for max_length, min_length, max_items,
          min_items, exclusive_maximum, inclusive_maximum, exclusive_minimum,
          inclusive_minimum, and regex.
      additional_properties_type (tuple): A tuple of classes accepted
          as additional properties values.
    """

    allowed_values = {
    }

    validations = {
    }

    additional_properties_type = None

    @cached_property
    def openapi_types():
        """
        This must be a class method so a model may have properties that are
        of type self, this ensures that we don't create a cyclic import

        Returns
            openapi_types (dict): The key is attribute name
                and the value is attribute type.
        """
        return {
            'pet_type': (str,),  # noqa: E501
            'loves_rocks': (bool,),  # noqa: E501
        }

    @cached_property
    def discriminator():
        return None

    attribute_map = {
        'pet_type': 'pet_type',  # noqa: E501
        'loves_rocks': 'lovesRocks',  # noqa: E501
    }

    required_properties = set([
        '_data_store',
        '_check_type',
        '_from_server',
        '_path_to_item',
        '_configuration',
        '_visited_composed_classes',
        '_composed_instances',
        '_var_name_to_model_instances',
        '_additional_properties_model_instances',
    ])

    @convert_js_args_to_python_args
    def __init__(self, pet_type, _check_type=True, _from_server=False, _path_to_item=(), _configuration=None, _visited_composed_classes=(), **kwargs):  # noqa: E501
        """child_lizard.ChildLizard - a model defined in OpenAPI

        Args:
            pet_type (str):

        Keyword Args:
            _check_type (bool): if True, values for parameters in openapi_types
                                will be type checked and a TypeError will be
                                raised if the wrong type is input.
                                Defaults to True
            _path_to_item (tuple/list): This is a list of keys or values to
                                drill down to the model in received_data
                                when deserializing a response
            _from_server (bool): True if the data is from the server
                                False if the data is from the client (default)
            _configuration (Configuration): the instance to use when
                                deserializing a file_type parameter.
                                If passed, type conversion is attempted
                                If omitted no type conversion is done.
            _visited_composed_classes (tuple): This stores a tuple of
                                classes that we have traveled through so that
                                if we see that class again we will not use its
                                discriminator again.
                                When traveling through a discriminator, the
                                composed schema that is
                                is traveled through is added to this set.
                                For example if Animal has a discriminator
                                petType and we pass in "Dog", and the class Dog
                                allOf includes Animal, we move through Animal
                                once using the discriminator, and pick Dog.
                                Then in Dog, we will make an instance of the
                                Animal class but this time we won't travel
                                through its discriminator because we passed in
                                _visited_composed_classes = (Animal,)
            loves_rocks (bool): [optional]  # noqa: E501
        """

        self._data_store = {}
        self._check_type = _check_type
        self._from_server = _from_server
        self._path_to_item = _path_to_item
        self._configuration = _configuration
        self._visited_composed_classes = _visited_composed_classes + (self.__class__,)

        constant_args = {
            '_check_type': _check_type,
            '_path_to_item': _path_to_item,
            '_from_server': _from_server,
            '_configuration': _configuration,
            '_visited_composed_classes': self._visited_composed_classes,
        }
        required_args = {
            'pet_type': pet_type,
        }
        # remove args whose value is Null because they are unset
        required_arg_names = list(required_args.keys())
        for required_arg_name in required_arg_names:
            if required_args[required_arg_name] is nulltype.Null:
                del required_args[required_arg_name]
        model_args = {}
        model_args.update(required_args)
        model_args.update(kwargs)
        composed_info = validate_get_composed_info(
            constant_args, model_args, self)
        self._composed_instances = composed_info[0]
        self._var_name_to_model_instances = composed_info[1]
        self._additional_properties_model_instances = composed_info[2]
        unused_args = composed_info[3]

        for var_name, var_value in required_args.items():
            setattr(self, var_name, var_value)
        for var_name, var_value in six.iteritems(kwargs):
            if var_name in unused_args and \
                        self._configuration is not None and \
                        self._configuration.discard_unknown_keys and \
                        not self._additional_properties_model_instances:
                # discard variable.
                continue
            setattr(self, var_name, var_value)

    @cached_property
    def _composed_schemas():
        # we need this here to make our import statements work
        # we must store _composed_schemas in here so the code is only run
        # when we invoke this method. If we kept this at the class
        # level we would get an error beause the class level
        # code would be run when this module is imported, and these composed
        # classes don't exist yet because their module has not finished
        # loading
        return {
          'anyOf': [
          ],
          'allOf': [
              child_lizard_all_of.ChildLizardAllOf,
              parent_pet.ParentPet,
          ],
          'oneOf': [
          ],
<<<<<<< HEAD
        }
=======
        }

    @classmethod
    def get_discriminator_class(cls, data):
        """Returns the child class specified by the discriminator"""
        discriminator = cls.discriminator
        discr_propertyname_py = list(discriminator.keys())[0]
        discr_propertyname_js = cls.attribute_map[discr_propertyname_py]
        if discr_propertyname_js in data:
            class_name = data[discr_propertyname_js]
        else:
            class_name = data[discr_propertyname_py]
        class_name_to_discr_class = discriminator[discr_propertyname_py]
        return class_name_to_discr_class.get(class_name)
>>>>>>> cbc006a9
<|MERGE_RESOLUTION|>--- conflicted
+++ resolved
@@ -212,9 +212,6 @@
           ],
           'oneOf': [
           ],
-<<<<<<< HEAD
-        }
-=======
         }
 
     @classmethod
@@ -228,5 +225,4 @@
         else:
             class_name = data[discr_propertyname_py]
         class_name_to_discr_class = discriminator[discr_propertyname_py]
-        return class_name_to_discr_class.get(class_name)
->>>>>>> cbc006a9
+        return class_name_to_discr_class.get(class_name)