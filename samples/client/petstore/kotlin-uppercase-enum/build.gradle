--- conflicted
+++ resolved
@@ -2,27 +2,18 @@
 version '1.0.0'
 
 wrapper {
-<<<<<<< HEAD
-    gradleVersion = '6.7'
-=======
     gradleVersion = '6.8.2'
->>>>>>> 5a0b832b
     distributionUrl = "https://services.gradle.org/distributions/gradle-$gradleVersion-all.zip"
 }
 
 buildscript {
-<<<<<<< HEAD
-    ext.kotlin_version = '1.4.10'
-=======
     ext.kotlin_version = '1.4.20'
->>>>>>> 5a0b832b
 
     repositories {
         maven { url "https://repo1.maven.org/maven2" }
     }
     dependencies {
         classpath "org.jetbrains.kotlin:kotlin-gradle-plugin:$kotlin_version"
-        classpath "org.jetbrains.kotlin:kotlin-serialization:$kotlin_version"
     }
 }
 
@@ -39,14 +30,7 @@
 dependencies {
     compile "org.jetbrains.kotlin:kotlin-stdlib-jdk8:$kotlin_version"
     compile "org.jetbrains.kotlin:kotlin-reflect:$kotlin_version"
-<<<<<<< HEAD
-    compile "com.squareup.moshi:moshi-kotlin:1.9.2"
-    compile "com.squareup.moshi:moshi-adapters:1.9.2"
-    compile "com.squareup.okhttp3:okhttp:4.2.2"
-    testCompile "io.kotlintest:kotlintest-runner-junit5:3.1.0"
-=======
     compile "com.squareup.moshi:moshi-kotlin:1.11.0"
     compile "com.squareup.okhttp3:okhttp:4.9.0"
     testCompile "io.kotlintest:kotlintest-runner-junit5:3.4.2"
->>>>>>> 5a0b832b
 }