<<<<<<< HEAD
<?xml version="1.0" encoding="UTF-8"?>
<!DOCTYPE plist PUBLIC "-//Apple//DTD PLIST 1.0//EN" "http://www.apple.com/DTDs/PropertyList-1.0.dtd">
<plist version="1.0">
<dict>
	<key>archiveVersion</key>
	<string>1</string>
	<key>classes</key>
	<dict/>
	<key>objectVersion</key>
	<string>46</string>
	<key>objects</key>
	<dict>
		<key>014385BD85FA83B60A03ADE9E8844F33</key>
		<dict>
			<key>containerPortal</key>
			<string>D41D8CD98F00B204E9800998ECF8427E</string>
			<key>isa</key>
			<string>PBXContainerItemProxy</string>
			<key>proxyType</key>
			<string>1</string>
			<key>remoteGlobalIDString</key>
			<string>2FD913B4E24277823983BABFDB071664</string>
			<key>remoteInfo</key>
			<string>PetstoreClient</string>
		</dict>
		<key>01BD61BBC475EB3369237B84FE24D3EE</key>
		<dict>
			<key>fileRef</key>
			<string>0BA017E288BB42E06EBEE9C6E6993EAF</string>
			<key>isa</key>
			<string>PBXBuildFile</string>
			<key>settings</key>
			<dict>
				<key>ATTRIBUTES</key>
				<array>
					<string>Public</string>
				</array>
			</dict>
		</dict>
		<key>0268F9278E32ACC1F996F4E2E45622B5</key>
		<dict>
			<key>fileRef</key>
			<string>6846D22C9F0CCBC48DF833E309A8E84F</string>
			<key>isa</key>
			<string>PBXBuildFile</string>
			<key>settings</key>
			<dict>
				<key>ATTRIBUTES</key>
				<array>
					<string>Public</string>
				</array>
			</dict>
		</dict>
		<key>03DDC7D7BA248863E8493F462ABAD118</key>
		<dict>
			<key>buildConfigurations</key>
			<array>
				<string>7B7ACBE5930AD378A2346DC89BAD1027</string>
				<string>ADB2280332CE02FCD777CC987CD4E28A</string>
			</array>
			<key>defaultConfigurationIsVisible</key>
			<string>0</string>
			<key>defaultConfigurationName</key>
			<string>Release</string>
			<key>isa</key>
			<string>XCConfigurationList</string>
		</dict>
		<key>03F494989CC1A8857B68A317D5D6860F</key>
		<dict>
			<key>fileRef</key>
			<string>5DF5FC3AF99846209C5FCE55A2E12D9A</string>
			<key>isa</key>
			<string>PBXBuildFile</string>
		</dict>
		<key>045C1F608ADE57757E6732D721779F22</key>
		<dict>
			<key>includeInIndex</key>
			<string>1</string>
			<key>isa</key>
			<string>PBXFileReference</string>
			<key>lastKnownFileType</key>
			<string>sourcecode.c.h</string>
			<key>name</key>
			<string>NSError+Cancellation.h</string>
			<key>path</key>
			<string>Sources/NSError+Cancellation.h</string>
			<key>sourceTree</key>
			<string>&lt;group&gt;</string>
		</dict>
		<key>04A22F2595054D39018E03961CA7283A</key>
		<dict>
			<key>includeInIndex</key>
			<string>1</string>
			<key>isa</key>
			<string>PBXFileReference</string>
			<key>lastKnownFileType</key>
			<string>sourcecode.c.objc</string>
			<key>name</key>
			<string>CALayer+AnyPromise.m</string>
			<key>path</key>
			<string>Categories/QuartzCore/CALayer+AnyPromise.m</string>
			<key>sourceTree</key>
			<string>&lt;group&gt;</string>
		</dict>
		<key>0681ADC8BAE2C3185F13487BAAB4D9DD</key>
		<dict>
			<key>fileRef</key>
			<string>CCE38472832BBCC541E646DA6C18EF9C</string>
			<key>isa</key>
			<string>PBXBuildFile</string>
		</dict>
		<key>06F7C0C55DF4C09C015159F6B0802EB1</key>
		<dict>
			<key>fileRef</key>
			<string>84319E048FE6DD89B905FA3A81005C5F</string>
			<key>isa</key>
			<string>PBXBuildFile</string>
		</dict>
		<key>07467E828160702D1DB7EC2F492C337C</key>
		<dict>
			<key>children</key>
			<array>
				<string>87BC7910B8D7D31310A07C32438A8C67</string>
				<string>E11BFB27B43B742CB5D6086C4233A909</string>
			</array>
			<key>isa</key>
			<string>PBXGroup</string>
			<key>name</key>
			<string>UserAgent</string>
			<key>sourceTree</key>
			<string>&lt;group&gt;</string>
		</dict>
		<key>09D29D14882ADDDA216809ED16917D07</key>
		<dict>
			<key>buildActionMask</key>
			<string>2147483647</string>
			<key>files</key>
			<array>
				<string>3860D960E37C1257BDA54626CA592E86</string>
				<string>CE89E5C528D52BBCBCD23309603BA6D1</string>
				<string>857E5961D9F6E23BD86DEB613A1499C7</string>
				<string>DBD1F4247E1C591AE4EE5531599AB170</string>
				<string>18FAC6B4FD3B44CB353C7A6027286100</string>
				<string>F700EAA9F9F6C1F99C83B45D05C5AD14</string>
				<string>0268F9278E32ACC1F996F4E2E45622B5</string>
				<string>12348513CB81BD05B497C210905CDF65</string>
				<string>8C4A96A3E69C772990E3E922D0FD1BC4</string>
				<string>01BD61BBC475EB3369237B84FE24D3EE</string>
				<string>0BDA43D8F48C8B0D504C440046FAF681</string>
			</array>
			<key>isa</key>
			<string>PBXHeadersBuildPhase</string>
			<key>runOnlyForDeploymentPostprocessing</key>
			<string>0</string>
		</dict>
		<key>0A545673F09F49CDD60A13B4B0AF1020</key>
		<dict>
			<key>includeInIndex</key>
			<string>1</string>
			<key>isa</key>
			<string>PBXFileReference</string>
			<key>lastKnownFileType</key>
			<string>sourcecode.swift</string>
			<key>path</key>
			<string>Order.swift</string>
			<key>sourceTree</key>
			<string>&lt;group&gt;</string>
		</dict>
		<key>0A8906F6D6920DF197965D1740A7E283</key>
		<dict>
			<key>includeInIndex</key>
			<string>1</string>
			<key>isa</key>
			<string>PBXFileReference</string>
			<key>lastKnownFileType</key>
			<string>sourcecode.c.h</string>
			<key>name</key>
			<string>Umbrella.h</string>
			<key>path</key>
			<string>Sources/Umbrella.h</string>
			<key>sourceTree</key>
			<string>&lt;group&gt;</string>
		</dict>
		<key>0B34EB4425C08BB021C2D09F75C9C146</key>
		<dict>
			<key>fileRef</key>
			<string>450166FEA2155A5821D97744A0127DF8</string>
			<key>isa</key>
			<string>PBXBuildFile</string>
			<key>settings</key>
			<dict>
				<key>ATTRIBUTES</key>
				<array>
					<string>Public</string>
				</array>
			</dict>
		</dict>
		<key>0BA017E288BB42E06EBEE9C6E6993EAF</key>
		<dict>
			<key>includeInIndex</key>
			<string>1</string>
			<key>isa</key>
			<string>PBXFileReference</string>
			<key>lastKnownFileType</key>
			<string>sourcecode.c.h</string>
			<key>name</key>
			<string>UIViewController+AnyPromise.h</string>
			<key>path</key>
			<string>Categories/UIKit/UIViewController+AnyPromise.h</string>
			<key>sourceTree</key>
			<string>&lt;group&gt;</string>
		</dict>
		<key>0BDA43D8F48C8B0D504C440046FAF681</key>
		<dict>
			<key>fileRef</key>
			<string>0A8906F6D6920DF197965D1740A7E283</string>
			<key>isa</key>
			<string>PBXBuildFile</string>
			<key>settings</key>
			<dict>
				<key>ATTRIBUTES</key>
				<array>
					<string>Public</string>
				</array>
			</dict>
		</dict>
		<key>0D12EBEB35AC8FA740B275C8105F9152</key>
		<dict>
			<key>baseConfigurationReference</key>
			<string>141F0B43C42CE92856BBA8F8D98481DB</string>
			<key>buildSettings</key>
			<dict>
				<key>CODE_SIGN_IDENTITY[sdk=iphoneos*]</key>
				<string>iPhone Developer</string>
				<key>CURRENT_PROJECT_VERSION</key>
				<string>1</string>
				<key>DEFINES_MODULE</key>
				<string>YES</string>
				<key>DYLIB_COMPATIBILITY_VERSION</key>
				<string>1</string>
				<key>DYLIB_CURRENT_VERSION</key>
				<string>1</string>
				<key>DYLIB_INSTALL_NAME_BASE</key>
				<string>@rpath</string>
				<key>ENABLE_STRICT_OBJC_MSGSEND</key>
				<string>YES</string>
				<key>GCC_PREFIX_HEADER</key>
				<string>Target Support Files/Alamofire/Alamofire-prefix.pch</string>
				<key>INFOPLIST_FILE</key>
				<string>Target Support Files/Alamofire/Info.plist</string>
				<key>INSTALL_PATH</key>
				<string>$(LOCAL_LIBRARY_DIR)/Frameworks</string>
				<key>IPHONEOS_DEPLOYMENT_TARGET</key>
				<string>9.2</string>
				<key>LD_RUNPATH_SEARCH_PATHS</key>
				<array>
					<string>$(inherited)</string>
					<string>@executable_path/Frameworks</string>
					<string>@loader_path/Frameworks</string>
				</array>
				<key>MODULEMAP_FILE</key>
				<string>Target Support Files/Alamofire/Alamofire.modulemap</string>
				<key>MTL_ENABLE_DEBUG_INFO</key>
				<string>NO</string>
				<key>PRODUCT_NAME</key>
				<string>Alamofire</string>
				<key>SDKROOT</key>
				<string>iphoneos</string>
				<key>SKIP_INSTALL</key>
				<string>YES</string>
				<key>TARGETED_DEVICE_FAMILY</key>
				<string>1,2</string>
				<key>VERSIONING_SYSTEM</key>
				<string>apple-generic</string>
				<key>VERSION_INFO_PREFIX</key>
				<string></string>
			</dict>
			<key>isa</key>
			<string>XCBuildConfiguration</string>
			<key>name</key>
			<string>Release</string>
		</dict>
		<key>0D240D796AAD10F0119A1D7AC2570AAA</key>
		<dict>
			<key>fileRef</key>
			<string>D6EB54C331FED437583A5F01EB2757D1</string>
			<key>isa</key>
			<string>PBXBuildFile</string>
		</dict>
		<key>0DDA01F58E1381BEA0D7FB759B75A456</key>
		<dict>
			<key>buildActionMask</key>
			<string>2147483647</string>
			<key>files</key>
			<array>
				<string>516D41E4D035A817CC5116C11302E408</string>
				<string>46F838880F41F56ABD91796FC956B4BF</string>
				<string>EA35E77B4F31DC3E1D224458E0BC959D</string>
				<string>CD97970D21D3CB8C459FAFEF11EE60F3</string>
				<string>5EE5E1CA27F3CB04A5DCF5BB90B76000</string>
				<string>15ECEBA1EFBD023AEA47F36524270D2C</string>
				<string>E2B0094FAAEA55C55AD141136F650E35</string>
				<string>1CDA074C6DC95876D85E13ECF882B93A</string>
				<string>2B38BB4603B4286FF8D7A780372E947F</string>
				<string>25FBB92AFB8F5A777CE8E40EC3B9DACA</string>
				<string>443361437B359830308B93A7B98BE039</string>
				<string>6B0A17CD24331793D2504E0FBBAF5EB2</string>
				<string>D546A4DBA3F7750F45A6F63B994C081C</string>
				<string>2D9379807BA243E1CE457D1BE963DA09</string>
			</array>
			<key>isa</key>
			<string>PBXSourcesBuildPhase</string>
			<key>runOnlyForDeploymentPostprocessing</key>
			<string>0</string>
		</dict>
		<key>0F36B65CF990C57DC527824ED0BA1915</key>
		<dict>
			<key>includeInIndex</key>
			<string>1</string>
			<key>isa</key>
			<string>PBXFileReference</string>
			<key>lastKnownFileType</key>
			<string>sourcecode.c.objc</string>
			<key>path</key>
			<string>OMGHTTPURLRQ-dummy.m</string>
			<key>sourceTree</key>
			<string>&lt;group&gt;</string>
		</dict>
		<key>10966F49AC953FB6BFDCBF072AF5B251</key>
		<dict>
			<key>baseConfigurationReference</key>
			<string>DADAB10704E49D6B9E18F59F995BB88F</string>
			<key>buildSettings</key>
			<dict>
				<key>CODE_SIGN_IDENTITY[sdk=iphoneos*]</key>
				<string>iPhone Developer</string>
				<key>CURRENT_PROJECT_VERSION</key>
				<string>1</string>
				<key>DEFINES_MODULE</key>
				<string>YES</string>
				<key>DYLIB_COMPATIBILITY_VERSION</key>
				<string>1</string>
				<key>DYLIB_CURRENT_VERSION</key>
				<string>1</string>
				<key>DYLIB_INSTALL_NAME_BASE</key>
				<string>@rpath</string>
				<key>ENABLE_STRICT_OBJC_MSGSEND</key>
				<string>YES</string>
				<key>GCC_PREFIX_HEADER</key>
				<string>Target Support Files/PetstoreClient/PetstoreClient-prefix.pch</string>
				<key>INFOPLIST_FILE</key>
				<string>Target Support Files/PetstoreClient/Info.plist</string>
				<key>INSTALL_PATH</key>
				<string>$(LOCAL_LIBRARY_DIR)/Frameworks</string>
				<key>IPHONEOS_DEPLOYMENT_TARGET</key>
				<string>9.2</string>
				<key>LD_RUNPATH_SEARCH_PATHS</key>
				<array>
					<string>$(inherited)</string>
					<string>@executable_path/Frameworks</string>
					<string>@loader_path/Frameworks</string>
				</array>
				<key>MODULEMAP_FILE</key>
				<string>Target Support Files/PetstoreClient/PetstoreClient.modulemap</string>
				<key>MTL_ENABLE_DEBUG_INFO</key>
				<string>NO</string>
				<key>PRODUCT_NAME</key>
				<string>PetstoreClient</string>
				<key>SDKROOT</key>
				<string>iphoneos</string>
				<key>SKIP_INSTALL</key>
				<string>YES</string>
				<key>TARGETED_DEVICE_FAMILY</key>
				<string>1,2</string>
				<key>VERSIONING_SYSTEM</key>
				<string>apple-generic</string>
				<key>VERSION_INFO_PREFIX</key>
				<string></string>
			</dict>
			<key>isa</key>
			<string>XCBuildConfiguration</string>
			<key>name</key>
			<string>Release</string>
		</dict>
		<key>11C221075C5B20BDEEB3DDF8EAC99E63</key>
		<dict>
			<key>fileRef</key>
			<string>4798BAC01B0E3F07E3BBBB07BA57F2D7</string>
			<key>isa</key>
			<string>PBXBuildFile</string>
		</dict>
		<key>11EA8D6B0352FD31F520F983CFB9D993</key>
		<dict>
			<key>fileRef</key>
			<string>F075F63EFE77F7B59FF77CBA95B9AADF</string>
			<key>isa</key>
			<string>PBXBuildFile</string>
		</dict>
		<key>122D5005A81832479161CD1D223C573A</key>
		<dict>
			<key>includeInIndex</key>
			<string>1</string>
			<key>isa</key>
			<string>PBXFileReference</string>
			<key>lastKnownFileType</key>
			<string>sourcecode.c.h</string>
			<key>path</key>
			<string>PromiseKit-prefix.pch</string>
			<key>sourceTree</key>
			<string>&lt;group&gt;</string>
		</dict>
		<key>12348513CB81BD05B497C210905CDF65</key>
		<dict>
			<key>fileRef</key>
			<string>92D340D66F03F31237B70F23FE9B00D0</string>
			<key>isa</key>
			<string>PBXBuildFile</string>
			<key>settings</key>
			<dict>
				<key>ATTRIBUTES</key>
				<array>
					<string>Public</string>
				</array>
			</dict>
		</dict>
		<key>124EFF5E3C46EC88F47C52479FA6ACAF</key>
		<dict>
			<key>fileRef</key>
			<string>04A22F2595054D39018E03961CA7283A</string>
			<key>isa</key>
			<string>PBXBuildFile</string>
		</dict>
		<key>1287903F965945AEB5EFC4EE768C7B38</key>
		<dict>
			<key>fileRef</key>
			<string>FC4BF94DC4B3D8B88FC160B00931B0EC</string>
			<key>isa</key>
			<string>PBXBuildFile</string>
		</dict>
		<key>1322FED69118C64DAD026CAF7F4C38C6</key>
		<dict>
			<key>children</key>
			<array>
				<string>D4DF0604EDC1460935E6E445A47023A4</string>
				<string>0A545673F09F49CDD60A13B4B0AF1020</string>
				<string>284B3DE9B793FCC633E971DB1798AFAF</string>
				<string>211F73A46D90346F7FC6D0D29640EE4F</string>
				<string>5B248364ABF60ACD7DB31A17DCFDFD0C</string>
			</array>
			<key>isa</key>
			<string>PBXGroup</string>
			<key>name</key>
			<string>Models</string>
			<key>path</key>
			<string>Models</string>
			<key>sourceTree</key>
			<string>&lt;group&gt;</string>
		</dict>
		<key>133C5287CFDCB3B67578A7B1221E132C</key>
		<dict>
			<key>includeInIndex</key>
			<string>1</string>
			<key>isa</key>
			<string>PBXFileReference</string>
			<key>lastKnownFileType</key>
			<string>sourcecode.swift</string>
			<key>name</key>
			<string>Request.swift</string>
			<key>path</key>
			<string>Source/Request.swift</string>
			<key>sourceTree</key>
			<string>&lt;group&gt;</string>
		</dict>
		<key>1361791756A3908370041AE99E5CF772</key>
		<dict>
			<key>baseConfigurationReference</key>
			<string>977577C045EDA9D9D1F46E2598D19FC7</string>
			<key>buildSettings</key>
			<dict>
				<key>CODE_SIGN_IDENTITY[sdk=iphoneos*]</key>
				<string>iPhone Developer</string>
				<key>CURRENT_PROJECT_VERSION</key>
				<string>1</string>
				<key>DEFINES_MODULE</key>
				<string>YES</string>
				<key>DYLIB_COMPATIBILITY_VERSION</key>
				<string>1</string>
				<key>DYLIB_CURRENT_VERSION</key>
				<string>1</string>
				<key>DYLIB_INSTALL_NAME_BASE</key>
				<string>@rpath</string>
				<key>ENABLE_STRICT_OBJC_MSGSEND</key>
				<string>YES</string>
				<key>INFOPLIST_FILE</key>
				<string>Target Support Files/Pods/Info.plist</string>
				<key>INSTALL_PATH</key>
				<string>$(LOCAL_LIBRARY_DIR)/Frameworks</string>
				<key>IPHONEOS_DEPLOYMENT_TARGET</key>
				<string>9.2</string>
				<key>LD_RUNPATH_SEARCH_PATHS</key>
				<array>
					<string>$(inherited)</string>
					<string>@executable_path/Frameworks</string>
					<string>@loader_path/Frameworks</string>
				</array>
				<key>MACH_O_TYPE</key>
				<string>staticlib</string>
				<key>MODULEMAP_FILE</key>
				<string>Target Support Files/Pods/Pods.modulemap</string>
				<key>MTL_ENABLE_DEBUG_INFO</key>
				<string>YES</string>
				<key>OTHER_LDFLAGS</key>
				<string></string>
				<key>OTHER_LIBTOOLFLAGS</key>
				<string></string>
				<key>PODS_ROOT</key>
				<string>$(SRCROOT)</string>
				<key>PRODUCT_NAME</key>
				<string>Pods</string>
				<key>SDKROOT</key>
				<string>iphoneos</string>
				<key>SKIP_INSTALL</key>
				<string>YES</string>
				<key>SWIFT_OPTIMIZATION_LEVEL</key>
				<string>-Onone</string>
				<key>TARGETED_DEVICE_FAMILY</key>
				<string>1,2</string>
				<key>VERSIONING_SYSTEM</key>
				<string>apple-generic</string>
				<key>VERSION_INFO_PREFIX</key>
				<string></string>
			</dict>
			<key>isa</key>
			<string>XCBuildConfiguration</string>
			<key>name</key>
			<string>Debug</string>
		</dict>
		<key>139346EB669CBE2DE8FE506E14A2BA9C</key>
		<dict>
			<key>includeInIndex</key>
			<string>1</string>
			<key>isa</key>
			<string>PBXFileReference</string>
			<key>lastKnownFileType</key>
			<string>sourcecode.c.objc</string>
			<key>path</key>
			<string>Alamofire-dummy.m</string>
			<key>sourceTree</key>
			<string>&lt;group&gt;</string>
		</dict>
		<key>141F0B43C42CE92856BBA8F8D98481DB</key>
		<dict>
			<key>includeInIndex</key>
			<string>1</string>
			<key>isa</key>
			<string>PBXFileReference</string>
			<key>lastKnownFileType</key>
			<string>text.xcconfig</string>
			<key>path</key>
			<string>Alamofire.xcconfig</string>
			<key>sourceTree</key>
			<string>&lt;group&gt;</string>
		</dict>
		<key>143BC30E5DDAF52A3D9578F507EC6A41</key>
		<dict>
			<key>includeInIndex</key>
			<string>1</string>
			<key>isa</key>
			<string>PBXFileReference</string>
			<key>lastKnownFileType</key>
			<string>sourcecode.c.objc</string>
			<key>name</key>
			<string>when.m</string>
			<key>path</key>
			<string>Sources/when.m</string>
			<key>sourceTree</key>
			<string>&lt;group&gt;</string>
		</dict>
		<key>1541E3035B9D2A7EED16C98953A8CEB6</key>
		<dict>
			<key>buildActionMask</key>
			<string>2147483647</string>
			<key>files</key>
			<array>
				<string>C86881D2285095255829A578F0A85300</string>
				<string>EA67B414E392EFD2B14742F55A595596</string>
				<string>1AC7E88F0EC64D1D4E83CE7767BFD2B7</string>
				<string>909B0A29022956D90C32C4AA319F75D1</string>
				<string>F7161E50F083B2267363F243C4E4B78F</string>
				<string>124EFF5E3C46EC88F47C52479FA6ACAF</string>
				<string>6A128FE350973D8A693E3F063C5E4A49</string>
				<string>F4582E8DC1C9F362ADA4BAE9CEF8B681</string>
				<string>D93596046CD3B301F4EC99A7A118C82C</string>
				<string>5FFED823C0BDD412FA41B01EA47394D1</string>
				<string>5D7EAE5725A7E750B51FD27AECB5F0FD</string>
				<string>06F7C0C55DF4C09C015159F6B0802EB1</string>
				<string>11C221075C5B20BDEEB3DDF8EAC99E63</string>
				<string>88B3F911629C08DEEB226F3B294AAB36</string>
				<string>0D240D796AAD10F0119A1D7AC2570AAA</string>
				<string>8E3861989641484EE3095722EC08B5A9</string>
				<string>EB9A1F33DB49ADA09F6E7F19A2C30357</string>
				<string>81A2DB65C0742D785DE7C2609CC14140</string>
				<string>73FA79FDB37E5C458B996012BFB0CF04</string>
				<string>1E1010EA437F154A554D04F7F3A894EC</string>
				<string>ADEEE5F368B5D707D03E78FD75C59048</string>
				<string>8D3A68D3CBD8A1D89099F704A04A04FC</string>
				<string>97D71F12142A541BEEF425805D51379E</string>
				<string>F898D4270885EF1114608E76B0C09E21</string>
				<string>CAF12A3EDA2376FFEAD4A12E413C1AAD</string>
				<string>387C7387FDC662D23D743879B6143D59</string>
				<string>11EA8D6B0352FD31F520F983CFB9D993</string>
				<string>EB3C88CDAF122BA763FEF85758370C7C</string>
				<string>4C22563311AC2B52651A6525A979E076</string>
				<string>D1735D6C4D574339EB49024228448459</string>
				<string>60EBBACB76CD5879FB7B9B3E0AA5E2C1</string>
				<string>C86CE0A47FAD4C9B2929A335D62A179E</string>
				<string>CE225CF07E6E385F014883D607AFA44D</string>
				<string>CB2A58CBAB5A2E63D0CB70F2697CAE87</string>
				<string>ED30A8B82BA1D53CBC370B1DC18DA1EB</string>
			</array>
			<key>isa</key>
			<string>PBXSourcesBuildPhase</string>
			<key>runOnlyForDeploymentPostprocessing</key>
			<string>0</string>
		</dict>
		<key>15ECEBA1EFBD023AEA47F36524270D2C</key>
		<dict>
			<key>fileRef</key>
			<string>8F0266C5AE0B23A436291F6647902086</string>
			<key>isa</key>
			<string>PBXBuildFile</string>
		</dict>
		<key>16730DAF3E51C161D8247E473F069E71</key>
		<dict>
			<key>includeInIndex</key>
			<string>1</string>
			<key>isa</key>
			<string>PBXFileReference</string>
			<key>lastKnownFileType</key>
			<string>sourcecode.swift</string>
			<key>name</key>
			<string>when.swift</string>
			<key>path</key>
			<string>Sources/when.swift</string>
			<key>sourceTree</key>
			<string>&lt;group&gt;</string>
		</dict>
		<key>16D7C901D915C251DEBA27AC1EF57E34</key>
		<dict>
			<key>includeInIndex</key>
			<string>1</string>
			<key>isa</key>
			<string>PBXFileReference</string>
			<key>lastKnownFileType</key>
			<string>text.xcconfig</string>
			<key>path</key>
			<string>OMGHTTPURLRQ.xcconfig</string>
			<key>sourceTree</key>
			<string>&lt;group&gt;</string>
		</dict>
		<key>18FAC6B4FD3B44CB353C7A6027286100</key>
		<dict>
			<key>fileRef</key>
			<string>BAE48ACA10E8895BB8BF5CE8C0846B4B</string>
			<key>isa</key>
			<string>PBXBuildFile</string>
			<key>settings</key>
			<dict>
				<key>ATTRIBUTES</key>
				<array>
					<string>Public</string>
				</array>
			</dict>
		</dict>
		<key>190ACD3A51BC90B85EADB13E9CDD207B</key>
		<dict>
			<key>buildConfigurationList</key>
			<string>620A8F6BEDF449F55F08EDB4CDBF60A2</string>
			<key>buildPhases</key>
			<array>
				<string>44321F32F148EB47FF23494889576DF5</string>
				<string>9792A6BDBB07FB15453527B4370E3086</string>
				<string>8EC2461DE4442A7991319873E6012164</string>
			</array>
			<key>buildRules</key>
			<array/>
			<key>dependencies</key>
			<array/>
			<key>isa</key>
			<string>PBXNativeTarget</string>
			<key>name</key>
			<string>OMGHTTPURLRQ</string>
			<key>productName</key>
			<string>OMGHTTPURLRQ</string>
			<key>productReference</key>
			<string>5CA1C154DFC54DFFB12A754B9A0BBDFC</string>
			<key>productType</key>
			<string>com.apple.product-type.framework</string>
		</dict>
		<key>1A3E5E3CD673B025FD8AC260E67AB47E</key>
		<dict>
			<key>includeInIndex</key>
			<string>1</string>
			<key>isa</key>
			<string>PBXFileReference</string>
			<key>lastKnownFileType</key>
			<string>sourcecode.swift</string>
			<key>path</key>
			<string>StoreAPI.swift</string>
			<key>sourceTree</key>
			<string>&lt;group&gt;</string>
		</dict>
		<key>1AC7E88F0EC64D1D4E83CE7767BFD2B7</key>
		<dict>
			<key>fileRef</key>
			<string>C476B916B763E55E4161F0B30760C4E8</string>
			<key>isa</key>
			<string>PBXBuildFile</string>
		</dict>
		<key>1B7E90A568681E000EF3CB0917584F3C</key>
		<dict>
			<key>includeInIndex</key>
			<string>1</string>
			<key>isa</key>
			<string>PBXFileReference</string>
			<key>lastKnownFileType</key>
			<string>sourcecode.c.objc</string>
			<key>name</key>
			<string>AnyPromise.m</string>
			<key>path</key>
			<string>Sources/AnyPromise.m</string>
			<key>sourceTree</key>
			<string>&lt;group&gt;</string>
		</dict>
		<key>1CDA074C6DC95876D85E13ECF882B93A</key>
		<dict>
			<key>fileRef</key>
			<string>284B3DE9B793FCC633E971DB1798AFAF</string>
			<key>isa</key>
			<string>PBXBuildFile</string>
		</dict>
		<key>1D2330E920AD5F6E4655BE449D006A77</key>
		<dict>
			<key>children</key>
			<array>
				<string>AB4DA378490493502B34B20D4B12325B</string>
				<string>24C79ED4B5226F263307B22E96E88F9F</string>
				<string>16D7C901D915C251DEBA27AC1EF57E34</string>
				<string>0F36B65CF990C57DC527824ED0BA1915</string>
				<string>B9E21DC1171D712B2D2307EE5034D99E</string>
				<string>F7EBDD2EEED520E06ACB3538B3832049</string>
			</array>
			<key>isa</key>
			<string>PBXGroup</string>
			<key>name</key>
			<string>Support Files</string>
			<key>path</key>
			<string>../Target Support Files/OMGHTTPURLRQ</string>
			<key>sourceTree</key>
			<string>&lt;group&gt;</string>
		</dict>
		<key>1E1010EA437F154A554D04F7F3A894EC</key>
		<dict>
			<key>fileRef</key>
			<string>7E0DBDE561A6C2E7AC7A24160F8A5F28</string>
			<key>isa</key>
			<string>PBXBuildFile</string>
		</dict>
		<key>1F19945EE403F7B29D8B1939EA6D579A</key>
		<dict>
			<key>includeInIndex</key>
			<string>1</string>
			<key>isa</key>
			<string>PBXFileReference</string>
			<key>lastKnownFileType</key>
			<string>sourcecode.c.h</string>
			<key>name</key>
			<string>AnyPromise.h</string>
			<key>path</key>
			<string>Sources/AnyPromise.h</string>
			<key>sourceTree</key>
			<string>&lt;group&gt;</string>
		</dict>
		<key>1FBD351D007CF4095C98C9DFD9D83D61</key>
		<dict>
			<key>includeInIndex</key>
			<string>1</string>
			<key>isa</key>
			<string>PBXFileReference</string>
			<key>lastKnownFileType</key>
			<string>sourcecode.swift</string>
			<key>name</key>
			<string>ParameterEncoding.swift</string>
			<key>path</key>
			<string>Source/ParameterEncoding.swift</string>
			<key>sourceTree</key>
			<string>&lt;group&gt;</string>
		</dict>
		<key>211F73A46D90346F7FC6D0D29640EE4F</key>
		<dict>
			<key>includeInIndex</key>
			<string>1</string>
			<key>isa</key>
			<string>PBXFileReference</string>
			<key>lastKnownFileType</key>
			<string>sourcecode.swift</string>
			<key>path</key>
			<string>Tag.swift</string>
			<key>sourceTree</key>
			<string>&lt;group&gt;</string>
		</dict>
		<key>22F52349E1BE90FC6E064DAAC9EA9612</key>
		<dict>
			<key>children</key>
			<array>
				<string>E9F8459055B900A58FB97600A53E5D1C</string>
			</array>
			<key>isa</key>
			<string>PBXGroup</string>
			<key>name</key>
			<string>Development Pods</string>
			<key>sourceTree</key>
			<string>&lt;group&gt;</string>
		</dict>
		<key>24C79ED4B5226F263307B22E96E88F9F</key>
		<dict>
			<key>includeInIndex</key>
			<string>1</string>
			<key>isa</key>
			<string>PBXFileReference</string>
			<key>path</key>
			<string>OMGHTTPURLRQ.modulemap</string>
			<key>sourceTree</key>
			<string>&lt;group&gt;</string>
		</dict>
		<key>25614E715DDC170DAFB0DF50C5503E33</key>
		<dict>
			<key>includeInIndex</key>
			<string>1</string>
			<key>isa</key>
			<string>PBXFileReference</string>
			<key>lastKnownFileType</key>
			<string>sourcecode.c.objc</string>
			<key>name</key>
			<string>OMGFormURLEncode.m</string>
			<key>path</key>
			<string>Sources/OMGFormURLEncode.m</string>
			<key>sourceTree</key>
			<string>&lt;group&gt;</string>
		</dict>
		<key>25EDA9CFC641C69402B3857A2C4A39F0</key>
		<dict>
			<key>buildConfigurationList</key>
			<string>03DDC7D7BA248863E8493F462ABAD118</string>
			<key>buildPhases</key>
			<array>
				<string>1541E3035B9D2A7EED16C98953A8CEB6</string>
				<string>B9EC7146E2607203CE4A5678AE249144</string>
				<string>09D29D14882ADDDA216809ED16917D07</string>
			</array>
			<key>buildRules</key>
			<array/>
			<key>dependencies</key>
			<array>
				<string>C893B48B47F4A7541102DAAFECFC50F2</string>
			</array>
			<key>isa</key>
			<string>PBXNativeTarget</string>
			<key>name</key>
			<string>PromiseKit</string>
			<key>productName</key>
			<string>PromiseKit</string>
			<key>productReference</key>
			<string>D4248CF20178C57CEFEFAAF453C0DC75</string>
			<key>productType</key>
			<string>com.apple.product-type.framework</string>
		</dict>
		<key>25FBB92AFB8F5A777CE8E40EC3B9DACA</key>
		<dict>
			<key>fileRef</key>
			<string>46A8E0328DC896E0893B565FE8742167</string>
			<key>isa</key>
			<string>PBXBuildFile</string>
		</dict>
		<key>261F03A3C73374FD19333EEA59CCD59F</key>
		<dict>
			<key>includeInIndex</key>
			<string>1</string>
			<key>isa</key>
			<string>PBXFileReference</string>
			<key>lastKnownFileType</key>
			<string>sourcecode.swift</string>
			<key>path</key>
			<string>PetAPI.swift</string>
			<key>sourceTree</key>
			<string>&lt;group&gt;</string>
		</dict>
		<key>2673248EF608AB8375FABCFDA8141072</key>
		<dict>
			<key>isa</key>
			<string>PBXTargetDependency</string>
			<key>name</key>
			<string>PetstoreClient</string>
			<key>target</key>
			<string>2FD913B4E24277823983BABFDB071664</string>
			<key>targetProxy</key>
			<string>014385BD85FA83B60A03ADE9E8844F33</string>
		</dict>
		<key>275DA9A664C70DD40A4059090D1A00D4</key>
		<dict>
			<key>includeInIndex</key>
			<string>1</string>
			<key>isa</key>
			<string>PBXFileReference</string>
			<key>lastKnownFileType</key>
			<string>sourcecode.swift</string>
			<key>name</key>
			<string>after.swift</string>
			<key>path</key>
			<string>Sources/after.swift</string>
			<key>sourceTree</key>
			<string>&lt;group&gt;</string>
		</dict>
		<key>27E0FE41D771BE8BE3F0D4F1DAD0B179</key>
		<dict>
			<key>includeInIndex</key>
			<string>1</string>
			<key>isa</key>
			<string>PBXFileReference</string>
			<key>lastKnownFileType</key>
			<string>sourcecode.c.h</string>
			<key>name</key>
			<string>CALayer+AnyPromise.h</string>
			<key>path</key>
			<string>Categories/QuartzCore/CALayer+AnyPromise.h</string>
			<key>sourceTree</key>
			<string>&lt;group&gt;</string>
		</dict>
		<key>2835BFBD2FEFE3E2844CFC1B10201EA4</key>
		<dict>
			<key>buildActionMask</key>
			<string>2147483647</string>
			<key>files</key>
			<array>
				<string>656BED6137A9FFA3B2DF03861F525022</string>
			</array>
			<key>isa</key>
			<string>PBXHeadersBuildPhase</string>
			<key>runOnlyForDeploymentPostprocessing</key>
			<string>0</string>
		</dict>
		<key>284B3DE9B793FCC633E971DB1798AFAF</key>
		<dict>
			<key>includeInIndex</key>
			<string>1</string>
			<key>isa</key>
			<string>PBXFileReference</string>
			<key>lastKnownFileType</key>
			<string>sourcecode.swift</string>
			<key>path</key>
			<string>Pet.swift</string>
			<key>sourceTree</key>
			<string>&lt;group&gt;</string>
		</dict>
		<key>28973E73A6075E48EBE277098505D118</key>
		<dict>
			<key>baseConfigurationReference</key>
			<string>141F0B43C42CE92856BBA8F8D98481DB</string>
			<key>buildSettings</key>
			<dict>
				<key>CODE_SIGN_IDENTITY[sdk=iphoneos*]</key>
				<string>iPhone Developer</string>
				<key>CURRENT_PROJECT_VERSION</key>
				<string>1</string>
				<key>DEFINES_MODULE</key>
				<string>YES</string>
				<key>DYLIB_COMPATIBILITY_VERSION</key>
				<string>1</string>
				<key>DYLIB_CURRENT_VERSION</key>
				<string>1</string>
				<key>DYLIB_INSTALL_NAME_BASE</key>
				<string>@rpath</string>
				<key>ENABLE_STRICT_OBJC_MSGSEND</key>
				<string>YES</string>
				<key>GCC_PREFIX_HEADER</key>
				<string>Target Support Files/Alamofire/Alamofire-prefix.pch</string>
				<key>INFOPLIST_FILE</key>
				<string>Target Support Files/Alamofire/Info.plist</string>
				<key>INSTALL_PATH</key>
				<string>$(LOCAL_LIBRARY_DIR)/Frameworks</string>
				<key>IPHONEOS_DEPLOYMENT_TARGET</key>
				<string>9.2</string>
				<key>LD_RUNPATH_SEARCH_PATHS</key>
				<array>
					<string>$(inherited)</string>
					<string>@executable_path/Frameworks</string>
					<string>@loader_path/Frameworks</string>
				</array>
				<key>MODULEMAP_FILE</key>
				<string>Target Support Files/Alamofire/Alamofire.modulemap</string>
				<key>MTL_ENABLE_DEBUG_INFO</key>
				<string>YES</string>
				<key>PRODUCT_NAME</key>
				<string>Alamofire</string>
				<key>SDKROOT</key>
				<string>iphoneos</string>
				<key>SKIP_INSTALL</key>
				<string>YES</string>
				<key>SWIFT_OPTIMIZATION_LEVEL</key>
				<string>-Onone</string>
				<key>TARGETED_DEVICE_FAMILY</key>
				<string>1,2</string>
				<key>VERSIONING_SYSTEM</key>
				<string>apple-generic</string>
				<key>VERSION_INFO_PREFIX</key>
				<string></string>
			</dict>
			<key>isa</key>
			<string>XCBuildConfiguration</string>
			<key>name</key>
			<string>Debug</string>
		</dict>
		<key>2B38BB4603B4286FF8D7A780372E947F</key>
		<dict>
			<key>fileRef</key>
			<string>261F03A3C73374FD19333EEA59CCD59F</string>
			<key>isa</key>
			<string>PBXBuildFile</string>
		</dict>
		<key>2BCC458FDD5F692BBB2BFC64BB5701FC</key>
		<dict>
			<key>includeInIndex</key>
			<string>1</string>
			<key>isa</key>
			<string>PBXFileReference</string>
			<key>lastKnownFileType</key>
			<string>sourcecode.c.h</string>
			<key>path</key>
			<string>Pods-umbrella.h</string>
			<key>sourceTree</key>
			<string>&lt;group&gt;</string>
		</dict>
		<key>2C5450AC69398958CF6F7539EF7D99E5</key>
		<dict>
			<key>fileRef</key>
			<string>30CE7341A995EF6812D71771E74CF7F7</string>
			<key>isa</key>
			<string>PBXBuildFile</string>
			<key>settings</key>
			<dict>
				<key>ATTRIBUTES</key>
				<array>
					<string>Public</string>
				</array>
			</dict>
		</dict>
		<key>2D51C929AC51E34493AA757180C09C3B</key>
		<dict>
			<key>includeInIndex</key>
			<string>1</string>
			<key>isa</key>
			<string>PBXFileReference</string>
			<key>lastKnownFileType</key>
			<string>sourcecode.swift</string>
			<key>name</key>
			<string>Manager.swift</string>
			<key>path</key>
			<string>Source/Manager.swift</string>
			<key>sourceTree</key>
			<string>&lt;group&gt;</string>
		</dict>
		<key>2D8E8EC45A3A1A1D94AE762CB5028504</key>
		<dict>
			<key>buildConfigurations</key>
			<array>
				<string>8D1534490D941DCA47C62AC4314182AF</string>
				<string>C5A18280E9321A9268D1C80B7DA43967</string>
			</array>
			<key>defaultConfigurationIsVisible</key>
			<string>0</string>
			<key>defaultConfigurationName</key>
			<string>Release</string>
			<key>isa</key>
			<string>XCConfigurationList</string>
		</dict>
		<key>2D9379807BA243E1CE457D1BE963DA09</key>
		<dict>
			<key>fileRef</key>
			<string>552D15E0340BF58CC1922B82E864AEC9</string>
			<key>isa</key>
			<string>PBXBuildFile</string>
		</dict>
		<key>2F0F4EDC2236E1C270DC2014181D6506</key>
		<dict>
			<key>includeInIndex</key>
			<string>1</string>
			<key>isa</key>
			<string>PBXFileReference</string>
			<key>lastKnownFileType</key>
			<string>sourcecode.c.objc</string>
			<key>name</key>
			<string>UIView+AnyPromise.m</string>
			<key>path</key>
			<string>Categories/UIKit/UIView+AnyPromise.m</string>
			<key>sourceTree</key>
			<string>&lt;group&gt;</string>
		</dict>
		<key>2FD913B4E24277823983BABFDB071664</key>
		<dict>
			<key>buildConfigurationList</key>
			<string>B5E28E2093F917340AF5AAA0FCE5E37D</string>
			<key>buildPhases</key>
			<array>
				<string>0DDA01F58E1381BEA0D7FB759B75A456</string>
				<string>FC8C7ACC9E4D7F04E9223A734BF57FFB</string>
				<string>2835BFBD2FEFE3E2844CFC1B10201EA4</string>
			</array>
			<key>buildRules</key>
			<array/>
			<key>dependencies</key>
			<array>
				<string>FC9E3FF49D9B636B2925749B2D51A5D3</string>
				<string>FAC5685F6C40E5D74404831646CBC453</string>
			</array>
			<key>isa</key>
			<string>PBXNativeTarget</string>
			<key>name</key>
			<string>PetstoreClient</string>
			<key>productName</key>
			<string>PetstoreClient</string>
			<key>productReference</key>
			<string>E160B50E4D11692AA38E74C897D69C61</string>
			<key>productType</key>
			<string>com.apple.product-type.framework</string>
		</dict>
		<key>30CE7341A995EF6812D71771E74CF7F7</key>
		<dict>
			<key>includeInIndex</key>
			<string>1</string>
			<key>isa</key>
			<string>PBXFileReference</string>
			<key>lastKnownFileType</key>
			<string>sourcecode.c.h</string>
			<key>path</key>
			<string>Alamofire-umbrella.h</string>
			<key>sourceTree</key>
			<string>&lt;group&gt;</string>
		</dict>
		<key>3530BF15E14D1F6D7134EE67377D5C8C</key>
		<dict>
			<key>explicitFileType</key>
			<string>wrapper.framework</string>
			<key>includeInIndex</key>
			<string>0</string>
			<key>isa</key>
			<string>PBXFileReference</string>
			<key>path</key>
			<string>OMGHTTPURLRQ.framework</string>
			<key>sourceTree</key>
			<string>BUILT_PRODUCTS_DIR</string>
		</dict>
		<key>35F6B35131F89EA23246C6508199FB05</key>
		<dict>
			<key>fileRef</key>
			<string>FB15A61DB7ABCB74565286162157C5A0</string>
			<key>isa</key>
			<string>PBXBuildFile</string>
		</dict>
		<key>3616971BAEF40302B7F2F8B1007C0B2B</key>
		<dict>
			<key>includeInIndex</key>
			<string>1</string>
			<key>isa</key>
			<string>PBXFileReference</string>
			<key>lastKnownFileType</key>
			<string>sourcecode.c.h</string>
			<key>name</key>
			<string>NSNotificationCenter+AnyPromise.h</string>
			<key>path</key>
			<string>Categories/Foundation/NSNotificationCenter+AnyPromise.h</string>
			<key>sourceTree</key>
			<string>&lt;group&gt;</string>
		</dict>
		<key>3860D960E37C1257BDA54626CA592E86</key>
		<dict>
			<key>fileRef</key>
			<string>1F19945EE403F7B29D8B1939EA6D579A</string>
			<key>isa</key>
			<string>PBXBuildFile</string>
			<key>settings</key>
			<dict>
				<key>ATTRIBUTES</key>
				<array>
					<string>Public</string>
				</array>
			</dict>
		</dict>
		<key>387C7387FDC662D23D743879B6143D59</key>
		<dict>
			<key>fileRef</key>
			<string>FD570E28B63274E742E7D1FBBD55BB41</string>
			<key>isa</key>
			<string>PBXBuildFile</string>
		</dict>
		<key>392FA21A33296B88F790D62A4FAA4E4E</key>
		<dict>
			<key>includeInIndex</key>
			<string>1</string>
			<key>isa</key>
			<string>PBXFileReference</string>
			<key>lastKnownFileType</key>
			<string>sourcecode.swift</string>
			<key>name</key>
			<string>dispatch_promise.swift</string>
			<key>path</key>
			<string>Sources/dispatch_promise.swift</string>
			<key>sourceTree</key>
			<string>&lt;group&gt;</string>
		</dict>
		<key>3950B63B8EB1B9CD8FC31CDA8CC2E7C7</key>
		<dict>
			<key>includeInIndex</key>
			<string>1</string>
			<key>isa</key>
			<string>PBXFileReference</string>
			<key>lastKnownFileType</key>
			<string>sourcecode.c.h</string>
			<key>path</key>
			<string>Alamofire-prefix.pch</string>
			<key>sourceTree</key>
			<string>&lt;group&gt;</string>
		</dict>
		<key>3A8D316D4266A3309D0A98ED74F8A13A</key>
		<dict>
			<key>fileRef</key>
			<string>87BC7910B8D7D31310A07C32438A8C67</string>
			<key>isa</key>
			<string>PBXBuildFile</string>
			<key>settings</key>
			<dict>
				<key>ATTRIBUTES</key>
				<array>
					<string>Public</string>
				</array>
			</dict>
		</dict>
		<key>3BFFA6FD621E9ED341AA89AEAC1604D7</key>
		<dict>
			<key>includeInIndex</key>
			<string>1</string>
			<key>isa</key>
			<string>PBXFileReference</string>
			<key>lastKnownFileType</key>
			<string>sourcecode.c.h</string>
			<key>name</key>
			<string>PromiseKit.h</string>
			<key>path</key>
			<string>Sources/PromiseKit.h</string>
			<key>sourceTree</key>
			<string>&lt;group&gt;</string>
		</dict>
		<key>3CE589B7B1FE57084403D25DC49528B5</key>
		<dict>
			<key>includeInIndex</key>
			<string>1</string>
			<key>isa</key>
			<string>PBXFileReference</string>
			<key>lastKnownFileType</key>
			<string>text.plist.xml</string>
			<key>path</key>
			<string>Info.plist</string>
			<key>sourceTree</key>
			<string>&lt;group&gt;</string>
		</dict>
		<key>3D23C407A7CDBFD244D6115899F9D45D</key>
		<dict>
			<key>includeInIndex</key>
			<string>1</string>
			<key>isa</key>
			<string>PBXFileReference</string>
			<key>lastKnownFileType</key>
			<string>sourcecode.swift</string>
			<key>name</key>
			<string>Promise.swift</string>
			<key>path</key>
			<string>Sources/Promise.swift</string>
			<key>sourceTree</key>
			<string>&lt;group&gt;</string>
		</dict>
		<key>400A6910E83F606BCD67DC11FA706697</key>
		<dict>
			<key>includeInIndex</key>
			<string>1</string>
			<key>isa</key>
			<string>PBXFileReference</string>
			<key>lastKnownFileType</key>
			<string>sourcecode.swift</string>
			<key>name</key>
			<string>ServerTrustPolicy.swift</string>
			<key>path</key>
			<string>Source/ServerTrustPolicy.swift</string>
			<key>sourceTree</key>
			<string>&lt;group&gt;</string>
		</dict>
		<key>412985229DA7A4DF9E129B7E8F0C09BB</key>
		<dict>
			<key>includeInIndex</key>
			<string>1</string>
			<key>isa</key>
			<string>PBXFileReference</string>
			<key>lastKnownFileType</key>
			<string>sourcecode.swift</string>
			<key>name</key>
			<string>NSURLConnection+Promise.swift</string>
			<key>path</key>
			<string>Categories/Foundation/NSURLConnection+Promise.swift</string>
			<key>sourceTree</key>
			<string>&lt;group&gt;</string>
		</dict>
		<key>432ECC54282C84882B482CCB4CF227FC</key>
		<dict>
			<key>buildConfigurationList</key>
			<string>8B2B2DA2F7F80D41B1FDB5FACFA4B3DE</string>
			<key>buildPhases</key>
			<array>
				<string>EF659EFF40D426A3A32A82CDB98CC6EE</string>
				<string>A5AE1D340C4A0691EC28EEA8241C9FCD</string>
				<string>5F7B61281F714E2A64A51E80A2C9C062</string>
			</array>
			<key>buildRules</key>
			<array/>
			<key>dependencies</key>
			<array/>
			<key>isa</key>
			<string>PBXNativeTarget</string>
			<key>name</key>
			<string>Alamofire</string>
			<key>productName</key>
			<string>Alamofire</string>
			<key>productReference</key>
			<string>EBC4140FCBB5B4D3A955B1608C165C04</string>
			<key>productType</key>
			<string>com.apple.product-type.framework</string>
		</dict>
		<key>44321F32F148EB47FF23494889576DF5</key>
		<dict>
			<key>buildActionMask</key>
			<string>2147483647</string>
			<key>files</key>
			<array>
				<string>6F63943B0E954F701F32BC7A1F4C2FEC</string>
				<string>D358A828E68E152D06FC8E35533BF00B</string>
				<string>48CB8E7E16443CA771E4DCFB3E0709A2</string>
				<string>6CB84A616D7B4D189A4E94BD37621575</string>
			</array>
			<key>isa</key>
			<string>PBXSourcesBuildPhase</string>
			<key>runOnlyForDeploymentPostprocessing</key>
			<string>0</string>
		</dict>
		<key>443361437B359830308B93A7B98BE039</key>
		<dict>
			<key>fileRef</key>
			<string>1A3E5E3CD673B025FD8AC260E67AB47E</string>
			<key>isa</key>
			<string>PBXBuildFile</string>
		</dict>
		<key>450166FEA2155A5821D97744A0127DF8</key>
		<dict>
			<key>includeInIndex</key>
			<string>1</string>
			<key>isa</key>
			<string>PBXFileReference</string>
			<key>lastKnownFileType</key>
			<string>sourcecode.c.h</string>
			<key>name</key>
			<string>OMGHTTPURLRQ.h</string>
			<key>path</key>
			<string>Sources/OMGHTTPURLRQ.h</string>
			<key>sourceTree</key>
			<string>&lt;group&gt;</string>
		</dict>
		<key>46A8E0328DC896E0893B565FE8742167</key>
		<dict>
			<key>includeInIndex</key>
			<string>1</string>
			<key>isa</key>
			<string>PBXFileReference</string>
			<key>lastKnownFileType</key>
			<string>sourcecode.c.objc</string>
			<key>path</key>
			<string>PetstoreClient-dummy.m</string>
			<key>sourceTree</key>
			<string>&lt;group&gt;</string>
		</dict>
		<key>46F838880F41F56ABD91796FC956B4BF</key>
		<dict>
			<key>fileRef</key>
			<string>D2BAD338E56EF3CAA6E54490FE0C5DF9</string>
			<key>isa</key>
			<string>PBXBuildFile</string>
		</dict>
		<key>4798BAC01B0E3F07E3BBBB07BA57F2D7</key>
		<dict>
			<key>includeInIndex</key>
			<string>1</string>
			<key>isa</key>
			<string>PBXFileReference</string>
			<key>lastKnownFileType</key>
			<string>sourcecode.c.objc</string>
			<key>name</key>
			<string>NSNotificationCenter+AnyPromise.m</string>
			<key>path</key>
			<string>Categories/Foundation/NSNotificationCenter+AnyPromise.m</string>
			<key>sourceTree</key>
			<string>&lt;group&gt;</string>
		</dict>
		<key>48CB8E7E16443CA771E4DCFB3E0709A2</key>
		<dict>
			<key>fileRef</key>
			<string>9D579267FC1F163C8F04B444DAEFED0D</string>
			<key>isa</key>
			<string>PBXBuildFile</string>
			<key>settings</key>
			<dict>
				<key>COMPILER_FLAGS</key>
				<string>-DOS_OBJECT_USE_OBJC=0</string>
			</dict>
		</dict>
		<key>4BED27A854EA6600536518D29BBB3670</key>
		<dict>
			<key>containerPortal</key>
			<string>D41D8CD98F00B204E9800998ECF8427E</string>
			<key>isa</key>
			<string>PBXContainerItemProxy</string>
			<key>proxyType</key>
			<string>1</string>
			<key>remoteGlobalIDString</key>
			<string>432ECC54282C84882B482CCB4CF227FC</string>
			<key>remoteInfo</key>
			<string>Alamofire</string>
		</dict>
		<key>4C22563311AC2B52651A6525A979E076</key>
		<dict>
			<key>fileRef</key>
			<string>2F0F4EDC2236E1C270DC2014181D6506</string>
			<key>isa</key>
			<string>PBXBuildFile</string>
		</dict>
		<key>4D5CD4E08FD8D405881C59A5535E6CE8</key>
		<dict>
			<key>baseConfigurationReference</key>
			<string>16D7C901D915C251DEBA27AC1EF57E34</string>
			<key>buildSettings</key>
			<dict>
				<key>CODE_SIGN_IDENTITY[sdk=iphoneos*]</key>
				<string>iPhone Developer</string>
				<key>CURRENT_PROJECT_VERSION</key>
				<string>1</string>
				<key>DEFINES_MODULE</key>
				<string>YES</string>
				<key>DYLIB_COMPATIBILITY_VERSION</key>
				<string>1</string>
				<key>DYLIB_CURRENT_VERSION</key>
				<string>1</string>
				<key>DYLIB_INSTALL_NAME_BASE</key>
				<string>@rpath</string>
				<key>ENABLE_STRICT_OBJC_MSGSEND</key>
				<string>YES</string>
				<key>GCC_PREFIX_HEADER</key>
				<string>Target Support Files/OMGHTTPURLRQ/OMGHTTPURLRQ-prefix.pch</string>
				<key>INFOPLIST_FILE</key>
				<string>Target Support Files/OMGHTTPURLRQ/Info.plist</string>
				<key>INSTALL_PATH</key>
				<string>$(LOCAL_LIBRARY_DIR)/Frameworks</string>
				<key>IPHONEOS_DEPLOYMENT_TARGET</key>
				<string>9.2</string>
				<key>LD_RUNPATH_SEARCH_PATHS</key>
				<array>
					<string>$(inherited)</string>
					<string>@executable_path/Frameworks</string>
					<string>@loader_path/Frameworks</string>
				</array>
				<key>MODULEMAP_FILE</key>
				<string>Target Support Files/OMGHTTPURLRQ/OMGHTTPURLRQ.modulemap</string>
				<key>MTL_ENABLE_DEBUG_INFO</key>
				<string>NO</string>
				<key>PRODUCT_NAME</key>
				<string>OMGHTTPURLRQ</string>
				<key>SDKROOT</key>
				<string>iphoneos</string>
				<key>SKIP_INSTALL</key>
				<string>YES</string>
				<key>TARGETED_DEVICE_FAMILY</key>
				<string>1,2</string>
				<key>VERSIONING_SYSTEM</key>
				<string>apple-generic</string>
				<key>VERSION_INFO_PREFIX</key>
				<string></string>
			</dict>
			<key>isa</key>
			<string>XCBuildConfiguration</string>
			<key>name</key>
			<string>Release</string>
		</dict>
		<key>4DE5FCC41D100B113B6645EA64410F16</key>
		<dict>
			<key>fileRef</key>
			<string>1FBD351D007CF4095C98C9DFD9D83D61</string>
			<key>isa</key>
			<string>PBXBuildFile</string>
		</dict>
		<key>516D41E4D035A817CC5116C11302E408</key>
		<dict>
			<key>fileRef</key>
			<string>92734297B64DFE0EB0EDE1EA821163DB</string>
			<key>isa</key>
			<string>PBXBuildFile</string>
		</dict>
		<key>5192A7466019F9B3D7F1E987124E96BC</key>
		<dict>
			<key>fileRef</key>
			<string>F7EBDD2EEED520E06ACB3538B3832049</string>
			<key>isa</key>
			<string>PBXBuildFile</string>
			<key>settings</key>
			<dict>
				<key>ATTRIBUTES</key>
				<array>
					<string>Public</string>
				</array>
			</dict>
		</dict>
		<key>51ADA0B6B6B00CB0E818AA8CBC311677</key>
		<dict>
			<key>includeInIndex</key>
			<string>1</string>
			<key>isa</key>
			<string>PBXFileReference</string>
			<key>lastKnownFileType</key>
			<string>sourcecode.c.h</string>
			<key>name</key>
			<string>OMGFormURLEncode.h</string>
			<key>path</key>
			<string>Sources/OMGFormURLEncode.h</string>
			<key>sourceTree</key>
			<string>&lt;group&gt;</string>
		</dict>
		<key>523C1819FC864864A9715CF713DD12E9</key>
		<dict>
			<key>fileRef</key>
			<string>FB15A61DB7ABCB74565286162157C5A0</string>
			<key>isa</key>
			<string>PBXBuildFile</string>
		</dict>
		<key>535DF88FC12304114DEF55E4003421B2</key>
		<dict>
			<key>includeInIndex</key>
			<string>1</string>
			<key>isa</key>
			<string>PBXFileReference</string>
			<key>lastKnownFileType</key>
			<string>sourcecode.swift</string>
			<key>name</key>
			<string>NSURLSession+Promise.swift</string>
			<key>path</key>
			<string>Categories/Foundation/NSURLSession+Promise.swift</string>
			<key>sourceTree</key>
			<string>&lt;group&gt;</string>
		</dict>
		<key>53F8B2513042BD6DB957E8063EF895BD</key>
		<dict>
			<key>includeInIndex</key>
			<string>1</string>
			<key>isa</key>
			<string>PBXFileReference</string>
			<key>lastKnownFileType</key>
			<string>sourcecode.swift</string>
			<key>name</key>
			<string>Result.swift</string>
			<key>path</key>
			<string>Source/Result.swift</string>
			<key>sourceTree</key>
			<string>&lt;group&gt;</string>
		</dict>
		<key>5412898DEB10F1983487A10453C6B9CB</key>
		<dict>
			<key>includeInIndex</key>
			<string>1</string>
			<key>isa</key>
			<string>PBXFileReference</string>
			<key>lastKnownFileType</key>
			<string>sourcecode.swift</string>
			<key>path</key>
			<string>Extensions.swift</string>
			<key>sourceTree</key>
			<string>&lt;group&gt;</string>
		</dict>
		<key>5433AD51A3DC696530C96B8A7D78ED7D</key>
		<dict>
			<key>isa</key>
			<string>PBXTargetDependency</string>
			<key>name</key>
			<string>PromiseKit</string>
			<key>target</key>
			<string>25EDA9CFC641C69402B3857A2C4A39F0</string>
			<key>targetProxy</key>
			<string>B5FB8931CDF8801206EDD2FEF94793BF</string>
		</dict>
		<key>5480169E42C456C49BE59E273D7E0115</key>
		<dict>
			<key>fileRef</key>
			<string>51ADA0B6B6B00CB0E818AA8CBC311677</string>
			<key>isa</key>
			<string>PBXBuildFile</string>
			<key>settings</key>
			<dict>
				<key>ATTRIBUTES</key>
				<array>
					<string>Public</string>
				</array>
			</dict>
		</dict>
		<key>552D15E0340BF58CC1922B82E864AEC9</key>
		<dict>
			<key>includeInIndex</key>
			<string>1</string>
			<key>isa</key>
			<string>PBXFileReference</string>
			<key>lastKnownFileType</key>
			<string>sourcecode.swift</string>
			<key>path</key>
			<string>UserAPI.swift</string>
			<key>sourceTree</key>
			<string>&lt;group&gt;</string>
		</dict>
		<key>558DFECE2C740177CA6357DA71A1DFBB</key>
		<dict>
			<key>includeInIndex</key>
			<string>1</string>
			<key>isa</key>
			<string>PBXFileReference</string>
			<key>lastKnownFileType</key>
			<string>sourcecode.swift</string>
			<key>name</key>
			<string>Error.swift</string>
			<key>path</key>
			<string>Sources/Error.swift</string>
			<key>sourceTree</key>
			<string>&lt;group&gt;</string>
		</dict>
		<key>5973BC143AE488C12FFB1E83E71F0C45</key>
		<dict>
			<key>includeInIndex</key>
			<string>1</string>
			<key>isa</key>
			<string>PBXFileReference</string>
			<key>lastKnownFileType</key>
			<string>sourcecode.swift</string>
			<key>name</key>
			<string>AnyPromise.swift</string>
			<key>path</key>
			<string>Sources/AnyPromise.swift</string>
			<key>sourceTree</key>
			<string>&lt;group&gt;</string>
		</dict>
		<key>5A1DC80A0773C5A569348DC442EAFD1D</key>
		<dict>
			<key>isa</key>
			<string>PBXFileReference</string>
			<key>lastKnownFileType</key>
			<string>wrapper.framework</string>
			<key>name</key>
			<string>UIKit.framework</string>
			<key>path</key>
			<string>Platforms/iPhoneOS.platform/Developer/SDKs/iPhoneOS9.0.sdk/System/Library/Frameworks/UIKit.framework</string>
			<key>sourceTree</key>
			<string>DEVELOPER_DIR</string>
		</dict>
		<key>5B248364ABF60ACD7DB31A17DCFDFD0C</key>
		<dict>
			<key>includeInIndex</key>
			<string>1</string>
			<key>isa</key>
			<string>PBXFileReference</string>
			<key>lastKnownFileType</key>
			<string>sourcecode.swift</string>
			<key>path</key>
			<string>User.swift</string>
			<key>sourceTree</key>
			<string>&lt;group&gt;</string>
		</dict>
		<key>5CA1C154DFC54DFFB12A754B9A0BBDFC</key>
		<dict>
			<key>explicitFileType</key>
			<string>wrapper.framework</string>
			<key>includeInIndex</key>
			<string>0</string>
			<key>isa</key>
			<string>PBXFileReference</string>
			<key>name</key>
			<string>OMGHTTPURLRQ.framework</string>
			<key>path</key>
			<string>OMGHTTPURLRQ.framework</string>
			<key>sourceTree</key>
			<string>BUILT_PRODUCTS_DIR</string>
		</dict>
		<key>5D7EAE5725A7E750B51FD27AECB5F0FD</key>
		<dict>
			<key>fileRef</key>
			<string>6AD59903FAA8315AD0036AC459FFB97F</string>
			<key>isa</key>
			<string>PBXBuildFile</string>
		</dict>
		<key>5DF5FC3AF99846209C5FCE55A2E12D9A</key>
		<dict>
			<key>includeInIndex</key>
			<string>1</string>
			<key>isa</key>
			<string>PBXFileReference</string>
			<key>lastKnownFileType</key>
			<string>sourcecode.swift</string>
			<key>name</key>
			<string>Response.swift</string>
			<key>path</key>
			<string>Source/Response.swift</string>
			<key>sourceTree</key>
			<string>&lt;group&gt;</string>
		</dict>
		<key>5EE5E1CA27F3CB04A5DCF5BB90B76000</key>
		<dict>
			<key>fileRef</key>
			<string>5412898DEB10F1983487A10453C6B9CB</string>
			<key>isa</key>
			<string>PBXBuildFile</string>
		</dict>
		<key>5F14E17B4D6BDF8BD3E384BE6528F744</key>
		<dict>
			<key>includeInIndex</key>
			<string>1</string>
			<key>isa</key>
			<string>PBXFileReference</string>
			<key>lastKnownFileType</key>
			<string>sourcecode.swift</string>
			<key>name</key>
			<string>MultipartFormData.swift</string>
			<key>path</key>
			<string>Source/MultipartFormData.swift</string>
			<key>sourceTree</key>
			<string>&lt;group&gt;</string>
		</dict>
		<key>5F7B61281F714E2A64A51E80A2C9C062</key>
		<dict>
			<key>buildActionMask</key>
			<string>2147483647</string>
			<key>files</key>
			<array>
				<string>2C5450AC69398958CF6F7539EF7D99E5</string>
			</array>
			<key>isa</key>
			<string>PBXHeadersBuildPhase</string>
			<key>runOnlyForDeploymentPostprocessing</key>
			<string>0</string>
		</dict>
		<key>5FFED823C0BDD412FA41B01EA47394D1</key>
		<dict>
			<key>fileRef</key>
			<string>F4B6A98D6DAF474045210F5A74FF1C3C</string>
			<key>isa</key>
			<string>PBXBuildFile</string>
		</dict>
		<key>60EBBACB76CD5879FB7B9B3E0AA5E2C1</key>
		<dict>
			<key>fileRef</key>
			<string>AA24C5EC82CF437D8D1FFFAB68975408</string>
			<key>isa</key>
			<string>PBXBuildFile</string>
		</dict>
		<key>620A8F6BEDF449F55F08EDB4CDBF60A2</key>
		<dict>
			<key>buildConfigurations</key>
			<array>
				<string>819D3D3D508154D9CFF3CE30C13E000E</string>
				<string>4D5CD4E08FD8D405881C59A5535E6CE8</string>
			</array>
			<key>defaultConfigurationIsVisible</key>
			<string>0</string>
			<key>defaultConfigurationName</key>
			<string>Release</string>
			<key>isa</key>
			<string>XCConfigurationList</string>
		</dict>
		<key>64142DAEC5D96F7E876BBE00917C0E9D</key>
		<dict>
			<key>isa</key>
			<string>PBXTargetDependency</string>
			<key>name</key>
			<string>Alamofire</string>
			<key>target</key>
			<string>432ECC54282C84882B482CCB4CF227FC</string>
			<key>targetProxy</key>
			<string>769630CDAAA8C24AA5B4C81A85C45AC8</string>
		</dict>
		<key>656BED6137A9FFA3B2DF03861F525022</key>
		<dict>
			<key>fileRef</key>
			<string>9F681D2C508D1BA8F62893120D9343A4</string>
			<key>isa</key>
			<string>PBXBuildFile</string>
			<key>settings</key>
			<dict>
				<key>ATTRIBUTES</key>
				<array>
					<string>Public</string>
				</array>
			</dict>
		</dict>
		<key>6846D22C9F0CCBC48DF833E309A8E84F</key>
		<dict>
			<key>includeInIndex</key>
			<string>1</string>
			<key>isa</key>
			<string>PBXFileReference</string>
			<key>lastKnownFileType</key>
			<string>sourcecode.c.h</string>
			<key>name</key>
			<string>UIActionSheet+AnyPromise.h</string>
			<key>path</key>
			<string>Categories/UIKit/UIActionSheet+AnyPromise.h</string>
			<key>sourceTree</key>
			<string>&lt;group&gt;</string>
		</dict>
		<key>6A128FE350973D8A693E3F063C5E4A49</key>
		<dict>
			<key>fileRef</key>
			<string>A92242715FB4C0608F8DCEBF8F3791E2</string>
			<key>isa</key>
			<string>PBXBuildFile</string>
		</dict>
		<key>6AD59903FAA8315AD0036AC459FFB97F</key>
		<dict>
			<key>includeInIndex</key>
			<string>1</string>
			<key>isa</key>
			<string>PBXFileReference</string>
			<key>lastKnownFileType</key>
			<string>sourcecode.c.objc</string>
			<key>name</key>
			<string>join.m</string>
			<key>path</key>
			<string>Sources/join.m</string>
			<key>sourceTree</key>
			<string>&lt;group&gt;</string>
		</dict>
		<key>6B0A17CD24331793D2504E0FBBAF5EB2</key>
		<dict>
			<key>fileRef</key>
			<string>211F73A46D90346F7FC6D0D29640EE4F</string>
			<key>isa</key>
			<string>PBXBuildFile</string>
		</dict>
		<key>6CB84A616D7B4D189A4E94BD37621575</key>
		<dict>
			<key>fileRef</key>
			<string>E11BFB27B43B742CB5D6086C4233A909</string>
			<key>isa</key>
			<string>PBXBuildFile</string>
			<key>settings</key>
			<dict>
				<key>COMPILER_FLAGS</key>
				<string>-DOS_OBJECT_USE_OBJC=0</string>
			</dict>
		</dict>
		<key>6D264CCBD7DAC0A530076FB1A847EEC7</key>
		<dict>
			<key>fileRef</key>
			<string>894E5DA93A9F359521A89826BE6DA777</string>
			<key>isa</key>
			<string>PBXBuildFile</string>
		</dict>
		<key>6F63943B0E954F701F32BC7A1F4C2FEC</key>
		<dict>
			<key>fileRef</key>
			<string>25614E715DDC170DAFB0DF50C5503E33</string>
			<key>isa</key>
			<string>PBXBuildFile</string>
			<key>settings</key>
			<dict>
				<key>COMPILER_FLAGS</key>
				<string>-DOS_OBJECT_USE_OBJC=0</string>
			</dict>
		</dict>
		<key>73FA79FDB37E5C458B996012BFB0CF04</key>
		<dict>
			<key>fileRef</key>
			<string>C731FBFCC690050C6C08E5AC9D9DC724</string>
			<key>isa</key>
			<string>PBXBuildFile</string>
		</dict>
		<key>75D98FF52E597A11900E131B6C4E1ADA</key>
		<dict>
			<key>children</key>
			<array>
				<string>E8446514FBAD26C0E18F24A5715AEF67</string>
				<string>79A9DEDC89FE8336BF5FEDAAF75BF7FC</string>
				<string>D0405803033A2A777B8E4DFA0C1800ED</string>
				<string>87B213035BAC5F75386F62D3C75D2342</string>
				<string>894E5DA93A9F359521A89826BE6DA777</string>
				<string>E7F21354943D9F42A70697D5A5EF72E9</string>
				<string>CBC0F7C552B739C909B650A0F42F7F38</string>
				<string>2BCC458FDD5F692BBB2BFC64BB5701FC</string>
				<string>977577C045EDA9D9D1F46E2598D19FC7</string>
				<string>DA312349A49333542E6F4B36B329960E</string>
			</array>
			<key>isa</key>
			<string>PBXGroup</string>
			<key>name</key>
			<string>Pods</string>
			<key>path</key>
			<string>Target Support Files/Pods</string>
			<key>sourceTree</key>
			<string>&lt;group&gt;</string>
		</dict>
		<key>769630CDAAA8C24AA5B4C81A85C45AC8</key>
		<dict>
			<key>containerPortal</key>
			<string>D41D8CD98F00B204E9800998ECF8427E</string>
			<key>isa</key>
			<string>PBXContainerItemProxy</string>
			<key>proxyType</key>
			<string>1</string>
			<key>remoteGlobalIDString</key>
			<string>432ECC54282C84882B482CCB4CF227FC</string>
			<key>remoteInfo</key>
			<string>Alamofire</string>
		</dict>
		<key>76DC20E0A9F8CDC0E47176B58A9C5BD5</key>
		<dict>
			<key>children</key>
			<array>
				<string>C476B916B763E55E4161F0B30760C4E8</string>
				<string>3616971BAEF40302B7F2F8B1007C0B2B</string>
				<string>4798BAC01B0E3F07E3BBBB07BA57F2D7</string>
				<string>B93FB4BB16CFB41DCA35A8CFAD7A7FEF</string>
				<string>D6EB54C331FED437583A5F01EB2757D1</string>
				<string>BAE48ACA10E8895BB8BF5CE8C0846B4B</string>
				<string>A7F0DAACAC89A93B940BBE54E6A87E9F</string>
				<string>412985229DA7A4DF9E129B7E8F0C09BB</string>
				<string>535DF88FC12304114DEF55E4003421B2</string>
			</array>
			<key>isa</key>
			<string>PBXGroup</string>
			<key>name</key>
			<string>Foundation</string>
			<key>sourceTree</key>
			<string>&lt;group&gt;</string>
		</dict>
		<key>792D14AC86CD98AA9C31373287E0F353</key>
		<dict>
			<key>includeInIndex</key>
			<string>1</string>
			<key>isa</key>
			<string>PBXFileReference</string>
			<key>lastKnownFileType</key>
			<string>text.plist.xml</string>
			<key>path</key>
			<string>Info.plist</string>
			<key>sourceTree</key>
			<string>&lt;group&gt;</string>
		</dict>
		<key>79A9DEDC89FE8336BF5FEDAAF75BF7FC</key>
		<dict>
			<key>includeInIndex</key>
			<string>1</string>
			<key>isa</key>
			<string>PBXFileReference</string>
			<key>path</key>
			<string>Pods.modulemap</string>
			<key>sourceTree</key>
			<string>&lt;group&gt;</string>
		</dict>
		<key>7A5DBD588D2CC1C0CB1C42D4ED613FE4</key>
		<dict>
			<key>buildConfigurationList</key>
			<string>8CB3C5DF3F4B6413A6F2D003B58CCF32</string>
			<key>buildPhases</key>
			<array>
				<string>91F4D6732A1613C9660866E34445A67B</string>
				<string>FA26D2C7E461A1BBD50054579AFE2F7C</string>
				<string>7E1332ABD911123D7A873D6D87E2F182</string>
			</array>
			<key>buildRules</key>
			<array/>
			<key>dependencies</key>
			<array>
				<string>64142DAEC5D96F7E876BBE00917C0E9D</string>
				<string>F74DEE1C89F05CC835997330B0E3B7C1</string>
				<string>2673248EF608AB8375FABCFDA8141072</string>
				<string>5433AD51A3DC696530C96B8A7D78ED7D</string>
			</array>
			<key>isa</key>
			<string>PBXNativeTarget</string>
			<key>name</key>
			<string>Pods</string>
			<key>productName</key>
			<string>Pods</string>
			<key>productReference</key>
			<string>D931A99C6B5A8E0F69C818C6ECC3C44F</string>
			<key>productType</key>
			<string>com.apple.product-type.framework</string>
		</dict>
		<key>7B7ACBE5930AD378A2346DC89BAD1027</key>
		<dict>
			<key>baseConfigurationReference</key>
			<string>CC49FF2A84C0E0E9349747D94036B728</string>
			<key>buildSettings</key>
			<dict>
				<key>CODE_SIGN_IDENTITY[sdk=iphoneos*]</key>
				<string>iPhone Developer</string>
				<key>CURRENT_PROJECT_VERSION</key>
				<string>1</string>
				<key>DEFINES_MODULE</key>
				<string>YES</string>
				<key>DYLIB_COMPATIBILITY_VERSION</key>
				<string>1</string>
				<key>DYLIB_CURRENT_VERSION</key>
				<string>1</string>
				<key>DYLIB_INSTALL_NAME_BASE</key>
				<string>@rpath</string>
				<key>ENABLE_STRICT_OBJC_MSGSEND</key>
				<string>YES</string>
				<key>GCC_PREFIX_HEADER</key>
				<string>Target Support Files/PromiseKit/PromiseKit-prefix.pch</string>
				<key>INFOPLIST_FILE</key>
				<string>Target Support Files/PromiseKit/Info.plist</string>
				<key>INSTALL_PATH</key>
				<string>$(LOCAL_LIBRARY_DIR)/Frameworks</string>
				<key>IPHONEOS_DEPLOYMENT_TARGET</key>
				<string>9.2</string>
				<key>LD_RUNPATH_SEARCH_PATHS</key>
				<array>
					<string>$(inherited)</string>
					<string>@executable_path/Frameworks</string>
					<string>@loader_path/Frameworks</string>
				</array>
				<key>MODULEMAP_FILE</key>
				<string>Target Support Files/PromiseKit/PromiseKit.modulemap</string>
				<key>MTL_ENABLE_DEBUG_INFO</key>
				<string>YES</string>
				<key>PRODUCT_NAME</key>
				<string>PromiseKit</string>
				<key>SDKROOT</key>
				<string>iphoneos</string>
				<key>SKIP_INSTALL</key>
				<string>YES</string>
				<key>SWIFT_OPTIMIZATION_LEVEL</key>
				<string>-Onone</string>
				<key>TARGETED_DEVICE_FAMILY</key>
				<string>1,2</string>
				<key>VERSIONING_SYSTEM</key>
				<string>apple-generic</string>
				<key>VERSION_INFO_PREFIX</key>
				<string></string>
			</dict>
			<key>isa</key>
			<string>XCBuildConfiguration</string>
			<key>name</key>
			<string>Debug</string>
		</dict>
		<key>7D7A40DBAC93241786E8C553921E8C86</key>
		<dict>
			<key>fileRef</key>
			<string>3530BF15E14D1F6D7134EE67377D5C8C</string>
			<key>isa</key>
			<string>PBXBuildFile</string>
		</dict>
		<key>7DB346D0F39D3F0E887471402A8071AB</key>
		<dict>
			<key>children</key>
			<array>
				<string>BA6428E9F66FD5A23C0A2E06ED26CD2F</string>
				<string>22F52349E1BE90FC6E064DAAC9EA9612</string>
				<string>E85F5154C248966A1EC7B7B6EACB20CF</string>
				<string>CF22FA3EE19C3EC42FEBA1247EB70D85</string>
				<string>D6592B983C64CE2427DF9CF38F4BD1C1</string>
				<string>B7B80995527643776607AFFA75B91E24</string>
			</array>
			<key>isa</key>
			<string>PBXGroup</string>
			<key>sourceTree</key>
			<string>&lt;group&gt;</string>
		</dict>
		<key>7DFF028D9F7D443B2361EBEDACC99624</key>
		<dict>
			<key>children</key>
			<array>
				<string>8FCF5C41226503429E7875DF4CA4D36E</string>
				<string>A00A425F2E132E8FF4DE929E7DF9CC1E</string>
				<string>1D2330E920AD5F6E4655BE449D006A77</string>
				<string>07467E828160702D1DB7EC2F492C337C</string>
			</array>
			<key>isa</key>
			<string>PBXGroup</string>
			<key>name</key>
			<string>OMGHTTPURLRQ</string>
			<key>path</key>
			<string>OMGHTTPURLRQ</string>
			<key>sourceTree</key>
			<string>&lt;group&gt;</string>
		</dict>
		<key>7E0DBDE561A6C2E7AC7A24160F8A5F28</key>
		<dict>
			<key>includeInIndex</key>
			<string>1</string>
			<key>isa</key>
			<string>PBXFileReference</string>
			<key>lastKnownFileType</key>
			<string>sourcecode.swift</string>
			<key>name</key>
			<string>Promise+Properties.swift</string>
			<key>path</key>
			<string>Sources/Promise+Properties.swift</string>
			<key>sourceTree</key>
			<string>&lt;group&gt;</string>
		</dict>
		<key>7E1332ABD911123D7A873D6D87E2F182</key>
		<dict>
			<key>buildActionMask</key>
			<string>2147483647</string>
			<key>files</key>
			<array>
				<string>D1E8B31EFCBDE00F108E739AD69425C0</string>
			</array>
			<key>isa</key>
			<string>PBXHeadersBuildPhase</string>
			<key>runOnlyForDeploymentPostprocessing</key>
			<string>0</string>
		</dict>
		<key>8059767A82D94C9F7F7C16D030819C4E</key>
		<dict>
			<key>containerPortal</key>
			<string>D41D8CD98F00B204E9800998ECF8427E</string>
			<key>isa</key>
			<string>PBXContainerItemProxy</string>
			<key>proxyType</key>
			<string>1</string>
			<key>remoteGlobalIDString</key>
			<string>190ACD3A51BC90B85EADB13E9CDD207B</string>
			<key>remoteInfo</key>
			<string>OMGHTTPURLRQ</string>
		</dict>
		<key>80F496237530D382A045A29654D8C11C</key>
		<dict>
			<key>fileRef</key>
			<string>400A6910E83F606BCD67DC11FA706697</string>
			<key>isa</key>
			<string>PBXBuildFile</string>
		</dict>
		<key>819D3D3D508154D9CFF3CE30C13E000E</key>
		<dict>
			<key>baseConfigurationReference</key>
			<string>16D7C901D915C251DEBA27AC1EF57E34</string>
			<key>buildSettings</key>
			<dict>
				<key>CODE_SIGN_IDENTITY[sdk=iphoneos*]</key>
				<string>iPhone Developer</string>
				<key>CURRENT_PROJECT_VERSION</key>
				<string>1</string>
				<key>DEFINES_MODULE</key>
				<string>YES</string>
				<key>DYLIB_COMPATIBILITY_VERSION</key>
				<string>1</string>
				<key>DYLIB_CURRENT_VERSION</key>
				<string>1</string>
				<key>DYLIB_INSTALL_NAME_BASE</key>
				<string>@rpath</string>
				<key>ENABLE_STRICT_OBJC_MSGSEND</key>
				<string>YES</string>
				<key>GCC_PREFIX_HEADER</key>
				<string>Target Support Files/OMGHTTPURLRQ/OMGHTTPURLRQ-prefix.pch</string>
				<key>INFOPLIST_FILE</key>
				<string>Target Support Files/OMGHTTPURLRQ/Info.plist</string>
				<key>INSTALL_PATH</key>
				<string>$(LOCAL_LIBRARY_DIR)/Frameworks</string>
				<key>IPHONEOS_DEPLOYMENT_TARGET</key>
				<string>9.2</string>
				<key>LD_RUNPATH_SEARCH_PATHS</key>
				<array>
					<string>$(inherited)</string>
					<string>@executable_path/Frameworks</string>
					<string>@loader_path/Frameworks</string>
				</array>
				<key>MODULEMAP_FILE</key>
				<string>Target Support Files/OMGHTTPURLRQ/OMGHTTPURLRQ.modulemap</string>
				<key>MTL_ENABLE_DEBUG_INFO</key>
				<string>YES</string>
				<key>PRODUCT_NAME</key>
				<string>OMGHTTPURLRQ</string>
				<key>SDKROOT</key>
				<string>iphoneos</string>
				<key>SKIP_INSTALL</key>
				<string>YES</string>
				<key>TARGETED_DEVICE_FAMILY</key>
				<string>1,2</string>
				<key>VERSIONING_SYSTEM</key>
				<string>apple-generic</string>
				<key>VERSION_INFO_PREFIX</key>
				<string></string>
			</dict>
			<key>isa</key>
			<string>XCBuildConfiguration</string>
			<key>name</key>
			<string>Debug</string>
		</dict>
		<key>81A2DB65C0742D785DE7C2609CC14140</key>
		<dict>
			<key>fileRef</key>
			<string>535DF88FC12304114DEF55E4003421B2</string>
			<key>isa</key>
			<string>PBXBuildFile</string>
		</dict>
		<key>81B1E3A8E00502B38EACDE3617A7A73B</key>
		<dict>
			<key>children</key>
			<array>
				<string>792D14AC86CD98AA9C31373287E0F353</string>
				<string>CDC4DD7DB9F4C34A288BECA73BC13B57</string>
				<string>CC49FF2A84C0E0E9349747D94036B728</string>
				<string>9042667D08D783E45394FE8B97EE6468</string>
				<string>122D5005A81832479161CD1D223C573A</string>
			</array>
			<key>isa</key>
			<string>PBXGroup</string>
			<key>name</key>
			<string>Support Files</string>
			<key>path</key>
			<string>../Target Support Files/PromiseKit</string>
			<key>sourceTree</key>
			<string>&lt;group&gt;</string>
		</dict>
		<key>82971968CBDAB224212EEB4607C9FB8D</key>
		<dict>
			<key>fileRef</key>
			<string>53F8B2513042BD6DB957E8063EF895BD</string>
			<key>isa</key>
			<string>PBXBuildFile</string>
		</dict>
		<key>8399DBEE3E2D98EB1F466132E476F4D9</key>
		<dict>
			<key>fileRef</key>
			<string>5F14E17B4D6BDF8BD3E384BE6528F744</string>
			<key>isa</key>
			<string>PBXBuildFile</string>
		</dict>
		<key>83C3888E1F7B1FC86D9CBF3B74DC2896</key>
		<dict>
			<key>children</key>
			<array>
				<string>27E0FE41D771BE8BE3F0D4F1DAD0B179</string>
				<string>04A22F2595054D39018E03961CA7283A</string>
			</array>
			<key>isa</key>
			<string>PBXGroup</string>
			<key>name</key>
			<string>QuartzCore</string>
			<key>sourceTree</key>
			<string>&lt;group&gt;</string>
		</dict>
		<key>84319E048FE6DD89B905FA3A81005C5F</key>
		<dict>
			<key>includeInIndex</key>
			<string>1</string>
			<key>isa</key>
			<string>PBXFileReference</string>
			<key>lastKnownFileType</key>
			<string>sourcecode.swift</string>
			<key>name</key>
			<string>join.swift</string>
			<key>path</key>
			<string>Sources/join.swift</string>
			<key>sourceTree</key>
			<string>&lt;group&gt;</string>
		</dict>
		<key>857E5961D9F6E23BD86DEB613A1499C7</key>
		<dict>
			<key>fileRef</key>
			<string>045C1F608ADE57757E6732D721779F22</string>
			<key>isa</key>
			<string>PBXBuildFile</string>
			<key>settings</key>
			<dict>
				<key>ATTRIBUTES</key>
				<array>
					<string>Public</string>
				</array>
			</dict>
		</dict>
		<key>8749F40CC17CE0C26C36B0F431A9C8F0</key>
		<dict>
			<key>includeInIndex</key>
			<string>1</string>
			<key>isa</key>
			<string>PBXFileReference</string>
			<key>path</key>
			<string>Alamofire.modulemap</string>
			<key>sourceTree</key>
			<string>&lt;group&gt;</string>
		</dict>
		<key>87B213035BAC5F75386F62D3C75D2342</key>
		<dict>
			<key>includeInIndex</key>
			<string>1</string>
			<key>isa</key>
			<string>PBXFileReference</string>
			<key>lastKnownFileType</key>
			<string>text.plist.xml</string>
			<key>path</key>
			<string>Pods-acknowledgements.plist</string>
			<key>sourceTree</key>
			<string>&lt;group&gt;</string>
		</dict>
		<key>87BC7910B8D7D31310A07C32438A8C67</key>
		<dict>
			<key>includeInIndex</key>
			<string>1</string>
			<key>isa</key>
			<string>PBXFileReference</string>
			<key>lastKnownFileType</key>
			<string>sourcecode.c.h</string>
			<key>name</key>
			<string>OMGUserAgent.h</string>
			<key>path</key>
			<string>Sources/OMGUserAgent.h</string>
			<key>sourceTree</key>
			<string>&lt;group&gt;</string>
		</dict>
		<key>88B3F911629C08DEEB226F3B294AAB36</key>
		<dict>
			<key>fileRef</key>
			<string>B93FB4BB16CFB41DCA35A8CFAD7A7FEF</string>
			<key>isa</key>
			<string>PBXBuildFile</string>
		</dict>
		<key>894E5DA93A9F359521A89826BE6DA777</key>
		<dict>
			<key>includeInIndex</key>
			<string>1</string>
			<key>isa</key>
			<string>PBXFileReference</string>
			<key>lastKnownFileType</key>
			<string>sourcecode.c.objc</string>
			<key>path</key>
			<string>Pods-dummy.m</string>
			<key>sourceTree</key>
			<string>&lt;group&gt;</string>
		</dict>
		<key>8A8F373B23E0F7FB68B0BA71D92D1C60</key>
		<dict>
			<key>includeInIndex</key>
			<string>1</string>
			<key>isa</key>
			<string>PBXFileReference</string>
			<key>lastKnownFileType</key>
			<string>sourcecode.swift</string>
			<key>name</key>
			<string>Stream.swift</string>
			<key>path</key>
			<string>Source/Stream.swift</string>
			<key>sourceTree</key>
			<string>&lt;group&gt;</string>
		</dict>
		<key>8A9CB35983E4859DFFBAD8840196A094</key>
		<dict>
			<key>includeInIndex</key>
			<string>1</string>
			<key>isa</key>
			<string>PBXFileReference</string>
			<key>lastKnownFileType</key>
			<string>sourcecode.swift</string>
			<key>name</key>
			<string>Error.swift</string>
			<key>path</key>
			<string>Source/Error.swift</string>
			<key>sourceTree</key>
			<string>&lt;group&gt;</string>
		</dict>
		<key>8B2B2DA2F7F80D41B1FDB5FACFA4B3DE</key>
		<dict>
			<key>buildConfigurations</key>
			<array>
				<string>28973E73A6075E48EBE277098505D118</string>
				<string>0D12EBEB35AC8FA740B275C8105F9152</string>
			</array>
			<key>defaultConfigurationIsVisible</key>
			<string>0</string>
			<key>defaultConfigurationName</key>
			<string>Release</string>
			<key>isa</key>
			<string>XCConfigurationList</string>
		</dict>
		<key>8B476A57549D7994745E17A6DE5BE745</key>
		<dict>
			<key>includeInIndex</key>
			<string>1</string>
			<key>isa</key>
			<string>PBXFileReference</string>
			<key>lastKnownFileType</key>
			<string>sourcecode.swift</string>
			<key>name</key>
			<string>Alamofire.swift</string>
			<key>path</key>
			<string>Source/Alamofire.swift</string>
			<key>sourceTree</key>
			<string>&lt;group&gt;</string>
		</dict>
		<key>8C4A96A3E69C772990E3E922D0FD1BC4</key>
		<dict>
			<key>fileRef</key>
			<string>BCDD82DB3E6D43BA9769FCA9B744CB5E</string>
			<key>isa</key>
			<string>PBXBuildFile</string>
			<key>settings</key>
			<dict>
				<key>ATTRIBUTES</key>
				<array>
					<string>Public</string>
				</array>
			</dict>
		</dict>
		<key>8CB3C5DF3F4B6413A6F2D003B58CCF32</key>
		<dict>
			<key>buildConfigurations</key>
			<array>
				<string>1361791756A3908370041AE99E5CF772</string>
				<string>D3F110D6C2483BBC023DA8D6DFC525C3</string>
			</array>
			<key>defaultConfigurationIsVisible</key>
			<string>0</string>
			<key>defaultConfigurationName</key>
			<string>Release</string>
			<key>isa</key>
			<string>XCConfigurationList</string>
		</dict>
		<key>8D1534490D941DCA47C62AC4314182AF</key>
		<dict>
			<key>buildSettings</key>
			<dict>
				<key>ALWAYS_SEARCH_USER_PATHS</key>
				<string>NO</string>
				<key>CLANG_CXX_LANGUAGE_STANDARD</key>
				<string>gnu++0x</string>
				<key>CLANG_CXX_LIBRARY</key>
				<string>libc++</string>
				<key>CLANG_ENABLE_MODULES</key>
				<string>YES</string>
				<key>CLANG_ENABLE_OBJC_ARC</key>
				<string>YES</string>
				<key>CLANG_WARN_BOOL_CONVERSION</key>
				<string>YES</string>
				<key>CLANG_WARN_CONSTANT_CONVERSION</key>
				<string>YES</string>
				<key>CLANG_WARN_DIRECT_OBJC_ISA_USAGE</key>
				<string>YES</string>
				<key>CLANG_WARN_EMPTY_BODY</key>
				<string>YES</string>
				<key>CLANG_WARN_ENUM_CONVERSION</key>
				<string>YES</string>
				<key>CLANG_WARN_INT_CONVERSION</key>
				<string>YES</string>
				<key>CLANG_WARN_OBJC_ROOT_CLASS</key>
				<string>YES</string>
				<key>CLANG_WARN_UNREACHABLE_CODE</key>
				<string>YES</string>
				<key>CLANG_WARN__DUPLICATE_METHOD_MATCH</key>
				<string>YES</string>
				<key>COPY_PHASE_STRIP</key>
				<string>NO</string>
				<key>GCC_C_LANGUAGE_STANDARD</key>
				<string>gnu99</string>
				<key>GCC_DYNAMIC_NO_PIC</key>
				<string>NO</string>
				<key>GCC_OPTIMIZATION_LEVEL</key>
				<string>0</string>
				<key>GCC_PREPROCESSOR_DEFINITIONS</key>
				<array>
					<string>DEBUG=1</string>
					<string>$(inherited)</string>
				</array>
				<key>GCC_SYMBOLS_PRIVATE_EXTERN</key>
				<string>NO</string>
				<key>GCC_WARN_64_TO_32_BIT_CONVERSION</key>
				<string>YES</string>
				<key>GCC_WARN_ABOUT_RETURN_TYPE</key>
				<string>YES</string>
				<key>GCC_WARN_UNDECLARED_SELECTOR</key>
				<string>YES</string>
				<key>GCC_WARN_UNINITIALIZED_AUTOS</key>
				<string>YES</string>
				<key>GCC_WARN_UNUSED_FUNCTION</key>
				<string>YES</string>
				<key>GCC_WARN_UNUSED_VARIABLE</key>
				<string>YES</string>
				<key>IPHONEOS_DEPLOYMENT_TARGET</key>
				<string>9.2</string>
				<key>ONLY_ACTIVE_ARCH</key>
				<string>YES</string>
				<key>STRIP_INSTALLED_PRODUCT</key>
				<string>NO</string>
				<key>SYMROOT</key>
				<string>${SRCROOT}/../build</string>
			</dict>
			<key>isa</key>
			<string>XCBuildConfiguration</string>
			<key>name</key>
			<string>Debug</string>
		</dict>
		<key>8D3A68D3CBD8A1D89099F704A04A04FC</key>
		<dict>
			<key>fileRef</key>
			<string>9042667D08D783E45394FE8B97EE6468</string>
			<key>isa</key>
			<string>PBXBuildFile</string>
		</dict>
		<key>8DC63EB77B3791891517B98CAA115DE8</key>
		<dict>
			<key>includeInIndex</key>
			<string>1</string>
			<key>isa</key>
			<string>PBXFileReference</string>
			<key>lastKnownFileType</key>
			<string>sourcecode.swift</string>
			<key>name</key>
			<string>State.swift</string>
			<key>path</key>
			<string>Sources/State.swift</string>
			<key>sourceTree</key>
			<string>&lt;group&gt;</string>
		</dict>
		<key>8E3861989641484EE3095722EC08B5A9</key>
		<dict>
			<key>fileRef</key>
			<string>A7F0DAACAC89A93B940BBE54E6A87E9F</string>
			<key>isa</key>
			<string>PBXBuildFile</string>
		</dict>
		<key>8EA2A359F1831ACBB15BAAEA04D6FB95</key>
		<dict>
			<key>children</key>
			<array>
				<string>C731FBFCC690050C6C08E5AC9D9DC724</string>
				<string>6846D22C9F0CCBC48DF833E309A8E84F</string>
				<string>9774D31336C85248A115B569E7D95283</string>
				<string>FD570E28B63274E742E7D1FBBD55BB41</string>
				<string>92D340D66F03F31237B70F23FE9B00D0</string>
				<string>F075F63EFE77F7B59FF77CBA95B9AADF</string>
				<string>CA854180C132DB5511D64C82535C5FDE</string>
				<string>BCDD82DB3E6D43BA9769FCA9B744CB5E</string>
				<string>2F0F4EDC2236E1C270DC2014181D6506</string>
				<string>E3CDA0958D6247505ECD9098D662EA74</string>
				<string>0BA017E288BB42E06EBEE9C6E6993EAF</string>
				<string>AA24C5EC82CF437D8D1FFFAB68975408</string>
				<string>D6D459D0AB2361B48F81C4D14C6D0DAA</string>
			</array>
			<key>isa</key>
			<string>PBXGroup</string>
			<key>name</key>
			<string>UIKit</string>
			<key>sourceTree</key>
			<string>&lt;group&gt;</string>
		</dict>
		<key>8EC2461DE4442A7991319873E6012164</key>
		<dict>
			<key>buildActionMask</key>
			<string>2147483647</string>
			<key>files</key>
			<array>
				<string>5480169E42C456C49BE59E273D7E0115</string>
				<string>5192A7466019F9B3D7F1E987124E96BC</string>
				<string>0B34EB4425C08BB021C2D09F75C9C146</string>
				<string>3A8D316D4266A3309D0A98ED74F8A13A</string>
			</array>
			<key>isa</key>
			<string>PBXHeadersBuildPhase</string>
			<key>runOnlyForDeploymentPostprocessing</key>
			<string>0</string>
		</dict>
		<key>8F0266C5AE0B23A436291F6647902086</key>
		<dict>
			<key>includeInIndex</key>
			<string>1</string>
			<key>isa</key>
			<string>PBXFileReference</string>
			<key>lastKnownFileType</key>
			<string>sourcecode.swift</string>
			<key>path</key>
			<string>Models.swift</string>
			<key>sourceTree</key>
			<string>&lt;group&gt;</string>
		</dict>
		<key>8F6D133867EE63820DFB7E83F4C51252</key>
		<dict>
			<key>children</key>
			<array>
				<string>F0D4E00A8974E74325E9E53D456F9AD4</string>
				<string>E3D1141B63DF38660CD6F3AC588A782B</string>
				<string>DADAB10704E49D6B9E18F59F995BB88F</string>
				<string>46A8E0328DC896E0893B565FE8742167</string>
				<string>B3A144887C8B13FD888B76AB096B0CA1</string>
				<string>9F681D2C508D1BA8F62893120D9343A4</string>
			</array>
			<key>isa</key>
			<string>PBXGroup</string>
			<key>name</key>
			<string>Support Files</string>
			<key>path</key>
			<string>SwaggerClientTests/Pods/Target Support Files/PetstoreClient</string>
			<key>sourceTree</key>
			<string>&lt;group&gt;</string>
		</dict>
		<key>8FCF5C41226503429E7875DF4CA4D36E</key>
		<dict>
			<key>children</key>
			<array>
				<string>51ADA0B6B6B00CB0E818AA8CBC311677</string>
				<string>25614E715DDC170DAFB0DF50C5503E33</string>
			</array>
			<key>isa</key>
			<string>PBXGroup</string>
			<key>name</key>
			<string>FormURLEncode</string>
			<key>sourceTree</key>
			<string>&lt;group&gt;</string>
		</dict>
		<key>9042667D08D783E45394FE8B97EE6468</key>
		<dict>
			<key>includeInIndex</key>
			<string>1</string>
			<key>isa</key>
			<string>PBXFileReference</string>
			<key>lastKnownFileType</key>
			<string>sourcecode.c.objc</string>
			<key>path</key>
			<string>PromiseKit-dummy.m</string>
			<key>sourceTree</key>
			<string>&lt;group&gt;</string>
		</dict>
		<key>909B0A29022956D90C32C4AA319F75D1</key>
		<dict>
			<key>fileRef</key>
			<string>1B7E90A568681E000EF3CB0917584F3C</string>
			<key>isa</key>
			<string>PBXBuildFile</string>
		</dict>
		<key>91F4D6732A1613C9660866E34445A67B</key>
		<dict>
			<key>buildActionMask</key>
			<string>2147483647</string>
			<key>files</key>
			<array>
				<string>6D264CCBD7DAC0A530076FB1A847EEC7</string>
			</array>
			<key>isa</key>
			<string>PBXSourcesBuildPhase</string>
			<key>runOnlyForDeploymentPostprocessing</key>
			<string>0</string>
		</dict>
		<key>92734297B64DFE0EB0EDE1EA821163DB</key>
		<dict>
			<key>includeInIndex</key>
			<string>1</string>
			<key>isa</key>
			<string>PBXFileReference</string>
			<key>lastKnownFileType</key>
			<string>sourcecode.swift</string>
			<key>path</key>
			<string>AlamofireImplementations.swift</string>
			<key>sourceTree</key>
			<string>&lt;group&gt;</string>
		</dict>
		<key>92D340D66F03F31237B70F23FE9B00D0</key>
		<dict>
			<key>includeInIndex</key>
			<string>1</string>
			<key>isa</key>
			<string>PBXFileReference</string>
			<key>lastKnownFileType</key>
			<string>sourcecode.c.h</string>
			<key>name</key>
			<string>UIAlertView+AnyPromise.h</string>
			<key>path</key>
			<string>Categories/UIKit/UIAlertView+AnyPromise.h</string>
			<key>sourceTree</key>
			<string>&lt;group&gt;</string>
		</dict>
		<key>94652EA7B5323CE393BCE396E7262170</key>
		<dict>
			<key>baseConfigurationReference</key>
			<string>DADAB10704E49D6B9E18F59F995BB88F</string>
			<key>buildSettings</key>
			<dict>
				<key>CODE_SIGN_IDENTITY[sdk=iphoneos*]</key>
				<string>iPhone Developer</string>
				<key>CURRENT_PROJECT_VERSION</key>
				<string>1</string>
				<key>DEFINES_MODULE</key>
				<string>YES</string>
				<key>DYLIB_COMPATIBILITY_VERSION</key>
				<string>1</string>
				<key>DYLIB_CURRENT_VERSION</key>
				<string>1</string>
				<key>DYLIB_INSTALL_NAME_BASE</key>
				<string>@rpath</string>
				<key>ENABLE_STRICT_OBJC_MSGSEND</key>
				<string>YES</string>
				<key>GCC_PREFIX_HEADER</key>
				<string>Target Support Files/PetstoreClient/PetstoreClient-prefix.pch</string>
				<key>INFOPLIST_FILE</key>
				<string>Target Support Files/PetstoreClient/Info.plist</string>
				<key>INSTALL_PATH</key>
				<string>$(LOCAL_LIBRARY_DIR)/Frameworks</string>
				<key>IPHONEOS_DEPLOYMENT_TARGET</key>
				<string>9.2</string>
				<key>LD_RUNPATH_SEARCH_PATHS</key>
				<array>
					<string>$(inherited)</string>
					<string>@executable_path/Frameworks</string>
					<string>@loader_path/Frameworks</string>
				</array>
				<key>MODULEMAP_FILE</key>
				<string>Target Support Files/PetstoreClient/PetstoreClient.modulemap</string>
				<key>MTL_ENABLE_DEBUG_INFO</key>
				<string>YES</string>
				<key>PRODUCT_NAME</key>
				<string>PetstoreClient</string>
				<key>SDKROOT</key>
				<string>iphoneos</string>
				<key>SKIP_INSTALL</key>
				<string>YES</string>
				<key>SWIFT_OPTIMIZATION_LEVEL</key>
				<string>-Onone</string>
				<key>TARGETED_DEVICE_FAMILY</key>
				<string>1,2</string>
				<key>VERSIONING_SYSTEM</key>
				<string>apple-generic</string>
				<key>VERSION_INFO_PREFIX</key>
				<string></string>
			</dict>
			<key>isa</key>
			<string>XCBuildConfiguration</string>
			<key>name</key>
			<string>Debug</string>
		</dict>
		<key>96D99D0C2472535A169DED65CB231CD7</key>
		<dict>
			<key>fileRef</key>
			<string>FB15A61DB7ABCB74565286162157C5A0</string>
			<key>isa</key>
			<string>PBXBuildFile</string>
		</dict>
		<key>9774D31336C85248A115B569E7D95283</key>
		<dict>
			<key>includeInIndex</key>
			<string>1</string>
			<key>isa</key>
			<string>PBXFileReference</string>
			<key>lastKnownFileType</key>
			<string>sourcecode.c.objc</string>
			<key>name</key>
			<string>UIActionSheet+AnyPromise.m</string>
			<key>path</key>
			<string>Categories/UIKit/UIActionSheet+AnyPromise.m</string>
			<key>sourceTree</key>
			<string>&lt;group&gt;</string>
		</dict>
		<key>977577C045EDA9D9D1F46E2598D19FC7</key>
		<dict>
			<key>includeInIndex</key>
			<string>1</string>
			<key>isa</key>
			<string>PBXFileReference</string>
			<key>lastKnownFileType</key>
			<string>text.xcconfig</string>
			<key>path</key>
			<string>Pods.debug.xcconfig</string>
			<key>sourceTree</key>
			<string>&lt;group&gt;</string>
		</dict>
		<key>9792A6BDBB07FB15453527B4370E3086</key>
		<dict>
			<key>buildActionMask</key>
			<string>2147483647</string>
			<key>files</key>
			<array>
				<string>35F6B35131F89EA23246C6508199FB05</string>
			</array>
			<key>isa</key>
			<string>PBXFrameworksBuildPhase</string>
			<key>runOnlyForDeploymentPostprocessing</key>
			<string>0</string>
		</dict>
		<key>97D71F12142A541BEEF425805D51379E</key>
		<dict>
			<key>fileRef</key>
			<string>980FD13F87B44BFD90F8AC129BEB2E61</string>
			<key>isa</key>
			<string>PBXBuildFile</string>
		</dict>
		<key>980FD13F87B44BFD90F8AC129BEB2E61</key>
		<dict>
			<key>includeInIndex</key>
			<string>1</string>
			<key>isa</key>
			<string>PBXFileReference</string>
			<key>lastKnownFileType</key>
			<string>sourcecode.swift</string>
			<key>name</key>
			<string>race.swift</string>
			<key>path</key>
			<string>Sources/race.swift</string>
			<key>sourceTree</key>
			<string>&lt;group&gt;</string>
		</dict>
		<key>99640BFBD45FFAD70A89B868F85EFA36</key>
		<dict>
			<key>children</key>
			<array>
				<string>8B476A57549D7994745E17A6DE5BE745</string>
				<string>A04177B09D9596450D827FE49A36C4C4</string>
				<string>8A9CB35983E4859DFFBAD8840196A094</string>
				<string>2D51C929AC51E34493AA757180C09C3B</string>
				<string>5F14E17B4D6BDF8BD3E384BE6528F744</string>
				<string>1FBD351D007CF4095C98C9DFD9D83D61</string>
				<string>133C5287CFDCB3B67578A7B1221E132C</string>
				<string>5DF5FC3AF99846209C5FCE55A2E12D9A</string>
				<string>FD558DDCDDA1B46951548B02C34277EF</string>
				<string>53F8B2513042BD6DB957E8063EF895BD</string>
				<string>400A6910E83F606BCD67DC11FA706697</string>
				<string>8A8F373B23E0F7FB68B0BA71D92D1C60</string>
				<string>CCE38472832BBCC541E646DA6C18EF9C</string>
				<string>CA1AD92813B887E2D017D051B8C0E3D2</string>
				<string>9E101A4CE6D982647EED5C067C563BED</string>
			</array>
			<key>isa</key>
			<string>PBXGroup</string>
			<key>name</key>
			<string>Alamofire</string>
			<key>path</key>
			<string>Alamofire</string>
			<key>sourceTree</key>
			<string>&lt;group&gt;</string>
		</dict>
		<key>9AD20158D23CE70A2A91E5B7859090C3</key>
		<dict>
			<key>containerPortal</key>
			<string>D41D8CD98F00B204E9800998ECF8427E</string>
			<key>isa</key>
			<string>PBXContainerItemProxy</string>
			<key>proxyType</key>
			<string>1</string>
			<key>remoteGlobalIDString</key>
			<string>190ACD3A51BC90B85EADB13E9CDD207B</string>
			<key>remoteInfo</key>
			<string>OMGHTTPURLRQ</string>
		</dict>
		<key>9CFBA896DF45B68C788F80013AC3FDBB</key>
		<dict>
			<key>fileRef</key>
			<string>A1D1571AB15108DF6F9C4FE2064E3C43</string>
			<key>isa</key>
			<string>PBXBuildFile</string>
		</dict>
		<key>9D579267FC1F163C8F04B444DAEFED0D</key>
		<dict>
			<key>includeInIndex</key>
			<string>1</string>
			<key>isa</key>
			<string>PBXFileReference</string>
			<key>lastKnownFileType</key>
			<string>sourcecode.c.objc</string>
			<key>name</key>
			<string>OMGHTTPURLRQ.m</string>
			<key>path</key>
			<string>Sources/OMGHTTPURLRQ.m</string>
			<key>sourceTree</key>
			<string>&lt;group&gt;</string>
		</dict>
		<key>9E101A4CE6D982647EED5C067C563BED</key>
		<dict>
			<key>children</key>
			<array>
				<string>8749F40CC17CE0C26C36B0F431A9C8F0</string>
				<string>141F0B43C42CE92856BBA8F8D98481DB</string>
				<string>139346EB669CBE2DE8FE506E14A2BA9C</string>
				<string>3950B63B8EB1B9CD8FC31CDA8CC2E7C7</string>
				<string>30CE7341A995EF6812D71771E74CF7F7</string>
				<string>3CE589B7B1FE57084403D25DC49528B5</string>
			</array>
			<key>isa</key>
			<string>PBXGroup</string>
			<key>name</key>
			<string>Support Files</string>
			<key>path</key>
			<string>../Target Support Files/Alamofire</string>
			<key>sourceTree</key>
			<string>&lt;group&gt;</string>
		</dict>
		<key>9F681D2C508D1BA8F62893120D9343A4</key>
		<dict>
			<key>includeInIndex</key>
			<string>1</string>
			<key>isa</key>
			<string>PBXFileReference</string>
			<key>lastKnownFileType</key>
			<string>sourcecode.c.h</string>
			<key>path</key>
			<string>PetstoreClient-umbrella.h</string>
			<key>sourceTree</key>
			<string>&lt;group&gt;</string>
		</dict>
		<key>A00A425F2E132E8FF4DE929E7DF9CC1E</key>
		<dict>
			<key>children</key>
			<array>
				<string>450166FEA2155A5821D97744A0127DF8</string>
				<string>9D579267FC1F163C8F04B444DAEFED0D</string>
			</array>
			<key>isa</key>
			<string>PBXGroup</string>
			<key>name</key>
			<string>RQ</string>
			<key>sourceTree</key>
			<string>&lt;group&gt;</string>
		</dict>
		<key>A04177B09D9596450D827FE49A36C4C4</key>
		<dict>
			<key>includeInIndex</key>
			<string>1</string>
			<key>isa</key>
			<string>PBXFileReference</string>
			<key>lastKnownFileType</key>
			<string>sourcecode.swift</string>
			<key>name</key>
			<string>Download.swift</string>
			<key>path</key>
			<string>Source/Download.swift</string>
			<key>sourceTree</key>
			<string>&lt;group&gt;</string>
		</dict>
		<key>A112EF8BB3933C1C1E42F11B3DD3B02A</key>
		<dict>
			<key>explicitFileType</key>
			<string>wrapper.framework</string>
			<key>includeInIndex</key>
			<string>0</string>
			<key>isa</key>
			<string>PBXFileReference</string>
			<key>path</key>
			<string>PromiseKit.framework</string>
			<key>sourceTree</key>
			<string>BUILT_PRODUCTS_DIR</string>
		</dict>
		<key>A1D1571AB15108DF6F9C4FE2064E3C43</key>
		<dict>
			<key>explicitFileType</key>
			<string>wrapper.framework</string>
			<key>includeInIndex</key>
			<string>0</string>
			<key>isa</key>
			<string>PBXFileReference</string>
			<key>path</key>
			<string>Alamofire.framework</string>
			<key>sourceTree</key>
			<string>BUILT_PRODUCTS_DIR</string>
		</dict>
		<key>A2C172FE407C0BC3478ADCA91A6C9CEC</key>
		<dict>
			<key>fileRef</key>
			<string>2D51C929AC51E34493AA757180C09C3B</string>
			<key>isa</key>
			<string>PBXBuildFile</string>
		</dict>
		<key>A3505FA2FB3067D53847AD288AC04F03</key>
		<dict>
			<key>fileRef</key>
			<string>A04177B09D9596450D827FE49A36C4C4</string>
			<key>isa</key>
			<string>PBXBuildFile</string>
		</dict>
		<key>A5AE1D340C4A0691EC28EEA8241C9FCD</key>
		<dict>
			<key>buildActionMask</key>
			<string>2147483647</string>
			<key>files</key>
			<array>
				<string>96D99D0C2472535A169DED65CB231CD7</string>
			</array>
			<key>isa</key>
			<string>PBXFrameworksBuildPhase</string>
			<key>runOnlyForDeploymentPostprocessing</key>
			<string>0</string>
		</dict>
		<key>A7F0DAACAC89A93B940BBE54E6A87E9F</key>
		<dict>
			<key>includeInIndex</key>
			<string>1</string>
			<key>isa</key>
			<string>PBXFileReference</string>
			<key>lastKnownFileType</key>
			<string>sourcecode.c.objc</string>
			<key>name</key>
			<string>NSURLConnection+AnyPromise.m</string>
			<key>path</key>
			<string>Categories/Foundation/NSURLConnection+AnyPromise.m</string>
			<key>sourceTree</key>
			<string>&lt;group&gt;</string>
		</dict>
		<key>A92242715FB4C0608F8DCEBF8F3791E2</key>
		<dict>
			<key>includeInIndex</key>
			<string>1</string>
			<key>isa</key>
			<string>PBXFileReference</string>
			<key>lastKnownFileType</key>
			<string>sourcecode.c.objc</string>
			<key>name</key>
			<string>dispatch_promise.m</string>
			<key>path</key>
			<string>Sources/dispatch_promise.m</string>
			<key>sourceTree</key>
			<string>&lt;group&gt;</string>
		</dict>
		<key>AA24C5EC82CF437D8D1FFFAB68975408</key>
		<dict>
			<key>includeInIndex</key>
			<string>1</string>
			<key>isa</key>
			<string>PBXFileReference</string>
			<key>lastKnownFileType</key>
			<string>sourcecode.c.objc</string>
			<key>name</key>
			<string>UIViewController+AnyPromise.m</string>
			<key>path</key>
			<string>Categories/UIKit/UIViewController+AnyPromise.m</string>
			<key>sourceTree</key>
			<string>&lt;group&gt;</string>
		</dict>
		<key>AB4DA378490493502B34B20D4B12325B</key>
		<dict>
			<key>includeInIndex</key>
			<string>1</string>
			<key>isa</key>
			<string>PBXFileReference</string>
			<key>lastKnownFileType</key>
			<string>text.plist.xml</string>
			<key>path</key>
			<string>Info.plist</string>
			<key>sourceTree</key>
			<string>&lt;group&gt;</string>
		</dict>
		<key>AD94092456F8ABCB18F74CAC75AD85DE</key>
		<dict>
			<key>children</key>
			<array>
				<string>F64549CFCC17C7AC6479508BE180B18D</string>
			</array>
			<key>isa</key>
			<string>PBXGroup</string>
			<key>name</key>
			<string>Classes</string>
			<key>path</key>
			<string>Classes</string>
			<key>sourceTree</key>
			<string>&lt;group&gt;</string>
		</dict>
		<key>ADB2280332CE02FCD777CC987CD4E28A</key>
		<dict>
			<key>baseConfigurationReference</key>
			<string>CC49FF2A84C0E0E9349747D94036B728</string>
			<key>buildSettings</key>
			<dict>
				<key>CODE_SIGN_IDENTITY[sdk=iphoneos*]</key>
				<string>iPhone Developer</string>
				<key>CURRENT_PROJECT_VERSION</key>
				<string>1</string>
				<key>DEFINES_MODULE</key>
				<string>YES</string>
				<key>DYLIB_COMPATIBILITY_VERSION</key>
				<string>1</string>
				<key>DYLIB_CURRENT_VERSION</key>
				<string>1</string>
				<key>DYLIB_INSTALL_NAME_BASE</key>
				<string>@rpath</string>
				<key>ENABLE_STRICT_OBJC_MSGSEND</key>
				<string>YES</string>
				<key>GCC_PREFIX_HEADER</key>
				<string>Target Support Files/PromiseKit/PromiseKit-prefix.pch</string>
				<key>INFOPLIST_FILE</key>
				<string>Target Support Files/PromiseKit/Info.plist</string>
				<key>INSTALL_PATH</key>
				<string>$(LOCAL_LIBRARY_DIR)/Frameworks</string>
				<key>IPHONEOS_DEPLOYMENT_TARGET</key>
				<string>9.2</string>
				<key>LD_RUNPATH_SEARCH_PATHS</key>
				<array>
					<string>$(inherited)</string>
					<string>@executable_path/Frameworks</string>
					<string>@loader_path/Frameworks</string>
				</array>
				<key>MODULEMAP_FILE</key>
				<string>Target Support Files/PromiseKit/PromiseKit.modulemap</string>
				<key>MTL_ENABLE_DEBUG_INFO</key>
				<string>NO</string>
				<key>PRODUCT_NAME</key>
				<string>PromiseKit</string>
				<key>SDKROOT</key>
				<string>iphoneos</string>
				<key>SKIP_INSTALL</key>
				<string>YES</string>
				<key>TARGETED_DEVICE_FAMILY</key>
				<string>1,2</string>
				<key>VERSIONING_SYSTEM</key>
				<string>apple-generic</string>
				<key>VERSION_INFO_PREFIX</key>
				<string></string>
			</dict>
			<key>isa</key>
			<string>XCBuildConfiguration</string>
			<key>name</key>
			<string>Release</string>
		</dict>
		<key>ADEEE5F368B5D707D03E78FD75C59048</key>
		<dict>
			<key>fileRef</key>
			<string>3D23C407A7CDBFD244D6115899F9D45D</string>
			<key>isa</key>
			<string>PBXBuildFile</string>
		</dict>
		<key>B0FB4B01682814B9E3D32F9DC4A5E762</key>
		<dict>
			<key>fileRef</key>
			<string>8B476A57549D7994745E17A6DE5BE745</string>
			<key>isa</key>
			<string>PBXBuildFile</string>
		</dict>
		<key>B3A144887C8B13FD888B76AB096B0CA1</key>
		<dict>
			<key>includeInIndex</key>
			<string>1</string>
			<key>isa</key>
			<string>PBXFileReference</string>
			<key>lastKnownFileType</key>
			<string>sourcecode.c.h</string>
			<key>path</key>
			<string>PetstoreClient-prefix.pch</string>
			<key>sourceTree</key>
			<string>&lt;group&gt;</string>
		</dict>
		<key>B5E28E2093F917340AF5AAA0FCE5E37D</key>
		<dict>
			<key>buildConfigurations</key>
			<array>
				<string>94652EA7B5323CE393BCE396E7262170</string>
				<string>10966F49AC953FB6BFDCBF072AF5B251</string>
			</array>
			<key>defaultConfigurationIsVisible</key>
			<string>0</string>
			<key>defaultConfigurationName</key>
			<string>Release</string>
			<key>isa</key>
			<string>XCConfigurationList</string>
		</dict>
		<key>B5FB8931CDF8801206EDD2FEF94793BF</key>
		<dict>
			<key>containerPortal</key>
			<string>D41D8CD98F00B204E9800998ECF8427E</string>
			<key>isa</key>
			<string>PBXContainerItemProxy</string>
			<key>proxyType</key>
			<string>1</string>
			<key>remoteGlobalIDString</key>
			<string>25EDA9CFC641C69402B3857A2C4A39F0</string>
			<key>remoteInfo</key>
			<string>PromiseKit</string>
		</dict>
		<key>B6D2DC3E3DA44CD382B9B425F40E11C1</key>
		<dict>
			<key>fileRef</key>
			<string>139346EB669CBE2DE8FE506E14A2BA9C</string>
			<key>isa</key>
			<string>PBXBuildFile</string>
		</dict>
		<key>B7B80995527643776607AFFA75B91E24</key>
		<dict>
			<key>children</key>
			<array>
				<string>75D98FF52E597A11900E131B6C4E1ADA</string>
			</array>
			<key>isa</key>
			<string>PBXGroup</string>
			<key>name</key>
			<string>Targets Support Files</string>
			<key>sourceTree</key>
			<string>&lt;group&gt;</string>
		</dict>
		<key>B868468092D7B2489B889A50981C9247</key>
		<dict>
			<key>includeInIndex</key>
			<string>1</string>
			<key>isa</key>
			<string>PBXFileReference</string>
			<key>lastKnownFileType</key>
			<string>sourcecode.c.objc</string>
			<key>name</key>
			<string>after.m</string>
			<key>path</key>
			<string>Sources/after.m</string>
			<key>sourceTree</key>
			<string>&lt;group&gt;</string>
		</dict>
		<key>B93FB4BB16CFB41DCA35A8CFAD7A7FEF</key>
		<dict>
			<key>includeInIndex</key>
			<string>1</string>
			<key>isa</key>
			<string>PBXFileReference</string>
			<key>lastKnownFileType</key>
			<string>sourcecode.swift</string>
			<key>name</key>
			<string>NSNotificationCenter+Promise.swift</string>
			<key>path</key>
			<string>Categories/Foundation/NSNotificationCenter+Promise.swift</string>
			<key>sourceTree</key>
			<string>&lt;group&gt;</string>
		</dict>
		<key>B9E21DC1171D712B2D2307EE5034D99E</key>
		<dict>
			<key>includeInIndex</key>
			<string>1</string>
			<key>isa</key>
			<string>PBXFileReference</string>
			<key>lastKnownFileType</key>
			<string>sourcecode.c.h</string>
			<key>path</key>
			<string>OMGHTTPURLRQ-prefix.pch</string>
			<key>sourceTree</key>
			<string>&lt;group&gt;</string>
		</dict>
		<key>B9EC7146E2607203CE4A5678AE249144</key>
		<dict>
			<key>buildActionMask</key>
			<string>2147483647</string>
			<key>files</key>
			<array>
				<string>EEF6E654182421FEBC0CC202E72F71A8</string>
				<string>7D7A40DBAC93241786E8C553921E8C86</string>
				<string>1287903F965945AEB5EFC4EE768C7B38</string>
				<string>EA691570F0F8066651EE2A7066426384</string>
			</array>
			<key>isa</key>
			<string>PBXFrameworksBuildPhase</string>
			<key>runOnlyForDeploymentPostprocessing</key>
			<string>0</string>
		</dict>
		<key>BA6428E9F66FD5A23C0A2E06ED26CD2F</key>
		<dict>
			<key>includeInIndex</key>
			<string>1</string>
			<key>isa</key>
			<string>PBXFileReference</string>
			<key>lastKnownFileType</key>
			<string>text</string>
			<key>name</key>
			<string>Podfile</string>
			<key>path</key>
			<string>../Podfile</string>
			<key>sourceTree</key>
			<string>SOURCE_ROOT</string>
			<key>xcLanguageSpecificationIdentifier</key>
			<string>xcode.lang.ruby</string>
		</dict>
		<key>BAE48ACA10E8895BB8BF5CE8C0846B4B</key>
		<dict>
			<key>includeInIndex</key>
			<string>1</string>
			<key>isa</key>
			<string>PBXFileReference</string>
			<key>lastKnownFileType</key>
			<string>sourcecode.c.h</string>
			<key>name</key>
			<string>NSURLConnection+AnyPromise.h</string>
			<key>path</key>
			<string>Categories/Foundation/NSURLConnection+AnyPromise.h</string>
			<key>sourceTree</key>
			<string>&lt;group&gt;</string>
		</dict>
		<key>BCDD82DB3E6D43BA9769FCA9B744CB5E</key>
		<dict>
			<key>includeInIndex</key>
			<string>1</string>
			<key>isa</key>
			<string>PBXFileReference</string>
			<key>lastKnownFileType</key>
			<string>sourcecode.c.h</string>
			<key>name</key>
			<string>UIView+AnyPromise.h</string>
			<key>path</key>
			<string>Categories/UIKit/UIView+AnyPromise.h</string>
			<key>sourceTree</key>
			<string>&lt;group&gt;</string>
		</dict>
		<key>BEACE1971060500B96701CBC3F667BAE</key>
		<dict>
			<key>children</key>
			<array>
				<string>B868468092D7B2489B889A50981C9247</string>
				<string>275DA9A664C70DD40A4059090D1A00D4</string>
				<string>1F19945EE403F7B29D8B1939EA6D579A</string>
				<string>1B7E90A568681E000EF3CB0917584F3C</string>
				<string>5973BC143AE488C12FFB1E83E71F0C45</string>
				<string>A92242715FB4C0608F8DCEBF8F3791E2</string>
				<string>392FA21A33296B88F790D62A4FAA4E4E</string>
				<string>558DFECE2C740177CA6357DA71A1DFBB</string>
				<string>F4B6A98D6DAF474045210F5A74FF1C3C</string>
				<string>6AD59903FAA8315AD0036AC459FFB97F</string>
				<string>84319E048FE6DD89B905FA3A81005C5F</string>
				<string>045C1F608ADE57757E6732D721779F22</string>
				<string>3D23C407A7CDBFD244D6115899F9D45D</string>
				<string>7E0DBDE561A6C2E7AC7A24160F8A5F28</string>
				<string>3BFFA6FD621E9ED341AA89AEAC1604D7</string>
				<string>980FD13F87B44BFD90F8AC129BEB2E61</string>
				<string>8DC63EB77B3791891517B98CAA115DE8</string>
				<string>0A8906F6D6920DF197965D1740A7E283</string>
				<string>E7CE161ED0CF68954A63F30528ACAD9B</string>
				<string>143BC30E5DDAF52A3D9578F507EC6A41</string>
				<string>16730DAF3E51C161D8247E473F069E71</string>
			</array>
			<key>isa</key>
			<string>PBXGroup</string>
			<key>name</key>
			<string>CorePromise</string>
			<key>sourceTree</key>
			<string>&lt;group&gt;</string>
		</dict>
		<key>C476B916B763E55E4161F0B30760C4E8</key>
		<dict>
			<key>includeInIndex</key>
			<string>1</string>
			<key>isa</key>
			<string>PBXFileReference</string>
			<key>lastKnownFileType</key>
			<string>sourcecode.swift</string>
			<key>name</key>
			<string>afterlife.swift</string>
			<key>path</key>
			<string>Categories/Foundation/afterlife.swift</string>
			<key>sourceTree</key>
			<string>&lt;group&gt;</string>
		</dict>
		<key>C5A18280E9321A9268D1C80B7DA43967</key>
		<dict>
			<key>buildSettings</key>
			<dict>
				<key>ALWAYS_SEARCH_USER_PATHS</key>
				<string>NO</string>
				<key>CLANG_CXX_LANGUAGE_STANDARD</key>
				<string>gnu++0x</string>
				<key>CLANG_CXX_LIBRARY</key>
				<string>libc++</string>
				<key>CLANG_ENABLE_MODULES</key>
				<string>YES</string>
				<key>CLANG_ENABLE_OBJC_ARC</key>
				<string>YES</string>
				<key>CLANG_WARN_BOOL_CONVERSION</key>
				<string>YES</string>
				<key>CLANG_WARN_CONSTANT_CONVERSION</key>
				<string>YES</string>
				<key>CLANG_WARN_DIRECT_OBJC_ISA_USAGE</key>
				<string>YES</string>
				<key>CLANG_WARN_EMPTY_BODY</key>
				<string>YES</string>
				<key>CLANG_WARN_ENUM_CONVERSION</key>
				<string>YES</string>
				<key>CLANG_WARN_INT_CONVERSION</key>
				<string>YES</string>
				<key>CLANG_WARN_OBJC_ROOT_CLASS</key>
				<string>YES</string>
				<key>CLANG_WARN_UNREACHABLE_CODE</key>
				<string>YES</string>
				<key>CLANG_WARN__DUPLICATE_METHOD_MATCH</key>
				<string>YES</string>
				<key>COPY_PHASE_STRIP</key>
				<string>YES</string>
				<key>ENABLE_NS_ASSERTIONS</key>
				<string>NO</string>
				<key>GCC_C_LANGUAGE_STANDARD</key>
				<string>gnu99</string>
				<key>GCC_PREPROCESSOR_DEFINITIONS</key>
				<array>
					<string>RELEASE=1</string>
				</array>
				<key>GCC_WARN_64_TO_32_BIT_CONVERSION</key>
				<string>YES</string>
				<key>GCC_WARN_ABOUT_RETURN_TYPE</key>
				<string>YES</string>
				<key>GCC_WARN_UNDECLARED_SELECTOR</key>
				<string>YES</string>
				<key>GCC_WARN_UNINITIALIZED_AUTOS</key>
				<string>YES</string>
				<key>GCC_WARN_UNUSED_FUNCTION</key>
				<string>YES</string>
				<key>GCC_WARN_UNUSED_VARIABLE</key>
				<string>YES</string>
				<key>IPHONEOS_DEPLOYMENT_TARGET</key>
				<string>9.2</string>
				<key>STRIP_INSTALLED_PRODUCT</key>
				<string>NO</string>
				<key>SYMROOT</key>
				<string>${SRCROOT}/../build</string>
				<key>VALIDATE_PRODUCT</key>
				<string>YES</string>
			</dict>
			<key>isa</key>
			<string>XCBuildConfiguration</string>
			<key>name</key>
			<string>Release</string>
		</dict>
		<key>C731FBFCC690050C6C08E5AC9D9DC724</key>
		<dict>
			<key>includeInIndex</key>
			<string>1</string>
			<key>isa</key>
			<string>PBXFileReference</string>
			<key>lastKnownFileType</key>
			<string>sourcecode.swift</string>
			<key>name</key>
			<string>PMKAlertController.swift</string>
			<key>path</key>
			<string>Categories/UIKit/PMKAlertController.swift</string>
			<key>sourceTree</key>
			<string>&lt;group&gt;</string>
		</dict>
		<key>C75519F0450166A6F28126ECC7664E9C</key>
		<dict>
			<key>fileRef</key>
			<string>CA1AD92813B887E2D017D051B8C0E3D2</string>
			<key>isa</key>
			<string>PBXBuildFile</string>
		</dict>
		<key>C86881D2285095255829A578F0A85300</key>
		<dict>
			<key>fileRef</key>
			<string>B868468092D7B2489B889A50981C9247</string>
			<key>isa</key>
			<string>PBXBuildFile</string>
		</dict>
		<key>C86CE0A47FAD4C9B2929A335D62A179E</key>
		<dict>
			<key>fileRef</key>
			<string>D6D459D0AB2361B48F81C4D14C6D0DAA</string>
			<key>isa</key>
			<string>PBXBuildFile</string>
		</dict>
		<key>C893B48B47F4A7541102DAAFECFC50F2</key>
		<dict>
			<key>isa</key>
			<string>PBXTargetDependency</string>
			<key>name</key>
			<string>OMGHTTPURLRQ</string>
			<key>target</key>
			<string>190ACD3A51BC90B85EADB13E9CDD207B</string>
			<key>targetProxy</key>
			<string>8059767A82D94C9F7F7C16D030819C4E</string>
		</dict>
		<key>CA1AD92813B887E2D017D051B8C0E3D2</key>
		<dict>
			<key>includeInIndex</key>
			<string>1</string>
			<key>isa</key>
			<string>PBXFileReference</string>
			<key>lastKnownFileType</key>
			<string>sourcecode.swift</string>
			<key>name</key>
			<string>Validation.swift</string>
			<key>path</key>
			<string>Source/Validation.swift</string>
			<key>sourceTree</key>
			<string>&lt;group&gt;</string>
		</dict>
		<key>CA854180C132DB5511D64C82535C5FDE</key>
		<dict>
			<key>includeInIndex</key>
			<string>1</string>
			<key>isa</key>
			<string>PBXFileReference</string>
			<key>lastKnownFileType</key>
			<string>sourcecode.swift</string>
			<key>name</key>
			<string>UIAlertView+Promise.swift</string>
			<key>path</key>
			<string>Categories/UIKit/UIAlertView+Promise.swift</string>
			<key>sourceTree</key>
			<string>&lt;group&gt;</string>
		</dict>
		<key>CAF12A3EDA2376FFEAD4A12E413C1AAD</key>
		<dict>
			<key>fileRef</key>
			<string>9774D31336C85248A115B569E7D95283</string>
			<key>isa</key>
			<string>PBXBuildFile</string>
		</dict>
		<key>CB2A58CBAB5A2E63D0CB70F2697CAE87</key>
		<dict>
			<key>fileRef</key>
			<string>143BC30E5DDAF52A3D9578F507EC6A41</string>
			<key>isa</key>
			<string>PBXBuildFile</string>
		</dict>
		<key>CBC0F7C552B739C909B650A0F42F7F38</key>
		<dict>
			<key>includeInIndex</key>
			<string>1</string>
			<key>isa</key>
			<string>PBXFileReference</string>
			<key>lastKnownFileType</key>
			<string>text.script.sh</string>
			<key>path</key>
			<string>Pods-resources.sh</string>
			<key>sourceTree</key>
			<string>&lt;group&gt;</string>
		</dict>
		<key>CC49FF2A84C0E0E9349747D94036B728</key>
		<dict>
			<key>includeInIndex</key>
			<string>1</string>
			<key>isa</key>
			<string>PBXFileReference</string>
			<key>lastKnownFileType</key>
			<string>text.xcconfig</string>
			<key>path</key>
			<string>PromiseKit.xcconfig</string>
			<key>sourceTree</key>
			<string>&lt;group&gt;</string>
		</dict>
		<key>CCE38472832BBCC541E646DA6C18EF9C</key>
		<dict>
			<key>includeInIndex</key>
			<string>1</string>
			<key>isa</key>
			<string>PBXFileReference</string>
			<key>lastKnownFileType</key>
			<string>sourcecode.swift</string>
			<key>name</key>
			<string>Upload.swift</string>
			<key>path</key>
			<string>Source/Upload.swift</string>
			<key>sourceTree</key>
			<string>&lt;group&gt;</string>
		</dict>
		<key>CD97970D21D3CB8C459FAFEF11EE60F3</key>
		<dict>
			<key>fileRef</key>
			<string>D4DF0604EDC1460935E6E445A47023A4</string>
			<key>isa</key>
			<string>PBXBuildFile</string>
		</dict>
		<key>CDC4DD7DB9F4C34A288BECA73BC13B57</key>
		<dict>
			<key>includeInIndex</key>
			<string>1</string>
			<key>isa</key>
			<string>PBXFileReference</string>
			<key>path</key>
			<string>PromiseKit.modulemap</string>
			<key>sourceTree</key>
			<string>&lt;group&gt;</string>
		</dict>
		<key>CE225CF07E6E385F014883D607AFA44D</key>
		<dict>
			<key>fileRef</key>
			<string>E7CE161ED0CF68954A63F30528ACAD9B</string>
			<key>isa</key>
			<string>PBXBuildFile</string>
		</dict>
		<key>CE89E5C528D52BBCBCD23309603BA6D1</key>
		<dict>
			<key>fileRef</key>
			<string>27E0FE41D771BE8BE3F0D4F1DAD0B179</string>
			<key>isa</key>
			<string>PBXBuildFile</string>
			<key>settings</key>
			<dict>
				<key>ATTRIBUTES</key>
				<array>
					<string>Public</string>
				</array>
			</dict>
		</dict>
		<key>CF22FA3EE19C3EC42FEBA1247EB70D85</key>
		<dict>
			<key>children</key>
			<array>
				<string>99640BFBD45FFAD70A89B868F85EFA36</string>
				<string>7DFF028D9F7D443B2361EBEDACC99624</string>
				<string>D9FC474F1DB94FC75B3AAC120F0D4AB7</string>
			</array>
			<key>isa</key>
			<string>PBXGroup</string>
			<key>name</key>
			<string>Pods</string>
			<key>sourceTree</key>
			<string>&lt;group&gt;</string>
		</dict>
		<key>D0405803033A2A777B8E4DFA0C1800ED</key>
		<dict>
			<key>includeInIndex</key>
			<string>1</string>
			<key>isa</key>
			<string>PBXFileReference</string>
			<key>lastKnownFileType</key>
			<string>text</string>
			<key>path</key>
			<string>Pods-acknowledgements.markdown</string>
			<key>sourceTree</key>
			<string>&lt;group&gt;</string>
		</dict>
		<key>D1735D6C4D574339EB49024228448459</key>
		<dict>
			<key>fileRef</key>
			<string>E3CDA0958D6247505ECD9098D662EA74</string>
			<key>isa</key>
			<string>PBXBuildFile</string>
		</dict>
		<key>D1E8B31EFCBDE00F108E739AD69425C0</key>
		<dict>
			<key>fileRef</key>
			<string>2BCC458FDD5F692BBB2BFC64BB5701FC</string>
			<key>isa</key>
			<string>PBXBuildFile</string>
			<key>settings</key>
			<dict>
				<key>ATTRIBUTES</key>
				<array>
					<string>Public</string>
				</array>
			</dict>
		</dict>
		<key>D21B7325B3642887BFBE977E021F2D26</key>
		<dict>
			<key>fileRef</key>
			<string>FD558DDCDDA1B46951548B02C34277EF</string>
			<key>isa</key>
			<string>PBXBuildFile</string>
		</dict>
		<key>D2BAD338E56EF3CAA6E54490FE0C5DF9</key>
		<dict>
			<key>includeInIndex</key>
			<string>1</string>
			<key>isa</key>
			<string>PBXFileReference</string>
			<key>lastKnownFileType</key>
			<string>sourcecode.swift</string>
			<key>path</key>
			<string>APIHelper.swift</string>
			<key>sourceTree</key>
			<string>&lt;group&gt;</string>
		</dict>
		<key>D358A828E68E152D06FC8E35533BF00B</key>
		<dict>
			<key>fileRef</key>
			<string>0F36B65CF990C57DC527824ED0BA1915</string>
			<key>isa</key>
			<string>PBXBuildFile</string>
		</dict>
		<key>D3F110D6C2483BBC023DA8D6DFC525C3</key>
		<dict>
			<key>baseConfigurationReference</key>
			<string>DA312349A49333542E6F4B36B329960E</string>
			<key>buildSettings</key>
			<dict>
				<key>CODE_SIGN_IDENTITY[sdk=iphoneos*]</key>
				<string>iPhone Developer</string>
				<key>CURRENT_PROJECT_VERSION</key>
				<string>1</string>
				<key>DEFINES_MODULE</key>
				<string>YES</string>
				<key>DYLIB_COMPATIBILITY_VERSION</key>
				<string>1</string>
				<key>DYLIB_CURRENT_VERSION</key>
				<string>1</string>
				<key>DYLIB_INSTALL_NAME_BASE</key>
				<string>@rpath</string>
				<key>ENABLE_STRICT_OBJC_MSGSEND</key>
				<string>YES</string>
				<key>INFOPLIST_FILE</key>
				<string>Target Support Files/Pods/Info.plist</string>
				<key>INSTALL_PATH</key>
				<string>$(LOCAL_LIBRARY_DIR)/Frameworks</string>
				<key>IPHONEOS_DEPLOYMENT_TARGET</key>
				<string>9.2</string>
				<key>LD_RUNPATH_SEARCH_PATHS</key>
				<array>
					<string>$(inherited)</string>
					<string>@executable_path/Frameworks</string>
					<string>@loader_path/Frameworks</string>
				</array>
				<key>MACH_O_TYPE</key>
				<string>staticlib</string>
				<key>MODULEMAP_FILE</key>
				<string>Target Support Files/Pods/Pods.modulemap</string>
				<key>MTL_ENABLE_DEBUG_INFO</key>
				<string>NO</string>
				<key>OTHER_LDFLAGS</key>
				<string></string>
				<key>OTHER_LIBTOOLFLAGS</key>
				<string></string>
				<key>PODS_ROOT</key>
				<string>$(SRCROOT)</string>
				<key>PRODUCT_NAME</key>
				<string>Pods</string>
				<key>SDKROOT</key>
				<string>iphoneos</string>
				<key>SKIP_INSTALL</key>
				<string>YES</string>
				<key>TARGETED_DEVICE_FAMILY</key>
				<string>1,2</string>
				<key>VERSIONING_SYSTEM</key>
				<string>apple-generic</string>
				<key>VERSION_INFO_PREFIX</key>
				<string></string>
			</dict>
			<key>isa</key>
			<string>XCBuildConfiguration</string>
			<key>name</key>
			<string>Release</string>
		</dict>
		<key>D41D8CD98F00B204E9800998ECF8427E</key>
		<dict>
			<key>attributes</key>
			<dict>
				<key>LastSwiftUpdateCheck</key>
				<string>0700</string>
				<key>LastUpgradeCheck</key>
				<string>0700</string>
			</dict>
			<key>buildConfigurationList</key>
			<string>2D8E8EC45A3A1A1D94AE762CB5028504</string>
			<key>compatibilityVersion</key>
			<string>Xcode 3.2</string>
			<key>developmentRegion</key>
			<string>English</string>
			<key>hasScannedForEncodings</key>
			<string>0</string>
			<key>isa</key>
			<string>PBXProject</string>
			<key>knownRegions</key>
			<array>
				<string>en</string>
			</array>
			<key>mainGroup</key>
			<string>7DB346D0F39D3F0E887471402A8071AB</string>
			<key>productRefGroup</key>
			<string>D6592B983C64CE2427DF9CF38F4BD1C1</string>
			<key>projectDirPath</key>
			<string></string>
			<key>projectReferences</key>
			<array/>
			<key>projectRoot</key>
			<string></string>
			<key>targets</key>
			<array>
				<string>432ECC54282C84882B482CCB4CF227FC</string>
				<string>190ACD3A51BC90B85EADB13E9CDD207B</string>
				<string>2FD913B4E24277823983BABFDB071664</string>
				<string>7A5DBD588D2CC1C0CB1C42D4ED613FE4</string>
				<string>25EDA9CFC641C69402B3857A2C4A39F0</string>
			</array>
		</dict>
		<key>D4248CF20178C57CEFEFAAF453C0DC75</key>
		<dict>
			<key>explicitFileType</key>
			<string>wrapper.framework</string>
			<key>includeInIndex</key>
			<string>0</string>
			<key>isa</key>
			<string>PBXFileReference</string>
			<key>name</key>
			<string>PromiseKit.framework</string>
			<key>path</key>
			<string>PromiseKit.framework</string>
			<key>sourceTree</key>
			<string>BUILT_PRODUCTS_DIR</string>
		</dict>
		<key>D4DF0604EDC1460935E6E445A47023A4</key>
		<dict>
			<key>includeInIndex</key>
			<string>1</string>
			<key>isa</key>
			<string>PBXFileReference</string>
			<key>lastKnownFileType</key>
			<string>sourcecode.swift</string>
			<key>path</key>
			<string>Category.swift</string>
			<key>sourceTree</key>
			<string>&lt;group&gt;</string>
		</dict>
		<key>D546A4DBA3F7750F45A6F63B994C081C</key>
		<dict>
			<key>fileRef</key>
			<string>5B248364ABF60ACD7DB31A17DCFDFD0C</string>
			<key>isa</key>
			<string>PBXBuildFile</string>
		</dict>
		<key>D6592B983C64CE2427DF9CF38F4BD1C1</key>
		<dict>
			<key>children</key>
			<array>
				<string>EBC4140FCBB5B4D3A955B1608C165C04</string>
				<string>5CA1C154DFC54DFFB12A754B9A0BBDFC</string>
				<string>E160B50E4D11692AA38E74C897D69C61</string>
				<string>D931A99C6B5A8E0F69C818C6ECC3C44F</string>
				<string>D4248CF20178C57CEFEFAAF453C0DC75</string>
			</array>
			<key>isa</key>
			<string>PBXGroup</string>
			<key>name</key>
			<string>Products</string>
			<key>sourceTree</key>
			<string>&lt;group&gt;</string>
		</dict>
		<key>D6D459D0AB2361B48F81C4D14C6D0DAA</key>
		<dict>
			<key>includeInIndex</key>
			<string>1</string>
			<key>isa</key>
			<string>PBXFileReference</string>
			<key>lastKnownFileType</key>
			<string>sourcecode.swift</string>
			<key>name</key>
			<string>UIViewController+Promise.swift</string>
			<key>path</key>
			<string>Categories/UIKit/UIViewController+Promise.swift</string>
			<key>sourceTree</key>
			<string>&lt;group&gt;</string>
		</dict>
		<key>D6EB54C331FED437583A5F01EB2757D1</key>
		<dict>
			<key>includeInIndex</key>
			<string>1</string>
			<key>isa</key>
			<string>PBXFileReference</string>
			<key>lastKnownFileType</key>
			<string>sourcecode.swift</string>
			<key>name</key>
			<string>NSObject+Promise.swift</string>
			<key>path</key>
			<string>Categories/Foundation/NSObject+Promise.swift</string>
			<key>sourceTree</key>
			<string>&lt;group&gt;</string>
		</dict>
		<key>D75CA395D510E08C404E55F5BDAE55CE</key>
		<dict>
			<key>fileRef</key>
			<string>8A9CB35983E4859DFFBAD8840196A094</string>
			<key>isa</key>
			<string>PBXBuildFile</string>
		</dict>
		<key>D8072E1108951F272C003553FC8926C7</key>
		<dict>
			<key>includeInIndex</key>
			<string>1</string>
			<key>isa</key>
			<string>PBXFileReference</string>
			<key>lastKnownFileType</key>
			<string>sourcecode.swift</string>
			<key>path</key>
			<string>APIs.swift</string>
			<key>sourceTree</key>
			<string>&lt;group&gt;</string>
		</dict>
		<key>D931A99C6B5A8E0F69C818C6ECC3C44F</key>
		<dict>
			<key>explicitFileType</key>
			<string>wrapper.framework</string>
			<key>includeInIndex</key>
			<string>0</string>
			<key>isa</key>
			<string>PBXFileReference</string>
			<key>name</key>
			<string>Pods.framework</string>
			<key>path</key>
			<string>Pods.framework</string>
			<key>sourceTree</key>
			<string>BUILT_PRODUCTS_DIR</string>
		</dict>
		<key>D93596046CD3B301F4EC99A7A118C82C</key>
		<dict>
			<key>fileRef</key>
			<string>558DFECE2C740177CA6357DA71A1DFBB</string>
			<key>isa</key>
			<string>PBXBuildFile</string>
		</dict>
		<key>D9FC474F1DB94FC75B3AAC120F0D4AB7</key>
		<dict>
			<key>children</key>
			<array>
				<string>BEACE1971060500B96701CBC3F667BAE</string>
				<string>76DC20E0A9F8CDC0E47176B58A9C5BD5</string>
				<string>83C3888E1F7B1FC86D9CBF3B74DC2896</string>
				<string>81B1E3A8E00502B38EACDE3617A7A73B</string>
				<string>8EA2A359F1831ACBB15BAAEA04D6FB95</string>
			</array>
			<key>isa</key>
			<string>PBXGroup</string>
			<key>name</key>
			<string>PromiseKit</string>
			<key>path</key>
			<string>PromiseKit</string>
			<key>sourceTree</key>
			<string>&lt;group&gt;</string>
		</dict>
		<key>DA312349A49333542E6F4B36B329960E</key>
		<dict>
			<key>includeInIndex</key>
			<string>1</string>
			<key>isa</key>
			<string>PBXFileReference</string>
			<key>lastKnownFileType</key>
			<string>text.xcconfig</string>
			<key>path</key>
			<string>Pods.release.xcconfig</string>
			<key>sourceTree</key>
			<string>&lt;group&gt;</string>
		</dict>
		<key>DADAB10704E49D6B9E18F59F995BB88F</key>
		<dict>
			<key>includeInIndex</key>
			<string>1</string>
			<key>isa</key>
			<string>PBXFileReference</string>
			<key>lastKnownFileType</key>
			<string>text.xcconfig</string>
			<key>path</key>
			<string>PetstoreClient.xcconfig</string>
			<key>sourceTree</key>
			<string>&lt;group&gt;</string>
		</dict>
		<key>DBD1F4247E1C591AE4EE5531599AB170</key>
		<dict>
			<key>fileRef</key>
			<string>3616971BAEF40302B7F2F8B1007C0B2B</string>
			<key>isa</key>
			<string>PBXBuildFile</string>
			<key>settings</key>
			<dict>
				<key>ATTRIBUTES</key>
				<array>
					<string>Public</string>
				</array>
			</dict>
		</dict>
		<key>DD8D067A7F742F39B87FA04CE12DD118</key>
		<dict>
			<key>fileRef</key>
			<string>FB15A61DB7ABCB74565286162157C5A0</string>
			<key>isa</key>
			<string>PBXBuildFile</string>
		</dict>
		<key>E11BFB27B43B742CB5D6086C4233A909</key>
		<dict>
			<key>includeInIndex</key>
			<string>1</string>
			<key>isa</key>
			<string>PBXFileReference</string>
			<key>lastKnownFileType</key>
			<string>sourcecode.c.objc</string>
			<key>name</key>
			<string>OMGUserAgent.m</string>
			<key>path</key>
			<string>Sources/OMGUserAgent.m</string>
			<key>sourceTree</key>
			<string>&lt;group&gt;</string>
		</dict>
		<key>E160B50E4D11692AA38E74C897D69C61</key>
		<dict>
			<key>explicitFileType</key>
			<string>wrapper.framework</string>
			<key>includeInIndex</key>
			<string>0</string>
			<key>isa</key>
			<string>PBXFileReference</string>
			<key>name</key>
			<string>PetstoreClient.framework</string>
			<key>path</key>
			<string>PetstoreClient.framework</string>
			<key>sourceTree</key>
			<string>BUILT_PRODUCTS_DIR</string>
		</dict>
		<key>E2B0094FAAEA55C55AD141136F650E35</key>
		<dict>
			<key>fileRef</key>
			<string>0A545673F09F49CDD60A13B4B0AF1020</string>
			<key>isa</key>
			<string>PBXBuildFile</string>
		</dict>
		<key>E3CDA0958D6247505ECD9098D662EA74</key>
		<dict>
			<key>includeInIndex</key>
			<string>1</string>
			<key>isa</key>
			<string>PBXFileReference</string>
			<key>lastKnownFileType</key>
			<string>sourcecode.swift</string>
			<key>name</key>
			<string>UIView+Promise.swift</string>
			<key>path</key>
			<string>Categories/UIKit/UIView+Promise.swift</string>
			<key>sourceTree</key>
			<string>&lt;group&gt;</string>
		</dict>
		<key>E3D1141B63DF38660CD6F3AC588A782B</key>
		<dict>
			<key>includeInIndex</key>
			<string>1</string>
			<key>isa</key>
			<string>PBXFileReference</string>
			<key>path</key>
			<string>PetstoreClient.modulemap</string>
			<key>sourceTree</key>
			<string>&lt;group&gt;</string>
		</dict>
		<key>E73D9BF152C59F341559DE62A3143721</key>
		<dict>
			<key>children</key>
			<array>
				<string>AD94092456F8ABCB18F74CAC75AD85DE</string>
			</array>
			<key>isa</key>
			<string>PBXGroup</string>
			<key>name</key>
			<string>PetstoreClient</string>
			<key>path</key>
			<string>PetstoreClient</string>
			<key>sourceTree</key>
			<string>&lt;group&gt;</string>
		</dict>
		<key>E7CE161ED0CF68954A63F30528ACAD9B</key>
		<dict>
			<key>includeInIndex</key>
			<string>1</string>
			<key>isa</key>
			<string>PBXFileReference</string>
			<key>lastKnownFileType</key>
			<string>sourcecode.swift</string>
			<key>name</key>
			<string>URLDataPromise.swift</string>
			<key>path</key>
			<string>Sources/URLDataPromise.swift</string>
			<key>sourceTree</key>
			<string>&lt;group&gt;</string>
		</dict>
		<key>E7F21354943D9F42A70697D5A5EF72E9</key>
		<dict>
			<key>includeInIndex</key>
			<string>1</string>
			<key>isa</key>
			<string>PBXFileReference</string>
			<key>lastKnownFileType</key>
			<string>text.script.sh</string>
			<key>path</key>
			<string>Pods-frameworks.sh</string>
			<key>sourceTree</key>
			<string>&lt;group&gt;</string>
		</dict>
		<key>E8446514FBAD26C0E18F24A5715AEF67</key>
		<dict>
			<key>includeInIndex</key>
			<string>1</string>
			<key>isa</key>
			<string>PBXFileReference</string>
			<key>lastKnownFileType</key>
			<string>text.plist.xml</string>
			<key>path</key>
			<string>Info.plist</string>
			<key>sourceTree</key>
			<string>&lt;group&gt;</string>
		</dict>
		<key>E85F5154C248966A1EC7B7B6EACB20CF</key>
		<dict>
			<key>children</key>
			<array>
				<string>A1D1571AB15108DF6F9C4FE2064E3C43</string>
				<string>3530BF15E14D1F6D7134EE67377D5C8C</string>
				<string>A112EF8BB3933C1C1E42F11B3DD3B02A</string>
				<string>E8D8DAC96ED2B9203F380FB45F6DBE39</string>
			</array>
			<key>isa</key>
			<string>PBXGroup</string>
			<key>name</key>
			<string>Frameworks</string>
			<key>sourceTree</key>
			<string>&lt;group&gt;</string>
		</dict>
		<key>E8D8DAC96ED2B9203F380FB45F6DBE39</key>
		<dict>
			<key>children</key>
			<array>
				<string>FB15A61DB7ABCB74565286162157C5A0</string>
				<string>FC4BF94DC4B3D8B88FC160B00931B0EC</string>
				<string>5A1DC80A0773C5A569348DC442EAFD1D</string>
			</array>
			<key>isa</key>
			<string>PBXGroup</string>
			<key>name</key>
			<string>iOS</string>
			<key>sourceTree</key>
			<string>&lt;group&gt;</string>
		</dict>
		<key>E9F8459055B900A58FB97600A53E5D1C</key>
		<dict>
			<key>children</key>
			<array>
				<string>E73D9BF152C59F341559DE62A3143721</string>
				<string>8F6D133867EE63820DFB7E83F4C51252</string>
			</array>
			<key>isa</key>
			<string>PBXGroup</string>
			<key>name</key>
			<string>PetstoreClient</string>
			<key>path</key>
			<string>../..</string>
			<key>sourceTree</key>
			<string>&lt;group&gt;</string>
		</dict>
		<key>EA35E77B4F31DC3E1D224458E0BC959D</key>
		<dict>
			<key>fileRef</key>
			<string>D8072E1108951F272C003553FC8926C7</string>
			<key>isa</key>
			<string>PBXBuildFile</string>
		</dict>
		<key>EA67B414E392EFD2B14742F55A595596</key>
		<dict>
			<key>fileRef</key>
			<string>275DA9A664C70DD40A4059090D1A00D4</string>
			<key>isa</key>
			<string>PBXBuildFile</string>
		</dict>
		<key>EA691570F0F8066651EE2A7066426384</key>
		<dict>
			<key>fileRef</key>
			<string>5A1DC80A0773C5A569348DC442EAFD1D</string>
			<key>isa</key>
			<string>PBXBuildFile</string>
		</dict>
		<key>EB3C88CDAF122BA763FEF85758370C7C</key>
		<dict>
			<key>fileRef</key>
			<string>CA854180C132DB5511D64C82535C5FDE</string>
			<key>isa</key>
			<string>PBXBuildFile</string>
		</dict>
		<key>EB9A1F33DB49ADA09F6E7F19A2C30357</key>
		<dict>
			<key>fileRef</key>
			<string>412985229DA7A4DF9E129B7E8F0C09BB</string>
			<key>isa</key>
			<string>PBXBuildFile</string>
		</dict>
		<key>EBC4140FCBB5B4D3A955B1608C165C04</key>
		<dict>
			<key>explicitFileType</key>
			<string>wrapper.framework</string>
			<key>includeInIndex</key>
			<string>0</string>
			<key>isa</key>
			<string>PBXFileReference</string>
			<key>name</key>
			<string>Alamofire.framework</string>
			<key>path</key>
			<string>Alamofire.framework</string>
			<key>sourceTree</key>
			<string>BUILT_PRODUCTS_DIR</string>
		</dict>
		<key>ECAC5E4454026C822004659466983ADD</key>
		<dict>
			<key>containerPortal</key>
			<string>D41D8CD98F00B204E9800998ECF8427E</string>
			<key>isa</key>
			<string>PBXContainerItemProxy</string>
			<key>proxyType</key>
			<string>1</string>
			<key>remoteGlobalIDString</key>
			<string>25EDA9CFC641C69402B3857A2C4A39F0</string>
			<key>remoteInfo</key>
			<string>PromiseKit</string>
		</dict>
		<key>ED30A8B82BA1D53CBC370B1DC18DA1EB</key>
		<dict>
			<key>fileRef</key>
			<string>16730DAF3E51C161D8247E473F069E71</string>
			<key>isa</key>
			<string>PBXBuildFile</string>
		</dict>
		<key>EEF6E654182421FEBC0CC202E72F71A8</key>
		<dict>
			<key>fileRef</key>
			<string>FB15A61DB7ABCB74565286162157C5A0</string>
			<key>isa</key>
			<string>PBXBuildFile</string>
		</dict>
		<key>EF659EFF40D426A3A32A82CDB98CC6EE</key>
		<dict>
			<key>buildActionMask</key>
			<string>2147483647</string>
			<key>files</key>
			<array>
				<string>B6D2DC3E3DA44CD382B9B425F40E11C1</string>
				<string>B0FB4B01682814B9E3D32F9DC4A5E762</string>
				<string>A3505FA2FB3067D53847AD288AC04F03</string>
				<string>D75CA395D510E08C404E55F5BDAE55CE</string>
				<string>A2C172FE407C0BC3478ADCA91A6C9CEC</string>
				<string>8399DBEE3E2D98EB1F466132E476F4D9</string>
				<string>4DE5FCC41D100B113B6645EA64410F16</string>
				<string>FC14480CECE872865A9C6E584F886DA3</string>
				<string>03F494989CC1A8857B68A317D5D6860F</string>
				<string>D21B7325B3642887BFBE977E021F2D26</string>
				<string>82971968CBDAB224212EEB4607C9FB8D</string>
				<string>80F496237530D382A045A29654D8C11C</string>
				<string>FEF0D7653948988B804226129471C1EC</string>
				<string>0681ADC8BAE2C3185F13487BAAB4D9DD</string>
				<string>C75519F0450166A6F28126ECC7664E9C</string>
			</array>
			<key>isa</key>
			<string>PBXSourcesBuildPhase</string>
			<key>runOnlyForDeploymentPostprocessing</key>
			<string>0</string>
		</dict>
		<key>F075F63EFE77F7B59FF77CBA95B9AADF</key>
		<dict>
			<key>includeInIndex</key>
			<string>1</string>
			<key>isa</key>
			<string>PBXFileReference</string>
			<key>lastKnownFileType</key>
			<string>sourcecode.c.objc</string>
			<key>name</key>
			<string>UIAlertView+AnyPromise.m</string>
			<key>path</key>
			<string>Categories/UIKit/UIAlertView+AnyPromise.m</string>
			<key>sourceTree</key>
			<string>&lt;group&gt;</string>
		</dict>
		<key>F0D4E00A8974E74325E9E53D456F9AD4</key>
		<dict>
			<key>includeInIndex</key>
			<string>1</string>
			<key>isa</key>
			<string>PBXFileReference</string>
			<key>lastKnownFileType</key>
			<string>text.plist.xml</string>
			<key>path</key>
			<string>Info.plist</string>
			<key>sourceTree</key>
			<string>&lt;group&gt;</string>
		</dict>
		<key>F4582E8DC1C9F362ADA4BAE9CEF8B681</key>
		<dict>
			<key>fileRef</key>
			<string>392FA21A33296B88F790D62A4FAA4E4E</string>
			<key>isa</key>
			<string>PBXBuildFile</string>
		</dict>
		<key>F4B6A98D6DAF474045210F5A74FF1C3C</key>
		<dict>
			<key>includeInIndex</key>
			<string>1</string>
			<key>isa</key>
			<string>PBXFileReference</string>
			<key>lastKnownFileType</key>
			<string>sourcecode.c.objc</string>
			<key>name</key>
			<string>hang.m</string>
			<key>path</key>
			<string>Sources/hang.m</string>
			<key>sourceTree</key>
			<string>&lt;group&gt;</string>
		</dict>
		<key>F64549CFCC17C7AC6479508BE180B18D</key>
		<dict>
			<key>children</key>
			<array>
				<string>92734297B64DFE0EB0EDE1EA821163DB</string>
				<string>D2BAD338E56EF3CAA6E54490FE0C5DF9</string>
				<string>D8072E1108951F272C003553FC8926C7</string>
				<string>5412898DEB10F1983487A10453C6B9CB</string>
				<string>8F0266C5AE0B23A436291F6647902086</string>
				<string>F92EFB558CBA923AB1CFA22F708E315A</string>
				<string>1322FED69118C64DAD026CAF7F4C38C6</string>
			</array>
			<key>isa</key>
			<string>PBXGroup</string>
			<key>name</key>
			<string>Swaggers</string>
			<key>path</key>
			<string>Swaggers</string>
			<key>sourceTree</key>
			<string>&lt;group&gt;</string>
		</dict>
		<key>F700EAA9F9F6C1F99C83B45D05C5AD14</key>
		<dict>
			<key>fileRef</key>
			<string>3BFFA6FD621E9ED341AA89AEAC1604D7</string>
			<key>isa</key>
			<string>PBXBuildFile</string>
			<key>settings</key>
			<dict>
				<key>ATTRIBUTES</key>
				<array>
					<string>Public</string>
				</array>
			</dict>
		</dict>
		<key>F7161E50F083B2267363F243C4E4B78F</key>
		<dict>
			<key>fileRef</key>
			<string>5973BC143AE488C12FFB1E83E71F0C45</string>
			<key>isa</key>
			<string>PBXBuildFile</string>
		</dict>
		<key>F74DEE1C89F05CC835997330B0E3B7C1</key>
		<dict>
			<key>isa</key>
			<string>PBXTargetDependency</string>
			<key>name</key>
			<string>OMGHTTPURLRQ</string>
			<key>target</key>
			<string>190ACD3A51BC90B85EADB13E9CDD207B</string>
			<key>targetProxy</key>
			<string>9AD20158D23CE70A2A91E5B7859090C3</string>
		</dict>
		<key>F7EBDD2EEED520E06ACB3538B3832049</key>
		<dict>
			<key>includeInIndex</key>
			<string>1</string>
			<key>isa</key>
			<string>PBXFileReference</string>
			<key>lastKnownFileType</key>
			<string>sourcecode.c.h</string>
			<key>path</key>
			<string>OMGHTTPURLRQ-umbrella.h</string>
			<key>sourceTree</key>
			<string>&lt;group&gt;</string>
		</dict>
		<key>F898D4270885EF1114608E76B0C09E21</key>
		<dict>
			<key>fileRef</key>
			<string>8DC63EB77B3791891517B98CAA115DE8</string>
			<key>isa</key>
			<string>PBXBuildFile</string>
		</dict>
		<key>F92EFB558CBA923AB1CFA22F708E315A</key>
		<dict>
			<key>children</key>
			<array>
				<string>261F03A3C73374FD19333EEA59CCD59F</string>
				<string>1A3E5E3CD673B025FD8AC260E67AB47E</string>
				<string>552D15E0340BF58CC1922B82E864AEC9</string>
			</array>
			<key>isa</key>
			<string>PBXGroup</string>
			<key>name</key>
			<string>APIs</string>
			<key>path</key>
			<string>APIs</string>
			<key>sourceTree</key>
			<string>&lt;group&gt;</string>
		</dict>
		<key>FA26D2C7E461A1BBD50054579AFE2F7C</key>
		<dict>
			<key>buildActionMask</key>
			<string>2147483647</string>
			<key>files</key>
			<array>
				<string>DD8D067A7F742F39B87FA04CE12DD118</string>
			</array>
			<key>isa</key>
			<string>PBXFrameworksBuildPhase</string>
			<key>runOnlyForDeploymentPostprocessing</key>
			<string>0</string>
		</dict>
		<key>FAC5685F6C40E5D74404831646CBC453</key>
		<dict>
			<key>isa</key>
			<string>PBXTargetDependency</string>
			<key>name</key>
			<string>PromiseKit</string>
			<key>target</key>
			<string>25EDA9CFC641C69402B3857A2C4A39F0</string>
			<key>targetProxy</key>
			<string>ECAC5E4454026C822004659466983ADD</string>
		</dict>
		<key>FB0B33F03AC2BC8A7FC7FD912C12CC22</key>
		<dict>
			<key>fileRef</key>
			<string>A112EF8BB3933C1C1E42F11B3DD3B02A</string>
			<key>isa</key>
			<string>PBXBuildFile</string>
		</dict>
		<key>FB15A61DB7ABCB74565286162157C5A0</key>
		<dict>
			<key>isa</key>
			<string>PBXFileReference</string>
			<key>lastKnownFileType</key>
			<string>wrapper.framework</string>
			<key>name</key>
			<string>Foundation.framework</string>
			<key>path</key>
			<string>Platforms/iPhoneOS.platform/Developer/SDKs/iPhoneOS9.0.sdk/System/Library/Frameworks/Foundation.framework</string>
			<key>sourceTree</key>
			<string>DEVELOPER_DIR</string>
		</dict>
		<key>FC14480CECE872865A9C6E584F886DA3</key>
		<dict>
			<key>fileRef</key>
			<string>133C5287CFDCB3B67578A7B1221E132C</string>
			<key>isa</key>
			<string>PBXBuildFile</string>
		</dict>
		<key>FC4BF94DC4B3D8B88FC160B00931B0EC</key>
		<dict>
			<key>isa</key>
			<string>PBXFileReference</string>
			<key>lastKnownFileType</key>
			<string>wrapper.framework</string>
			<key>name</key>
			<string>QuartzCore.framework</string>
			<key>path</key>
			<string>Platforms/iPhoneOS.platform/Developer/SDKs/iPhoneOS9.0.sdk/System/Library/Frameworks/QuartzCore.framework</string>
			<key>sourceTree</key>
			<string>DEVELOPER_DIR</string>
		</dict>
		<key>FC8C7ACC9E4D7F04E9223A734BF57FFB</key>
		<dict>
			<key>buildActionMask</key>
			<string>2147483647</string>
			<key>files</key>
			<array>
				<string>9CFBA896DF45B68C788F80013AC3FDBB</string>
				<string>523C1819FC864864A9715CF713DD12E9</string>
				<string>FB0B33F03AC2BC8A7FC7FD912C12CC22</string>
			</array>
			<key>isa</key>
			<string>PBXFrameworksBuildPhase</string>
			<key>runOnlyForDeploymentPostprocessing</key>
			<string>0</string>
		</dict>
		<key>FC9E3FF49D9B636B2925749B2D51A5D3</key>
		<dict>
			<key>isa</key>
			<string>PBXTargetDependency</string>
			<key>name</key>
			<string>Alamofire</string>
			<key>target</key>
			<string>432ECC54282C84882B482CCB4CF227FC</string>
			<key>targetProxy</key>
			<string>4BED27A854EA6600536518D29BBB3670</string>
		</dict>
		<key>FD558DDCDDA1B46951548B02C34277EF</key>
		<dict>
			<key>includeInIndex</key>
			<string>1</string>
			<key>isa</key>
			<string>PBXFileReference</string>
			<key>lastKnownFileType</key>
			<string>sourcecode.swift</string>
			<key>name</key>
			<string>ResponseSerialization.swift</string>
			<key>path</key>
			<string>Source/ResponseSerialization.swift</string>
			<key>sourceTree</key>
			<string>&lt;group&gt;</string>
		</dict>
		<key>FD570E28B63274E742E7D1FBBD55BB41</key>
		<dict>
			<key>includeInIndex</key>
			<string>1</string>
			<key>isa</key>
			<string>PBXFileReference</string>
			<key>lastKnownFileType</key>
			<string>sourcecode.swift</string>
			<key>name</key>
			<string>UIActionSheet+Promise.swift</string>
			<key>path</key>
			<string>Categories/UIKit/UIActionSheet+Promise.swift</string>
			<key>sourceTree</key>
			<string>&lt;group&gt;</string>
		</dict>
		<key>FEF0D7653948988B804226129471C1EC</key>
		<dict>
			<key>fileRef</key>
			<string>8A8F373B23E0F7FB68B0BA71D92D1C60</string>
			<key>isa</key>
			<string>PBXBuildFile</string>
		</dict>
	</dict>
	<key>rootObject</key>
	<string>D41D8CD98F00B204E9800998ECF8427E</string>
</dict>
</plist>
=======
// !$*UTF8*$!
{
	archiveVersion = 1;
	classes = {
	};
	objectVersion = 46;
	objects = {

/* Begin PBXBuildFile section */
		01BD61BBC475EB3369237B84FE24D3EE /* UIViewController+AnyPromise.h in Headers */ = {isa = PBXBuildFile; fileRef = 0BA017E288BB42E06EBEE9C6E6993EAF /* UIViewController+AnyPromise.h */; settings = {ATTRIBUTES = (Public, ); }; };
		0268F9278E32ACC1F996F4E2E45622B5 /* UIActionSheet+AnyPromise.h in Headers */ = {isa = PBXBuildFile; fileRef = 6846D22C9F0CCBC48DF833E309A8E84F /* UIActionSheet+AnyPromise.h */; settings = {ATTRIBUTES = (Public, ); }; };
		03F494989CC1A8857B68A317D5D6860F /* Response.swift in Sources */ = {isa = PBXBuildFile; fileRef = 5DF5FC3AF99846209C5FCE55A2E12D9A /* Response.swift */; };
		066335E8B1AEEB4CF633B2ED738D6223 /* Foundation.framework in Frameworks */ = {isa = PBXBuildFile; fileRef = 79E01B70640812E104A60E8F985F7E9D /* Foundation.framework */; };
		0681ADC8BAE2C3185F13487BAAB4D9DD /* Upload.swift in Sources */ = {isa = PBXBuildFile; fileRef = CCE38472832BBCC541E646DA6C18EF9C /* Upload.swift */; };
		06F7C0C55DF4C09C015159F6B0802EB1 /* join.swift in Sources */ = {isa = PBXBuildFile; fileRef = 84319E048FE6DD89B905FA3A81005C5F /* join.swift */; };
		0B34EB4425C08BB021C2D09F75C9C146 /* OMGHTTPURLRQ.h in Headers */ = {isa = PBXBuildFile; fileRef = 450166FEA2155A5821D97744A0127DF8 /* OMGHTTPURLRQ.h */; settings = {ATTRIBUTES = (Public, ); }; };
		0BD8B4E55E72312366130E97A1204CD8 /* Foundation.framework in Frameworks */ = {isa = PBXBuildFile; fileRef = 79E01B70640812E104A60E8F985F7E9D /* Foundation.framework */; };
		0BDA43D8F48C8B0D504C440046FAF681 /* Umbrella.h in Headers */ = {isa = PBXBuildFile; fileRef = 0A8906F6D6920DF197965D1740A7E283 /* Umbrella.h */; settings = {ATTRIBUTES = (Public, ); }; };
		0D240D796AAD10F0119A1D7AC2570AAA /* NSObject+Promise.swift in Sources */ = {isa = PBXBuildFile; fileRef = D6EB54C331FED437583A5F01EB2757D1 /* NSObject+Promise.swift */; };
		11C221075C5B20BDEEB3DDF8EAC99E63 /* NSNotificationCenter+AnyPromise.m in Sources */ = {isa = PBXBuildFile; fileRef = 4798BAC01B0E3F07E3BBBB07BA57F2D7 /* NSNotificationCenter+AnyPromise.m */; };
		11EA8D6B0352FD31F520F983CFB9D993 /* UIAlertView+AnyPromise.m in Sources */ = {isa = PBXBuildFile; fileRef = F075F63EFE77F7B59FF77CBA95B9AADF /* UIAlertView+AnyPromise.m */; };
		12348513CB81BD05B497C210905CDF65 /* UIAlertView+AnyPromise.h in Headers */ = {isa = PBXBuildFile; fileRef = 92D340D66F03F31237B70F23FE9B00D0 /* UIAlertView+AnyPromise.h */; settings = {ATTRIBUTES = (Public, ); }; };
		124EFF5E3C46EC88F47C52479FA6ACAF /* CALayer+AnyPromise.m in Sources */ = {isa = PBXBuildFile; fileRef = 04A22F2595054D39018E03961CA7283A /* CALayer+AnyPromise.m */; };
		15ECEBA1EFBD023AEA47F36524270D2C /* Models.swift in Sources */ = {isa = PBXBuildFile; fileRef = 8F0266C5AE0B23A436291F6647902086 /* Models.swift */; };
		18FAC6B4FD3B44CB353C7A6027286100 /* NSURLConnection+AnyPromise.h in Headers */ = {isa = PBXBuildFile; fileRef = BAE48ACA10E8895BB8BF5CE8C0846B4B /* NSURLConnection+AnyPromise.h */; settings = {ATTRIBUTES = (Public, ); }; };
		1AC7E88F0EC64D1D4E83CE7767BFD2B7 /* afterlife.swift in Sources */ = {isa = PBXBuildFile; fileRef = C476B916B763E55E4161F0B30760C4E8 /* afterlife.swift */; };
		1CB5E10963E95432A9674D1FF2B48FA1 /* Foundation.framework in Frameworks */ = {isa = PBXBuildFile; fileRef = 79E01B70640812E104A60E8F985F7E9D /* Foundation.framework */; };
		1CDA074C6DC95876D85E13ECF882B93A /* Pet.swift in Sources */ = {isa = PBXBuildFile; fileRef = 284B3DE9B793FCC633E971DB1798AFAF /* Pet.swift */; };
		1E1010EA437F154A554D04F7F3A894EC /* Promise+Properties.swift in Sources */ = {isa = PBXBuildFile; fileRef = 7E0DBDE561A6C2E7AC7A24160F8A5F28 /* Promise+Properties.swift */; };
		25FBB92AFB8F5A777CE8E40EC3B9DACA /* PetstoreClient-dummy.m in Sources */ = {isa = PBXBuildFile; fileRef = 46A8E0328DC896E0893B565FE8742167 /* PetstoreClient-dummy.m */; };
		2B38BB4603B4286FF8D7A780372E947F /* PetAPI.swift in Sources */ = {isa = PBXBuildFile; fileRef = 261F03A3C73374FD19333EEA59CCD59F /* PetAPI.swift */; };
		2C5450AC69398958CF6F7539EF7D99E5 /* Alamofire-umbrella.h in Headers */ = {isa = PBXBuildFile; fileRef = 30CE7341A995EF6812D71771E74CF7F7 /* Alamofire-umbrella.h */; settings = {ATTRIBUTES = (Public, ); }; };
		2D9379807BA243E1CE457D1BE963DA09 /* UserAPI.swift in Sources */ = {isa = PBXBuildFile; fileRef = 552D15E0340BF58CC1922B82E864AEC9 /* UserAPI.swift */; };
		3860D960E37C1257BDA54626CA592E86 /* AnyPromise.h in Headers */ = {isa = PBXBuildFile; fileRef = 1F19945EE403F7B29D8B1939EA6D579A /* AnyPromise.h */; settings = {ATTRIBUTES = (Public, ); }; };
		387C7387FDC662D23D743879B6143D59 /* UIActionSheet+Promise.swift in Sources */ = {isa = PBXBuildFile; fileRef = FD570E28B63274E742E7D1FBBD55BB41 /* UIActionSheet+Promise.swift */; };
		3A8D316D4266A3309D0A98ED74F8A13A /* OMGUserAgent.h in Headers */ = {isa = PBXBuildFile; fileRef = 87BC7910B8D7D31310A07C32438A8C67 /* OMGUserAgent.h */; settings = {ATTRIBUTES = (Public, ); }; };
		443361437B359830308B93A7B98BE039 /* StoreAPI.swift in Sources */ = {isa = PBXBuildFile; fileRef = 1A3E5E3CD673B025FD8AC260E67AB47E /* StoreAPI.swift */; };
		46F838880F41F56ABD91796FC956B4BF /* APIHelper.swift in Sources */ = {isa = PBXBuildFile; fileRef = D2BAD338E56EF3CAA6E54490FE0C5DF9 /* APIHelper.swift */; };
		48CB8E7E16443CA771E4DCFB3E0709A2 /* OMGHTTPURLRQ.m in Sources */ = {isa = PBXBuildFile; fileRef = 9D579267FC1F163C8F04B444DAEFED0D /* OMGHTTPURLRQ.m */; settings = {COMPILER_FLAGS = "-DOS_OBJECT_USE_OBJC=0"; }; };
		4C22563311AC2B52651A6525A979E076 /* UIView+AnyPromise.m in Sources */ = {isa = PBXBuildFile; fileRef = 2F0F4EDC2236E1C270DC2014181D6506 /* UIView+AnyPromise.m */; };
		4DE5FCC41D100B113B6645EA64410F16 /* ParameterEncoding.swift in Sources */ = {isa = PBXBuildFile; fileRef = 1FBD351D007CF4095C98C9DFD9D83D61 /* ParameterEncoding.swift */; };
		516D41E4D035A817CC5116C11302E408 /* AlamofireImplementations.swift in Sources */ = {isa = PBXBuildFile; fileRef = 92734297B64DFE0EB0EDE1EA821163DB /* AlamofireImplementations.swift */; };
		5192A7466019F9B3D7F1E987124E96BC /* OMGHTTPURLRQ-umbrella.h in Headers */ = {isa = PBXBuildFile; fileRef = F7EBDD2EEED520E06ACB3538B3832049 /* OMGHTTPURLRQ-umbrella.h */; settings = {ATTRIBUTES = (Public, ); }; };
		5480169E42C456C49BE59E273D7E0115 /* OMGFormURLEncode.h in Headers */ = {isa = PBXBuildFile; fileRef = 51ADA0B6B6B00CB0E818AA8CBC311677 /* OMGFormURLEncode.h */; settings = {ATTRIBUTES = (Public, ); }; };
		5D7EAE5725A7E750B51FD27AECB5F0FD /* join.m in Sources */ = {isa = PBXBuildFile; fileRef = 6AD59903FAA8315AD0036AC459FFB97F /* join.m */; };
		5EE5E1CA27F3CB04A5DCF5BB90B76000 /* Extensions.swift in Sources */ = {isa = PBXBuildFile; fileRef = 5412898DEB10F1983487A10453C6B9CB /* Extensions.swift */; };
		5FFED823C0BDD412FA41B01EA47394D1 /* hang.m in Sources */ = {isa = PBXBuildFile; fileRef = F4B6A98D6DAF474045210F5A74FF1C3C /* hang.m */; };
		60EBBACB76CD5879FB7B9B3E0AA5E2C1 /* UIViewController+AnyPromise.m in Sources */ = {isa = PBXBuildFile; fileRef = AA24C5EC82CF437D8D1FFFAB68975408 /* UIViewController+AnyPromise.m */; };
		656BED6137A9FFA3B2DF03861F525022 /* PetstoreClient-umbrella.h in Headers */ = {isa = PBXBuildFile; fileRef = 9F681D2C508D1BA8F62893120D9343A4 /* PetstoreClient-umbrella.h */; settings = {ATTRIBUTES = (Public, ); }; };
		6A128FE350973D8A693E3F063C5E4A49 /* dispatch_promise.m in Sources */ = {isa = PBXBuildFile; fileRef = A92242715FB4C0608F8DCEBF8F3791E2 /* dispatch_promise.m */; };
		6B0A17CD24331793D2504E0FBBAF5EB2 /* Tag.swift in Sources */ = {isa = PBXBuildFile; fileRef = 211F73A46D90346F7FC6D0D29640EE4F /* Tag.swift */; };
		6CB84A616D7B4D189A4E94BD37621575 /* OMGUserAgent.m in Sources */ = {isa = PBXBuildFile; fileRef = E11BFB27B43B742CB5D6086C4233A909 /* OMGUserAgent.m */; settings = {COMPILER_FLAGS = "-DOS_OBJECT_USE_OBJC=0"; }; };
		6F63943B0E954F701F32BC7A1F4C2FEC /* OMGFormURLEncode.m in Sources */ = {isa = PBXBuildFile; fileRef = 25614E715DDC170DAFB0DF50C5503E33 /* OMGFormURLEncode.m */; settings = {COMPILER_FLAGS = "-DOS_OBJECT_USE_OBJC=0"; }; };
		73FA79FDB37E5C458B996012BFB0CF04 /* PMKAlertController.swift in Sources */ = {isa = PBXBuildFile; fileRef = C731FBFCC690050C6C08E5AC9D9DC724 /* PMKAlertController.swift */; };
		7D7A40DBAC93241786E8C553921E8C86 /* OMGHTTPURLRQ.framework in Frameworks */ = {isa = PBXBuildFile; fileRef = 3530BF15E14D1F6D7134EE67377D5C8C /* OMGHTTPURLRQ.framework */; };
		80F496237530D382A045A29654D8C11C /* ServerTrustPolicy.swift in Sources */ = {isa = PBXBuildFile; fileRef = 400A6910E83F606BCD67DC11FA706697 /* ServerTrustPolicy.swift */; };
		81A2DB65C0742D785DE7C2609CC14140 /* NSURLSession+Promise.swift in Sources */ = {isa = PBXBuildFile; fileRef = 535DF88FC12304114DEF55E4003421B2 /* NSURLSession+Promise.swift */; };
		825D1C93689636D09044C5077E5D905F /* UIKit.framework in Frameworks */ = {isa = PBXBuildFile; fileRef = 355303D423040E9AB8E2164D8C903B23 /* UIKit.framework */; };
		82971968CBDAB224212EEB4607C9FB8D /* Result.swift in Sources */ = {isa = PBXBuildFile; fileRef = 53F8B2513042BD6DB957E8063EF895BD /* Result.swift */; };
		8399DBEE3E2D98EB1F466132E476F4D9 /* MultipartFormData.swift in Sources */ = {isa = PBXBuildFile; fileRef = 5F14E17B4D6BDF8BD3E384BE6528F744 /* MultipartFormData.swift */; };
		857E5961D9F6E23BD86DEB613A1499C7 /* NSError+Cancellation.h in Headers */ = {isa = PBXBuildFile; fileRef = 045C1F608ADE57757E6732D721779F22 /* NSError+Cancellation.h */; settings = {ATTRIBUTES = (Public, ); }; };
		88B3F911629C08DEEB226F3B294AAB36 /* NSNotificationCenter+Promise.swift in Sources */ = {isa = PBXBuildFile; fileRef = B93FB4BB16CFB41DCA35A8CFAD7A7FEF /* NSNotificationCenter+Promise.swift */; };
		897283A0B7F5299913327CC8FD6CC997 /* Pods-SwaggerClientTests-umbrella.h in Headers */ = {isa = PBXBuildFile; fileRef = F22FE315AC1C04A8749BD18281EE9028 /* Pods-SwaggerClientTests-umbrella.h */; settings = {ATTRIBUTES = (Public, ); }; };
		8C4A96A3E69C772990E3E922D0FD1BC4 /* UIView+AnyPromise.h in Headers */ = {isa = PBXBuildFile; fileRef = BCDD82DB3E6D43BA9769FCA9B744CB5E /* UIView+AnyPromise.h */; settings = {ATTRIBUTES = (Public, ); }; };
		8D3A68D3CBD8A1D89099F704A04A04FC /* PromiseKit-dummy.m in Sources */ = {isa = PBXBuildFile; fileRef = 9042667D08D783E45394FE8B97EE6468 /* PromiseKit-dummy.m */; };
		8E3861989641484EE3095722EC08B5A9 /* NSURLConnection+AnyPromise.m in Sources */ = {isa = PBXBuildFile; fileRef = A7F0DAACAC89A93B940BBE54E6A87E9F /* NSURLConnection+AnyPromise.m */; };
		909B0A29022956D90C32C4AA319F75D1 /* AnyPromise.m in Sources */ = {isa = PBXBuildFile; fileRef = 1B7E90A568681E000EF3CB0917584F3C /* AnyPromise.m */; };
		97D71F12142A541BEEF425805D51379E /* race.swift in Sources */ = {isa = PBXBuildFile; fileRef = 980FD13F87B44BFD90F8AC129BEB2E61 /* race.swift */; };
		9876AE0817723FB5E93A94B1E1906901 /* Pods-SwaggerClient-dummy.m in Sources */ = {isa = PBXBuildFile; fileRef = 291054DAA3207AFC1F6B3D7AD6C25E5C /* Pods-SwaggerClient-dummy.m */; };
		9CFBA896DF45B68C788F80013AC3FDBB /* Alamofire.framework in Frameworks */ = {isa = PBXBuildFile; fileRef = A1D1571AB15108DF6F9C4FE2064E3C43 /* Alamofire.framework */; };
		A2C172FE407C0BC3478ADCA91A6C9CEC /* Manager.swift in Sources */ = {isa = PBXBuildFile; fileRef = 2D51C929AC51E34493AA757180C09C3B /* Manager.swift */; };
		A3505FA2FB3067D53847AD288AC04F03 /* Download.swift in Sources */ = {isa = PBXBuildFile; fileRef = A04177B09D9596450D827FE49A36C4C4 /* Download.swift */; };
		A4BA36ADDDFBCF208CC58E552C0AC85C /* Foundation.framework in Frameworks */ = {isa = PBXBuildFile; fileRef = 79E01B70640812E104A60E8F985F7E9D /* Foundation.framework */; };
		ADEEE5F368B5D707D03E78FD75C59048 /* Promise.swift in Sources */ = {isa = PBXBuildFile; fileRef = 3D23C407A7CDBFD244D6115899F9D45D /* Promise.swift */; };
		B0FB4B01682814B9E3D32F9DC4A5E762 /* Alamofire.swift in Sources */ = {isa = PBXBuildFile; fileRef = 8B476A57549D7994745E17A6DE5BE745 /* Alamofire.swift */; };
		B6D2DC3E3DA44CD382B9B425F40E11C1 /* Alamofire-dummy.m in Sources */ = {isa = PBXBuildFile; fileRef = 139346EB669CBE2DE8FE506E14A2BA9C /* Alamofire-dummy.m */; };
		C141DD535C090B58DD95D53988AAA42B /* Foundation.framework in Frameworks */ = {isa = PBXBuildFile; fileRef = 79E01B70640812E104A60E8F985F7E9D /* Foundation.framework */; };
		C546890220177F840E8AFC829D0E3FEB /* Pods-SwaggerClientTests-dummy.m in Sources */ = {isa = PBXBuildFile; fileRef = 687B19CB3E722272B41D60B485C29EE7 /* Pods-SwaggerClientTests-dummy.m */; };
		C75519F0450166A6F28126ECC7664E9C /* Validation.swift in Sources */ = {isa = PBXBuildFile; fileRef = CA1AD92813B887E2D017D051B8C0E3D2 /* Validation.swift */; };
		C86881D2285095255829A578F0A85300 /* after.m in Sources */ = {isa = PBXBuildFile; fileRef = B868468092D7B2489B889A50981C9247 /* after.m */; };
		C86CE0A47FAD4C9B2929A335D62A179E /* UIViewController+Promise.swift in Sources */ = {isa = PBXBuildFile; fileRef = D6D459D0AB2361B48F81C4D14C6D0DAA /* UIViewController+Promise.swift */; };
		CAF12A3EDA2376FFEAD4A12E413C1AAD /* UIActionSheet+AnyPromise.m in Sources */ = {isa = PBXBuildFile; fileRef = 9774D31336C85248A115B569E7D95283 /* UIActionSheet+AnyPromise.m */; };
		CB2A58CBAB5A2E63D0CB70F2697CAE87 /* when.m in Sources */ = {isa = PBXBuildFile; fileRef = 143BC30E5DDAF52A3D9578F507EC6A41 /* when.m */; };
		CD97970D21D3CB8C459FAFEF11EE60F3 /* Category.swift in Sources */ = {isa = PBXBuildFile; fileRef = D4DF0604EDC1460935E6E445A47023A4 /* Category.swift */; };
		CE225CF07E6E385F014883D607AFA44D /* URLDataPromise.swift in Sources */ = {isa = PBXBuildFile; fileRef = E7CE161ED0CF68954A63F30528ACAD9B /* URLDataPromise.swift */; };
		CE89E5C528D52BBCBCD23309603BA6D1 /* CALayer+AnyPromise.h in Headers */ = {isa = PBXBuildFile; fileRef = 27E0FE41D771BE8BE3F0D4F1DAD0B179 /* CALayer+AnyPromise.h */; settings = {ATTRIBUTES = (Public, ); }; };
		D1735D6C4D574339EB49024228448459 /* UIView+Promise.swift in Sources */ = {isa = PBXBuildFile; fileRef = E3CDA0958D6247505ECD9098D662EA74 /* UIView+Promise.swift */; };
		D21B7325B3642887BFBE977E021F2D26 /* ResponseSerialization.swift in Sources */ = {isa = PBXBuildFile; fileRef = FD558DDCDDA1B46951548B02C34277EF /* ResponseSerialization.swift */; };
		D358A828E68E152D06FC8E35533BF00B /* OMGHTTPURLRQ-dummy.m in Sources */ = {isa = PBXBuildFile; fileRef = 0F36B65CF990C57DC527824ED0BA1915 /* OMGHTTPURLRQ-dummy.m */; };
		D546A4DBA3F7750F45A6F63B994C081C /* User.swift in Sources */ = {isa = PBXBuildFile; fileRef = 5B248364ABF60ACD7DB31A17DCFDFD0C /* User.swift */; };
		D75CA395D510E08C404E55F5BDAE55CE /* Error.swift in Sources */ = {isa = PBXBuildFile; fileRef = 8A9CB35983E4859DFFBAD8840196A094 /* Error.swift */; };
		D93596046CD3B301F4EC99A7A118C82C /* Error.swift in Sources */ = {isa = PBXBuildFile; fileRef = 558DFECE2C740177CA6357DA71A1DFBB /* Error.swift */; };
		D97B0097ACB39F4E308E996F4F2AC836 /* Pods-SwaggerClient-umbrella.h in Headers */ = {isa = PBXBuildFile; fileRef = 3EEBA91980AEC8774CF7EC08035B089A /* Pods-SwaggerClient-umbrella.h */; settings = {ATTRIBUTES = (Public, ); }; };
		DBD1F4247E1C591AE4EE5531599AB170 /* NSNotificationCenter+AnyPromise.h in Headers */ = {isa = PBXBuildFile; fileRef = 3616971BAEF40302B7F2F8B1007C0B2B /* NSNotificationCenter+AnyPromise.h */; settings = {ATTRIBUTES = (Public, ); }; };
		E2B0094FAAEA55C55AD141136F650E35 /* Order.swift in Sources */ = {isa = PBXBuildFile; fileRef = 0A545673F09F49CDD60A13B4B0AF1020 /* Order.swift */; };
		EA35E77B4F31DC3E1D224458E0BC959D /* APIs.swift in Sources */ = {isa = PBXBuildFile; fileRef = D8072E1108951F272C003553FC8926C7 /* APIs.swift */; };
		EA67B414E392EFD2B14742F55A595596 /* after.swift in Sources */ = {isa = PBXBuildFile; fileRef = 275DA9A664C70DD40A4059090D1A00D4 /* after.swift */; };
		EB3C88CDAF122BA763FEF85758370C7C /* UIAlertView+Promise.swift in Sources */ = {isa = PBXBuildFile; fileRef = CA854180C132DB5511D64C82535C5FDE /* UIAlertView+Promise.swift */; };
		EB9A1F33DB49ADA09F6E7F19A2C30357 /* NSURLConnection+Promise.swift in Sources */ = {isa = PBXBuildFile; fileRef = 412985229DA7A4DF9E129B7E8F0C09BB /* NSURLConnection+Promise.swift */; };
		ED30A8B82BA1D53CBC370B1DC18DA1EB /* when.swift in Sources */ = {isa = PBXBuildFile; fileRef = 16730DAF3E51C161D8247E473F069E71 /* when.swift */; };
		F206C370F63155D3468E0C188498C5DC /* Foundation.framework in Frameworks */ = {isa = PBXBuildFile; fileRef = 79E01B70640812E104A60E8F985F7E9D /* Foundation.framework */; };
		F4582E8DC1C9F362ADA4BAE9CEF8B681 /* dispatch_promise.swift in Sources */ = {isa = PBXBuildFile; fileRef = 392FA21A33296B88F790D62A4FAA4E4E /* dispatch_promise.swift */; };
		F700EAA9F9F6C1F99C83B45D05C5AD14 /* PromiseKit.h in Headers */ = {isa = PBXBuildFile; fileRef = 3BFFA6FD621E9ED341AA89AEAC1604D7 /* PromiseKit.h */; settings = {ATTRIBUTES = (Public, ); }; };
		F7161E50F083B2267363F243C4E4B78F /* AnyPromise.swift in Sources */ = {isa = PBXBuildFile; fileRef = 5973BC143AE488C12FFB1E83E71F0C45 /* AnyPromise.swift */; };
		F898D4270885EF1114608E76B0C09E21 /* State.swift in Sources */ = {isa = PBXBuildFile; fileRef = 8DC63EB77B3791891517B98CAA115DE8 /* State.swift */; };
		FB0B33F03AC2BC8A7FC7FD912C12CC22 /* PromiseKit.framework in Frameworks */ = {isa = PBXBuildFile; fileRef = A112EF8BB3933C1C1E42F11B3DD3B02A /* PromiseKit.framework */; };
		FC14480CECE872865A9C6E584F886DA3 /* Request.swift in Sources */ = {isa = PBXBuildFile; fileRef = 133C5287CFDCB3B67578A7B1221E132C /* Request.swift */; };
		FEF0D7653948988B804226129471C1EC /* Stream.swift in Sources */ = {isa = PBXBuildFile; fileRef = 8A8F373B23E0F7FB68B0BA71D92D1C60 /* Stream.swift */; };
		FFA95B8BEE43D793FF453E49099AC52E /* QuartzCore.framework in Frameworks */ = {isa = PBXBuildFile; fileRef = 0B92202857E3535647B0785253083518 /* QuartzCore.framework */; };
/* End PBXBuildFile section */

/* Begin PBXContainerItemProxy section */
		4BED27A854EA6600536518D29BBB3670 /* PBXContainerItemProxy */ = {
			isa = PBXContainerItemProxy;
			containerPortal = D41D8CD98F00B204E9800998ECF8427E /* Project object */;
			proxyType = 1;
			remoteGlobalIDString = 432ECC54282C84882B482CCB4CF227FC;
			remoteInfo = Alamofire;
		};
		6795BDA8BF074DFC4E5D1758C8F88C2A /* PBXContainerItemProxy */ = {
			isa = PBXContainerItemProxy;
			containerPortal = D41D8CD98F00B204E9800998ECF8427E /* Project object */;
			proxyType = 1;
			remoteGlobalIDString = 2FD913B4E24277823983BABFDB071664;
			remoteInfo = PetstoreClient;
		};
		7DE91DDF2036FF7431AF3F0DAD4A9C87 /* PBXContainerItemProxy */ = {
			isa = PBXContainerItemProxy;
			containerPortal = D41D8CD98F00B204E9800998ECF8427E /* Project object */;
			proxyType = 1;
			remoteGlobalIDString = 25EDA9CFC641C69402B3857A2C4A39F0;
			remoteInfo = PromiseKit;
		};
		8059767A82D94C9F7F7C16D030819C4E /* PBXContainerItemProxy */ = {
			isa = PBXContainerItemProxy;
			containerPortal = D41D8CD98F00B204E9800998ECF8427E /* Project object */;
			proxyType = 1;
			remoteGlobalIDString = 190ACD3A51BC90B85EADB13E9CDD207B;
			remoteInfo = OMGHTTPURLRQ;
		};
		8E08EC4F5A85093B738D80C4F04BA3F1 /* PBXContainerItemProxy */ = {
			isa = PBXContainerItemProxy;
			containerPortal = D41D8CD98F00B204E9800998ECF8427E /* Project object */;
			proxyType = 1;
			remoteGlobalIDString = 432ECC54282C84882B482CCB4CF227FC;
			remoteInfo = Alamofire;
		};
		ABF692D458113B268763EDC4670EAF7A /* PBXContainerItemProxy */ = {
			isa = PBXContainerItemProxy;
			containerPortal = D41D8CD98F00B204E9800998ECF8427E /* Project object */;
			proxyType = 1;
			remoteGlobalIDString = 190ACD3A51BC90B85EADB13E9CDD207B;
			remoteInfo = OMGHTTPURLRQ;
		};
		ECAC5E4454026C822004659466983ADD /* PBXContainerItemProxy */ = {
			isa = PBXContainerItemProxy;
			containerPortal = D41D8CD98F00B204E9800998ECF8427E /* Project object */;
			proxyType = 1;
			remoteGlobalIDString = 25EDA9CFC641C69402B3857A2C4A39F0;
			remoteInfo = PromiseKit;
		};
/* End PBXContainerItemProxy section */

/* Begin PBXFileReference section */
		00ACB4396DD1B4E4539E4E81C1D7A14E /* Pods-SwaggerClientTests.modulemap */ = {isa = PBXFileReference; includeInIndex = 1; lastKnownFileType = "sourcecode.module-map"; path = "Pods-SwaggerClientTests.modulemap"; sourceTree = "<group>"; };
		02F28E719AA874BE9213D6CF8CE7E36B /* Pods-SwaggerClientTests-acknowledgements.plist */ = {isa = PBXFileReference; includeInIndex = 1; lastKnownFileType = text.plist.xml; path = "Pods-SwaggerClientTests-acknowledgements.plist"; sourceTree = "<group>"; };
		045C1F608ADE57757E6732D721779F22 /* NSError+Cancellation.h */ = {isa = PBXFileReference; includeInIndex = 1; lastKnownFileType = sourcecode.c.h; name = "NSError+Cancellation.h"; path = "Sources/NSError+Cancellation.h"; sourceTree = "<group>"; };
		04A22F2595054D39018E03961CA7283A /* CALayer+AnyPromise.m */ = {isa = PBXFileReference; includeInIndex = 1; lastKnownFileType = sourcecode.c.objc; name = "CALayer+AnyPromise.m"; path = "Categories/QuartzCore/CALayer+AnyPromise.m"; sourceTree = "<group>"; };
		0A545673F09F49CDD60A13B4B0AF1020 /* Order.swift */ = {isa = PBXFileReference; includeInIndex = 1; lastKnownFileType = sourcecode.swift; path = Order.swift; sourceTree = "<group>"; };
		0A8906F6D6920DF197965D1740A7E283 /* Umbrella.h */ = {isa = PBXFileReference; includeInIndex = 1; lastKnownFileType = sourcecode.c.h; name = Umbrella.h; path = Sources/Umbrella.h; sourceTree = "<group>"; };
		0B92202857E3535647B0785253083518 /* QuartzCore.framework */ = {isa = PBXFileReference; lastKnownFileType = wrapper.framework; name = QuartzCore.framework; path = Platforms/iPhoneOS.platform/Developer/SDKs/iPhoneOS9.3.sdk/System/Library/Frameworks/QuartzCore.framework; sourceTree = DEVELOPER_DIR; };
		0BA017E288BB42E06EBEE9C6E6993EAF /* UIViewController+AnyPromise.h */ = {isa = PBXFileReference; includeInIndex = 1; lastKnownFileType = sourcecode.c.h; name = "UIViewController+AnyPromise.h"; path = "Categories/UIKit/UIViewController+AnyPromise.h"; sourceTree = "<group>"; };
		0C552CDBDD89D489D23D5D4E28356F84 /* PromiseKit.framework */ = {isa = PBXFileReference; explicitFileType = wrapper.framework; includeInIndex = 0; path = PromiseKit.framework; sourceTree = BUILT_PRODUCTS_DIR; };
		0F36B65CF990C57DC527824ED0BA1915 /* OMGHTTPURLRQ-dummy.m */ = {isa = PBXFileReference; includeInIndex = 1; lastKnownFileType = sourcecode.c.objc; path = "OMGHTTPURLRQ-dummy.m"; sourceTree = "<group>"; };
		122D5005A81832479161CD1D223C573A /* PromiseKit-prefix.pch */ = {isa = PBXFileReference; includeInIndex = 1; lastKnownFileType = sourcecode.c.h; path = "PromiseKit-prefix.pch"; sourceTree = "<group>"; };
		133C5287CFDCB3B67578A7B1221E132C /* Request.swift */ = {isa = PBXFileReference; includeInIndex = 1; lastKnownFileType = sourcecode.swift; name = Request.swift; path = Source/Request.swift; sourceTree = "<group>"; };
		139346EB669CBE2DE8FE506E14A2BA9C /* Alamofire-dummy.m */ = {isa = PBXFileReference; includeInIndex = 1; lastKnownFileType = sourcecode.c.objc; path = "Alamofire-dummy.m"; sourceTree = "<group>"; };
		141F0B43C42CE92856BBA8F8D98481DB /* Alamofire.xcconfig */ = {isa = PBXFileReference; includeInIndex = 1; lastKnownFileType = text.xcconfig; path = Alamofire.xcconfig; sourceTree = "<group>"; };
		143BC30E5DDAF52A3D9578F507EC6A41 /* when.m */ = {isa = PBXFileReference; includeInIndex = 1; lastKnownFileType = sourcecode.c.objc; name = when.m; path = Sources/when.m; sourceTree = "<group>"; };
		16730DAF3E51C161D8247E473F069E71 /* when.swift */ = {isa = PBXFileReference; includeInIndex = 1; lastKnownFileType = sourcecode.swift; name = when.swift; path = Sources/when.swift; sourceTree = "<group>"; };
		16D7C901D915C251DEBA27AC1EF57E34 /* OMGHTTPURLRQ.xcconfig */ = {isa = PBXFileReference; includeInIndex = 1; lastKnownFileType = text.xcconfig; path = OMGHTTPURLRQ.xcconfig; sourceTree = "<group>"; };
		1A3E5E3CD673B025FD8AC260E67AB47E /* StoreAPI.swift */ = {isa = PBXFileReference; includeInIndex = 1; lastKnownFileType = sourcecode.swift; path = StoreAPI.swift; sourceTree = "<group>"; };
		1B7E90A568681E000EF3CB0917584F3C /* AnyPromise.m */ = {isa = PBXFileReference; includeInIndex = 1; lastKnownFileType = sourcecode.c.objc; name = AnyPromise.m; path = Sources/AnyPromise.m; sourceTree = "<group>"; };
		1F19945EE403F7B29D8B1939EA6D579A /* AnyPromise.h */ = {isa = PBXFileReference; includeInIndex = 1; lastKnownFileType = sourcecode.c.h; name = AnyPromise.h; path = Sources/AnyPromise.h; sourceTree = "<group>"; };
		1FBD351D007CF4095C98C9DFD9D83D61 /* ParameterEncoding.swift */ = {isa = PBXFileReference; includeInIndex = 1; lastKnownFileType = sourcecode.swift; name = ParameterEncoding.swift; path = Source/ParameterEncoding.swift; sourceTree = "<group>"; };
		211F73A46D90346F7FC6D0D29640EE4F /* Tag.swift */ = {isa = PBXFileReference; includeInIndex = 1; lastKnownFileType = sourcecode.swift; path = Tag.swift; sourceTree = "<group>"; };
		24C79ED4B5226F263307B22E96E88F9F /* OMGHTTPURLRQ.modulemap */ = {isa = PBXFileReference; includeInIndex = 1; lastKnownFileType = "sourcecode.module-map"; path = OMGHTTPURLRQ.modulemap; sourceTree = "<group>"; };
		25614E715DDC170DAFB0DF50C5503E33 /* OMGFormURLEncode.m */ = {isa = PBXFileReference; includeInIndex = 1; lastKnownFileType = sourcecode.c.objc; name = OMGFormURLEncode.m; path = Sources/OMGFormURLEncode.m; sourceTree = "<group>"; };
		261F03A3C73374FD19333EEA59CCD59F /* PetAPI.swift */ = {isa = PBXFileReference; includeInIndex = 1; lastKnownFileType = sourcecode.swift; path = PetAPI.swift; sourceTree = "<group>"; };
		275DA9A664C70DD40A4059090D1A00D4 /* after.swift */ = {isa = PBXFileReference; includeInIndex = 1; lastKnownFileType = sourcecode.swift; name = after.swift; path = Sources/after.swift; sourceTree = "<group>"; };
		27E0FE41D771BE8BE3F0D4F1DAD0B179 /* CALayer+AnyPromise.h */ = {isa = PBXFileReference; includeInIndex = 1; lastKnownFileType = sourcecode.c.h; name = "CALayer+AnyPromise.h"; path = "Categories/QuartzCore/CALayer+AnyPromise.h"; sourceTree = "<group>"; };
		284B3DE9B793FCC633E971DB1798AFAF /* Pet.swift */ = {isa = PBXFileReference; includeInIndex = 1; lastKnownFileType = sourcecode.swift; path = Pet.swift; sourceTree = "<group>"; };
		291054DAA3207AFC1F6B3D7AD6C25E5C /* Pods-SwaggerClient-dummy.m */ = {isa = PBXFileReference; includeInIndex = 1; lastKnownFileType = sourcecode.c.objc; path = "Pods-SwaggerClient-dummy.m"; sourceTree = "<group>"; };
		2D51C929AC51E34493AA757180C09C3B /* Manager.swift */ = {isa = PBXFileReference; includeInIndex = 1; lastKnownFileType = sourcecode.swift; name = Manager.swift; path = Source/Manager.swift; sourceTree = "<group>"; };
		2F0F4EDC2236E1C270DC2014181D6506 /* UIView+AnyPromise.m */ = {isa = PBXFileReference; includeInIndex = 1; lastKnownFileType = sourcecode.c.objc; name = "UIView+AnyPromise.m"; path = "Categories/UIKit/UIView+AnyPromise.m"; sourceTree = "<group>"; };
		2FF17440CCD2E1A69791A4AA23325AD5 /* Pods-SwaggerClient-acknowledgements.markdown */ = {isa = PBXFileReference; includeInIndex = 1; lastKnownFileType = text; path = "Pods-SwaggerClient-acknowledgements.markdown"; sourceTree = "<group>"; };
		30CE7341A995EF6812D71771E74CF7F7 /* Alamofire-umbrella.h */ = {isa = PBXFileReference; includeInIndex = 1; lastKnownFileType = sourcecode.c.h; path = "Alamofire-umbrella.h"; sourceTree = "<group>"; };
		3530BF15E14D1F6D7134EE67377D5C8C /* OMGHTTPURLRQ.framework */ = {isa = PBXFileReference; explicitFileType = wrapper.framework; includeInIndex = 0; path = OMGHTTPURLRQ.framework; sourceTree = BUILT_PRODUCTS_DIR; };
		355303D423040E9AB8E2164D8C903B23 /* UIKit.framework */ = {isa = PBXFileReference; lastKnownFileType = wrapper.framework; name = UIKit.framework; path = Platforms/iPhoneOS.platform/Developer/SDKs/iPhoneOS9.3.sdk/System/Library/Frameworks/UIKit.framework; sourceTree = DEVELOPER_DIR; };
		3616971BAEF40302B7F2F8B1007C0B2B /* NSNotificationCenter+AnyPromise.h */ = {isa = PBXFileReference; includeInIndex = 1; lastKnownFileType = sourcecode.c.h; name = "NSNotificationCenter+AnyPromise.h"; path = "Categories/Foundation/NSNotificationCenter+AnyPromise.h"; sourceTree = "<group>"; };
		392FA21A33296B88F790D62A4FAA4E4E /* dispatch_promise.swift */ = {isa = PBXFileReference; includeInIndex = 1; lastKnownFileType = sourcecode.swift; name = dispatch_promise.swift; path = Sources/dispatch_promise.swift; sourceTree = "<group>"; };
		3950B63B8EB1B9CD8FC31CDA8CC2E7C7 /* Alamofire-prefix.pch */ = {isa = PBXFileReference; includeInIndex = 1; lastKnownFileType = sourcecode.c.h; path = "Alamofire-prefix.pch"; sourceTree = "<group>"; };
		3BFFA6FD621E9ED341AA89AEAC1604D7 /* PromiseKit.h */ = {isa = PBXFileReference; includeInIndex = 1; lastKnownFileType = sourcecode.c.h; name = PromiseKit.h; path = Sources/PromiseKit.h; sourceTree = "<group>"; };
		3CE589B7B1FE57084403D25DC49528B5 /* Info.plist */ = {isa = PBXFileReference; includeInIndex = 1; lastKnownFileType = text.plist.xml; path = Info.plist; sourceTree = "<group>"; };
		3D23C407A7CDBFD244D6115899F9D45D /* Promise.swift */ = {isa = PBXFileReference; includeInIndex = 1; lastKnownFileType = sourcecode.swift; name = Promise.swift; path = Sources/Promise.swift; sourceTree = "<group>"; };
		3EEBA91980AEC8774CF7EC08035B089A /* Pods-SwaggerClient-umbrella.h */ = {isa = PBXFileReference; includeInIndex = 1; lastKnownFileType = sourcecode.c.h; path = "Pods-SwaggerClient-umbrella.h"; sourceTree = "<group>"; };
		3F16B43ABD2C8CD4A311AA1AB3B6C02F /* Info.plist */ = {isa = PBXFileReference; includeInIndex = 1; lastKnownFileType = text.plist.xml; path = Info.plist; sourceTree = "<group>"; };
		400A6910E83F606BCD67DC11FA706697 /* ServerTrustPolicy.swift */ = {isa = PBXFileReference; includeInIndex = 1; lastKnownFileType = sourcecode.swift; name = ServerTrustPolicy.swift; path = Source/ServerTrustPolicy.swift; sourceTree = "<group>"; };
		412985229DA7A4DF9E129B7E8F0C09BB /* NSURLConnection+Promise.swift */ = {isa = PBXFileReference; includeInIndex = 1; lastKnownFileType = sourcecode.swift; name = "NSURLConnection+Promise.swift"; path = "Categories/Foundation/NSURLConnection+Promise.swift"; sourceTree = "<group>"; };
		43FC49AA70D3E2A84CAED9C37BE9C4B5 /* Pods-SwaggerClientTests-frameworks.sh */ = {isa = PBXFileReference; includeInIndex = 1; lastKnownFileType = text.script.sh; path = "Pods-SwaggerClientTests-frameworks.sh"; sourceTree = "<group>"; };
		450166FEA2155A5821D97744A0127DF8 /* OMGHTTPURLRQ.h */ = {isa = PBXFileReference; includeInIndex = 1; lastKnownFileType = sourcecode.c.h; name = OMGHTTPURLRQ.h; path = Sources/OMGHTTPURLRQ.h; sourceTree = "<group>"; };
		46A8E0328DC896E0893B565FE8742167 /* PetstoreClient-dummy.m */ = {isa = PBXFileReference; includeInIndex = 1; lastKnownFileType = sourcecode.c.objc; path = "PetstoreClient-dummy.m"; sourceTree = "<group>"; };
		4798BAC01B0E3F07E3BBBB07BA57F2D7 /* NSNotificationCenter+AnyPromise.m */ = {isa = PBXFileReference; includeInIndex = 1; lastKnownFileType = sourcecode.c.objc; name = "NSNotificationCenter+AnyPromise.m"; path = "Categories/Foundation/NSNotificationCenter+AnyPromise.m"; sourceTree = "<group>"; };
		51ADA0B6B6B00CB0E818AA8CBC311677 /* OMGFormURLEncode.h */ = {isa = PBXFileReference; includeInIndex = 1; lastKnownFileType = sourcecode.c.h; name = OMGFormURLEncode.h; path = Sources/OMGFormURLEncode.h; sourceTree = "<group>"; };
		535DF88FC12304114DEF55E4003421B2 /* NSURLSession+Promise.swift */ = {isa = PBXFileReference; includeInIndex = 1; lastKnownFileType = sourcecode.swift; name = "NSURLSession+Promise.swift"; path = "Categories/Foundation/NSURLSession+Promise.swift"; sourceTree = "<group>"; };
		53F8B2513042BD6DB957E8063EF895BD /* Result.swift */ = {isa = PBXFileReference; includeInIndex = 1; lastKnownFileType = sourcecode.swift; name = Result.swift; path = Source/Result.swift; sourceTree = "<group>"; };
		5412898DEB10F1983487A10453C6B9CB /* Extensions.swift */ = {isa = PBXFileReference; includeInIndex = 1; lastKnownFileType = sourcecode.swift; path = Extensions.swift; sourceTree = "<group>"; };
		549C6527D10094289B101749047807C5 /* Pods-SwaggerClient.debug.xcconfig */ = {isa = PBXFileReference; includeInIndex = 1; lastKnownFileType = text.xcconfig; path = "Pods-SwaggerClient.debug.xcconfig"; sourceTree = "<group>"; };
		552D15E0340BF58CC1922B82E864AEC9 /* UserAPI.swift */ = {isa = PBXFileReference; includeInIndex = 1; lastKnownFileType = sourcecode.swift; path = UserAPI.swift; sourceTree = "<group>"; };
		558DFECE2C740177CA6357DA71A1DFBB /* Error.swift */ = {isa = PBXFileReference; includeInIndex = 1; lastKnownFileType = sourcecode.swift; name = Error.swift; path = Sources/Error.swift; sourceTree = "<group>"; };
		5973BC143AE488C12FFB1E83E71F0C45 /* AnyPromise.swift */ = {isa = PBXFileReference; includeInIndex = 1; lastKnownFileType = sourcecode.swift; name = AnyPromise.swift; path = Sources/AnyPromise.swift; sourceTree = "<group>"; };
		5B248364ABF60ACD7DB31A17DCFDFD0C /* User.swift */ = {isa = PBXFileReference; includeInIndex = 1; lastKnownFileType = sourcecode.swift; path = User.swift; sourceTree = "<group>"; };
		5DF5FC3AF99846209C5FCE55A2E12D9A /* Response.swift */ = {isa = PBXFileReference; includeInIndex = 1; lastKnownFileType = sourcecode.swift; name = Response.swift; path = Source/Response.swift; sourceTree = "<group>"; };
		5F14E17B4D6BDF8BD3E384BE6528F744 /* MultipartFormData.swift */ = {isa = PBXFileReference; includeInIndex = 1; lastKnownFileType = sourcecode.swift; name = MultipartFormData.swift; path = Source/MultipartFormData.swift; sourceTree = "<group>"; };
		6846D22C9F0CCBC48DF833E309A8E84F /* UIActionSheet+AnyPromise.h */ = {isa = PBXFileReference; includeInIndex = 1; lastKnownFileType = sourcecode.c.h; name = "UIActionSheet+AnyPromise.h"; path = "Categories/UIKit/UIActionSheet+AnyPromise.h"; sourceTree = "<group>"; };
		687B19CB3E722272B41D60B485C29EE7 /* Pods-SwaggerClientTests-dummy.m */ = {isa = PBXFileReference; includeInIndex = 1; lastKnownFileType = sourcecode.c.objc; path = "Pods-SwaggerClientTests-dummy.m"; sourceTree = "<group>"; };
		6AD59903FAA8315AD0036AC459FFB97F /* join.m */ = {isa = PBXFileReference; includeInIndex = 1; lastKnownFileType = sourcecode.c.objc; name = join.m; path = Sources/join.m; sourceTree = "<group>"; };
		792D14AC86CD98AA9C31373287E0F353 /* Info.plist */ = {isa = PBXFileReference; includeInIndex = 1; lastKnownFileType = text.plist.xml; path = Info.plist; sourceTree = "<group>"; };
		79E01B70640812E104A60E8F985F7E9D /* Foundation.framework */ = {isa = PBXFileReference; lastKnownFileType = wrapper.framework; name = Foundation.framework; path = Platforms/iPhoneOS.platform/Developer/SDKs/iPhoneOS9.3.sdk/System/Library/Frameworks/Foundation.framework; sourceTree = DEVELOPER_DIR; };
		7C8E63660D346FD8ED2A97242E74EA09 /* Info.plist */ = {isa = PBXFileReference; includeInIndex = 1; lastKnownFileType = text.plist.xml; path = Info.plist; sourceTree = "<group>"; };
		7E0DBDE561A6C2E7AC7A24160F8A5F28 /* Promise+Properties.swift */ = {isa = PBXFileReference; includeInIndex = 1; lastKnownFileType = sourcecode.swift; name = "Promise+Properties.swift"; path = "Sources/Promise+Properties.swift"; sourceTree = "<group>"; };
		84319E048FE6DD89B905FA3A81005C5F /* join.swift */ = {isa = PBXFileReference; includeInIndex = 1; lastKnownFileType = sourcecode.swift; name = join.swift; path = Sources/join.swift; sourceTree = "<group>"; };
		849FECBC6CC67F2B6800F982927E3A9E /* Pods-SwaggerClientTests.release.xcconfig */ = {isa = PBXFileReference; includeInIndex = 1; lastKnownFileType = text.xcconfig; path = "Pods-SwaggerClientTests.release.xcconfig"; sourceTree = "<group>"; };
		86B1DDCB9E27DF43C2C35D9E7B2E84DA /* Pods-SwaggerClient.release.xcconfig */ = {isa = PBXFileReference; includeInIndex = 1; lastKnownFileType = text.xcconfig; path = "Pods-SwaggerClient.release.xcconfig"; sourceTree = "<group>"; };
		8749F40CC17CE0C26C36B0F431A9C8F0 /* Alamofire.modulemap */ = {isa = PBXFileReference; includeInIndex = 1; lastKnownFileType = "sourcecode.module-map"; path = Alamofire.modulemap; sourceTree = "<group>"; };
		87BC7910B8D7D31310A07C32438A8C67 /* OMGUserAgent.h */ = {isa = PBXFileReference; includeInIndex = 1; lastKnownFileType = sourcecode.c.h; name = OMGUserAgent.h; path = Sources/OMGUserAgent.h; sourceTree = "<group>"; };
		8A8F373B23E0F7FB68B0BA71D92D1C60 /* Stream.swift */ = {isa = PBXFileReference; includeInIndex = 1; lastKnownFileType = sourcecode.swift; name = Stream.swift; path = Source/Stream.swift; sourceTree = "<group>"; };
		8A9CB35983E4859DFFBAD8840196A094 /* Error.swift */ = {isa = PBXFileReference; includeInIndex = 1; lastKnownFileType = sourcecode.swift; name = Error.swift; path = Source/Error.swift; sourceTree = "<group>"; };
		8B476A57549D7994745E17A6DE5BE745 /* Alamofire.swift */ = {isa = PBXFileReference; includeInIndex = 1; lastKnownFileType = sourcecode.swift; name = Alamofire.swift; path = Source/Alamofire.swift; sourceTree = "<group>"; };
		8DC63EB77B3791891517B98CAA115DE8 /* State.swift */ = {isa = PBXFileReference; includeInIndex = 1; lastKnownFileType = sourcecode.swift; name = State.swift; path = Sources/State.swift; sourceTree = "<group>"; };
		8F0266C5AE0B23A436291F6647902086 /* Models.swift */ = {isa = PBXFileReference; includeInIndex = 1; lastKnownFileType = sourcecode.swift; path = Models.swift; sourceTree = "<group>"; };
		9042667D08D783E45394FE8B97EE6468 /* PromiseKit-dummy.m */ = {isa = PBXFileReference; includeInIndex = 1; lastKnownFileType = sourcecode.c.objc; path = "PromiseKit-dummy.m"; sourceTree = "<group>"; };
		92734297B64DFE0EB0EDE1EA821163DB /* AlamofireImplementations.swift */ = {isa = PBXFileReference; includeInIndex = 1; lastKnownFileType = sourcecode.swift; path = AlamofireImplementations.swift; sourceTree = "<group>"; };
		92D340D66F03F31237B70F23FE9B00D0 /* UIAlertView+AnyPromise.h */ = {isa = PBXFileReference; includeInIndex = 1; lastKnownFileType = sourcecode.c.h; name = "UIAlertView+AnyPromise.h"; path = "Categories/UIKit/UIAlertView+AnyPromise.h"; sourceTree = "<group>"; };
		93A4A3777CF96A4AAC1D13BA6DCCEA73 /* Podfile */ = {isa = PBXFileReference; explicitFileType = text.script.ruby; includeInIndex = 1; name = Podfile; path = ../Podfile; sourceTree = SOURCE_ROOT; xcLanguageSpecificationIdentifier = xcode.lang.ruby; };
		969C2AF48F4307163B301A92E78AFCF2 /* Pods-SwaggerClientTests.debug.xcconfig */ = {isa = PBXFileReference; includeInIndex = 1; lastKnownFileType = text.xcconfig; path = "Pods-SwaggerClientTests.debug.xcconfig"; sourceTree = "<group>"; };
		9774D31336C85248A115B569E7D95283 /* UIActionSheet+AnyPromise.m */ = {isa = PBXFileReference; includeInIndex = 1; lastKnownFileType = sourcecode.c.objc; name = "UIActionSheet+AnyPromise.m"; path = "Categories/UIKit/UIActionSheet+AnyPromise.m"; sourceTree = "<group>"; };
		97FF5C0140A433518CF653B6A520F27A /* OMGHTTPURLRQ.framework */ = {isa = PBXFileReference; explicitFileType = wrapper.framework; includeInIndex = 0; path = OMGHTTPURLRQ.framework; sourceTree = BUILT_PRODUCTS_DIR; };
		980FD13F87B44BFD90F8AC129BEB2E61 /* race.swift */ = {isa = PBXFileReference; includeInIndex = 1; lastKnownFileType = sourcecode.swift; name = race.swift; path = Sources/race.swift; sourceTree = "<group>"; };
		9D579267FC1F163C8F04B444DAEFED0D /* OMGHTTPURLRQ.m */ = {isa = PBXFileReference; includeInIndex = 1; lastKnownFileType = sourcecode.c.objc; name = OMGHTTPURLRQ.m; path = Sources/OMGHTTPURLRQ.m; sourceTree = "<group>"; };
		9F681D2C508D1BA8F62893120D9343A4 /* PetstoreClient-umbrella.h */ = {isa = PBXFileReference; includeInIndex = 1; lastKnownFileType = sourcecode.c.h; path = "PetstoreClient-umbrella.h"; sourceTree = "<group>"; };
		A04177B09D9596450D827FE49A36C4C4 /* Download.swift */ = {isa = PBXFileReference; includeInIndex = 1; lastKnownFileType = sourcecode.swift; name = Download.swift; path = Source/Download.swift; sourceTree = "<group>"; };
		A112EF8BB3933C1C1E42F11B3DD3B02A /* PromiseKit.framework */ = {isa = PBXFileReference; explicitFileType = wrapper.framework; includeInIndex = 0; path = PromiseKit.framework; sourceTree = BUILT_PRODUCTS_DIR; };
		A1D1571AB15108DF6F9C4FE2064E3C43 /* Alamofire.framework */ = {isa = PBXFileReference; explicitFileType = wrapper.framework; includeInIndex = 0; path = Alamofire.framework; sourceTree = BUILT_PRODUCTS_DIR; };
		A7F0DAACAC89A93B940BBE54E6A87E9F /* NSURLConnection+AnyPromise.m */ = {isa = PBXFileReference; includeInIndex = 1; lastKnownFileType = sourcecode.c.objc; name = "NSURLConnection+AnyPromise.m"; path = "Categories/Foundation/NSURLConnection+AnyPromise.m"; sourceTree = "<group>"; };
		A92242715FB4C0608F8DCEBF8F3791E2 /* dispatch_promise.m */ = {isa = PBXFileReference; includeInIndex = 1; lastKnownFileType = sourcecode.c.objc; name = dispatch_promise.m; path = Sources/dispatch_promise.m; sourceTree = "<group>"; };
		AA24C5EC82CF437D8D1FFFAB68975408 /* UIViewController+AnyPromise.m */ = {isa = PBXFileReference; includeInIndex = 1; lastKnownFileType = sourcecode.c.objc; name = "UIViewController+AnyPromise.m"; path = "Categories/UIKit/UIViewController+AnyPromise.m"; sourceTree = "<group>"; };
		AB4DA378490493502B34B20D4B12325B /* Info.plist */ = {isa = PBXFileReference; includeInIndex = 1; lastKnownFileType = text.plist.xml; path = Info.plist; sourceTree = "<group>"; };
		B3A144887C8B13FD888B76AB096B0CA1 /* PetstoreClient-prefix.pch */ = {isa = PBXFileReference; includeInIndex = 1; lastKnownFileType = sourcecode.c.h; path = "PetstoreClient-prefix.pch"; sourceTree = "<group>"; };
		B868468092D7B2489B889A50981C9247 /* after.m */ = {isa = PBXFileReference; includeInIndex = 1; lastKnownFileType = sourcecode.c.objc; name = after.m; path = Sources/after.m; sourceTree = "<group>"; };
		B93FB4BB16CFB41DCA35A8CFAD7A7FEF /* NSNotificationCenter+Promise.swift */ = {isa = PBXFileReference; includeInIndex = 1; lastKnownFileType = sourcecode.swift; name = "NSNotificationCenter+Promise.swift"; path = "Categories/Foundation/NSNotificationCenter+Promise.swift"; sourceTree = "<group>"; };
		B9E21DC1171D712B2D2307EE5034D99E /* OMGHTTPURLRQ-prefix.pch */ = {isa = PBXFileReference; includeInIndex = 1; lastKnownFileType = sourcecode.c.h; path = "OMGHTTPURLRQ-prefix.pch"; sourceTree = "<group>"; };
		BAE48ACA10E8895BB8BF5CE8C0846B4B /* NSURLConnection+AnyPromise.h */ = {isa = PBXFileReference; includeInIndex = 1; lastKnownFileType = sourcecode.c.h; name = "NSURLConnection+AnyPromise.h"; path = "Categories/Foundation/NSURLConnection+AnyPromise.h"; sourceTree = "<group>"; };
		BCDD82DB3E6D43BA9769FCA9B744CB5E /* UIView+AnyPromise.h */ = {isa = PBXFileReference; includeInIndex = 1; lastKnownFileType = sourcecode.c.h; name = "UIView+AnyPromise.h"; path = "Categories/UIKit/UIView+AnyPromise.h"; sourceTree = "<group>"; };
		BCF2D4DFF08D2A18E8C8FE4C4B4633FB /* Pods-SwaggerClient-frameworks.sh */ = {isa = PBXFileReference; includeInIndex = 1; lastKnownFileType = text.script.sh; path = "Pods-SwaggerClient-frameworks.sh"; sourceTree = "<group>"; };
		C476B916B763E55E4161F0B30760C4E8 /* afterlife.swift */ = {isa = PBXFileReference; includeInIndex = 1; lastKnownFileType = sourcecode.swift; name = afterlife.swift; path = Categories/Foundation/afterlife.swift; sourceTree = "<group>"; };
		C731FBFCC690050C6C08E5AC9D9DC724 /* PMKAlertController.swift */ = {isa = PBXFileReference; includeInIndex = 1; lastKnownFileType = sourcecode.swift; name = PMKAlertController.swift; path = Categories/UIKit/PMKAlertController.swift; sourceTree = "<group>"; };
		CA1AD92813B887E2D017D051B8C0E3D2 /* Validation.swift */ = {isa = PBXFileReference; includeInIndex = 1; lastKnownFileType = sourcecode.swift; name = Validation.swift; path = Source/Validation.swift; sourceTree = "<group>"; };
		CA854180C132DB5511D64C82535C5FDE /* UIAlertView+Promise.swift */ = {isa = PBXFileReference; includeInIndex = 1; lastKnownFileType = sourcecode.swift; name = "UIAlertView+Promise.swift"; path = "Categories/UIKit/UIAlertView+Promise.swift"; sourceTree = "<group>"; };
		CC49FF2A84C0E0E9349747D94036B728 /* PromiseKit.xcconfig */ = {isa = PBXFileReference; includeInIndex = 1; lastKnownFileType = text.xcconfig; path = PromiseKit.xcconfig; sourceTree = "<group>"; };
		CCE38472832BBCC541E646DA6C18EF9C /* Upload.swift */ = {isa = PBXFileReference; includeInIndex = 1; lastKnownFileType = sourcecode.swift; name = Upload.swift; path = Source/Upload.swift; sourceTree = "<group>"; };
		CDC4DD7DB9F4C34A288BECA73BC13B57 /* PromiseKit.modulemap */ = {isa = PBXFileReference; includeInIndex = 1; lastKnownFileType = "sourcecode.module-map"; path = PromiseKit.modulemap; sourceTree = "<group>"; };
		CF8754792D6C49D6F5C8859350F48B35 /* Pods_SwaggerClient.framework */ = {isa = PBXFileReference; explicitFileType = wrapper.framework; includeInIndex = 0; path = Pods_SwaggerClient.framework; sourceTree = BUILT_PRODUCTS_DIR; };
		D2841E5E2183846280B97F6E660DA26C /* Pods-SwaggerClient-resources.sh */ = {isa = PBXFileReference; includeInIndex = 1; lastKnownFileType = text.script.sh; path = "Pods-SwaggerClient-resources.sh"; sourceTree = "<group>"; };
		D2BAD338E56EF3CAA6E54490FE0C5DF9 /* APIHelper.swift */ = {isa = PBXFileReference; includeInIndex = 1; lastKnownFileType = sourcecode.swift; path = APIHelper.swift; sourceTree = "<group>"; };
		D4DF0604EDC1460935E6E445A47023A4 /* Category.swift */ = {isa = PBXFileReference; includeInIndex = 1; lastKnownFileType = sourcecode.swift; path = Category.swift; sourceTree = "<group>"; };
		D6D459D0AB2361B48F81C4D14C6D0DAA /* UIViewController+Promise.swift */ = {isa = PBXFileReference; includeInIndex = 1; lastKnownFileType = sourcecode.swift; name = "UIViewController+Promise.swift"; path = "Categories/UIKit/UIViewController+Promise.swift"; sourceTree = "<group>"; };
		D6EB54C331FED437583A5F01EB2757D1 /* NSObject+Promise.swift */ = {isa = PBXFileReference; includeInIndex = 1; lastKnownFileType = sourcecode.swift; name = "NSObject+Promise.swift"; path = "Categories/Foundation/NSObject+Promise.swift"; sourceTree = "<group>"; };
		D8072E1108951F272C003553FC8926C7 /* APIs.swift */ = {isa = PBXFileReference; includeInIndex = 1; lastKnownFileType = sourcecode.swift; path = APIs.swift; sourceTree = "<group>"; };
		DADAB10704E49D6B9E18F59F995BB88F /* PetstoreClient.xcconfig */ = {isa = PBXFileReference; includeInIndex = 1; lastKnownFileType = text.xcconfig; path = PetstoreClient.xcconfig; sourceTree = "<group>"; };
		DE164497A94DD3215ED4D1AE0D4703B1 /* Pods-SwaggerClient.modulemap */ = {isa = PBXFileReference; includeInIndex = 1; lastKnownFileType = "sourcecode.module-map"; path = "Pods-SwaggerClient.modulemap"; sourceTree = "<group>"; };
		E11BFB27B43B742CB5D6086C4233A909 /* OMGUserAgent.m */ = {isa = PBXFileReference; includeInIndex = 1; lastKnownFileType = sourcecode.c.objc; name = OMGUserAgent.m; path = Sources/OMGUserAgent.m; sourceTree = "<group>"; };
		E1E4BCB344D3C100253B24B79421F00A /* Pods-SwaggerClient-acknowledgements.plist */ = {isa = PBXFileReference; includeInIndex = 1; lastKnownFileType = text.plist.xml; path = "Pods-SwaggerClient-acknowledgements.plist"; sourceTree = "<group>"; };
		E3CDA0958D6247505ECD9098D662EA74 /* UIView+Promise.swift */ = {isa = PBXFileReference; includeInIndex = 1; lastKnownFileType = sourcecode.swift; name = "UIView+Promise.swift"; path = "Categories/UIKit/UIView+Promise.swift"; sourceTree = "<group>"; };
		E3D1141B63DF38660CD6F3AC588A782B /* PetstoreClient.modulemap */ = {isa = PBXFileReference; includeInIndex = 1; lastKnownFileType = "sourcecode.module-map"; path = PetstoreClient.modulemap; sourceTree = "<group>"; };
		E4E6F4A58FE7868CA2177D3AC79AD2FA /* Pods-SwaggerClientTests-resources.sh */ = {isa = PBXFileReference; includeInIndex = 1; lastKnownFileType = text.script.sh; path = "Pods-SwaggerClientTests-resources.sh"; sourceTree = "<group>"; };
		E7CE161ED0CF68954A63F30528ACAD9B /* URLDataPromise.swift */ = {isa = PBXFileReference; includeInIndex = 1; lastKnownFileType = sourcecode.swift; name = URLDataPromise.swift; path = Sources/URLDataPromise.swift; sourceTree = "<group>"; };
		F075F63EFE77F7B59FF77CBA95B9AADF /* UIAlertView+AnyPromise.m */ = {isa = PBXFileReference; includeInIndex = 1; lastKnownFileType = sourcecode.c.objc; name = "UIAlertView+AnyPromise.m"; path = "Categories/UIKit/UIAlertView+AnyPromise.m"; sourceTree = "<group>"; };
		F0D4E00A8974E74325E9E53D456F9AD4 /* Info.plist */ = {isa = PBXFileReference; includeInIndex = 1; lastKnownFileType = text.plist.xml; path = Info.plist; sourceTree = "<group>"; };
		F22FE315AC1C04A8749BD18281EE9028 /* Pods-SwaggerClientTests-umbrella.h */ = {isa = PBXFileReference; includeInIndex = 1; lastKnownFileType = sourcecode.c.h; path = "Pods-SwaggerClientTests-umbrella.h"; sourceTree = "<group>"; };
		F2BEA8A3A2770EF455BB2ECCDA8CE0AD /* Alamofire.framework */ = {isa = PBXFileReference; explicitFileType = wrapper.framework; includeInIndex = 0; path = Alamofire.framework; sourceTree = BUILT_PRODUCTS_DIR; };
		F4B6A98D6DAF474045210F5A74FF1C3C /* hang.m */ = {isa = PBXFileReference; includeInIndex = 1; lastKnownFileType = sourcecode.c.objc; name = hang.m; path = Sources/hang.m; sourceTree = "<group>"; };
		F7EBDD2EEED520E06ACB3538B3832049 /* OMGHTTPURLRQ-umbrella.h */ = {isa = PBXFileReference; includeInIndex = 1; lastKnownFileType = sourcecode.c.h; path = "OMGHTTPURLRQ-umbrella.h"; sourceTree = "<group>"; };
		FB170EFD14935F121CDE3211DB4C5CA3 /* Pods-SwaggerClientTests-acknowledgements.markdown */ = {isa = PBXFileReference; includeInIndex = 1; lastKnownFileType = text; path = "Pods-SwaggerClientTests-acknowledgements.markdown"; sourceTree = "<group>"; };
		FD558DDCDDA1B46951548B02C34277EF /* ResponseSerialization.swift */ = {isa = PBXFileReference; includeInIndex = 1; lastKnownFileType = sourcecode.swift; name = ResponseSerialization.swift; path = Source/ResponseSerialization.swift; sourceTree = "<group>"; };
		FD570E28B63274E742E7D1FBBD55BB41 /* UIActionSheet+Promise.swift */ = {isa = PBXFileReference; includeInIndex = 1; lastKnownFileType = sourcecode.swift; name = "UIActionSheet+Promise.swift"; path = "Categories/UIKit/UIActionSheet+Promise.swift"; sourceTree = "<group>"; };
		FE74210E04DEED84E2357049E4589759 /* PetstoreClient.framework */ = {isa = PBXFileReference; explicitFileType = wrapper.framework; includeInIndex = 0; path = PetstoreClient.framework; sourceTree = BUILT_PRODUCTS_DIR; };
		FEEC58138887E454A6CBD0A7BFF2910A /* Pods_SwaggerClientTests.framework */ = {isa = PBXFileReference; explicitFileType = wrapper.framework; includeInIndex = 0; path = Pods_SwaggerClientTests.framework; sourceTree = BUILT_PRODUCTS_DIR; };
/* End PBXFileReference section */

/* Begin PBXFrameworksBuildPhase section */
		74904C0940192CCB30B90142B3348507 /* Frameworks */ = {
			isa = PBXFrameworksBuildPhase;
			buildActionMask = 2147483647;
			files = (
				1CB5E10963E95432A9674D1FF2B48FA1 /* Foundation.framework in Frameworks */,
			);
			runOnlyForDeploymentPostprocessing = 0;
		};
		9792A6BDBB07FB15453527B4370E3086 /* Frameworks */ = {
			isa = PBXFrameworksBuildPhase;
			buildActionMask = 2147483647;
			files = (
				C141DD535C090B58DD95D53988AAA42B /* Foundation.framework in Frameworks */,
			);
			runOnlyForDeploymentPostprocessing = 0;
		};
		A5AE1D340C4A0691EC28EEA8241C9FCD /* Frameworks */ = {
			isa = PBXFrameworksBuildPhase;
			buildActionMask = 2147483647;
			files = (
				0BD8B4E55E72312366130E97A1204CD8 /* Foundation.framework in Frameworks */,
			);
			runOnlyForDeploymentPostprocessing = 0;
		};
		B9EC7146E2607203CE4A5678AE249144 /* Frameworks */ = {
			isa = PBXFrameworksBuildPhase;
			buildActionMask = 2147483647;
			files = (
				066335E8B1AEEB4CF633B2ED738D6223 /* Foundation.framework in Frameworks */,
				7D7A40DBAC93241786E8C553921E8C86 /* OMGHTTPURLRQ.framework in Frameworks */,
				FFA95B8BEE43D793FF453E49099AC52E /* QuartzCore.framework in Frameworks */,
				825D1C93689636D09044C5077E5D905F /* UIKit.framework in Frameworks */,
			);
			runOnlyForDeploymentPostprocessing = 0;
		};
		FC8C7ACC9E4D7F04E9223A734BF57FFB /* Frameworks */ = {
			isa = PBXFrameworksBuildPhase;
			buildActionMask = 2147483647;
			files = (
				9CFBA896DF45B68C788F80013AC3FDBB /* Alamofire.framework in Frameworks */,
				A4BA36ADDDFBCF208CC58E552C0AC85C /* Foundation.framework in Frameworks */,
				FB0B33F03AC2BC8A7FC7FD912C12CC22 /* PromiseKit.framework in Frameworks */,
			);
			runOnlyForDeploymentPostprocessing = 0;
		};
		FE8FC779CF4B0CFCC594E81C0FF86C7E /* Frameworks */ = {
			isa = PBXFrameworksBuildPhase;
			buildActionMask = 2147483647;
			files = (
				F206C370F63155D3468E0C188498C5DC /* Foundation.framework in Frameworks */,
			);
			runOnlyForDeploymentPostprocessing = 0;
		};
/* End PBXFrameworksBuildPhase section */

/* Begin PBXGroup section */
		01A9CB10E1E9A90B6A796034AF093E8C /* Products */ = {
			isa = PBXGroup;
			children = (
				F2BEA8A3A2770EF455BB2ECCDA8CE0AD /* Alamofire.framework */,
				97FF5C0140A433518CF653B6A520F27A /* OMGHTTPURLRQ.framework */,
				FE74210E04DEED84E2357049E4589759 /* PetstoreClient.framework */,
				CF8754792D6C49D6F5C8859350F48B35 /* Pods_SwaggerClient.framework */,
				FEEC58138887E454A6CBD0A7BFF2910A /* Pods_SwaggerClientTests.framework */,
				0C552CDBDD89D489D23D5D4E28356F84 /* PromiseKit.framework */,
			);
			name = Products;
			sourceTree = "<group>";
		};
		07467E828160702D1DB7EC2F492C337C /* UserAgent */ = {
			isa = PBXGroup;
			children = (
				87BC7910B8D7D31310A07C32438A8C67 /* OMGUserAgent.h */,
				E11BFB27B43B742CB5D6086C4233A909 /* OMGUserAgent.m */,
			);
			name = UserAgent;
			sourceTree = "<group>";
		};
		1322FED69118C64DAD026CAF7F4C38C6 /* Models */ = {
			isa = PBXGroup;
			children = (
				D4DF0604EDC1460935E6E445A47023A4 /* Category.swift */,
				0A545673F09F49CDD60A13B4B0AF1020 /* Order.swift */,
				284B3DE9B793FCC633E971DB1798AFAF /* Pet.swift */,
				211F73A46D90346F7FC6D0D29640EE4F /* Tag.swift */,
				5B248364ABF60ACD7DB31A17DCFDFD0C /* User.swift */,
			);
			path = Models;
			sourceTree = "<group>";
		};
		1D2330E920AD5F6E4655BE449D006A77 /* Support Files */ = {
			isa = PBXGroup;
			children = (
				AB4DA378490493502B34B20D4B12325B /* Info.plist */,
				24C79ED4B5226F263307B22E96E88F9F /* OMGHTTPURLRQ.modulemap */,
				16D7C901D915C251DEBA27AC1EF57E34 /* OMGHTTPURLRQ.xcconfig */,
				0F36B65CF990C57DC527824ED0BA1915 /* OMGHTTPURLRQ-dummy.m */,
				B9E21DC1171D712B2D2307EE5034D99E /* OMGHTTPURLRQ-prefix.pch */,
				F7EBDD2EEED520E06ACB3538B3832049 /* OMGHTTPURLRQ-umbrella.h */,
			);
			name = "Support Files";
			path = "../Target Support Files/OMGHTTPURLRQ";
			sourceTree = "<group>";
		};
		22F52349E1BE90FC6E064DAAC9EA9612 /* Development Pods */ = {
			isa = PBXGroup;
			children = (
				E9F8459055B900A58FB97600A53E5D1C /* PetstoreClient */,
			);
			name = "Development Pods";
			sourceTree = "<group>";
		};
		76DC20E0A9F8CDC0E47176B58A9C5BD5 /* Foundation */ = {
			isa = PBXGroup;
			children = (
				C476B916B763E55E4161F0B30760C4E8 /* afterlife.swift */,
				3616971BAEF40302B7F2F8B1007C0B2B /* NSNotificationCenter+AnyPromise.h */,
				4798BAC01B0E3F07E3BBBB07BA57F2D7 /* NSNotificationCenter+AnyPromise.m */,
				B93FB4BB16CFB41DCA35A8CFAD7A7FEF /* NSNotificationCenter+Promise.swift */,
				D6EB54C331FED437583A5F01EB2757D1 /* NSObject+Promise.swift */,
				BAE48ACA10E8895BB8BF5CE8C0846B4B /* NSURLConnection+AnyPromise.h */,
				A7F0DAACAC89A93B940BBE54E6A87E9F /* NSURLConnection+AnyPromise.m */,
				412985229DA7A4DF9E129B7E8F0C09BB /* NSURLConnection+Promise.swift */,
				535DF88FC12304114DEF55E4003421B2 /* NSURLSession+Promise.swift */,
			);
			name = Foundation;
			sourceTree = "<group>";
		};
		7DB346D0F39D3F0E887471402A8071AB = {
			isa = PBXGroup;
			children = (
				93A4A3777CF96A4AAC1D13BA6DCCEA73 /* Podfile */,
				22F52349E1BE90FC6E064DAAC9EA9612 /* Development Pods */,
				E85F5154C248966A1EC7B7B6EACB20CF /* Frameworks */,
				CF22FA3EE19C3EC42FEBA1247EB70D85 /* Pods */,
				01A9CB10E1E9A90B6A796034AF093E8C /* Products */,
				C1A60D10CED0E61146591438999C7502 /* Targets Support Files */,
			);
			sourceTree = "<group>";
		};
		7DFF028D9F7D443B2361EBEDACC99624 /* OMGHTTPURLRQ */ = {
			isa = PBXGroup;
			children = (
				8FCF5C41226503429E7875DF4CA4D36E /* FormURLEncode */,
				A00A425F2E132E8FF4DE929E7DF9CC1E /* RQ */,
				1D2330E920AD5F6E4655BE449D006A77 /* Support Files */,
				07467E828160702D1DB7EC2F492C337C /* UserAgent */,
			);
			path = OMGHTTPURLRQ;
			sourceTree = "<group>";
		};
		81B1E3A8E00502B38EACDE3617A7A73B /* Support Files */ = {
			isa = PBXGroup;
			children = (
				792D14AC86CD98AA9C31373287E0F353 /* Info.plist */,
				CDC4DD7DB9F4C34A288BECA73BC13B57 /* PromiseKit.modulemap */,
				CC49FF2A84C0E0E9349747D94036B728 /* PromiseKit.xcconfig */,
				9042667D08D783E45394FE8B97EE6468 /* PromiseKit-dummy.m */,
				122D5005A81832479161CD1D223C573A /* PromiseKit-prefix.pch */,
			);
			name = "Support Files";
			path = "../Target Support Files/PromiseKit";
			sourceTree = "<group>";
		};
		83C3888E1F7B1FC86D9CBF3B74DC2896 /* QuartzCore */ = {
			isa = PBXGroup;
			children = (
				27E0FE41D771BE8BE3F0D4F1DAD0B179 /* CALayer+AnyPromise.h */,
				04A22F2595054D39018E03961CA7283A /* CALayer+AnyPromise.m */,
			);
			name = QuartzCore;
			sourceTree = "<group>";
		};
		88CE2B3F08C34DDB098AD8A5DCC1DF1E /* Pods-SwaggerClient */ = {
			isa = PBXGroup;
			children = (
				7C8E63660D346FD8ED2A97242E74EA09 /* Info.plist */,
				DE164497A94DD3215ED4D1AE0D4703B1 /* Pods-SwaggerClient.modulemap */,
				2FF17440CCD2E1A69791A4AA23325AD5 /* Pods-SwaggerClient-acknowledgements.markdown */,
				E1E4BCB344D3C100253B24B79421F00A /* Pods-SwaggerClient-acknowledgements.plist */,
				291054DAA3207AFC1F6B3D7AD6C25E5C /* Pods-SwaggerClient-dummy.m */,
				BCF2D4DFF08D2A18E8C8FE4C4B4633FB /* Pods-SwaggerClient-frameworks.sh */,
				D2841E5E2183846280B97F6E660DA26C /* Pods-SwaggerClient-resources.sh */,
				3EEBA91980AEC8774CF7EC08035B089A /* Pods-SwaggerClient-umbrella.h */,
				549C6527D10094289B101749047807C5 /* Pods-SwaggerClient.debug.xcconfig */,
				86B1DDCB9E27DF43C2C35D9E7B2E84DA /* Pods-SwaggerClient.release.xcconfig */,
			);
			name = "Pods-SwaggerClient";
			path = "Target Support Files/Pods-SwaggerClient";
			sourceTree = "<group>";
		};
		8EA2A359F1831ACBB15BAAEA04D6FB95 /* UIKit */ = {
			isa = PBXGroup;
			children = (
				C731FBFCC690050C6C08E5AC9D9DC724 /* PMKAlertController.swift */,
				6846D22C9F0CCBC48DF833E309A8E84F /* UIActionSheet+AnyPromise.h */,
				9774D31336C85248A115B569E7D95283 /* UIActionSheet+AnyPromise.m */,
				FD570E28B63274E742E7D1FBBD55BB41 /* UIActionSheet+Promise.swift */,
				92D340D66F03F31237B70F23FE9B00D0 /* UIAlertView+AnyPromise.h */,
				F075F63EFE77F7B59FF77CBA95B9AADF /* UIAlertView+AnyPromise.m */,
				CA854180C132DB5511D64C82535C5FDE /* UIAlertView+Promise.swift */,
				BCDD82DB3E6D43BA9769FCA9B744CB5E /* UIView+AnyPromise.h */,
				2F0F4EDC2236E1C270DC2014181D6506 /* UIView+AnyPromise.m */,
				E3CDA0958D6247505ECD9098D662EA74 /* UIView+Promise.swift */,
				0BA017E288BB42E06EBEE9C6E6993EAF /* UIViewController+AnyPromise.h */,
				AA24C5EC82CF437D8D1FFFAB68975408 /* UIViewController+AnyPromise.m */,
				D6D459D0AB2361B48F81C4D14C6D0DAA /* UIViewController+Promise.swift */,
			);
			name = UIKit;
			sourceTree = "<group>";
		};
		8F6D133867EE63820DFB7E83F4C51252 /* Support Files */ = {
			isa = PBXGroup;
			children = (
				F0D4E00A8974E74325E9E53D456F9AD4 /* Info.plist */,
				E3D1141B63DF38660CD6F3AC588A782B /* PetstoreClient.modulemap */,
				DADAB10704E49D6B9E18F59F995BB88F /* PetstoreClient.xcconfig */,
				46A8E0328DC896E0893B565FE8742167 /* PetstoreClient-dummy.m */,
				B3A144887C8B13FD888B76AB096B0CA1 /* PetstoreClient-prefix.pch */,
				9F681D2C508D1BA8F62893120D9343A4 /* PetstoreClient-umbrella.h */,
			);
			name = "Support Files";
			path = "SwaggerClientTests/Pods/Target Support Files/PetstoreClient";
			sourceTree = "<group>";
		};
		8FCF5C41226503429E7875DF4CA4D36E /* FormURLEncode */ = {
			isa = PBXGroup;
			children = (
				51ADA0B6B6B00CB0E818AA8CBC311677 /* OMGFormURLEncode.h */,
				25614E715DDC170DAFB0DF50C5503E33 /* OMGFormURLEncode.m */,
			);
			name = FormURLEncode;
			sourceTree = "<group>";
		};
		99640BFBD45FFAD70A89B868F85EFA36 /* Alamofire */ = {
			isa = PBXGroup;
			children = (
				8B476A57549D7994745E17A6DE5BE745 /* Alamofire.swift */,
				A04177B09D9596450D827FE49A36C4C4 /* Download.swift */,
				8A9CB35983E4859DFFBAD8840196A094 /* Error.swift */,
				2D51C929AC51E34493AA757180C09C3B /* Manager.swift */,
				5F14E17B4D6BDF8BD3E384BE6528F744 /* MultipartFormData.swift */,
				1FBD351D007CF4095C98C9DFD9D83D61 /* ParameterEncoding.swift */,
				133C5287CFDCB3B67578A7B1221E132C /* Request.swift */,
				5DF5FC3AF99846209C5FCE55A2E12D9A /* Response.swift */,
				FD558DDCDDA1B46951548B02C34277EF /* ResponseSerialization.swift */,
				53F8B2513042BD6DB957E8063EF895BD /* Result.swift */,
				400A6910E83F606BCD67DC11FA706697 /* ServerTrustPolicy.swift */,
				8A8F373B23E0F7FB68B0BA71D92D1C60 /* Stream.swift */,
				CCE38472832BBCC541E646DA6C18EF9C /* Upload.swift */,
				CA1AD92813B887E2D017D051B8C0E3D2 /* Validation.swift */,
				9E101A4CE6D982647EED5C067C563BED /* Support Files */,
			);
			path = Alamofire;
			sourceTree = "<group>";
		};
		9E101A4CE6D982647EED5C067C563BED /* Support Files */ = {
			isa = PBXGroup;
			children = (
				8749F40CC17CE0C26C36B0F431A9C8F0 /* Alamofire.modulemap */,
				141F0B43C42CE92856BBA8F8D98481DB /* Alamofire.xcconfig */,
				139346EB669CBE2DE8FE506E14A2BA9C /* Alamofire-dummy.m */,
				3950B63B8EB1B9CD8FC31CDA8CC2E7C7 /* Alamofire-prefix.pch */,
				30CE7341A995EF6812D71771E74CF7F7 /* Alamofire-umbrella.h */,
				3CE589B7B1FE57084403D25DC49528B5 /* Info.plist */,
			);
			name = "Support Files";
			path = "../Target Support Files/Alamofire";
			sourceTree = "<group>";
		};
		A00A425F2E132E8FF4DE929E7DF9CC1E /* RQ */ = {
			isa = PBXGroup;
			children = (
				450166FEA2155A5821D97744A0127DF8 /* OMGHTTPURLRQ.h */,
				9D579267FC1F163C8F04B444DAEFED0D /* OMGHTTPURLRQ.m */,
			);
			name = RQ;
			sourceTree = "<group>";
		};
		AD94092456F8ABCB18F74CAC75AD85DE /* Classes */ = {
			isa = PBXGroup;
			children = (
				F64549CFCC17C7AC6479508BE180B18D /* Swaggers */,
			);
			path = Classes;
			sourceTree = "<group>";
		};
		B4A5C9FBC309EB945E2E089539878931 /* iOS */ = {
			isa = PBXGroup;
			children = (
				79E01B70640812E104A60E8F985F7E9D /* Foundation.framework */,
				0B92202857E3535647B0785253083518 /* QuartzCore.framework */,
				355303D423040E9AB8E2164D8C903B23 /* UIKit.framework */,
			);
			name = iOS;
			sourceTree = "<group>";
		};
		BEACE1971060500B96701CBC3F667BAE /* CorePromise */ = {
			isa = PBXGroup;
			children = (
				B868468092D7B2489B889A50981C9247 /* after.m */,
				275DA9A664C70DD40A4059090D1A00D4 /* after.swift */,
				1F19945EE403F7B29D8B1939EA6D579A /* AnyPromise.h */,
				1B7E90A568681E000EF3CB0917584F3C /* AnyPromise.m */,
				5973BC143AE488C12FFB1E83E71F0C45 /* AnyPromise.swift */,
				A92242715FB4C0608F8DCEBF8F3791E2 /* dispatch_promise.m */,
				392FA21A33296B88F790D62A4FAA4E4E /* dispatch_promise.swift */,
				558DFECE2C740177CA6357DA71A1DFBB /* Error.swift */,
				F4B6A98D6DAF474045210F5A74FF1C3C /* hang.m */,
				6AD59903FAA8315AD0036AC459FFB97F /* join.m */,
				84319E048FE6DD89B905FA3A81005C5F /* join.swift */,
				045C1F608ADE57757E6732D721779F22 /* NSError+Cancellation.h */,
				3D23C407A7CDBFD244D6115899F9D45D /* Promise.swift */,
				7E0DBDE561A6C2E7AC7A24160F8A5F28 /* Promise+Properties.swift */,
				3BFFA6FD621E9ED341AA89AEAC1604D7 /* PromiseKit.h */,
				980FD13F87B44BFD90F8AC129BEB2E61 /* race.swift */,
				8DC63EB77B3791891517B98CAA115DE8 /* State.swift */,
				0A8906F6D6920DF197965D1740A7E283 /* Umbrella.h */,
				E7CE161ED0CF68954A63F30528ACAD9B /* URLDataPromise.swift */,
				143BC30E5DDAF52A3D9578F507EC6A41 /* when.m */,
				16730DAF3E51C161D8247E473F069E71 /* when.swift */,
			);
			name = CorePromise;
			sourceTree = "<group>";
		};
		C1A60D10CED0E61146591438999C7502 /* Targets Support Files */ = {
			isa = PBXGroup;
			children = (
				88CE2B3F08C34DDB098AD8A5DCC1DF1E /* Pods-SwaggerClient */,
				D6D0CD30E3EAF2ED10AE0CBC07506C5A /* Pods-SwaggerClientTests */,
			);
			name = "Targets Support Files";
			sourceTree = "<group>";
		};
		CF22FA3EE19C3EC42FEBA1247EB70D85 /* Pods */ = {
			isa = PBXGroup;
			children = (
				99640BFBD45FFAD70A89B868F85EFA36 /* Alamofire */,
				7DFF028D9F7D443B2361EBEDACC99624 /* OMGHTTPURLRQ */,
				D9FC474F1DB94FC75B3AAC120F0D4AB7 /* PromiseKit */,
			);
			name = Pods;
			sourceTree = "<group>";
		};
		D6D0CD30E3EAF2ED10AE0CBC07506C5A /* Pods-SwaggerClientTests */ = {
			isa = PBXGroup;
			children = (
				3F16B43ABD2C8CD4A311AA1AB3B6C02F /* Info.plist */,
				00ACB4396DD1B4E4539E4E81C1D7A14E /* Pods-SwaggerClientTests.modulemap */,
				FB170EFD14935F121CDE3211DB4C5CA3 /* Pods-SwaggerClientTests-acknowledgements.markdown */,
				02F28E719AA874BE9213D6CF8CE7E36B /* Pods-SwaggerClientTests-acknowledgements.plist */,
				687B19CB3E722272B41D60B485C29EE7 /* Pods-SwaggerClientTests-dummy.m */,
				43FC49AA70D3E2A84CAED9C37BE9C4B5 /* Pods-SwaggerClientTests-frameworks.sh */,
				E4E6F4A58FE7868CA2177D3AC79AD2FA /* Pods-SwaggerClientTests-resources.sh */,
				F22FE315AC1C04A8749BD18281EE9028 /* Pods-SwaggerClientTests-umbrella.h */,
				969C2AF48F4307163B301A92E78AFCF2 /* Pods-SwaggerClientTests.debug.xcconfig */,
				849FECBC6CC67F2B6800F982927E3A9E /* Pods-SwaggerClientTests.release.xcconfig */,
			);
			name = "Pods-SwaggerClientTests";
			path = "Target Support Files/Pods-SwaggerClientTests";
			sourceTree = "<group>";
		};
		D9FC474F1DB94FC75B3AAC120F0D4AB7 /* PromiseKit */ = {
			isa = PBXGroup;
			children = (
				BEACE1971060500B96701CBC3F667BAE /* CorePromise */,
				76DC20E0A9F8CDC0E47176B58A9C5BD5 /* Foundation */,
				83C3888E1F7B1FC86D9CBF3B74DC2896 /* QuartzCore */,
				81B1E3A8E00502B38EACDE3617A7A73B /* Support Files */,
				8EA2A359F1831ACBB15BAAEA04D6FB95 /* UIKit */,
			);
			path = PromiseKit;
			sourceTree = "<group>";
		};
		E73D9BF152C59F341559DE62A3143721 /* PetstoreClient */ = {
			isa = PBXGroup;
			children = (
				AD94092456F8ABCB18F74CAC75AD85DE /* Classes */,
			);
			path = PetstoreClient;
			sourceTree = "<group>";
		};
		E85F5154C248966A1EC7B7B6EACB20CF /* Frameworks */ = {
			isa = PBXGroup;
			children = (
				A1D1571AB15108DF6F9C4FE2064E3C43 /* Alamofire.framework */,
				3530BF15E14D1F6D7134EE67377D5C8C /* OMGHTTPURLRQ.framework */,
				A112EF8BB3933C1C1E42F11B3DD3B02A /* PromiseKit.framework */,
				B4A5C9FBC309EB945E2E089539878931 /* iOS */,
			);
			name = Frameworks;
			sourceTree = "<group>";
		};
		E9F8459055B900A58FB97600A53E5D1C /* PetstoreClient */ = {
			isa = PBXGroup;
			children = (
				E73D9BF152C59F341559DE62A3143721 /* PetstoreClient */,
				8F6D133867EE63820DFB7E83F4C51252 /* Support Files */,
			);
			name = PetstoreClient;
			path = ../..;
			sourceTree = "<group>";
		};
		F64549CFCC17C7AC6479508BE180B18D /* Swaggers */ = {
			isa = PBXGroup;
			children = (
				92734297B64DFE0EB0EDE1EA821163DB /* AlamofireImplementations.swift */,
				D2BAD338E56EF3CAA6E54490FE0C5DF9 /* APIHelper.swift */,
				D8072E1108951F272C003553FC8926C7 /* APIs.swift */,
				5412898DEB10F1983487A10453C6B9CB /* Extensions.swift */,
				8F0266C5AE0B23A436291F6647902086 /* Models.swift */,
				F92EFB558CBA923AB1CFA22F708E315A /* APIs */,
				1322FED69118C64DAD026CAF7F4C38C6 /* Models */,
			);
			path = Swaggers;
			sourceTree = "<group>";
		};
		F92EFB558CBA923AB1CFA22F708E315A /* APIs */ = {
			isa = PBXGroup;
			children = (
				261F03A3C73374FD19333EEA59CCD59F /* PetAPI.swift */,
				1A3E5E3CD673B025FD8AC260E67AB47E /* StoreAPI.swift */,
				552D15E0340BF58CC1922B82E864AEC9 /* UserAPI.swift */,
			);
			path = APIs;
			sourceTree = "<group>";
		};
/* End PBXGroup section */

/* Begin PBXHeadersBuildPhase section */
		09D29D14882ADDDA216809ED16917D07 /* Headers */ = {
			isa = PBXHeadersBuildPhase;
			buildActionMask = 2147483647;
			files = (
				3860D960E37C1257BDA54626CA592E86 /* AnyPromise.h in Headers */,
				CE89E5C528D52BBCBCD23309603BA6D1 /* CALayer+AnyPromise.h in Headers */,
				857E5961D9F6E23BD86DEB613A1499C7 /* NSError+Cancellation.h in Headers */,
				DBD1F4247E1C591AE4EE5531599AB170 /* NSNotificationCenter+AnyPromise.h in Headers */,
				18FAC6B4FD3B44CB353C7A6027286100 /* NSURLConnection+AnyPromise.h in Headers */,
				F700EAA9F9F6C1F99C83B45D05C5AD14 /* PromiseKit.h in Headers */,
				0268F9278E32ACC1F996F4E2E45622B5 /* UIActionSheet+AnyPromise.h in Headers */,
				12348513CB81BD05B497C210905CDF65 /* UIAlertView+AnyPromise.h in Headers */,
				8C4A96A3E69C772990E3E922D0FD1BC4 /* UIView+AnyPromise.h in Headers */,
				01BD61BBC475EB3369237B84FE24D3EE /* UIViewController+AnyPromise.h in Headers */,
				0BDA43D8F48C8B0D504C440046FAF681 /* Umbrella.h in Headers */,
			);
			runOnlyForDeploymentPostprocessing = 0;
		};
		2835BFBD2FEFE3E2844CFC1B10201EA4 /* Headers */ = {
			isa = PBXHeadersBuildPhase;
			buildActionMask = 2147483647;
			files = (
				656BED6137A9FFA3B2DF03861F525022 /* PetstoreClient-umbrella.h in Headers */,
			);
			runOnlyForDeploymentPostprocessing = 0;
		};
		4EC64FD39389DAFE4AD4266FC3328DFF /* Headers */ = {
			isa = PBXHeadersBuildPhase;
			buildActionMask = 2147483647;
			files = (
				D97B0097ACB39F4E308E996F4F2AC836 /* Pods-SwaggerClient-umbrella.h in Headers */,
			);
			runOnlyForDeploymentPostprocessing = 0;
		};
		5F7B61281F714E2A64A51E80A2C9C062 /* Headers */ = {
			isa = PBXHeadersBuildPhase;
			buildActionMask = 2147483647;
			files = (
				2C5450AC69398958CF6F7539EF7D99E5 /* Alamofire-umbrella.h in Headers */,
			);
			runOnlyForDeploymentPostprocessing = 0;
		};
		8EC2461DE4442A7991319873E6012164 /* Headers */ = {
			isa = PBXHeadersBuildPhase;
			buildActionMask = 2147483647;
			files = (
				5480169E42C456C49BE59E273D7E0115 /* OMGFormURLEncode.h in Headers */,
				5192A7466019F9B3D7F1E987124E96BC /* OMGHTTPURLRQ-umbrella.h in Headers */,
				0B34EB4425C08BB021C2D09F75C9C146 /* OMGHTTPURLRQ.h in Headers */,
				3A8D316D4266A3309D0A98ED74F8A13A /* OMGUserAgent.h in Headers */,
			);
			runOnlyForDeploymentPostprocessing = 0;
		};
		FF84DA06E91FBBAA756A7832375803CE /* Headers */ = {
			isa = PBXHeadersBuildPhase;
			buildActionMask = 2147483647;
			files = (
				897283A0B7F5299913327CC8FD6CC997 /* Pods-SwaggerClientTests-umbrella.h in Headers */,
			);
			runOnlyForDeploymentPostprocessing = 0;
		};
/* End PBXHeadersBuildPhase section */

/* Begin PBXNativeTarget section */
		190ACD3A51BC90B85EADB13E9CDD207B /* OMGHTTPURLRQ */ = {
			isa = PBXNativeTarget;
			buildConfigurationList = 620A8F6BEDF449F55F08EDB4CDBF60A2 /* Build configuration list for PBXNativeTarget "OMGHTTPURLRQ" */;
			buildPhases = (
				44321F32F148EB47FF23494889576DF5 /* Sources */,
				9792A6BDBB07FB15453527B4370E3086 /* Frameworks */,
				8EC2461DE4442A7991319873E6012164 /* Headers */,
			);
			buildRules = (
			);
			dependencies = (
			);
			name = OMGHTTPURLRQ;
			productName = OMGHTTPURLRQ;
			productReference = 97FF5C0140A433518CF653B6A520F27A /* OMGHTTPURLRQ.framework */;
			productType = "com.apple.product-type.framework";
		};
		1EABA30CF432461C9C71EFB7319C5EC0 /* Pods-SwaggerClient */ = {
			isa = PBXNativeTarget;
			buildConfigurationList = C9F2C0984774847F556FBA38A5DFA380 /* Build configuration list for PBXNativeTarget "Pods-SwaggerClient" */;
			buildPhases = (
				17C136CACEBA2BEF9A840E699AB10D69 /* Sources */,
				74904C0940192CCB30B90142B3348507 /* Frameworks */,
				4EC64FD39389DAFE4AD4266FC3328DFF /* Headers */,
			);
			buildRules = (
			);
			dependencies = (
				FFAF754843564CB3D6F424CE47B71A27 /* PBXTargetDependency */,
				679C1EDCB1F411D8FFB2673C78614B15 /* PBXTargetDependency */,
				08587102FAC1423B332ADA2E2AD0BC0A /* PBXTargetDependency */,
				66E283C897B0821EC278FCF08B47AD54 /* PBXTargetDependency */,
			);
			name = "Pods-SwaggerClient";
			productName = "Pods-SwaggerClient";
			productReference = CF8754792D6C49D6F5C8859350F48B35 /* Pods_SwaggerClient.framework */;
			productType = "com.apple.product-type.framework";
		};
		25EDA9CFC641C69402B3857A2C4A39F0 /* PromiseKit */ = {
			isa = PBXNativeTarget;
			buildConfigurationList = 03DDC7D7BA248863E8493F462ABAD118 /* Build configuration list for PBXNativeTarget "PromiseKit" */;
			buildPhases = (
				1541E3035B9D2A7EED16C98953A8CEB6 /* Sources */,
				B9EC7146E2607203CE4A5678AE249144 /* Frameworks */,
				09D29D14882ADDDA216809ED16917D07 /* Headers */,
			);
			buildRules = (
			);
			dependencies = (
				C893B48B47F4A7541102DAAFECFC50F2 /* PBXTargetDependency */,
			);
			name = PromiseKit;
			productName = PromiseKit;
			productReference = 0C552CDBDD89D489D23D5D4E28356F84 /* PromiseKit.framework */;
			productType = "com.apple.product-type.framework";
		};
		2FD913B4E24277823983BABFDB071664 /* PetstoreClient */ = {
			isa = PBXNativeTarget;
			buildConfigurationList = B5E28E2093F917340AF5AAA0FCE5E37D /* Build configuration list for PBXNativeTarget "PetstoreClient" */;
			buildPhases = (
				0DDA01F58E1381BEA0D7FB759B75A456 /* Sources */,
				FC8C7ACC9E4D7F04E9223A734BF57FFB /* Frameworks */,
				2835BFBD2FEFE3E2844CFC1B10201EA4 /* Headers */,
			);
			buildRules = (
			);
			dependencies = (
				FC9E3FF49D9B636B2925749B2D51A5D3 /* PBXTargetDependency */,
				FAC5685F6C40E5D74404831646CBC453 /* PBXTargetDependency */,
			);
			name = PetstoreClient;
			productName = PetstoreClient;
			productReference = FE74210E04DEED84E2357049E4589759 /* PetstoreClient.framework */;
			productType = "com.apple.product-type.framework";
		};
		432ECC54282C84882B482CCB4CF227FC /* Alamofire */ = {
			isa = PBXNativeTarget;
			buildConfigurationList = 8B2B2DA2F7F80D41B1FDB5FACFA4B3DE /* Build configuration list for PBXNativeTarget "Alamofire" */;
			buildPhases = (
				EF659EFF40D426A3A32A82CDB98CC6EE /* Sources */,
				A5AE1D340C4A0691EC28EEA8241C9FCD /* Frameworks */,
				5F7B61281F714E2A64A51E80A2C9C062 /* Headers */,
			);
			buildRules = (
			);
			dependencies = (
			);
			name = Alamofire;
			productName = Alamofire;
			productReference = F2BEA8A3A2770EF455BB2ECCDA8CE0AD /* Alamofire.framework */;
			productType = "com.apple.product-type.framework";
		};
		462B200BD111D7F438E47B7C42B6772F /* Pods-SwaggerClientTests */ = {
			isa = PBXNativeTarget;
			buildConfigurationList = 245A935A321D16F418F4D34C5D17D2B6 /* Build configuration list for PBXNativeTarget "Pods-SwaggerClientTests" */;
			buildPhases = (
				0529825EC79AED06C77091DC0F061854 /* Sources */,
				FE8FC779CF4B0CFCC594E81C0FF86C7E /* Frameworks */,
				FF84DA06E91FBBAA756A7832375803CE /* Headers */,
			);
			buildRules = (
			);
			dependencies = (
			);
			name = "Pods-SwaggerClientTests";
			productName = "Pods-SwaggerClientTests";
			productReference = FEEC58138887E454A6CBD0A7BFF2910A /* Pods_SwaggerClientTests.framework */;
			productType = "com.apple.product-type.framework";
		};
/* End PBXNativeTarget section */

/* Begin PBXProject section */
		D41D8CD98F00B204E9800998ECF8427E /* Project object */ = {
			isa = PBXProject;
			attributes = {
				LastSwiftUpdateCheck = 0730;
				LastUpgradeCheck = 0700;
			};
			buildConfigurationList = 2D8E8EC45A3A1A1D94AE762CB5028504 /* Build configuration list for PBXProject "Pods" */;
			compatibilityVersion = "Xcode 3.2";
			developmentRegion = English;
			hasScannedForEncodings = 0;
			knownRegions = (
				en,
			);
			mainGroup = 7DB346D0F39D3F0E887471402A8071AB;
			productRefGroup = 01A9CB10E1E9A90B6A796034AF093E8C /* Products */;
			projectDirPath = "";
			projectRoot = "";
			targets = (
				432ECC54282C84882B482CCB4CF227FC /* Alamofire */,
				190ACD3A51BC90B85EADB13E9CDD207B /* OMGHTTPURLRQ */,
				2FD913B4E24277823983BABFDB071664 /* PetstoreClient */,
				1EABA30CF432461C9C71EFB7319C5EC0 /* Pods-SwaggerClient */,
				462B200BD111D7F438E47B7C42B6772F /* Pods-SwaggerClientTests */,
				25EDA9CFC641C69402B3857A2C4A39F0 /* PromiseKit */,
			);
		};
/* End PBXProject section */

/* Begin PBXSourcesBuildPhase section */
		0529825EC79AED06C77091DC0F061854 /* Sources */ = {
			isa = PBXSourcesBuildPhase;
			buildActionMask = 2147483647;
			files = (
				C546890220177F840E8AFC829D0E3FEB /* Pods-SwaggerClientTests-dummy.m in Sources */,
			);
			runOnlyForDeploymentPostprocessing = 0;
		};
		0DDA01F58E1381BEA0D7FB759B75A456 /* Sources */ = {
			isa = PBXSourcesBuildPhase;
			buildActionMask = 2147483647;
			files = (
				516D41E4D035A817CC5116C11302E408 /* AlamofireImplementations.swift in Sources */,
				46F838880F41F56ABD91796FC956B4BF /* APIHelper.swift in Sources */,
				EA35E77B4F31DC3E1D224458E0BC959D /* APIs.swift in Sources */,
				CD97970D21D3CB8C459FAFEF11EE60F3 /* Category.swift in Sources */,
				5EE5E1CA27F3CB04A5DCF5BB90B76000 /* Extensions.swift in Sources */,
				15ECEBA1EFBD023AEA47F36524270D2C /* Models.swift in Sources */,
				E2B0094FAAEA55C55AD141136F650E35 /* Order.swift in Sources */,
				1CDA074C6DC95876D85E13ECF882B93A /* Pet.swift in Sources */,
				2B38BB4603B4286FF8D7A780372E947F /* PetAPI.swift in Sources */,
				25FBB92AFB8F5A777CE8E40EC3B9DACA /* PetstoreClient-dummy.m in Sources */,
				443361437B359830308B93A7B98BE039 /* StoreAPI.swift in Sources */,
				6B0A17CD24331793D2504E0FBBAF5EB2 /* Tag.swift in Sources */,
				D546A4DBA3F7750F45A6F63B994C081C /* User.swift in Sources */,
				2D9379807BA243E1CE457D1BE963DA09 /* UserAPI.swift in Sources */,
			);
			runOnlyForDeploymentPostprocessing = 0;
		};
		1541E3035B9D2A7EED16C98953A8CEB6 /* Sources */ = {
			isa = PBXSourcesBuildPhase;
			buildActionMask = 2147483647;
			files = (
				C86881D2285095255829A578F0A85300 /* after.m in Sources */,
				EA67B414E392EFD2B14742F55A595596 /* after.swift in Sources */,
				1AC7E88F0EC64D1D4E83CE7767BFD2B7 /* afterlife.swift in Sources */,
				909B0A29022956D90C32C4AA319F75D1 /* AnyPromise.m in Sources */,
				F7161E50F083B2267363F243C4E4B78F /* AnyPromise.swift in Sources */,
				124EFF5E3C46EC88F47C52479FA6ACAF /* CALayer+AnyPromise.m in Sources */,
				6A128FE350973D8A693E3F063C5E4A49 /* dispatch_promise.m in Sources */,
				F4582E8DC1C9F362ADA4BAE9CEF8B681 /* dispatch_promise.swift in Sources */,
				D93596046CD3B301F4EC99A7A118C82C /* Error.swift in Sources */,
				5FFED823C0BDD412FA41B01EA47394D1 /* hang.m in Sources */,
				5D7EAE5725A7E750B51FD27AECB5F0FD /* join.m in Sources */,
				06F7C0C55DF4C09C015159F6B0802EB1 /* join.swift in Sources */,
				11C221075C5B20BDEEB3DDF8EAC99E63 /* NSNotificationCenter+AnyPromise.m in Sources */,
				88B3F911629C08DEEB226F3B294AAB36 /* NSNotificationCenter+Promise.swift in Sources */,
				0D240D796AAD10F0119A1D7AC2570AAA /* NSObject+Promise.swift in Sources */,
				8E3861989641484EE3095722EC08B5A9 /* NSURLConnection+AnyPromise.m in Sources */,
				EB9A1F33DB49ADA09F6E7F19A2C30357 /* NSURLConnection+Promise.swift in Sources */,
				81A2DB65C0742D785DE7C2609CC14140 /* NSURLSession+Promise.swift in Sources */,
				73FA79FDB37E5C458B996012BFB0CF04 /* PMKAlertController.swift in Sources */,
				1E1010EA437F154A554D04F7F3A894EC /* Promise+Properties.swift in Sources */,
				ADEEE5F368B5D707D03E78FD75C59048 /* Promise.swift in Sources */,
				8D3A68D3CBD8A1D89099F704A04A04FC /* PromiseKit-dummy.m in Sources */,
				97D71F12142A541BEEF425805D51379E /* race.swift in Sources */,
				F898D4270885EF1114608E76B0C09E21 /* State.swift in Sources */,
				CAF12A3EDA2376FFEAD4A12E413C1AAD /* UIActionSheet+AnyPromise.m in Sources */,
				387C7387FDC662D23D743879B6143D59 /* UIActionSheet+Promise.swift in Sources */,
				11EA8D6B0352FD31F520F983CFB9D993 /* UIAlertView+AnyPromise.m in Sources */,
				EB3C88CDAF122BA763FEF85758370C7C /* UIAlertView+Promise.swift in Sources */,
				4C22563311AC2B52651A6525A979E076 /* UIView+AnyPromise.m in Sources */,
				D1735D6C4D574339EB49024228448459 /* UIView+Promise.swift in Sources */,
				60EBBACB76CD5879FB7B9B3E0AA5E2C1 /* UIViewController+AnyPromise.m in Sources */,
				C86CE0A47FAD4C9B2929A335D62A179E /* UIViewController+Promise.swift in Sources */,
				CE225CF07E6E385F014883D607AFA44D /* URLDataPromise.swift in Sources */,
				CB2A58CBAB5A2E63D0CB70F2697CAE87 /* when.m in Sources */,
				ED30A8B82BA1D53CBC370B1DC18DA1EB /* when.swift in Sources */,
			);
			runOnlyForDeploymentPostprocessing = 0;
		};
		17C136CACEBA2BEF9A840E699AB10D69 /* Sources */ = {
			isa = PBXSourcesBuildPhase;
			buildActionMask = 2147483647;
			files = (
				9876AE0817723FB5E93A94B1E1906901 /* Pods-SwaggerClient-dummy.m in Sources */,
			);
			runOnlyForDeploymentPostprocessing = 0;
		};
		44321F32F148EB47FF23494889576DF5 /* Sources */ = {
			isa = PBXSourcesBuildPhase;
			buildActionMask = 2147483647;
			files = (
				6F63943B0E954F701F32BC7A1F4C2FEC /* OMGFormURLEncode.m in Sources */,
				D358A828E68E152D06FC8E35533BF00B /* OMGHTTPURLRQ-dummy.m in Sources */,
				48CB8E7E16443CA771E4DCFB3E0709A2 /* OMGHTTPURLRQ.m in Sources */,
				6CB84A616D7B4D189A4E94BD37621575 /* OMGUserAgent.m in Sources */,
			);
			runOnlyForDeploymentPostprocessing = 0;
		};
		EF659EFF40D426A3A32A82CDB98CC6EE /* Sources */ = {
			isa = PBXSourcesBuildPhase;
			buildActionMask = 2147483647;
			files = (
				B6D2DC3E3DA44CD382B9B425F40E11C1 /* Alamofire-dummy.m in Sources */,
				B0FB4B01682814B9E3D32F9DC4A5E762 /* Alamofire.swift in Sources */,
				A3505FA2FB3067D53847AD288AC04F03 /* Download.swift in Sources */,
				D75CA395D510E08C404E55F5BDAE55CE /* Error.swift in Sources */,
				A2C172FE407C0BC3478ADCA91A6C9CEC /* Manager.swift in Sources */,
				8399DBEE3E2D98EB1F466132E476F4D9 /* MultipartFormData.swift in Sources */,
				4DE5FCC41D100B113B6645EA64410F16 /* ParameterEncoding.swift in Sources */,
				FC14480CECE872865A9C6E584F886DA3 /* Request.swift in Sources */,
				03F494989CC1A8857B68A317D5D6860F /* Response.swift in Sources */,
				D21B7325B3642887BFBE977E021F2D26 /* ResponseSerialization.swift in Sources */,
				82971968CBDAB224212EEB4607C9FB8D /* Result.swift in Sources */,
				80F496237530D382A045A29654D8C11C /* ServerTrustPolicy.swift in Sources */,
				FEF0D7653948988B804226129471C1EC /* Stream.swift in Sources */,
				0681ADC8BAE2C3185F13487BAAB4D9DD /* Upload.swift in Sources */,
				C75519F0450166A6F28126ECC7664E9C /* Validation.swift in Sources */,
			);
			runOnlyForDeploymentPostprocessing = 0;
		};
/* End PBXSourcesBuildPhase section */

/* Begin PBXTargetDependency section */
		08587102FAC1423B332ADA2E2AD0BC0A /* PBXTargetDependency */ = {
			isa = PBXTargetDependency;
			name = PetstoreClient;
			target = 2FD913B4E24277823983BABFDB071664 /* PetstoreClient */;
			targetProxy = 6795BDA8BF074DFC4E5D1758C8F88C2A /* PBXContainerItemProxy */;
		};
		66E283C897B0821EC278FCF08B47AD54 /* PBXTargetDependency */ = {
			isa = PBXTargetDependency;
			name = PromiseKit;
			target = 25EDA9CFC641C69402B3857A2C4A39F0 /* PromiseKit */;
			targetProxy = 7DE91DDF2036FF7431AF3F0DAD4A9C87 /* PBXContainerItemProxy */;
		};
		679C1EDCB1F411D8FFB2673C78614B15 /* PBXTargetDependency */ = {
			isa = PBXTargetDependency;
			name = OMGHTTPURLRQ;
			target = 190ACD3A51BC90B85EADB13E9CDD207B /* OMGHTTPURLRQ */;
			targetProxy = ABF692D458113B268763EDC4670EAF7A /* PBXContainerItemProxy */;
		};
		C893B48B47F4A7541102DAAFECFC50F2 /* PBXTargetDependency */ = {
			isa = PBXTargetDependency;
			name = OMGHTTPURLRQ;
			target = 190ACD3A51BC90B85EADB13E9CDD207B /* OMGHTTPURLRQ */;
			targetProxy = 8059767A82D94C9F7F7C16D030819C4E /* PBXContainerItemProxy */;
		};
		FAC5685F6C40E5D74404831646CBC453 /* PBXTargetDependency */ = {
			isa = PBXTargetDependency;
			name = PromiseKit;
			target = 25EDA9CFC641C69402B3857A2C4A39F0 /* PromiseKit */;
			targetProxy = ECAC5E4454026C822004659466983ADD /* PBXContainerItemProxy */;
		};
		FC9E3FF49D9B636B2925749B2D51A5D3 /* PBXTargetDependency */ = {
			isa = PBXTargetDependency;
			name = Alamofire;
			target = 432ECC54282C84882B482CCB4CF227FC /* Alamofire */;
			targetProxy = 4BED27A854EA6600536518D29BBB3670 /* PBXContainerItemProxy */;
		};
		FFAF754843564CB3D6F424CE47B71A27 /* PBXTargetDependency */ = {
			isa = PBXTargetDependency;
			name = Alamofire;
			target = 432ECC54282C84882B482CCB4CF227FC /* Alamofire */;
			targetProxy = 8E08EC4F5A85093B738D80C4F04BA3F1 /* PBXContainerItemProxy */;
		};
/* End PBXTargetDependency section */

/* Begin XCBuildConfiguration section */
		13D83F6E46BF53D2E6C3EB7C33E93BBF /* Release */ = {
			isa = XCBuildConfiguration;
			baseConfigurationReference = 86B1DDCB9E27DF43C2C35D9E7B2E84DA /* Pods-SwaggerClient.release.xcconfig */;
			buildSettings = {
				"CODE_SIGN_IDENTITY[sdk=iphoneos*]" = "iPhone Developer";
				CURRENT_PROJECT_VERSION = 1;
				DEBUG_INFORMATION_FORMAT = "dwarf-with-dsym";
				DEFINES_MODULE = YES;
				DYLIB_COMPATIBILITY_VERSION = 1;
				DYLIB_CURRENT_VERSION = 1;
				DYLIB_INSTALL_NAME_BASE = "@rpath";
				ENABLE_STRICT_OBJC_MSGSEND = YES;
				GCC_NO_COMMON_BLOCKS = YES;
				INFOPLIST_FILE = "Target Support Files/Pods-SwaggerClient/Info.plist";
				INSTALL_PATH = "$(LOCAL_LIBRARY_DIR)/Frameworks";
				IPHONEOS_DEPLOYMENT_TARGET = 9.2;
				LD_RUNPATH_SEARCH_PATHS = "$(inherited) @executable_path/Frameworks @loader_path/Frameworks";
				MACH_O_TYPE = staticlib;
				MODULEMAP_FILE = "Target Support Files/Pods-SwaggerClient/Pods-SwaggerClient.modulemap";
				MTL_ENABLE_DEBUG_INFO = NO;
				OTHER_LDFLAGS = "";
				OTHER_LIBTOOLFLAGS = "";
				PODS_ROOT = "$(SRCROOT)";
				PRODUCT_BUNDLE_IDENTIFIER = "org.cocoapods.${PRODUCT_NAME:rfc1034identifier}";
				PRODUCT_NAME = Pods_SwaggerClient;
				SDKROOT = iphoneos;
				SKIP_INSTALL = YES;
				TARGETED_DEVICE_FAMILY = "1,2";
				VERSIONING_SYSTEM = "apple-generic";
				VERSION_INFO_PREFIX = "";
			};
			name = Release;
		};
		237DD903E4E61B0FFB3BB69F98EE1A1A /* Debug */ = {
			isa = XCBuildConfiguration;
			baseConfigurationReference = DADAB10704E49D6B9E18F59F995BB88F /* PetstoreClient.xcconfig */;
			buildSettings = {
				"CODE_SIGN_IDENTITY[sdk=iphoneos*]" = "iPhone Developer";
				CURRENT_PROJECT_VERSION = 1;
				DEBUG_INFORMATION_FORMAT = dwarf;
				DEFINES_MODULE = YES;
				DYLIB_COMPATIBILITY_VERSION = 1;
				DYLIB_CURRENT_VERSION = 1;
				DYLIB_INSTALL_NAME_BASE = "@rpath";
				ENABLE_STRICT_OBJC_MSGSEND = YES;
				GCC_NO_COMMON_BLOCKS = YES;
				GCC_PREFIX_HEADER = "Target Support Files/PetstoreClient/PetstoreClient-prefix.pch";
				INFOPLIST_FILE = "Target Support Files/PetstoreClient/Info.plist";
				INSTALL_PATH = "$(LOCAL_LIBRARY_DIR)/Frameworks";
				IPHONEOS_DEPLOYMENT_TARGET = 8.0;
				LD_RUNPATH_SEARCH_PATHS = "$(inherited) @executable_path/Frameworks @loader_path/Frameworks";
				MODULEMAP_FILE = "Target Support Files/PetstoreClient/PetstoreClient.modulemap";
				MTL_ENABLE_DEBUG_INFO = YES;
				PRODUCT_NAME = PetstoreClient;
				SDKROOT = iphoneos;
				SKIP_INSTALL = YES;
				SWIFT_OPTIMIZATION_LEVEL = "-Onone";
				TARGETED_DEVICE_FAMILY = "1,2";
				VERSIONING_SYSTEM = "apple-generic";
				VERSION_INFO_PREFIX = "";
			};
			name = Debug;
		};
		6D58F928D13C57FA81A386B6364889AA /* Release */ = {
			isa = XCBuildConfiguration;
			baseConfigurationReference = CC49FF2A84C0E0E9349747D94036B728 /* PromiseKit.xcconfig */;
			buildSettings = {
				"CODE_SIGN_IDENTITY[sdk=iphoneos*]" = "iPhone Developer";
				CURRENT_PROJECT_VERSION = 1;
				DEBUG_INFORMATION_FORMAT = "dwarf-with-dsym";
				DEFINES_MODULE = YES;
				DYLIB_COMPATIBILITY_VERSION = 1;
				DYLIB_CURRENT_VERSION = 1;
				DYLIB_INSTALL_NAME_BASE = "@rpath";
				ENABLE_STRICT_OBJC_MSGSEND = YES;
				GCC_NO_COMMON_BLOCKS = YES;
				GCC_PREFIX_HEADER = "Target Support Files/PromiseKit/PromiseKit-prefix.pch";
				INFOPLIST_FILE = "Target Support Files/PromiseKit/Info.plist";
				INSTALL_PATH = "$(LOCAL_LIBRARY_DIR)/Frameworks";
				IPHONEOS_DEPLOYMENT_TARGET = 8.0;
				LD_RUNPATH_SEARCH_PATHS = "$(inherited) @executable_path/Frameworks @loader_path/Frameworks";
				MODULEMAP_FILE = "Target Support Files/PromiseKit/PromiseKit.modulemap";
				MTL_ENABLE_DEBUG_INFO = NO;
				PRODUCT_NAME = PromiseKit;
				SDKROOT = iphoneos;
				SKIP_INSTALL = YES;
				TARGETED_DEVICE_FAMILY = "1,2";
				VERSIONING_SYSTEM = "apple-generic";
				VERSION_INFO_PREFIX = "";
			};
			name = Release;
		};
		7EA02FDF9D26C9AD275654E73F406F04 /* Debug */ = {
			isa = XCBuildConfiguration;
			baseConfigurationReference = 969C2AF48F4307163B301A92E78AFCF2 /* Pods-SwaggerClientTests.debug.xcconfig */;
			buildSettings = {
				"CODE_SIGN_IDENTITY[sdk=iphoneos*]" = "iPhone Developer";
				CURRENT_PROJECT_VERSION = 1;
				DEBUG_INFORMATION_FORMAT = dwarf;
				DEFINES_MODULE = YES;
				DYLIB_COMPATIBILITY_VERSION = 1;
				DYLIB_CURRENT_VERSION = 1;
				DYLIB_INSTALL_NAME_BASE = "@rpath";
				ENABLE_STRICT_OBJC_MSGSEND = YES;
				GCC_NO_COMMON_BLOCKS = YES;
				INFOPLIST_FILE = "Target Support Files/Pods-SwaggerClientTests/Info.plist";
				INSTALL_PATH = "$(LOCAL_LIBRARY_DIR)/Frameworks";
				IPHONEOS_DEPLOYMENT_TARGET = 9.2;
				LD_RUNPATH_SEARCH_PATHS = "$(inherited) @executable_path/Frameworks @loader_path/Frameworks";
				MACH_O_TYPE = staticlib;
				MODULEMAP_FILE = "Target Support Files/Pods-SwaggerClientTests/Pods-SwaggerClientTests.modulemap";
				MTL_ENABLE_DEBUG_INFO = YES;
				OTHER_LDFLAGS = "";
				OTHER_LIBTOOLFLAGS = "";
				PODS_ROOT = "$(SRCROOT)";
				PRODUCT_BUNDLE_IDENTIFIER = "org.cocoapods.${PRODUCT_NAME:rfc1034identifier}";
				PRODUCT_NAME = Pods_SwaggerClientTests;
				SDKROOT = iphoneos;
				SKIP_INSTALL = YES;
				TARGETED_DEVICE_FAMILY = "1,2";
				VERSIONING_SYSTEM = "apple-generic";
				VERSION_INFO_PREFIX = "";
			};
			name = Debug;
		};
		83EBAB51C518173D901D2A7FE10401AC /* Release */ = {
			isa = XCBuildConfiguration;
			baseConfigurationReference = DADAB10704E49D6B9E18F59F995BB88F /* PetstoreClient.xcconfig */;
			buildSettings = {
				"CODE_SIGN_IDENTITY[sdk=iphoneos*]" = "iPhone Developer";
				CURRENT_PROJECT_VERSION = 1;
				DEBUG_INFORMATION_FORMAT = "dwarf-with-dsym";
				DEFINES_MODULE = YES;
				DYLIB_COMPATIBILITY_VERSION = 1;
				DYLIB_CURRENT_VERSION = 1;
				DYLIB_INSTALL_NAME_BASE = "@rpath";
				ENABLE_STRICT_OBJC_MSGSEND = YES;
				GCC_NO_COMMON_BLOCKS = YES;
				GCC_PREFIX_HEADER = "Target Support Files/PetstoreClient/PetstoreClient-prefix.pch";
				INFOPLIST_FILE = "Target Support Files/PetstoreClient/Info.plist";
				INSTALL_PATH = "$(LOCAL_LIBRARY_DIR)/Frameworks";
				IPHONEOS_DEPLOYMENT_TARGET = 8.0;
				LD_RUNPATH_SEARCH_PATHS = "$(inherited) @executable_path/Frameworks @loader_path/Frameworks";
				MODULEMAP_FILE = "Target Support Files/PetstoreClient/PetstoreClient.modulemap";
				MTL_ENABLE_DEBUG_INFO = NO;
				PRODUCT_NAME = PetstoreClient;
				SDKROOT = iphoneos;
				SKIP_INSTALL = YES;
				TARGETED_DEVICE_FAMILY = "1,2";
				VERSIONING_SYSTEM = "apple-generic";
				VERSION_INFO_PREFIX = "";
			};
			name = Release;
		};
		84FD87D359382A37B07149A12641B965 /* Debug */ = {
			isa = XCBuildConfiguration;
			buildSettings = {
				ALWAYS_SEARCH_USER_PATHS = NO;
				CLANG_ANALYZER_NONNULL = YES;
				CLANG_CXX_LANGUAGE_STANDARD = "gnu++0x";
				CLANG_CXX_LIBRARY = "libc++";
				CLANG_ENABLE_MODULES = YES;
				CLANG_ENABLE_OBJC_ARC = YES;
				CLANG_WARN_BOOL_CONVERSION = YES;
				CLANG_WARN_CONSTANT_CONVERSION = YES;
				CLANG_WARN_DIRECT_OBJC_ISA_USAGE = YES;
				CLANG_WARN_EMPTY_BODY = YES;
				CLANG_WARN_ENUM_CONVERSION = YES;
				CLANG_WARN_INT_CONVERSION = YES;
				CLANG_WARN_OBJC_ROOT_CLASS = YES;
				CLANG_WARN_UNREACHABLE_CODE = YES;
				CLANG_WARN__DUPLICATE_METHOD_MATCH = YES;
				COPY_PHASE_STRIP = NO;
				ENABLE_TESTABILITY = YES;
				GCC_C_LANGUAGE_STANDARD = gnu99;
				GCC_DYNAMIC_NO_PIC = NO;
				GCC_OPTIMIZATION_LEVEL = 0;
				GCC_PREPROCESSOR_DEFINITIONS = (
					"POD_CONFIGURATION_DEBUG=1",
					"DEBUG=1",
					"$(inherited)",
				);
				GCC_SYMBOLS_PRIVATE_EXTERN = NO;
				GCC_WARN_64_TO_32_BIT_CONVERSION = YES;
				GCC_WARN_ABOUT_RETURN_TYPE = YES;
				GCC_WARN_UNDECLARED_SELECTOR = YES;
				GCC_WARN_UNINITIALIZED_AUTOS = YES;
				GCC_WARN_UNUSED_FUNCTION = YES;
				GCC_WARN_UNUSED_VARIABLE = YES;
				IPHONEOS_DEPLOYMENT_TARGET = 9.2;
				ONLY_ACTIVE_ARCH = YES;
				STRIP_INSTALLED_PRODUCT = NO;
				SYMROOT = "${SRCROOT}/../build";
			};
			name = Debug;
		};
		9B26D3A39011247999C097562A550399 /* Release */ = {
			isa = XCBuildConfiguration;
			baseConfigurationReference = 141F0B43C42CE92856BBA8F8D98481DB /* Alamofire.xcconfig */;
			buildSettings = {
				"CODE_SIGN_IDENTITY[sdk=iphoneos*]" = "iPhone Developer";
				CURRENT_PROJECT_VERSION = 1;
				DEBUG_INFORMATION_FORMAT = "dwarf-with-dsym";
				DEFINES_MODULE = YES;
				DYLIB_COMPATIBILITY_VERSION = 1;
				DYLIB_CURRENT_VERSION = 1;
				DYLIB_INSTALL_NAME_BASE = "@rpath";
				ENABLE_STRICT_OBJC_MSGSEND = YES;
				GCC_NO_COMMON_BLOCKS = YES;
				GCC_PREFIX_HEADER = "Target Support Files/Alamofire/Alamofire-prefix.pch";
				INFOPLIST_FILE = "Target Support Files/Alamofire/Info.plist";
				INSTALL_PATH = "$(LOCAL_LIBRARY_DIR)/Frameworks";
				IPHONEOS_DEPLOYMENT_TARGET = 8.0;
				LD_RUNPATH_SEARCH_PATHS = "$(inherited) @executable_path/Frameworks @loader_path/Frameworks";
				MODULEMAP_FILE = "Target Support Files/Alamofire/Alamofire.modulemap";
				MTL_ENABLE_DEBUG_INFO = NO;
				PRODUCT_NAME = Alamofire;
				SDKROOT = iphoneos;
				SKIP_INSTALL = YES;
				TARGETED_DEVICE_FAMILY = "1,2";
				VERSIONING_SYSTEM = "apple-generic";
				VERSION_INFO_PREFIX = "";
			};
			name = Release;
		};
		A1075551063662DDB4B1D70BD9D48C6E /* Release */ = {
			isa = XCBuildConfiguration;
			baseConfigurationReference = 16D7C901D915C251DEBA27AC1EF57E34 /* OMGHTTPURLRQ.xcconfig */;
			buildSettings = {
				"CODE_SIGN_IDENTITY[sdk=iphoneos*]" = "iPhone Developer";
				CURRENT_PROJECT_VERSION = 1;
				DEBUG_INFORMATION_FORMAT = "dwarf-with-dsym";
				DEFINES_MODULE = YES;
				DYLIB_COMPATIBILITY_VERSION = 1;
				DYLIB_CURRENT_VERSION = 1;
				DYLIB_INSTALL_NAME_BASE = "@rpath";
				ENABLE_STRICT_OBJC_MSGSEND = YES;
				GCC_NO_COMMON_BLOCKS = YES;
				GCC_PREFIX_HEADER = "Target Support Files/OMGHTTPURLRQ/OMGHTTPURLRQ-prefix.pch";
				INFOPLIST_FILE = "Target Support Files/OMGHTTPURLRQ/Info.plist";
				INSTALL_PATH = "$(LOCAL_LIBRARY_DIR)/Frameworks";
				IPHONEOS_DEPLOYMENT_TARGET = 8.0;
				LD_RUNPATH_SEARCH_PATHS = "$(inherited) @executable_path/Frameworks @loader_path/Frameworks";
				MODULEMAP_FILE = "Target Support Files/OMGHTTPURLRQ/OMGHTTPURLRQ.modulemap";
				MTL_ENABLE_DEBUG_INFO = NO;
				PRODUCT_NAME = OMGHTTPURLRQ;
				SDKROOT = iphoneos;
				SKIP_INSTALL = YES;
				TARGETED_DEVICE_FAMILY = "1,2";
				VERSIONING_SYSTEM = "apple-generic";
				VERSION_INFO_PREFIX = "";
			};
			name = Release;
		};
		AEB3F05CF4CA7390DB94997A30E330AD /* Debug */ = {
			isa = XCBuildConfiguration;
			baseConfigurationReference = 549C6527D10094289B101749047807C5 /* Pods-SwaggerClient.debug.xcconfig */;
			buildSettings = {
				"CODE_SIGN_IDENTITY[sdk=iphoneos*]" = "iPhone Developer";
				CURRENT_PROJECT_VERSION = 1;
				DEBUG_INFORMATION_FORMAT = dwarf;
				DEFINES_MODULE = YES;
				DYLIB_COMPATIBILITY_VERSION = 1;
				DYLIB_CURRENT_VERSION = 1;
				DYLIB_INSTALL_NAME_BASE = "@rpath";
				ENABLE_STRICT_OBJC_MSGSEND = YES;
				GCC_NO_COMMON_BLOCKS = YES;
				INFOPLIST_FILE = "Target Support Files/Pods-SwaggerClient/Info.plist";
				INSTALL_PATH = "$(LOCAL_LIBRARY_DIR)/Frameworks";
				IPHONEOS_DEPLOYMENT_TARGET = 9.2;
				LD_RUNPATH_SEARCH_PATHS = "$(inherited) @executable_path/Frameworks @loader_path/Frameworks";
				MACH_O_TYPE = staticlib;
				MODULEMAP_FILE = "Target Support Files/Pods-SwaggerClient/Pods-SwaggerClient.modulemap";
				MTL_ENABLE_DEBUG_INFO = YES;
				OTHER_LDFLAGS = "";
				OTHER_LIBTOOLFLAGS = "";
				PODS_ROOT = "$(SRCROOT)";
				PRODUCT_BUNDLE_IDENTIFIER = "org.cocoapods.${PRODUCT_NAME:rfc1034identifier}";
				PRODUCT_NAME = Pods_SwaggerClient;
				SDKROOT = iphoneos;
				SKIP_INSTALL = YES;
				SWIFT_OPTIMIZATION_LEVEL = "-Onone";
				TARGETED_DEVICE_FAMILY = "1,2";
				VERSIONING_SYSTEM = "apple-generic";
				VERSION_INFO_PREFIX = "";
			};
			name = Debug;
		};
		AF5D8A65BDA6B725A14D20EC25949CE0 /* Debug */ = {
			isa = XCBuildConfiguration;
			baseConfigurationReference = CC49FF2A84C0E0E9349747D94036B728 /* PromiseKit.xcconfig */;
			buildSettings = {
				"CODE_SIGN_IDENTITY[sdk=iphoneos*]" = "iPhone Developer";
				CURRENT_PROJECT_VERSION = 1;
				DEBUG_INFORMATION_FORMAT = dwarf;
				DEFINES_MODULE = YES;
				DYLIB_COMPATIBILITY_VERSION = 1;
				DYLIB_CURRENT_VERSION = 1;
				DYLIB_INSTALL_NAME_BASE = "@rpath";
				ENABLE_STRICT_OBJC_MSGSEND = YES;
				GCC_NO_COMMON_BLOCKS = YES;
				GCC_PREFIX_HEADER = "Target Support Files/PromiseKit/PromiseKit-prefix.pch";
				INFOPLIST_FILE = "Target Support Files/PromiseKit/Info.plist";
				INSTALL_PATH = "$(LOCAL_LIBRARY_DIR)/Frameworks";
				IPHONEOS_DEPLOYMENT_TARGET = 8.0;
				LD_RUNPATH_SEARCH_PATHS = "$(inherited) @executable_path/Frameworks @loader_path/Frameworks";
				MODULEMAP_FILE = "Target Support Files/PromiseKit/PromiseKit.modulemap";
				MTL_ENABLE_DEBUG_INFO = YES;
				PRODUCT_NAME = PromiseKit;
				SDKROOT = iphoneos;
				SKIP_INSTALL = YES;
				SWIFT_OPTIMIZATION_LEVEL = "-Onone";
				TARGETED_DEVICE_FAMILY = "1,2";
				VERSIONING_SYSTEM = "apple-generic";
				VERSION_INFO_PREFIX = "";
			};
			name = Debug;
		};
		BE1BF3E5FC53BAFA505AB342C35E1F50 /* Debug */ = {
			isa = XCBuildConfiguration;
			baseConfigurationReference = 141F0B43C42CE92856BBA8F8D98481DB /* Alamofire.xcconfig */;
			buildSettings = {
				"CODE_SIGN_IDENTITY[sdk=iphoneos*]" = "iPhone Developer";
				CURRENT_PROJECT_VERSION = 1;
				DEBUG_INFORMATION_FORMAT = dwarf;
				DEFINES_MODULE = YES;
				DYLIB_COMPATIBILITY_VERSION = 1;
				DYLIB_CURRENT_VERSION = 1;
				DYLIB_INSTALL_NAME_BASE = "@rpath";
				ENABLE_STRICT_OBJC_MSGSEND = YES;
				GCC_NO_COMMON_BLOCKS = YES;
				GCC_PREFIX_HEADER = "Target Support Files/Alamofire/Alamofire-prefix.pch";
				INFOPLIST_FILE = "Target Support Files/Alamofire/Info.plist";
				INSTALL_PATH = "$(LOCAL_LIBRARY_DIR)/Frameworks";
				IPHONEOS_DEPLOYMENT_TARGET = 8.0;
				LD_RUNPATH_SEARCH_PATHS = "$(inherited) @executable_path/Frameworks @loader_path/Frameworks";
				MODULEMAP_FILE = "Target Support Files/Alamofire/Alamofire.modulemap";
				MTL_ENABLE_DEBUG_INFO = YES;
				PRODUCT_NAME = Alamofire;
				SDKROOT = iphoneos;
				SKIP_INSTALL = YES;
				SWIFT_OPTIMIZATION_LEVEL = "-Onone";
				TARGETED_DEVICE_FAMILY = "1,2";
				VERSIONING_SYSTEM = "apple-generic";
				VERSION_INFO_PREFIX = "";
			};
			name = Debug;
		};
		F594C655D48020EC34B00AA63E001773 /* Release */ = {
			isa = XCBuildConfiguration;
			buildSettings = {
				ALWAYS_SEARCH_USER_PATHS = NO;
				CLANG_ANALYZER_NONNULL = YES;
				CLANG_CXX_LANGUAGE_STANDARD = "gnu++0x";
				CLANG_CXX_LIBRARY = "libc++";
				CLANG_ENABLE_MODULES = YES;
				CLANG_ENABLE_OBJC_ARC = YES;
				CLANG_WARN_BOOL_CONVERSION = YES;
				CLANG_WARN_CONSTANT_CONVERSION = YES;
				CLANG_WARN_DIRECT_OBJC_ISA_USAGE = YES;
				CLANG_WARN_EMPTY_BODY = YES;
				CLANG_WARN_ENUM_CONVERSION = YES;
				CLANG_WARN_INT_CONVERSION = YES;
				CLANG_WARN_OBJC_ROOT_CLASS = YES;
				CLANG_WARN_UNREACHABLE_CODE = YES;
				CLANG_WARN__DUPLICATE_METHOD_MATCH = YES;
				COPY_PHASE_STRIP = YES;
				ENABLE_NS_ASSERTIONS = NO;
				GCC_C_LANGUAGE_STANDARD = gnu99;
				GCC_PREPROCESSOR_DEFINITIONS = (
					"POD_CONFIGURATION_RELEASE=1",
					"$(inherited)",
				);
				GCC_WARN_64_TO_32_BIT_CONVERSION = YES;
				GCC_WARN_ABOUT_RETURN_TYPE = YES;
				GCC_WARN_UNDECLARED_SELECTOR = YES;
				GCC_WARN_UNINITIALIZED_AUTOS = YES;
				GCC_WARN_UNUSED_FUNCTION = YES;
				GCC_WARN_UNUSED_VARIABLE = YES;
				IPHONEOS_DEPLOYMENT_TARGET = 9.2;
				STRIP_INSTALLED_PRODUCT = NO;
				SYMROOT = "${SRCROOT}/../build";
				VALIDATE_PRODUCT = YES;
			};
			name = Release;
		};
		F81B9CD48A7BB5944F3E7D734DA19714 /* Debug */ = {
			isa = XCBuildConfiguration;
			baseConfigurationReference = 16D7C901D915C251DEBA27AC1EF57E34 /* OMGHTTPURLRQ.xcconfig */;
			buildSettings = {
				"CODE_SIGN_IDENTITY[sdk=iphoneos*]" = "iPhone Developer";
				CURRENT_PROJECT_VERSION = 1;
				DEBUG_INFORMATION_FORMAT = dwarf;
				DEFINES_MODULE = YES;
				DYLIB_COMPATIBILITY_VERSION = 1;
				DYLIB_CURRENT_VERSION = 1;
				DYLIB_INSTALL_NAME_BASE = "@rpath";
				ENABLE_STRICT_OBJC_MSGSEND = YES;
				GCC_NO_COMMON_BLOCKS = YES;
				GCC_PREFIX_HEADER = "Target Support Files/OMGHTTPURLRQ/OMGHTTPURLRQ-prefix.pch";
				INFOPLIST_FILE = "Target Support Files/OMGHTTPURLRQ/Info.plist";
				INSTALL_PATH = "$(LOCAL_LIBRARY_DIR)/Frameworks";
				IPHONEOS_DEPLOYMENT_TARGET = 8.0;
				LD_RUNPATH_SEARCH_PATHS = "$(inherited) @executable_path/Frameworks @loader_path/Frameworks";
				MODULEMAP_FILE = "Target Support Files/OMGHTTPURLRQ/OMGHTTPURLRQ.modulemap";
				MTL_ENABLE_DEBUG_INFO = YES;
				PRODUCT_NAME = OMGHTTPURLRQ;
				SDKROOT = iphoneos;
				SKIP_INSTALL = YES;
				TARGETED_DEVICE_FAMILY = "1,2";
				VERSIONING_SYSTEM = "apple-generic";
				VERSION_INFO_PREFIX = "";
			};
			name = Debug;
		};
		FCA939A415B281DBA1BE816C25790182 /* Release */ = {
			isa = XCBuildConfiguration;
			baseConfigurationReference = 849FECBC6CC67F2B6800F982927E3A9E /* Pods-SwaggerClientTests.release.xcconfig */;
			buildSettings = {
				"CODE_SIGN_IDENTITY[sdk=iphoneos*]" = "iPhone Developer";
				CURRENT_PROJECT_VERSION = 1;
				DEBUG_INFORMATION_FORMAT = "dwarf-with-dsym";
				DEFINES_MODULE = YES;
				DYLIB_COMPATIBILITY_VERSION = 1;
				DYLIB_CURRENT_VERSION = 1;
				DYLIB_INSTALL_NAME_BASE = "@rpath";
				ENABLE_STRICT_OBJC_MSGSEND = YES;
				GCC_NO_COMMON_BLOCKS = YES;
				INFOPLIST_FILE = "Target Support Files/Pods-SwaggerClientTests/Info.plist";
				INSTALL_PATH = "$(LOCAL_LIBRARY_DIR)/Frameworks";
				IPHONEOS_DEPLOYMENT_TARGET = 9.2;
				LD_RUNPATH_SEARCH_PATHS = "$(inherited) @executable_path/Frameworks @loader_path/Frameworks";
				MACH_O_TYPE = staticlib;
				MODULEMAP_FILE = "Target Support Files/Pods-SwaggerClientTests/Pods-SwaggerClientTests.modulemap";
				MTL_ENABLE_DEBUG_INFO = NO;
				OTHER_LDFLAGS = "";
				OTHER_LIBTOOLFLAGS = "";
				PODS_ROOT = "$(SRCROOT)";
				PRODUCT_BUNDLE_IDENTIFIER = "org.cocoapods.${PRODUCT_NAME:rfc1034identifier}";
				PRODUCT_NAME = Pods_SwaggerClientTests;
				SDKROOT = iphoneos;
				SKIP_INSTALL = YES;
				TARGETED_DEVICE_FAMILY = "1,2";
				VERSIONING_SYSTEM = "apple-generic";
				VERSION_INFO_PREFIX = "";
			};
			name = Release;
		};
/* End XCBuildConfiguration section */

/* Begin XCConfigurationList section */
		03DDC7D7BA248863E8493F462ABAD118 /* Build configuration list for PBXNativeTarget "PromiseKit" */ = {
			isa = XCConfigurationList;
			buildConfigurations = (
				AF5D8A65BDA6B725A14D20EC25949CE0 /* Debug */,
				6D58F928D13C57FA81A386B6364889AA /* Release */,
			);
			defaultConfigurationIsVisible = 0;
			defaultConfigurationName = Release;
		};
		245A935A321D16F418F4D34C5D17D2B6 /* Build configuration list for PBXNativeTarget "Pods-SwaggerClientTests" */ = {
			isa = XCConfigurationList;
			buildConfigurations = (
				7EA02FDF9D26C9AD275654E73F406F04 /* Debug */,
				FCA939A415B281DBA1BE816C25790182 /* Release */,
			);
			defaultConfigurationIsVisible = 0;
			defaultConfigurationName = Release;
		};
		2D8E8EC45A3A1A1D94AE762CB5028504 /* Build configuration list for PBXProject "Pods" */ = {
			isa = XCConfigurationList;
			buildConfigurations = (
				84FD87D359382A37B07149A12641B965 /* Debug */,
				F594C655D48020EC34B00AA63E001773 /* Release */,
			);
			defaultConfigurationIsVisible = 0;
			defaultConfigurationName = Release;
		};
		620A8F6BEDF449F55F08EDB4CDBF60A2 /* Build configuration list for PBXNativeTarget "OMGHTTPURLRQ" */ = {
			isa = XCConfigurationList;
			buildConfigurations = (
				F81B9CD48A7BB5944F3E7D734DA19714 /* Debug */,
				A1075551063662DDB4B1D70BD9D48C6E /* Release */,
			);
			defaultConfigurationIsVisible = 0;
			defaultConfigurationName = Release;
		};
		8B2B2DA2F7F80D41B1FDB5FACFA4B3DE /* Build configuration list for PBXNativeTarget "Alamofire" */ = {
			isa = XCConfigurationList;
			buildConfigurations = (
				BE1BF3E5FC53BAFA505AB342C35E1F50 /* Debug */,
				9B26D3A39011247999C097562A550399 /* Release */,
			);
			defaultConfigurationIsVisible = 0;
			defaultConfigurationName = Release;
		};
		B5E28E2093F917340AF5AAA0FCE5E37D /* Build configuration list for PBXNativeTarget "PetstoreClient" */ = {
			isa = XCConfigurationList;
			buildConfigurations = (
				237DD903E4E61B0FFB3BB69F98EE1A1A /* Debug */,
				83EBAB51C518173D901D2A7FE10401AC /* Release */,
			);
			defaultConfigurationIsVisible = 0;
			defaultConfigurationName = Release;
		};
		C9F2C0984774847F556FBA38A5DFA380 /* Build configuration list for PBXNativeTarget "Pods-SwaggerClient" */ = {
			isa = XCConfigurationList;
			buildConfigurations = (
				AEB3F05CF4CA7390DB94997A30E330AD /* Debug */,
				13D83F6E46BF53D2E6C3EB7C33E93BBF /* Release */,
			);
			defaultConfigurationIsVisible = 0;
			defaultConfigurationName = Release;
		};
/* End XCConfigurationList section */
	};
	rootObject = D41D8CD98F00B204E9800998ECF8427E /* Project object */;
}
>>>>>>> 46dad244
<|MERGE_RESOLUTION|>--- conflicted
+++ resolved
@@ -1,4514 +1,3 @@
-<<<<<<< HEAD
-<?xml version="1.0" encoding="UTF-8"?>
-<!DOCTYPE plist PUBLIC "-//Apple//DTD PLIST 1.0//EN" "http://www.apple.com/DTDs/PropertyList-1.0.dtd">
-<plist version="1.0">
-<dict>
-	<key>archiveVersion</key>
-	<string>1</string>
-	<key>classes</key>
-	<dict/>
-	<key>objectVersion</key>
-	<string>46</string>
-	<key>objects</key>
-	<dict>
-		<key>014385BD85FA83B60A03ADE9E8844F33</key>
-		<dict>
-			<key>containerPortal</key>
-			<string>D41D8CD98F00B204E9800998ECF8427E</string>
-			<key>isa</key>
-			<string>PBXContainerItemProxy</string>
-			<key>proxyType</key>
-			<string>1</string>
-			<key>remoteGlobalIDString</key>
-			<string>2FD913B4E24277823983BABFDB071664</string>
-			<key>remoteInfo</key>
-			<string>PetstoreClient</string>
-		</dict>
-		<key>01BD61BBC475EB3369237B84FE24D3EE</key>
-		<dict>
-			<key>fileRef</key>
-			<string>0BA017E288BB42E06EBEE9C6E6993EAF</string>
-			<key>isa</key>
-			<string>PBXBuildFile</string>
-			<key>settings</key>
-			<dict>
-				<key>ATTRIBUTES</key>
-				<array>
-					<string>Public</string>
-				</array>
-			</dict>
-		</dict>
-		<key>0268F9278E32ACC1F996F4E2E45622B5</key>
-		<dict>
-			<key>fileRef</key>
-			<string>6846D22C9F0CCBC48DF833E309A8E84F</string>
-			<key>isa</key>
-			<string>PBXBuildFile</string>
-			<key>settings</key>
-			<dict>
-				<key>ATTRIBUTES</key>
-				<array>
-					<string>Public</string>
-				</array>
-			</dict>
-		</dict>
-		<key>03DDC7D7BA248863E8493F462ABAD118</key>
-		<dict>
-			<key>buildConfigurations</key>
-			<array>
-				<string>7B7ACBE5930AD378A2346DC89BAD1027</string>
-				<string>ADB2280332CE02FCD777CC987CD4E28A</string>
-			</array>
-			<key>defaultConfigurationIsVisible</key>
-			<string>0</string>
-			<key>defaultConfigurationName</key>
-			<string>Release</string>
-			<key>isa</key>
-			<string>XCConfigurationList</string>
-		</dict>
-		<key>03F494989CC1A8857B68A317D5D6860F</key>
-		<dict>
-			<key>fileRef</key>
-			<string>5DF5FC3AF99846209C5FCE55A2E12D9A</string>
-			<key>isa</key>
-			<string>PBXBuildFile</string>
-		</dict>
-		<key>045C1F608ADE57757E6732D721779F22</key>
-		<dict>
-			<key>includeInIndex</key>
-			<string>1</string>
-			<key>isa</key>
-			<string>PBXFileReference</string>
-			<key>lastKnownFileType</key>
-			<string>sourcecode.c.h</string>
-			<key>name</key>
-			<string>NSError+Cancellation.h</string>
-			<key>path</key>
-			<string>Sources/NSError+Cancellation.h</string>
-			<key>sourceTree</key>
-			<string>&lt;group&gt;</string>
-		</dict>
-		<key>04A22F2595054D39018E03961CA7283A</key>
-		<dict>
-			<key>includeInIndex</key>
-			<string>1</string>
-			<key>isa</key>
-			<string>PBXFileReference</string>
-			<key>lastKnownFileType</key>
-			<string>sourcecode.c.objc</string>
-			<key>name</key>
-			<string>CALayer+AnyPromise.m</string>
-			<key>path</key>
-			<string>Categories/QuartzCore/CALayer+AnyPromise.m</string>
-			<key>sourceTree</key>
-			<string>&lt;group&gt;</string>
-		</dict>
-		<key>0681ADC8BAE2C3185F13487BAAB4D9DD</key>
-		<dict>
-			<key>fileRef</key>
-			<string>CCE38472832BBCC541E646DA6C18EF9C</string>
-			<key>isa</key>
-			<string>PBXBuildFile</string>
-		</dict>
-		<key>06F7C0C55DF4C09C015159F6B0802EB1</key>
-		<dict>
-			<key>fileRef</key>
-			<string>84319E048FE6DD89B905FA3A81005C5F</string>
-			<key>isa</key>
-			<string>PBXBuildFile</string>
-		</dict>
-		<key>07467E828160702D1DB7EC2F492C337C</key>
-		<dict>
-			<key>children</key>
-			<array>
-				<string>87BC7910B8D7D31310A07C32438A8C67</string>
-				<string>E11BFB27B43B742CB5D6086C4233A909</string>
-			</array>
-			<key>isa</key>
-			<string>PBXGroup</string>
-			<key>name</key>
-			<string>UserAgent</string>
-			<key>sourceTree</key>
-			<string>&lt;group&gt;</string>
-		</dict>
-		<key>09D29D14882ADDDA216809ED16917D07</key>
-		<dict>
-			<key>buildActionMask</key>
-			<string>2147483647</string>
-			<key>files</key>
-			<array>
-				<string>3860D960E37C1257BDA54626CA592E86</string>
-				<string>CE89E5C528D52BBCBCD23309603BA6D1</string>
-				<string>857E5961D9F6E23BD86DEB613A1499C7</string>
-				<string>DBD1F4247E1C591AE4EE5531599AB170</string>
-				<string>18FAC6B4FD3B44CB353C7A6027286100</string>
-				<string>F700EAA9F9F6C1F99C83B45D05C5AD14</string>
-				<string>0268F9278E32ACC1F996F4E2E45622B5</string>
-				<string>12348513CB81BD05B497C210905CDF65</string>
-				<string>8C4A96A3E69C772990E3E922D0FD1BC4</string>
-				<string>01BD61BBC475EB3369237B84FE24D3EE</string>
-				<string>0BDA43D8F48C8B0D504C440046FAF681</string>
-			</array>
-			<key>isa</key>
-			<string>PBXHeadersBuildPhase</string>
-			<key>runOnlyForDeploymentPostprocessing</key>
-			<string>0</string>
-		</dict>
-		<key>0A545673F09F49CDD60A13B4B0AF1020</key>
-		<dict>
-			<key>includeInIndex</key>
-			<string>1</string>
-			<key>isa</key>
-			<string>PBXFileReference</string>
-			<key>lastKnownFileType</key>
-			<string>sourcecode.swift</string>
-			<key>path</key>
-			<string>Order.swift</string>
-			<key>sourceTree</key>
-			<string>&lt;group&gt;</string>
-		</dict>
-		<key>0A8906F6D6920DF197965D1740A7E283</key>
-		<dict>
-			<key>includeInIndex</key>
-			<string>1</string>
-			<key>isa</key>
-			<string>PBXFileReference</string>
-			<key>lastKnownFileType</key>
-			<string>sourcecode.c.h</string>
-			<key>name</key>
-			<string>Umbrella.h</string>
-			<key>path</key>
-			<string>Sources/Umbrella.h</string>
-			<key>sourceTree</key>
-			<string>&lt;group&gt;</string>
-		</dict>
-		<key>0B34EB4425C08BB021C2D09F75C9C146</key>
-		<dict>
-			<key>fileRef</key>
-			<string>450166FEA2155A5821D97744A0127DF8</string>
-			<key>isa</key>
-			<string>PBXBuildFile</string>
-			<key>settings</key>
-			<dict>
-				<key>ATTRIBUTES</key>
-				<array>
-					<string>Public</string>
-				</array>
-			</dict>
-		</dict>
-		<key>0BA017E288BB42E06EBEE9C6E6993EAF</key>
-		<dict>
-			<key>includeInIndex</key>
-			<string>1</string>
-			<key>isa</key>
-			<string>PBXFileReference</string>
-			<key>lastKnownFileType</key>
-			<string>sourcecode.c.h</string>
-			<key>name</key>
-			<string>UIViewController+AnyPromise.h</string>
-			<key>path</key>
-			<string>Categories/UIKit/UIViewController+AnyPromise.h</string>
-			<key>sourceTree</key>
-			<string>&lt;group&gt;</string>
-		</dict>
-		<key>0BDA43D8F48C8B0D504C440046FAF681</key>
-		<dict>
-			<key>fileRef</key>
-			<string>0A8906F6D6920DF197965D1740A7E283</string>
-			<key>isa</key>
-			<string>PBXBuildFile</string>
-			<key>settings</key>
-			<dict>
-				<key>ATTRIBUTES</key>
-				<array>
-					<string>Public</string>
-				</array>
-			</dict>
-		</dict>
-		<key>0D12EBEB35AC8FA740B275C8105F9152</key>
-		<dict>
-			<key>baseConfigurationReference</key>
-			<string>141F0B43C42CE92856BBA8F8D98481DB</string>
-			<key>buildSettings</key>
-			<dict>
-				<key>CODE_SIGN_IDENTITY[sdk=iphoneos*]</key>
-				<string>iPhone Developer</string>
-				<key>CURRENT_PROJECT_VERSION</key>
-				<string>1</string>
-				<key>DEFINES_MODULE</key>
-				<string>YES</string>
-				<key>DYLIB_COMPATIBILITY_VERSION</key>
-				<string>1</string>
-				<key>DYLIB_CURRENT_VERSION</key>
-				<string>1</string>
-				<key>DYLIB_INSTALL_NAME_BASE</key>
-				<string>@rpath</string>
-				<key>ENABLE_STRICT_OBJC_MSGSEND</key>
-				<string>YES</string>
-				<key>GCC_PREFIX_HEADER</key>
-				<string>Target Support Files/Alamofire/Alamofire-prefix.pch</string>
-				<key>INFOPLIST_FILE</key>
-				<string>Target Support Files/Alamofire/Info.plist</string>
-				<key>INSTALL_PATH</key>
-				<string>$(LOCAL_LIBRARY_DIR)/Frameworks</string>
-				<key>IPHONEOS_DEPLOYMENT_TARGET</key>
-				<string>9.2</string>
-				<key>LD_RUNPATH_SEARCH_PATHS</key>
-				<array>
-					<string>$(inherited)</string>
-					<string>@executable_path/Frameworks</string>
-					<string>@loader_path/Frameworks</string>
-				</array>
-				<key>MODULEMAP_FILE</key>
-				<string>Target Support Files/Alamofire/Alamofire.modulemap</string>
-				<key>MTL_ENABLE_DEBUG_INFO</key>
-				<string>NO</string>
-				<key>PRODUCT_NAME</key>
-				<string>Alamofire</string>
-				<key>SDKROOT</key>
-				<string>iphoneos</string>
-				<key>SKIP_INSTALL</key>
-				<string>YES</string>
-				<key>TARGETED_DEVICE_FAMILY</key>
-				<string>1,2</string>
-				<key>VERSIONING_SYSTEM</key>
-				<string>apple-generic</string>
-				<key>VERSION_INFO_PREFIX</key>
-				<string></string>
-			</dict>
-			<key>isa</key>
-			<string>XCBuildConfiguration</string>
-			<key>name</key>
-			<string>Release</string>
-		</dict>
-		<key>0D240D796AAD10F0119A1D7AC2570AAA</key>
-		<dict>
-			<key>fileRef</key>
-			<string>D6EB54C331FED437583A5F01EB2757D1</string>
-			<key>isa</key>
-			<string>PBXBuildFile</string>
-		</dict>
-		<key>0DDA01F58E1381BEA0D7FB759B75A456</key>
-		<dict>
-			<key>buildActionMask</key>
-			<string>2147483647</string>
-			<key>files</key>
-			<array>
-				<string>516D41E4D035A817CC5116C11302E408</string>
-				<string>46F838880F41F56ABD91796FC956B4BF</string>
-				<string>EA35E77B4F31DC3E1D224458E0BC959D</string>
-				<string>CD97970D21D3CB8C459FAFEF11EE60F3</string>
-				<string>5EE5E1CA27F3CB04A5DCF5BB90B76000</string>
-				<string>15ECEBA1EFBD023AEA47F36524270D2C</string>
-				<string>E2B0094FAAEA55C55AD141136F650E35</string>
-				<string>1CDA074C6DC95876D85E13ECF882B93A</string>
-				<string>2B38BB4603B4286FF8D7A780372E947F</string>
-				<string>25FBB92AFB8F5A777CE8E40EC3B9DACA</string>
-				<string>443361437B359830308B93A7B98BE039</string>
-				<string>6B0A17CD24331793D2504E0FBBAF5EB2</string>
-				<string>D546A4DBA3F7750F45A6F63B994C081C</string>
-				<string>2D9379807BA243E1CE457D1BE963DA09</string>
-			</array>
-			<key>isa</key>
-			<string>PBXSourcesBuildPhase</string>
-			<key>runOnlyForDeploymentPostprocessing</key>
-			<string>0</string>
-		</dict>
-		<key>0F36B65CF990C57DC527824ED0BA1915</key>
-		<dict>
-			<key>includeInIndex</key>
-			<string>1</string>
-			<key>isa</key>
-			<string>PBXFileReference</string>
-			<key>lastKnownFileType</key>
-			<string>sourcecode.c.objc</string>
-			<key>path</key>
-			<string>OMGHTTPURLRQ-dummy.m</string>
-			<key>sourceTree</key>
-			<string>&lt;group&gt;</string>
-		</dict>
-		<key>10966F49AC953FB6BFDCBF072AF5B251</key>
-		<dict>
-			<key>baseConfigurationReference</key>
-			<string>DADAB10704E49D6B9E18F59F995BB88F</string>
-			<key>buildSettings</key>
-			<dict>
-				<key>CODE_SIGN_IDENTITY[sdk=iphoneos*]</key>
-				<string>iPhone Developer</string>
-				<key>CURRENT_PROJECT_VERSION</key>
-				<string>1</string>
-				<key>DEFINES_MODULE</key>
-				<string>YES</string>
-				<key>DYLIB_COMPATIBILITY_VERSION</key>
-				<string>1</string>
-				<key>DYLIB_CURRENT_VERSION</key>
-				<string>1</string>
-				<key>DYLIB_INSTALL_NAME_BASE</key>
-				<string>@rpath</string>
-				<key>ENABLE_STRICT_OBJC_MSGSEND</key>
-				<string>YES</string>
-				<key>GCC_PREFIX_HEADER</key>
-				<string>Target Support Files/PetstoreClient/PetstoreClient-prefix.pch</string>
-				<key>INFOPLIST_FILE</key>
-				<string>Target Support Files/PetstoreClient/Info.plist</string>
-				<key>INSTALL_PATH</key>
-				<string>$(LOCAL_LIBRARY_DIR)/Frameworks</string>
-				<key>IPHONEOS_DEPLOYMENT_TARGET</key>
-				<string>9.2</string>
-				<key>LD_RUNPATH_SEARCH_PATHS</key>
-				<array>
-					<string>$(inherited)</string>
-					<string>@executable_path/Frameworks</string>
-					<string>@loader_path/Frameworks</string>
-				</array>
-				<key>MODULEMAP_FILE</key>
-				<string>Target Support Files/PetstoreClient/PetstoreClient.modulemap</string>
-				<key>MTL_ENABLE_DEBUG_INFO</key>
-				<string>NO</string>
-				<key>PRODUCT_NAME</key>
-				<string>PetstoreClient</string>
-				<key>SDKROOT</key>
-				<string>iphoneos</string>
-				<key>SKIP_INSTALL</key>
-				<string>YES</string>
-				<key>TARGETED_DEVICE_FAMILY</key>
-				<string>1,2</string>
-				<key>VERSIONING_SYSTEM</key>
-				<string>apple-generic</string>
-				<key>VERSION_INFO_PREFIX</key>
-				<string></string>
-			</dict>
-			<key>isa</key>
-			<string>XCBuildConfiguration</string>
-			<key>name</key>
-			<string>Release</string>
-		</dict>
-		<key>11C221075C5B20BDEEB3DDF8EAC99E63</key>
-		<dict>
-			<key>fileRef</key>
-			<string>4798BAC01B0E3F07E3BBBB07BA57F2D7</string>
-			<key>isa</key>
-			<string>PBXBuildFile</string>
-		</dict>
-		<key>11EA8D6B0352FD31F520F983CFB9D993</key>
-		<dict>
-			<key>fileRef</key>
-			<string>F075F63EFE77F7B59FF77CBA95B9AADF</string>
-			<key>isa</key>
-			<string>PBXBuildFile</string>
-		</dict>
-		<key>122D5005A81832479161CD1D223C573A</key>
-		<dict>
-			<key>includeInIndex</key>
-			<string>1</string>
-			<key>isa</key>
-			<string>PBXFileReference</string>
-			<key>lastKnownFileType</key>
-			<string>sourcecode.c.h</string>
-			<key>path</key>
-			<string>PromiseKit-prefix.pch</string>
-			<key>sourceTree</key>
-			<string>&lt;group&gt;</string>
-		</dict>
-		<key>12348513CB81BD05B497C210905CDF65</key>
-		<dict>
-			<key>fileRef</key>
-			<string>92D340D66F03F31237B70F23FE9B00D0</string>
-			<key>isa</key>
-			<string>PBXBuildFile</string>
-			<key>settings</key>
-			<dict>
-				<key>ATTRIBUTES</key>
-				<array>
-					<string>Public</string>
-				</array>
-			</dict>
-		</dict>
-		<key>124EFF5E3C46EC88F47C52479FA6ACAF</key>
-		<dict>
-			<key>fileRef</key>
-			<string>04A22F2595054D39018E03961CA7283A</string>
-			<key>isa</key>
-			<string>PBXBuildFile</string>
-		</dict>
-		<key>1287903F965945AEB5EFC4EE768C7B38</key>
-		<dict>
-			<key>fileRef</key>
-			<string>FC4BF94DC4B3D8B88FC160B00931B0EC</string>
-			<key>isa</key>
-			<string>PBXBuildFile</string>
-		</dict>
-		<key>1322FED69118C64DAD026CAF7F4C38C6</key>
-		<dict>
-			<key>children</key>
-			<array>
-				<string>D4DF0604EDC1460935E6E445A47023A4</string>
-				<string>0A545673F09F49CDD60A13B4B0AF1020</string>
-				<string>284B3DE9B793FCC633E971DB1798AFAF</string>
-				<string>211F73A46D90346F7FC6D0D29640EE4F</string>
-				<string>5B248364ABF60ACD7DB31A17DCFDFD0C</string>
-			</array>
-			<key>isa</key>
-			<string>PBXGroup</string>
-			<key>name</key>
-			<string>Models</string>
-			<key>path</key>
-			<string>Models</string>
-			<key>sourceTree</key>
-			<string>&lt;group&gt;</string>
-		</dict>
-		<key>133C5287CFDCB3B67578A7B1221E132C</key>
-		<dict>
-			<key>includeInIndex</key>
-			<string>1</string>
-			<key>isa</key>
-			<string>PBXFileReference</string>
-			<key>lastKnownFileType</key>
-			<string>sourcecode.swift</string>
-			<key>name</key>
-			<string>Request.swift</string>
-			<key>path</key>
-			<string>Source/Request.swift</string>
-			<key>sourceTree</key>
-			<string>&lt;group&gt;</string>
-		</dict>
-		<key>1361791756A3908370041AE99E5CF772</key>
-		<dict>
-			<key>baseConfigurationReference</key>
-			<string>977577C045EDA9D9D1F46E2598D19FC7</string>
-			<key>buildSettings</key>
-			<dict>
-				<key>CODE_SIGN_IDENTITY[sdk=iphoneos*]</key>
-				<string>iPhone Developer</string>
-				<key>CURRENT_PROJECT_VERSION</key>
-				<string>1</string>
-				<key>DEFINES_MODULE</key>
-				<string>YES</string>
-				<key>DYLIB_COMPATIBILITY_VERSION</key>
-				<string>1</string>
-				<key>DYLIB_CURRENT_VERSION</key>
-				<string>1</string>
-				<key>DYLIB_INSTALL_NAME_BASE</key>
-				<string>@rpath</string>
-				<key>ENABLE_STRICT_OBJC_MSGSEND</key>
-				<string>YES</string>
-				<key>INFOPLIST_FILE</key>
-				<string>Target Support Files/Pods/Info.plist</string>
-				<key>INSTALL_PATH</key>
-				<string>$(LOCAL_LIBRARY_DIR)/Frameworks</string>
-				<key>IPHONEOS_DEPLOYMENT_TARGET</key>
-				<string>9.2</string>
-				<key>LD_RUNPATH_SEARCH_PATHS</key>
-				<array>
-					<string>$(inherited)</string>
-					<string>@executable_path/Frameworks</string>
-					<string>@loader_path/Frameworks</string>
-				</array>
-				<key>MACH_O_TYPE</key>
-				<string>staticlib</string>
-				<key>MODULEMAP_FILE</key>
-				<string>Target Support Files/Pods/Pods.modulemap</string>
-				<key>MTL_ENABLE_DEBUG_INFO</key>
-				<string>YES</string>
-				<key>OTHER_LDFLAGS</key>
-				<string></string>
-				<key>OTHER_LIBTOOLFLAGS</key>
-				<string></string>
-				<key>PODS_ROOT</key>
-				<string>$(SRCROOT)</string>
-				<key>PRODUCT_NAME</key>
-				<string>Pods</string>
-				<key>SDKROOT</key>
-				<string>iphoneos</string>
-				<key>SKIP_INSTALL</key>
-				<string>YES</string>
-				<key>SWIFT_OPTIMIZATION_LEVEL</key>
-				<string>-Onone</string>
-				<key>TARGETED_DEVICE_FAMILY</key>
-				<string>1,2</string>
-				<key>VERSIONING_SYSTEM</key>
-				<string>apple-generic</string>
-				<key>VERSION_INFO_PREFIX</key>
-				<string></string>
-			</dict>
-			<key>isa</key>
-			<string>XCBuildConfiguration</string>
-			<key>name</key>
-			<string>Debug</string>
-		</dict>
-		<key>139346EB669CBE2DE8FE506E14A2BA9C</key>
-		<dict>
-			<key>includeInIndex</key>
-			<string>1</string>
-			<key>isa</key>
-			<string>PBXFileReference</string>
-			<key>lastKnownFileType</key>
-			<string>sourcecode.c.objc</string>
-			<key>path</key>
-			<string>Alamofire-dummy.m</string>
-			<key>sourceTree</key>
-			<string>&lt;group&gt;</string>
-		</dict>
-		<key>141F0B43C42CE92856BBA8F8D98481DB</key>
-		<dict>
-			<key>includeInIndex</key>
-			<string>1</string>
-			<key>isa</key>
-			<string>PBXFileReference</string>
-			<key>lastKnownFileType</key>
-			<string>text.xcconfig</string>
-			<key>path</key>
-			<string>Alamofire.xcconfig</string>
-			<key>sourceTree</key>
-			<string>&lt;group&gt;</string>
-		</dict>
-		<key>143BC30E5DDAF52A3D9578F507EC6A41</key>
-		<dict>
-			<key>includeInIndex</key>
-			<string>1</string>
-			<key>isa</key>
-			<string>PBXFileReference</string>
-			<key>lastKnownFileType</key>
-			<string>sourcecode.c.objc</string>
-			<key>name</key>
-			<string>when.m</string>
-			<key>path</key>
-			<string>Sources/when.m</string>
-			<key>sourceTree</key>
-			<string>&lt;group&gt;</string>
-		</dict>
-		<key>1541E3035B9D2A7EED16C98953A8CEB6</key>
-		<dict>
-			<key>buildActionMask</key>
-			<string>2147483647</string>
-			<key>files</key>
-			<array>
-				<string>C86881D2285095255829A578F0A85300</string>
-				<string>EA67B414E392EFD2B14742F55A595596</string>
-				<string>1AC7E88F0EC64D1D4E83CE7767BFD2B7</string>
-				<string>909B0A29022956D90C32C4AA319F75D1</string>
-				<string>F7161E50F083B2267363F243C4E4B78F</string>
-				<string>124EFF5E3C46EC88F47C52479FA6ACAF</string>
-				<string>6A128FE350973D8A693E3F063C5E4A49</string>
-				<string>F4582E8DC1C9F362ADA4BAE9CEF8B681</string>
-				<string>D93596046CD3B301F4EC99A7A118C82C</string>
-				<string>5FFED823C0BDD412FA41B01EA47394D1</string>
-				<string>5D7EAE5725A7E750B51FD27AECB5F0FD</string>
-				<string>06F7C0C55DF4C09C015159F6B0802EB1</string>
-				<string>11C221075C5B20BDEEB3DDF8EAC99E63</string>
-				<string>88B3F911629C08DEEB226F3B294AAB36</string>
-				<string>0D240D796AAD10F0119A1D7AC2570AAA</string>
-				<string>8E3861989641484EE3095722EC08B5A9</string>
-				<string>EB9A1F33DB49ADA09F6E7F19A2C30357</string>
-				<string>81A2DB65C0742D785DE7C2609CC14140</string>
-				<string>73FA79FDB37E5C458B996012BFB0CF04</string>
-				<string>1E1010EA437F154A554D04F7F3A894EC</string>
-				<string>ADEEE5F368B5D707D03E78FD75C59048</string>
-				<string>8D3A68D3CBD8A1D89099F704A04A04FC</string>
-				<string>97D71F12142A541BEEF425805D51379E</string>
-				<string>F898D4270885EF1114608E76B0C09E21</string>
-				<string>CAF12A3EDA2376FFEAD4A12E413C1AAD</string>
-				<string>387C7387FDC662D23D743879B6143D59</string>
-				<string>11EA8D6B0352FD31F520F983CFB9D993</string>
-				<string>EB3C88CDAF122BA763FEF85758370C7C</string>
-				<string>4C22563311AC2B52651A6525A979E076</string>
-				<string>D1735D6C4D574339EB49024228448459</string>
-				<string>60EBBACB76CD5879FB7B9B3E0AA5E2C1</string>
-				<string>C86CE0A47FAD4C9B2929A335D62A179E</string>
-				<string>CE225CF07E6E385F014883D607AFA44D</string>
-				<string>CB2A58CBAB5A2E63D0CB70F2697CAE87</string>
-				<string>ED30A8B82BA1D53CBC370B1DC18DA1EB</string>
-			</array>
-			<key>isa</key>
-			<string>PBXSourcesBuildPhase</string>
-			<key>runOnlyForDeploymentPostprocessing</key>
-			<string>0</string>
-		</dict>
-		<key>15ECEBA1EFBD023AEA47F36524270D2C</key>
-		<dict>
-			<key>fileRef</key>
-			<string>8F0266C5AE0B23A436291F6647902086</string>
-			<key>isa</key>
-			<string>PBXBuildFile</string>
-		</dict>
-		<key>16730DAF3E51C161D8247E473F069E71</key>
-		<dict>
-			<key>includeInIndex</key>
-			<string>1</string>
-			<key>isa</key>
-			<string>PBXFileReference</string>
-			<key>lastKnownFileType</key>
-			<string>sourcecode.swift</string>
-			<key>name</key>
-			<string>when.swift</string>
-			<key>path</key>
-			<string>Sources/when.swift</string>
-			<key>sourceTree</key>
-			<string>&lt;group&gt;</string>
-		</dict>
-		<key>16D7C901D915C251DEBA27AC1EF57E34</key>
-		<dict>
-			<key>includeInIndex</key>
-			<string>1</string>
-			<key>isa</key>
-			<string>PBXFileReference</string>
-			<key>lastKnownFileType</key>
-			<string>text.xcconfig</string>
-			<key>path</key>
-			<string>OMGHTTPURLRQ.xcconfig</string>
-			<key>sourceTree</key>
-			<string>&lt;group&gt;</string>
-		</dict>
-		<key>18FAC6B4FD3B44CB353C7A6027286100</key>
-		<dict>
-			<key>fileRef</key>
-			<string>BAE48ACA10E8895BB8BF5CE8C0846B4B</string>
-			<key>isa</key>
-			<string>PBXBuildFile</string>
-			<key>settings</key>
-			<dict>
-				<key>ATTRIBUTES</key>
-				<array>
-					<string>Public</string>
-				</array>
-			</dict>
-		</dict>
-		<key>190ACD3A51BC90B85EADB13E9CDD207B</key>
-		<dict>
-			<key>buildConfigurationList</key>
-			<string>620A8F6BEDF449F55F08EDB4CDBF60A2</string>
-			<key>buildPhases</key>
-			<array>
-				<string>44321F32F148EB47FF23494889576DF5</string>
-				<string>9792A6BDBB07FB15453527B4370E3086</string>
-				<string>8EC2461DE4442A7991319873E6012164</string>
-			</array>
-			<key>buildRules</key>
-			<array/>
-			<key>dependencies</key>
-			<array/>
-			<key>isa</key>
-			<string>PBXNativeTarget</string>
-			<key>name</key>
-			<string>OMGHTTPURLRQ</string>
-			<key>productName</key>
-			<string>OMGHTTPURLRQ</string>
-			<key>productReference</key>
-			<string>5CA1C154DFC54DFFB12A754B9A0BBDFC</string>
-			<key>productType</key>
-			<string>com.apple.product-type.framework</string>
-		</dict>
-		<key>1A3E5E3CD673B025FD8AC260E67AB47E</key>
-		<dict>
-			<key>includeInIndex</key>
-			<string>1</string>
-			<key>isa</key>
-			<string>PBXFileReference</string>
-			<key>lastKnownFileType</key>
-			<string>sourcecode.swift</string>
-			<key>path</key>
-			<string>StoreAPI.swift</string>
-			<key>sourceTree</key>
-			<string>&lt;group&gt;</string>
-		</dict>
-		<key>1AC7E88F0EC64D1D4E83CE7767BFD2B7</key>
-		<dict>
-			<key>fileRef</key>
-			<string>C476B916B763E55E4161F0B30760C4E8</string>
-			<key>isa</key>
-			<string>PBXBuildFile</string>
-		</dict>
-		<key>1B7E90A568681E000EF3CB0917584F3C</key>
-		<dict>
-			<key>includeInIndex</key>
-			<string>1</string>
-			<key>isa</key>
-			<string>PBXFileReference</string>
-			<key>lastKnownFileType</key>
-			<string>sourcecode.c.objc</string>
-			<key>name</key>
-			<string>AnyPromise.m</string>
-			<key>path</key>
-			<string>Sources/AnyPromise.m</string>
-			<key>sourceTree</key>
-			<string>&lt;group&gt;</string>
-		</dict>
-		<key>1CDA074C6DC95876D85E13ECF882B93A</key>
-		<dict>
-			<key>fileRef</key>
-			<string>284B3DE9B793FCC633E971DB1798AFAF</string>
-			<key>isa</key>
-			<string>PBXBuildFile</string>
-		</dict>
-		<key>1D2330E920AD5F6E4655BE449D006A77</key>
-		<dict>
-			<key>children</key>
-			<array>
-				<string>AB4DA378490493502B34B20D4B12325B</string>
-				<string>24C79ED4B5226F263307B22E96E88F9F</string>
-				<string>16D7C901D915C251DEBA27AC1EF57E34</string>
-				<string>0F36B65CF990C57DC527824ED0BA1915</string>
-				<string>B9E21DC1171D712B2D2307EE5034D99E</string>
-				<string>F7EBDD2EEED520E06ACB3538B3832049</string>
-			</array>
-			<key>isa</key>
-			<string>PBXGroup</string>
-			<key>name</key>
-			<string>Support Files</string>
-			<key>path</key>
-			<string>../Target Support Files/OMGHTTPURLRQ</string>
-			<key>sourceTree</key>
-			<string>&lt;group&gt;</string>
-		</dict>
-		<key>1E1010EA437F154A554D04F7F3A894EC</key>
-		<dict>
-			<key>fileRef</key>
-			<string>7E0DBDE561A6C2E7AC7A24160F8A5F28</string>
-			<key>isa</key>
-			<string>PBXBuildFile</string>
-		</dict>
-		<key>1F19945EE403F7B29D8B1939EA6D579A</key>
-		<dict>
-			<key>includeInIndex</key>
-			<string>1</string>
-			<key>isa</key>
-			<string>PBXFileReference</string>
-			<key>lastKnownFileType</key>
-			<string>sourcecode.c.h</string>
-			<key>name</key>
-			<string>AnyPromise.h</string>
-			<key>path</key>
-			<string>Sources/AnyPromise.h</string>
-			<key>sourceTree</key>
-			<string>&lt;group&gt;</string>
-		</dict>
-		<key>1FBD351D007CF4095C98C9DFD9D83D61</key>
-		<dict>
-			<key>includeInIndex</key>
-			<string>1</string>
-			<key>isa</key>
-			<string>PBXFileReference</string>
-			<key>lastKnownFileType</key>
-			<string>sourcecode.swift</string>
-			<key>name</key>
-			<string>ParameterEncoding.swift</string>
-			<key>path</key>
-			<string>Source/ParameterEncoding.swift</string>
-			<key>sourceTree</key>
-			<string>&lt;group&gt;</string>
-		</dict>
-		<key>211F73A46D90346F7FC6D0D29640EE4F</key>
-		<dict>
-			<key>includeInIndex</key>
-			<string>1</string>
-			<key>isa</key>
-			<string>PBXFileReference</string>
-			<key>lastKnownFileType</key>
-			<string>sourcecode.swift</string>
-			<key>path</key>
-			<string>Tag.swift</string>
-			<key>sourceTree</key>
-			<string>&lt;group&gt;</string>
-		</dict>
-		<key>22F52349E1BE90FC6E064DAAC9EA9612</key>
-		<dict>
-			<key>children</key>
-			<array>
-				<string>E9F8459055B900A58FB97600A53E5D1C</string>
-			</array>
-			<key>isa</key>
-			<string>PBXGroup</string>
-			<key>name</key>
-			<string>Development Pods</string>
-			<key>sourceTree</key>
-			<string>&lt;group&gt;</string>
-		</dict>
-		<key>24C79ED4B5226F263307B22E96E88F9F</key>
-		<dict>
-			<key>includeInIndex</key>
-			<string>1</string>
-			<key>isa</key>
-			<string>PBXFileReference</string>
-			<key>path</key>
-			<string>OMGHTTPURLRQ.modulemap</string>
-			<key>sourceTree</key>
-			<string>&lt;group&gt;</string>
-		</dict>
-		<key>25614E715DDC170DAFB0DF50C5503E33</key>
-		<dict>
-			<key>includeInIndex</key>
-			<string>1</string>
-			<key>isa</key>
-			<string>PBXFileReference</string>
-			<key>lastKnownFileType</key>
-			<string>sourcecode.c.objc</string>
-			<key>name</key>
-			<string>OMGFormURLEncode.m</string>
-			<key>path</key>
-			<string>Sources/OMGFormURLEncode.m</string>
-			<key>sourceTree</key>
-			<string>&lt;group&gt;</string>
-		</dict>
-		<key>25EDA9CFC641C69402B3857A2C4A39F0</key>
-		<dict>
-			<key>buildConfigurationList</key>
-			<string>03DDC7D7BA248863E8493F462ABAD118</string>
-			<key>buildPhases</key>
-			<array>
-				<string>1541E3035B9D2A7EED16C98953A8CEB6</string>
-				<string>B9EC7146E2607203CE4A5678AE249144</string>
-				<string>09D29D14882ADDDA216809ED16917D07</string>
-			</array>
-			<key>buildRules</key>
-			<array/>
-			<key>dependencies</key>
-			<array>
-				<string>C893B48B47F4A7541102DAAFECFC50F2</string>
-			</array>
-			<key>isa</key>
-			<string>PBXNativeTarget</string>
-			<key>name</key>
-			<string>PromiseKit</string>
-			<key>productName</key>
-			<string>PromiseKit</string>
-			<key>productReference</key>
-			<string>D4248CF20178C57CEFEFAAF453C0DC75</string>
-			<key>productType</key>
-			<string>com.apple.product-type.framework</string>
-		</dict>
-		<key>25FBB92AFB8F5A777CE8E40EC3B9DACA</key>
-		<dict>
-			<key>fileRef</key>
-			<string>46A8E0328DC896E0893B565FE8742167</string>
-			<key>isa</key>
-			<string>PBXBuildFile</string>
-		</dict>
-		<key>261F03A3C73374FD19333EEA59CCD59F</key>
-		<dict>
-			<key>includeInIndex</key>
-			<string>1</string>
-			<key>isa</key>
-			<string>PBXFileReference</string>
-			<key>lastKnownFileType</key>
-			<string>sourcecode.swift</string>
-			<key>path</key>
-			<string>PetAPI.swift</string>
-			<key>sourceTree</key>
-			<string>&lt;group&gt;</string>
-		</dict>
-		<key>2673248EF608AB8375FABCFDA8141072</key>
-		<dict>
-			<key>isa</key>
-			<string>PBXTargetDependency</string>
-			<key>name</key>
-			<string>PetstoreClient</string>
-			<key>target</key>
-			<string>2FD913B4E24277823983BABFDB071664</string>
-			<key>targetProxy</key>
-			<string>014385BD85FA83B60A03ADE9E8844F33</string>
-		</dict>
-		<key>275DA9A664C70DD40A4059090D1A00D4</key>
-		<dict>
-			<key>includeInIndex</key>
-			<string>1</string>
-			<key>isa</key>
-			<string>PBXFileReference</string>
-			<key>lastKnownFileType</key>
-			<string>sourcecode.swift</string>
-			<key>name</key>
-			<string>after.swift</string>
-			<key>path</key>
-			<string>Sources/after.swift</string>
-			<key>sourceTree</key>
-			<string>&lt;group&gt;</string>
-		</dict>
-		<key>27E0FE41D771BE8BE3F0D4F1DAD0B179</key>
-		<dict>
-			<key>includeInIndex</key>
-			<string>1</string>
-			<key>isa</key>
-			<string>PBXFileReference</string>
-			<key>lastKnownFileType</key>
-			<string>sourcecode.c.h</string>
-			<key>name</key>
-			<string>CALayer+AnyPromise.h</string>
-			<key>path</key>
-			<string>Categories/QuartzCore/CALayer+AnyPromise.h</string>
-			<key>sourceTree</key>
-			<string>&lt;group&gt;</string>
-		</dict>
-		<key>2835BFBD2FEFE3E2844CFC1B10201EA4</key>
-		<dict>
-			<key>buildActionMask</key>
-			<string>2147483647</string>
-			<key>files</key>
-			<array>
-				<string>656BED6137A9FFA3B2DF03861F525022</string>
-			</array>
-			<key>isa</key>
-			<string>PBXHeadersBuildPhase</string>
-			<key>runOnlyForDeploymentPostprocessing</key>
-			<string>0</string>
-		</dict>
-		<key>284B3DE9B793FCC633E971DB1798AFAF</key>
-		<dict>
-			<key>includeInIndex</key>
-			<string>1</string>
-			<key>isa</key>
-			<string>PBXFileReference</string>
-			<key>lastKnownFileType</key>
-			<string>sourcecode.swift</string>
-			<key>path</key>
-			<string>Pet.swift</string>
-			<key>sourceTree</key>
-			<string>&lt;group&gt;</string>
-		</dict>
-		<key>28973E73A6075E48EBE277098505D118</key>
-		<dict>
-			<key>baseConfigurationReference</key>
-			<string>141F0B43C42CE92856BBA8F8D98481DB</string>
-			<key>buildSettings</key>
-			<dict>
-				<key>CODE_SIGN_IDENTITY[sdk=iphoneos*]</key>
-				<string>iPhone Developer</string>
-				<key>CURRENT_PROJECT_VERSION</key>
-				<string>1</string>
-				<key>DEFINES_MODULE</key>
-				<string>YES</string>
-				<key>DYLIB_COMPATIBILITY_VERSION</key>
-				<string>1</string>
-				<key>DYLIB_CURRENT_VERSION</key>
-				<string>1</string>
-				<key>DYLIB_INSTALL_NAME_BASE</key>
-				<string>@rpath</string>
-				<key>ENABLE_STRICT_OBJC_MSGSEND</key>
-				<string>YES</string>
-				<key>GCC_PREFIX_HEADER</key>
-				<string>Target Support Files/Alamofire/Alamofire-prefix.pch</string>
-				<key>INFOPLIST_FILE</key>
-				<string>Target Support Files/Alamofire/Info.plist</string>
-				<key>INSTALL_PATH</key>
-				<string>$(LOCAL_LIBRARY_DIR)/Frameworks</string>
-				<key>IPHONEOS_DEPLOYMENT_TARGET</key>
-				<string>9.2</string>
-				<key>LD_RUNPATH_SEARCH_PATHS</key>
-				<array>
-					<string>$(inherited)</string>
-					<string>@executable_path/Frameworks</string>
-					<string>@loader_path/Frameworks</string>
-				</array>
-				<key>MODULEMAP_FILE</key>
-				<string>Target Support Files/Alamofire/Alamofire.modulemap</string>
-				<key>MTL_ENABLE_DEBUG_INFO</key>
-				<string>YES</string>
-				<key>PRODUCT_NAME</key>
-				<string>Alamofire</string>
-				<key>SDKROOT</key>
-				<string>iphoneos</string>
-				<key>SKIP_INSTALL</key>
-				<string>YES</string>
-				<key>SWIFT_OPTIMIZATION_LEVEL</key>
-				<string>-Onone</string>
-				<key>TARGETED_DEVICE_FAMILY</key>
-				<string>1,2</string>
-				<key>VERSIONING_SYSTEM</key>
-				<string>apple-generic</string>
-				<key>VERSION_INFO_PREFIX</key>
-				<string></string>
-			</dict>
-			<key>isa</key>
-			<string>XCBuildConfiguration</string>
-			<key>name</key>
-			<string>Debug</string>
-		</dict>
-		<key>2B38BB4603B4286FF8D7A780372E947F</key>
-		<dict>
-			<key>fileRef</key>
-			<string>261F03A3C73374FD19333EEA59CCD59F</string>
-			<key>isa</key>
-			<string>PBXBuildFile</string>
-		</dict>
-		<key>2BCC458FDD5F692BBB2BFC64BB5701FC</key>
-		<dict>
-			<key>includeInIndex</key>
-			<string>1</string>
-			<key>isa</key>
-			<string>PBXFileReference</string>
-			<key>lastKnownFileType</key>
-			<string>sourcecode.c.h</string>
-			<key>path</key>
-			<string>Pods-umbrella.h</string>
-			<key>sourceTree</key>
-			<string>&lt;group&gt;</string>
-		</dict>
-		<key>2C5450AC69398958CF6F7539EF7D99E5</key>
-		<dict>
-			<key>fileRef</key>
-			<string>30CE7341A995EF6812D71771E74CF7F7</string>
-			<key>isa</key>
-			<string>PBXBuildFile</string>
-			<key>settings</key>
-			<dict>
-				<key>ATTRIBUTES</key>
-				<array>
-					<string>Public</string>
-				</array>
-			</dict>
-		</dict>
-		<key>2D51C929AC51E34493AA757180C09C3B</key>
-		<dict>
-			<key>includeInIndex</key>
-			<string>1</string>
-			<key>isa</key>
-			<string>PBXFileReference</string>
-			<key>lastKnownFileType</key>
-			<string>sourcecode.swift</string>
-			<key>name</key>
-			<string>Manager.swift</string>
-			<key>path</key>
-			<string>Source/Manager.swift</string>
-			<key>sourceTree</key>
-			<string>&lt;group&gt;</string>
-		</dict>
-		<key>2D8E8EC45A3A1A1D94AE762CB5028504</key>
-		<dict>
-			<key>buildConfigurations</key>
-			<array>
-				<string>8D1534490D941DCA47C62AC4314182AF</string>
-				<string>C5A18280E9321A9268D1C80B7DA43967</string>
-			</array>
-			<key>defaultConfigurationIsVisible</key>
-			<string>0</string>
-			<key>defaultConfigurationName</key>
-			<string>Release</string>
-			<key>isa</key>
-			<string>XCConfigurationList</string>
-		</dict>
-		<key>2D9379807BA243E1CE457D1BE963DA09</key>
-		<dict>
-			<key>fileRef</key>
-			<string>552D15E0340BF58CC1922B82E864AEC9</string>
-			<key>isa</key>
-			<string>PBXBuildFile</string>
-		</dict>
-		<key>2F0F4EDC2236E1C270DC2014181D6506</key>
-		<dict>
-			<key>includeInIndex</key>
-			<string>1</string>
-			<key>isa</key>
-			<string>PBXFileReference</string>
-			<key>lastKnownFileType</key>
-			<string>sourcecode.c.objc</string>
-			<key>name</key>
-			<string>UIView+AnyPromise.m</string>
-			<key>path</key>
-			<string>Categories/UIKit/UIView+AnyPromise.m</string>
-			<key>sourceTree</key>
-			<string>&lt;group&gt;</string>
-		</dict>
-		<key>2FD913B4E24277823983BABFDB071664</key>
-		<dict>
-			<key>buildConfigurationList</key>
-			<string>B5E28E2093F917340AF5AAA0FCE5E37D</string>
-			<key>buildPhases</key>
-			<array>
-				<string>0DDA01F58E1381BEA0D7FB759B75A456</string>
-				<string>FC8C7ACC9E4D7F04E9223A734BF57FFB</string>
-				<string>2835BFBD2FEFE3E2844CFC1B10201EA4</string>
-			</array>
-			<key>buildRules</key>
-			<array/>
-			<key>dependencies</key>
-			<array>
-				<string>FC9E3FF49D9B636B2925749B2D51A5D3</string>
-				<string>FAC5685F6C40E5D74404831646CBC453</string>
-			</array>
-			<key>isa</key>
-			<string>PBXNativeTarget</string>
-			<key>name</key>
-			<string>PetstoreClient</string>
-			<key>productName</key>
-			<string>PetstoreClient</string>
-			<key>productReference</key>
-			<string>E160B50E4D11692AA38E74C897D69C61</string>
-			<key>productType</key>
-			<string>com.apple.product-type.framework</string>
-		</dict>
-		<key>30CE7341A995EF6812D71771E74CF7F7</key>
-		<dict>
-			<key>includeInIndex</key>
-			<string>1</string>
-			<key>isa</key>
-			<string>PBXFileReference</string>
-			<key>lastKnownFileType</key>
-			<string>sourcecode.c.h</string>
-			<key>path</key>
-			<string>Alamofire-umbrella.h</string>
-			<key>sourceTree</key>
-			<string>&lt;group&gt;</string>
-		</dict>
-		<key>3530BF15E14D1F6D7134EE67377D5C8C</key>
-		<dict>
-			<key>explicitFileType</key>
-			<string>wrapper.framework</string>
-			<key>includeInIndex</key>
-			<string>0</string>
-			<key>isa</key>
-			<string>PBXFileReference</string>
-			<key>path</key>
-			<string>OMGHTTPURLRQ.framework</string>
-			<key>sourceTree</key>
-			<string>BUILT_PRODUCTS_DIR</string>
-		</dict>
-		<key>35F6B35131F89EA23246C6508199FB05</key>
-		<dict>
-			<key>fileRef</key>
-			<string>FB15A61DB7ABCB74565286162157C5A0</string>
-			<key>isa</key>
-			<string>PBXBuildFile</string>
-		</dict>
-		<key>3616971BAEF40302B7F2F8B1007C0B2B</key>
-		<dict>
-			<key>includeInIndex</key>
-			<string>1</string>
-			<key>isa</key>
-			<string>PBXFileReference</string>
-			<key>lastKnownFileType</key>
-			<string>sourcecode.c.h</string>
-			<key>name</key>
-			<string>NSNotificationCenter+AnyPromise.h</string>
-			<key>path</key>
-			<string>Categories/Foundation/NSNotificationCenter+AnyPromise.h</string>
-			<key>sourceTree</key>
-			<string>&lt;group&gt;</string>
-		</dict>
-		<key>3860D960E37C1257BDA54626CA592E86</key>
-		<dict>
-			<key>fileRef</key>
-			<string>1F19945EE403F7B29D8B1939EA6D579A</string>
-			<key>isa</key>
-			<string>PBXBuildFile</string>
-			<key>settings</key>
-			<dict>
-				<key>ATTRIBUTES</key>
-				<array>
-					<string>Public</string>
-				</array>
-			</dict>
-		</dict>
-		<key>387C7387FDC662D23D743879B6143D59</key>
-		<dict>
-			<key>fileRef</key>
-			<string>FD570E28B63274E742E7D1FBBD55BB41</string>
-			<key>isa</key>
-			<string>PBXBuildFile</string>
-		</dict>
-		<key>392FA21A33296B88F790D62A4FAA4E4E</key>
-		<dict>
-			<key>includeInIndex</key>
-			<string>1</string>
-			<key>isa</key>
-			<string>PBXFileReference</string>
-			<key>lastKnownFileType</key>
-			<string>sourcecode.swift</string>
-			<key>name</key>
-			<string>dispatch_promise.swift</string>
-			<key>path</key>
-			<string>Sources/dispatch_promise.swift</string>
-			<key>sourceTree</key>
-			<string>&lt;group&gt;</string>
-		</dict>
-		<key>3950B63B8EB1B9CD8FC31CDA8CC2E7C7</key>
-		<dict>
-			<key>includeInIndex</key>
-			<string>1</string>
-			<key>isa</key>
-			<string>PBXFileReference</string>
-			<key>lastKnownFileType</key>
-			<string>sourcecode.c.h</string>
-			<key>path</key>
-			<string>Alamofire-prefix.pch</string>
-			<key>sourceTree</key>
-			<string>&lt;group&gt;</string>
-		</dict>
-		<key>3A8D316D4266A3309D0A98ED74F8A13A</key>
-		<dict>
-			<key>fileRef</key>
-			<string>87BC7910B8D7D31310A07C32438A8C67</string>
-			<key>isa</key>
-			<string>PBXBuildFile</string>
-			<key>settings</key>
-			<dict>
-				<key>ATTRIBUTES</key>
-				<array>
-					<string>Public</string>
-				</array>
-			</dict>
-		</dict>
-		<key>3BFFA6FD621E9ED341AA89AEAC1604D7</key>
-		<dict>
-			<key>includeInIndex</key>
-			<string>1</string>
-			<key>isa</key>
-			<string>PBXFileReference</string>
-			<key>lastKnownFileType</key>
-			<string>sourcecode.c.h</string>
-			<key>name</key>
-			<string>PromiseKit.h</string>
-			<key>path</key>
-			<string>Sources/PromiseKit.h</string>
-			<key>sourceTree</key>
-			<string>&lt;group&gt;</string>
-		</dict>
-		<key>3CE589B7B1FE57084403D25DC49528B5</key>
-		<dict>
-			<key>includeInIndex</key>
-			<string>1</string>
-			<key>isa</key>
-			<string>PBXFileReference</string>
-			<key>lastKnownFileType</key>
-			<string>text.plist.xml</string>
-			<key>path</key>
-			<string>Info.plist</string>
-			<key>sourceTree</key>
-			<string>&lt;group&gt;</string>
-		</dict>
-		<key>3D23C407A7CDBFD244D6115899F9D45D</key>
-		<dict>
-			<key>includeInIndex</key>
-			<string>1</string>
-			<key>isa</key>
-			<string>PBXFileReference</string>
-			<key>lastKnownFileType</key>
-			<string>sourcecode.swift</string>
-			<key>name</key>
-			<string>Promise.swift</string>
-			<key>path</key>
-			<string>Sources/Promise.swift</string>
-			<key>sourceTree</key>
-			<string>&lt;group&gt;</string>
-		</dict>
-		<key>400A6910E83F606BCD67DC11FA706697</key>
-		<dict>
-			<key>includeInIndex</key>
-			<string>1</string>
-			<key>isa</key>
-			<string>PBXFileReference</string>
-			<key>lastKnownFileType</key>
-			<string>sourcecode.swift</string>
-			<key>name</key>
-			<string>ServerTrustPolicy.swift</string>
-			<key>path</key>
-			<string>Source/ServerTrustPolicy.swift</string>
-			<key>sourceTree</key>
-			<string>&lt;group&gt;</string>
-		</dict>
-		<key>412985229DA7A4DF9E129B7E8F0C09BB</key>
-		<dict>
-			<key>includeInIndex</key>
-			<string>1</string>
-			<key>isa</key>
-			<string>PBXFileReference</string>
-			<key>lastKnownFileType</key>
-			<string>sourcecode.swift</string>
-			<key>name</key>
-			<string>NSURLConnection+Promise.swift</string>
-			<key>path</key>
-			<string>Categories/Foundation/NSURLConnection+Promise.swift</string>
-			<key>sourceTree</key>
-			<string>&lt;group&gt;</string>
-		</dict>
-		<key>432ECC54282C84882B482CCB4CF227FC</key>
-		<dict>
-			<key>buildConfigurationList</key>
-			<string>8B2B2DA2F7F80D41B1FDB5FACFA4B3DE</string>
-			<key>buildPhases</key>
-			<array>
-				<string>EF659EFF40D426A3A32A82CDB98CC6EE</string>
-				<string>A5AE1D340C4A0691EC28EEA8241C9FCD</string>
-				<string>5F7B61281F714E2A64A51E80A2C9C062</string>
-			</array>
-			<key>buildRules</key>
-			<array/>
-			<key>dependencies</key>
-			<array/>
-			<key>isa</key>
-			<string>PBXNativeTarget</string>
-			<key>name</key>
-			<string>Alamofire</string>
-			<key>productName</key>
-			<string>Alamofire</string>
-			<key>productReference</key>
-			<string>EBC4140FCBB5B4D3A955B1608C165C04</string>
-			<key>productType</key>
-			<string>com.apple.product-type.framework</string>
-		</dict>
-		<key>44321F32F148EB47FF23494889576DF5</key>
-		<dict>
-			<key>buildActionMask</key>
-			<string>2147483647</string>
-			<key>files</key>
-			<array>
-				<string>6F63943B0E954F701F32BC7A1F4C2FEC</string>
-				<string>D358A828E68E152D06FC8E35533BF00B</string>
-				<string>48CB8E7E16443CA771E4DCFB3E0709A2</string>
-				<string>6CB84A616D7B4D189A4E94BD37621575</string>
-			</array>
-			<key>isa</key>
-			<string>PBXSourcesBuildPhase</string>
-			<key>runOnlyForDeploymentPostprocessing</key>
-			<string>0</string>
-		</dict>
-		<key>443361437B359830308B93A7B98BE039</key>
-		<dict>
-			<key>fileRef</key>
-			<string>1A3E5E3CD673B025FD8AC260E67AB47E</string>
-			<key>isa</key>
-			<string>PBXBuildFile</string>
-		</dict>
-		<key>450166FEA2155A5821D97744A0127DF8</key>
-		<dict>
-			<key>includeInIndex</key>
-			<string>1</string>
-			<key>isa</key>
-			<string>PBXFileReference</string>
-			<key>lastKnownFileType</key>
-			<string>sourcecode.c.h</string>
-			<key>name</key>
-			<string>OMGHTTPURLRQ.h</string>
-			<key>path</key>
-			<string>Sources/OMGHTTPURLRQ.h</string>
-			<key>sourceTree</key>
-			<string>&lt;group&gt;</string>
-		</dict>
-		<key>46A8E0328DC896E0893B565FE8742167</key>
-		<dict>
-			<key>includeInIndex</key>
-			<string>1</string>
-			<key>isa</key>
-			<string>PBXFileReference</string>
-			<key>lastKnownFileType</key>
-			<string>sourcecode.c.objc</string>
-			<key>path</key>
-			<string>PetstoreClient-dummy.m</string>
-			<key>sourceTree</key>
-			<string>&lt;group&gt;</string>
-		</dict>
-		<key>46F838880F41F56ABD91796FC956B4BF</key>
-		<dict>
-			<key>fileRef</key>
-			<string>D2BAD338E56EF3CAA6E54490FE0C5DF9</string>
-			<key>isa</key>
-			<string>PBXBuildFile</string>
-		</dict>
-		<key>4798BAC01B0E3F07E3BBBB07BA57F2D7</key>
-		<dict>
-			<key>includeInIndex</key>
-			<string>1</string>
-			<key>isa</key>
-			<string>PBXFileReference</string>
-			<key>lastKnownFileType</key>
-			<string>sourcecode.c.objc</string>
-			<key>name</key>
-			<string>NSNotificationCenter+AnyPromise.m</string>
-			<key>path</key>
-			<string>Categories/Foundation/NSNotificationCenter+AnyPromise.m</string>
-			<key>sourceTree</key>
-			<string>&lt;group&gt;</string>
-		</dict>
-		<key>48CB8E7E16443CA771E4DCFB3E0709A2</key>
-		<dict>
-			<key>fileRef</key>
-			<string>9D579267FC1F163C8F04B444DAEFED0D</string>
-			<key>isa</key>
-			<string>PBXBuildFile</string>
-			<key>settings</key>
-			<dict>
-				<key>COMPILER_FLAGS</key>
-				<string>-DOS_OBJECT_USE_OBJC=0</string>
-			</dict>
-		</dict>
-		<key>4BED27A854EA6600536518D29BBB3670</key>
-		<dict>
-			<key>containerPortal</key>
-			<string>D41D8CD98F00B204E9800998ECF8427E</string>
-			<key>isa</key>
-			<string>PBXContainerItemProxy</string>
-			<key>proxyType</key>
-			<string>1</string>
-			<key>remoteGlobalIDString</key>
-			<string>432ECC54282C84882B482CCB4CF227FC</string>
-			<key>remoteInfo</key>
-			<string>Alamofire</string>
-		</dict>
-		<key>4C22563311AC2B52651A6525A979E076</key>
-		<dict>
-			<key>fileRef</key>
-			<string>2F0F4EDC2236E1C270DC2014181D6506</string>
-			<key>isa</key>
-			<string>PBXBuildFile</string>
-		</dict>
-		<key>4D5CD4E08FD8D405881C59A5535E6CE8</key>
-		<dict>
-			<key>baseConfigurationReference</key>
-			<string>16D7C901D915C251DEBA27AC1EF57E34</string>
-			<key>buildSettings</key>
-			<dict>
-				<key>CODE_SIGN_IDENTITY[sdk=iphoneos*]</key>
-				<string>iPhone Developer</string>
-				<key>CURRENT_PROJECT_VERSION</key>
-				<string>1</string>
-				<key>DEFINES_MODULE</key>
-				<string>YES</string>
-				<key>DYLIB_COMPATIBILITY_VERSION</key>
-				<string>1</string>
-				<key>DYLIB_CURRENT_VERSION</key>
-				<string>1</string>
-				<key>DYLIB_INSTALL_NAME_BASE</key>
-				<string>@rpath</string>
-				<key>ENABLE_STRICT_OBJC_MSGSEND</key>
-				<string>YES</string>
-				<key>GCC_PREFIX_HEADER</key>
-				<string>Target Support Files/OMGHTTPURLRQ/OMGHTTPURLRQ-prefix.pch</string>
-				<key>INFOPLIST_FILE</key>
-				<string>Target Support Files/OMGHTTPURLRQ/Info.plist</string>
-				<key>INSTALL_PATH</key>
-				<string>$(LOCAL_LIBRARY_DIR)/Frameworks</string>
-				<key>IPHONEOS_DEPLOYMENT_TARGET</key>
-				<string>9.2</string>
-				<key>LD_RUNPATH_SEARCH_PATHS</key>
-				<array>
-					<string>$(inherited)</string>
-					<string>@executable_path/Frameworks</string>
-					<string>@loader_path/Frameworks</string>
-				</array>
-				<key>MODULEMAP_FILE</key>
-				<string>Target Support Files/OMGHTTPURLRQ/OMGHTTPURLRQ.modulemap</string>
-				<key>MTL_ENABLE_DEBUG_INFO</key>
-				<string>NO</string>
-				<key>PRODUCT_NAME</key>
-				<string>OMGHTTPURLRQ</string>
-				<key>SDKROOT</key>
-				<string>iphoneos</string>
-				<key>SKIP_INSTALL</key>
-				<string>YES</string>
-				<key>TARGETED_DEVICE_FAMILY</key>
-				<string>1,2</string>
-				<key>VERSIONING_SYSTEM</key>
-				<string>apple-generic</string>
-				<key>VERSION_INFO_PREFIX</key>
-				<string></string>
-			</dict>
-			<key>isa</key>
-			<string>XCBuildConfiguration</string>
-			<key>name</key>
-			<string>Release</string>
-		</dict>
-		<key>4DE5FCC41D100B113B6645EA64410F16</key>
-		<dict>
-			<key>fileRef</key>
-			<string>1FBD351D007CF4095C98C9DFD9D83D61</string>
-			<key>isa</key>
-			<string>PBXBuildFile</string>
-		</dict>
-		<key>516D41E4D035A817CC5116C11302E408</key>
-		<dict>
-			<key>fileRef</key>
-			<string>92734297B64DFE0EB0EDE1EA821163DB</string>
-			<key>isa</key>
-			<string>PBXBuildFile</string>
-		</dict>
-		<key>5192A7466019F9B3D7F1E987124E96BC</key>
-		<dict>
-			<key>fileRef</key>
-			<string>F7EBDD2EEED520E06ACB3538B3832049</string>
-			<key>isa</key>
-			<string>PBXBuildFile</string>
-			<key>settings</key>
-			<dict>
-				<key>ATTRIBUTES</key>
-				<array>
-					<string>Public</string>
-				</array>
-			</dict>
-		</dict>
-		<key>51ADA0B6B6B00CB0E818AA8CBC311677</key>
-		<dict>
-			<key>includeInIndex</key>
-			<string>1</string>
-			<key>isa</key>
-			<string>PBXFileReference</string>
-			<key>lastKnownFileType</key>
-			<string>sourcecode.c.h</string>
-			<key>name</key>
-			<string>OMGFormURLEncode.h</string>
-			<key>path</key>
-			<string>Sources/OMGFormURLEncode.h</string>
-			<key>sourceTree</key>
-			<string>&lt;group&gt;</string>
-		</dict>
-		<key>523C1819FC864864A9715CF713DD12E9</key>
-		<dict>
-			<key>fileRef</key>
-			<string>FB15A61DB7ABCB74565286162157C5A0</string>
-			<key>isa</key>
-			<string>PBXBuildFile</string>
-		</dict>
-		<key>535DF88FC12304114DEF55E4003421B2</key>
-		<dict>
-			<key>includeInIndex</key>
-			<string>1</string>
-			<key>isa</key>
-			<string>PBXFileReference</string>
-			<key>lastKnownFileType</key>
-			<string>sourcecode.swift</string>
-			<key>name</key>
-			<string>NSURLSession+Promise.swift</string>
-			<key>path</key>
-			<string>Categories/Foundation/NSURLSession+Promise.swift</string>
-			<key>sourceTree</key>
-			<string>&lt;group&gt;</string>
-		</dict>
-		<key>53F8B2513042BD6DB957E8063EF895BD</key>
-		<dict>
-			<key>includeInIndex</key>
-			<string>1</string>
-			<key>isa</key>
-			<string>PBXFileReference</string>
-			<key>lastKnownFileType</key>
-			<string>sourcecode.swift</string>
-			<key>name</key>
-			<string>Result.swift</string>
-			<key>path</key>
-			<string>Source/Result.swift</string>
-			<key>sourceTree</key>
-			<string>&lt;group&gt;</string>
-		</dict>
-		<key>5412898DEB10F1983487A10453C6B9CB</key>
-		<dict>
-			<key>includeInIndex</key>
-			<string>1</string>
-			<key>isa</key>
-			<string>PBXFileReference</string>
-			<key>lastKnownFileType</key>
-			<string>sourcecode.swift</string>
-			<key>path</key>
-			<string>Extensions.swift</string>
-			<key>sourceTree</key>
-			<string>&lt;group&gt;</string>
-		</dict>
-		<key>5433AD51A3DC696530C96B8A7D78ED7D</key>
-		<dict>
-			<key>isa</key>
-			<string>PBXTargetDependency</string>
-			<key>name</key>
-			<string>PromiseKit</string>
-			<key>target</key>
-			<string>25EDA9CFC641C69402B3857A2C4A39F0</string>
-			<key>targetProxy</key>
-			<string>B5FB8931CDF8801206EDD2FEF94793BF</string>
-		</dict>
-		<key>5480169E42C456C49BE59E273D7E0115</key>
-		<dict>
-			<key>fileRef</key>
-			<string>51ADA0B6B6B00CB0E818AA8CBC311677</string>
-			<key>isa</key>
-			<string>PBXBuildFile</string>
-			<key>settings</key>
-			<dict>
-				<key>ATTRIBUTES</key>
-				<array>
-					<string>Public</string>
-				</array>
-			</dict>
-		</dict>
-		<key>552D15E0340BF58CC1922B82E864AEC9</key>
-		<dict>
-			<key>includeInIndex</key>
-			<string>1</string>
-			<key>isa</key>
-			<string>PBXFileReference</string>
-			<key>lastKnownFileType</key>
-			<string>sourcecode.swift</string>
-			<key>path</key>
-			<string>UserAPI.swift</string>
-			<key>sourceTree</key>
-			<string>&lt;group&gt;</string>
-		</dict>
-		<key>558DFECE2C740177CA6357DA71A1DFBB</key>
-		<dict>
-			<key>includeInIndex</key>
-			<string>1</string>
-			<key>isa</key>
-			<string>PBXFileReference</string>
-			<key>lastKnownFileType</key>
-			<string>sourcecode.swift</string>
-			<key>name</key>
-			<string>Error.swift</string>
-			<key>path</key>
-			<string>Sources/Error.swift</string>
-			<key>sourceTree</key>
-			<string>&lt;group&gt;</string>
-		</dict>
-		<key>5973BC143AE488C12FFB1E83E71F0C45</key>
-		<dict>
-			<key>includeInIndex</key>
-			<string>1</string>
-			<key>isa</key>
-			<string>PBXFileReference</string>
-			<key>lastKnownFileType</key>
-			<string>sourcecode.swift</string>
-			<key>name</key>
-			<string>AnyPromise.swift</string>
-			<key>path</key>
-			<string>Sources/AnyPromise.swift</string>
-			<key>sourceTree</key>
-			<string>&lt;group&gt;</string>
-		</dict>
-		<key>5A1DC80A0773C5A569348DC442EAFD1D</key>
-		<dict>
-			<key>isa</key>
-			<string>PBXFileReference</string>
-			<key>lastKnownFileType</key>
-			<string>wrapper.framework</string>
-			<key>name</key>
-			<string>UIKit.framework</string>
-			<key>path</key>
-			<string>Platforms/iPhoneOS.platform/Developer/SDKs/iPhoneOS9.0.sdk/System/Library/Frameworks/UIKit.framework</string>
-			<key>sourceTree</key>
-			<string>DEVELOPER_DIR</string>
-		</dict>
-		<key>5B248364ABF60ACD7DB31A17DCFDFD0C</key>
-		<dict>
-			<key>includeInIndex</key>
-			<string>1</string>
-			<key>isa</key>
-			<string>PBXFileReference</string>
-			<key>lastKnownFileType</key>
-			<string>sourcecode.swift</string>
-			<key>path</key>
-			<string>User.swift</string>
-			<key>sourceTree</key>
-			<string>&lt;group&gt;</string>
-		</dict>
-		<key>5CA1C154DFC54DFFB12A754B9A0BBDFC</key>
-		<dict>
-			<key>explicitFileType</key>
-			<string>wrapper.framework</string>
-			<key>includeInIndex</key>
-			<string>0</string>
-			<key>isa</key>
-			<string>PBXFileReference</string>
-			<key>name</key>
-			<string>OMGHTTPURLRQ.framework</string>
-			<key>path</key>
-			<string>OMGHTTPURLRQ.framework</string>
-			<key>sourceTree</key>
-			<string>BUILT_PRODUCTS_DIR</string>
-		</dict>
-		<key>5D7EAE5725A7E750B51FD27AECB5F0FD</key>
-		<dict>
-			<key>fileRef</key>
-			<string>6AD59903FAA8315AD0036AC459FFB97F</string>
-			<key>isa</key>
-			<string>PBXBuildFile</string>
-		</dict>
-		<key>5DF5FC3AF99846209C5FCE55A2E12D9A</key>
-		<dict>
-			<key>includeInIndex</key>
-			<string>1</string>
-			<key>isa</key>
-			<string>PBXFileReference</string>
-			<key>lastKnownFileType</key>
-			<string>sourcecode.swift</string>
-			<key>name</key>
-			<string>Response.swift</string>
-			<key>path</key>
-			<string>Source/Response.swift</string>
-			<key>sourceTree</key>
-			<string>&lt;group&gt;</string>
-		</dict>
-		<key>5EE5E1CA27F3CB04A5DCF5BB90B76000</key>
-		<dict>
-			<key>fileRef</key>
-			<string>5412898DEB10F1983487A10453C6B9CB</string>
-			<key>isa</key>
-			<string>PBXBuildFile</string>
-		</dict>
-		<key>5F14E17B4D6BDF8BD3E384BE6528F744</key>
-		<dict>
-			<key>includeInIndex</key>
-			<string>1</string>
-			<key>isa</key>
-			<string>PBXFileReference</string>
-			<key>lastKnownFileType</key>
-			<string>sourcecode.swift</string>
-			<key>name</key>
-			<string>MultipartFormData.swift</string>
-			<key>path</key>
-			<string>Source/MultipartFormData.swift</string>
-			<key>sourceTree</key>
-			<string>&lt;group&gt;</string>
-		</dict>
-		<key>5F7B61281F714E2A64A51E80A2C9C062</key>
-		<dict>
-			<key>buildActionMask</key>
-			<string>2147483647</string>
-			<key>files</key>
-			<array>
-				<string>2C5450AC69398958CF6F7539EF7D99E5</string>
-			</array>
-			<key>isa</key>
-			<string>PBXHeadersBuildPhase</string>
-			<key>runOnlyForDeploymentPostprocessing</key>
-			<string>0</string>
-		</dict>
-		<key>5FFED823C0BDD412FA41B01EA47394D1</key>
-		<dict>
-			<key>fileRef</key>
-			<string>F4B6A98D6DAF474045210F5A74FF1C3C</string>
-			<key>isa</key>
-			<string>PBXBuildFile</string>
-		</dict>
-		<key>60EBBACB76CD5879FB7B9B3E0AA5E2C1</key>
-		<dict>
-			<key>fileRef</key>
-			<string>AA24C5EC82CF437D8D1FFFAB68975408</string>
-			<key>isa</key>
-			<string>PBXBuildFile</string>
-		</dict>
-		<key>620A8F6BEDF449F55F08EDB4CDBF60A2</key>
-		<dict>
-			<key>buildConfigurations</key>
-			<array>
-				<string>819D3D3D508154D9CFF3CE30C13E000E</string>
-				<string>4D5CD4E08FD8D405881C59A5535E6CE8</string>
-			</array>
-			<key>defaultConfigurationIsVisible</key>
-			<string>0</string>
-			<key>defaultConfigurationName</key>
-			<string>Release</string>
-			<key>isa</key>
-			<string>XCConfigurationList</string>
-		</dict>
-		<key>64142DAEC5D96F7E876BBE00917C0E9D</key>
-		<dict>
-			<key>isa</key>
-			<string>PBXTargetDependency</string>
-			<key>name</key>
-			<string>Alamofire</string>
-			<key>target</key>
-			<string>432ECC54282C84882B482CCB4CF227FC</string>
-			<key>targetProxy</key>
-			<string>769630CDAAA8C24AA5B4C81A85C45AC8</string>
-		</dict>
-		<key>656BED6137A9FFA3B2DF03861F525022</key>
-		<dict>
-			<key>fileRef</key>
-			<string>9F681D2C508D1BA8F62893120D9343A4</string>
-			<key>isa</key>
-			<string>PBXBuildFile</string>
-			<key>settings</key>
-			<dict>
-				<key>ATTRIBUTES</key>
-				<array>
-					<string>Public</string>
-				</array>
-			</dict>
-		</dict>
-		<key>6846D22C9F0CCBC48DF833E309A8E84F</key>
-		<dict>
-			<key>includeInIndex</key>
-			<string>1</string>
-			<key>isa</key>
-			<string>PBXFileReference</string>
-			<key>lastKnownFileType</key>
-			<string>sourcecode.c.h</string>
-			<key>name</key>
-			<string>UIActionSheet+AnyPromise.h</string>
-			<key>path</key>
-			<string>Categories/UIKit/UIActionSheet+AnyPromise.h</string>
-			<key>sourceTree</key>
-			<string>&lt;group&gt;</string>
-		</dict>
-		<key>6A128FE350973D8A693E3F063C5E4A49</key>
-		<dict>
-			<key>fileRef</key>
-			<string>A92242715FB4C0608F8DCEBF8F3791E2</string>
-			<key>isa</key>
-			<string>PBXBuildFile</string>
-		</dict>
-		<key>6AD59903FAA8315AD0036AC459FFB97F</key>
-		<dict>
-			<key>includeInIndex</key>
-			<string>1</string>
-			<key>isa</key>
-			<string>PBXFileReference</string>
-			<key>lastKnownFileType</key>
-			<string>sourcecode.c.objc</string>
-			<key>name</key>
-			<string>join.m</string>
-			<key>path</key>
-			<string>Sources/join.m</string>
-			<key>sourceTree</key>
-			<string>&lt;group&gt;</string>
-		</dict>
-		<key>6B0A17CD24331793D2504E0FBBAF5EB2</key>
-		<dict>
-			<key>fileRef</key>
-			<string>211F73A46D90346F7FC6D0D29640EE4F</string>
-			<key>isa</key>
-			<string>PBXBuildFile</string>
-		</dict>
-		<key>6CB84A616D7B4D189A4E94BD37621575</key>
-		<dict>
-			<key>fileRef</key>
-			<string>E11BFB27B43B742CB5D6086C4233A909</string>
-			<key>isa</key>
-			<string>PBXBuildFile</string>
-			<key>settings</key>
-			<dict>
-				<key>COMPILER_FLAGS</key>
-				<string>-DOS_OBJECT_USE_OBJC=0</string>
-			</dict>
-		</dict>
-		<key>6D264CCBD7DAC0A530076FB1A847EEC7</key>
-		<dict>
-			<key>fileRef</key>
-			<string>894E5DA93A9F359521A89826BE6DA777</string>
-			<key>isa</key>
-			<string>PBXBuildFile</string>
-		</dict>
-		<key>6F63943B0E954F701F32BC7A1F4C2FEC</key>
-		<dict>
-			<key>fileRef</key>
-			<string>25614E715DDC170DAFB0DF50C5503E33</string>
-			<key>isa</key>
-			<string>PBXBuildFile</string>
-			<key>settings</key>
-			<dict>
-				<key>COMPILER_FLAGS</key>
-				<string>-DOS_OBJECT_USE_OBJC=0</string>
-			</dict>
-		</dict>
-		<key>73FA79FDB37E5C458B996012BFB0CF04</key>
-		<dict>
-			<key>fileRef</key>
-			<string>C731FBFCC690050C6C08E5AC9D9DC724</string>
-			<key>isa</key>
-			<string>PBXBuildFile</string>
-		</dict>
-		<key>75D98FF52E597A11900E131B6C4E1ADA</key>
-		<dict>
-			<key>children</key>
-			<array>
-				<string>E8446514FBAD26C0E18F24A5715AEF67</string>
-				<string>79A9DEDC89FE8336BF5FEDAAF75BF7FC</string>
-				<string>D0405803033A2A777B8E4DFA0C1800ED</string>
-				<string>87B213035BAC5F75386F62D3C75D2342</string>
-				<string>894E5DA93A9F359521A89826BE6DA777</string>
-				<string>E7F21354943D9F42A70697D5A5EF72E9</string>
-				<string>CBC0F7C552B739C909B650A0F42F7F38</string>
-				<string>2BCC458FDD5F692BBB2BFC64BB5701FC</string>
-				<string>977577C045EDA9D9D1F46E2598D19FC7</string>
-				<string>DA312349A49333542E6F4B36B329960E</string>
-			</array>
-			<key>isa</key>
-			<string>PBXGroup</string>
-			<key>name</key>
-			<string>Pods</string>
-			<key>path</key>
-			<string>Target Support Files/Pods</string>
-			<key>sourceTree</key>
-			<string>&lt;group&gt;</string>
-		</dict>
-		<key>769630CDAAA8C24AA5B4C81A85C45AC8</key>
-		<dict>
-			<key>containerPortal</key>
-			<string>D41D8CD98F00B204E9800998ECF8427E</string>
-			<key>isa</key>
-			<string>PBXContainerItemProxy</string>
-			<key>proxyType</key>
-			<string>1</string>
-			<key>remoteGlobalIDString</key>
-			<string>432ECC54282C84882B482CCB4CF227FC</string>
-			<key>remoteInfo</key>
-			<string>Alamofire</string>
-		</dict>
-		<key>76DC20E0A9F8CDC0E47176B58A9C5BD5</key>
-		<dict>
-			<key>children</key>
-			<array>
-				<string>C476B916B763E55E4161F0B30760C4E8</string>
-				<string>3616971BAEF40302B7F2F8B1007C0B2B</string>
-				<string>4798BAC01B0E3F07E3BBBB07BA57F2D7</string>
-				<string>B93FB4BB16CFB41DCA35A8CFAD7A7FEF</string>
-				<string>D6EB54C331FED437583A5F01EB2757D1</string>
-				<string>BAE48ACA10E8895BB8BF5CE8C0846B4B</string>
-				<string>A7F0DAACAC89A93B940BBE54E6A87E9F</string>
-				<string>412985229DA7A4DF9E129B7E8F0C09BB</string>
-				<string>535DF88FC12304114DEF55E4003421B2</string>
-			</array>
-			<key>isa</key>
-			<string>PBXGroup</string>
-			<key>name</key>
-			<string>Foundation</string>
-			<key>sourceTree</key>
-			<string>&lt;group&gt;</string>
-		</dict>
-		<key>792D14AC86CD98AA9C31373287E0F353</key>
-		<dict>
-			<key>includeInIndex</key>
-			<string>1</string>
-			<key>isa</key>
-			<string>PBXFileReference</string>
-			<key>lastKnownFileType</key>
-			<string>text.plist.xml</string>
-			<key>path</key>
-			<string>Info.plist</string>
-			<key>sourceTree</key>
-			<string>&lt;group&gt;</string>
-		</dict>
-		<key>79A9DEDC89FE8336BF5FEDAAF75BF7FC</key>
-		<dict>
-			<key>includeInIndex</key>
-			<string>1</string>
-			<key>isa</key>
-			<string>PBXFileReference</string>
-			<key>path</key>
-			<string>Pods.modulemap</string>
-			<key>sourceTree</key>
-			<string>&lt;group&gt;</string>
-		</dict>
-		<key>7A5DBD588D2CC1C0CB1C42D4ED613FE4</key>
-		<dict>
-			<key>buildConfigurationList</key>
-			<string>8CB3C5DF3F4B6413A6F2D003B58CCF32</string>
-			<key>buildPhases</key>
-			<array>
-				<string>91F4D6732A1613C9660866E34445A67B</string>
-				<string>FA26D2C7E461A1BBD50054579AFE2F7C</string>
-				<string>7E1332ABD911123D7A873D6D87E2F182</string>
-			</array>
-			<key>buildRules</key>
-			<array/>
-			<key>dependencies</key>
-			<array>
-				<string>64142DAEC5D96F7E876BBE00917C0E9D</string>
-				<string>F74DEE1C89F05CC835997330B0E3B7C1</string>
-				<string>2673248EF608AB8375FABCFDA8141072</string>
-				<string>5433AD51A3DC696530C96B8A7D78ED7D</string>
-			</array>
-			<key>isa</key>
-			<string>PBXNativeTarget</string>
-			<key>name</key>
-			<string>Pods</string>
-			<key>productName</key>
-			<string>Pods</string>
-			<key>productReference</key>
-			<string>D931A99C6B5A8E0F69C818C6ECC3C44F</string>
-			<key>productType</key>
-			<string>com.apple.product-type.framework</string>
-		</dict>
-		<key>7B7ACBE5930AD378A2346DC89BAD1027</key>
-		<dict>
-			<key>baseConfigurationReference</key>
-			<string>CC49FF2A84C0E0E9349747D94036B728</string>
-			<key>buildSettings</key>
-			<dict>
-				<key>CODE_SIGN_IDENTITY[sdk=iphoneos*]</key>
-				<string>iPhone Developer</string>
-				<key>CURRENT_PROJECT_VERSION</key>
-				<string>1</string>
-				<key>DEFINES_MODULE</key>
-				<string>YES</string>
-				<key>DYLIB_COMPATIBILITY_VERSION</key>
-				<string>1</string>
-				<key>DYLIB_CURRENT_VERSION</key>
-				<string>1</string>
-				<key>DYLIB_INSTALL_NAME_BASE</key>
-				<string>@rpath</string>
-				<key>ENABLE_STRICT_OBJC_MSGSEND</key>
-				<string>YES</string>
-				<key>GCC_PREFIX_HEADER</key>
-				<string>Target Support Files/PromiseKit/PromiseKit-prefix.pch</string>
-				<key>INFOPLIST_FILE</key>
-				<string>Target Support Files/PromiseKit/Info.plist</string>
-				<key>INSTALL_PATH</key>
-				<string>$(LOCAL_LIBRARY_DIR)/Frameworks</string>
-				<key>IPHONEOS_DEPLOYMENT_TARGET</key>
-				<string>9.2</string>
-				<key>LD_RUNPATH_SEARCH_PATHS</key>
-				<array>
-					<string>$(inherited)</string>
-					<string>@executable_path/Frameworks</string>
-					<string>@loader_path/Frameworks</string>
-				</array>
-				<key>MODULEMAP_FILE</key>
-				<string>Target Support Files/PromiseKit/PromiseKit.modulemap</string>
-				<key>MTL_ENABLE_DEBUG_INFO</key>
-				<string>YES</string>
-				<key>PRODUCT_NAME</key>
-				<string>PromiseKit</string>
-				<key>SDKROOT</key>
-				<string>iphoneos</string>
-				<key>SKIP_INSTALL</key>
-				<string>YES</string>
-				<key>SWIFT_OPTIMIZATION_LEVEL</key>
-				<string>-Onone</string>
-				<key>TARGETED_DEVICE_FAMILY</key>
-				<string>1,2</string>
-				<key>VERSIONING_SYSTEM</key>
-				<string>apple-generic</string>
-				<key>VERSION_INFO_PREFIX</key>
-				<string></string>
-			</dict>
-			<key>isa</key>
-			<string>XCBuildConfiguration</string>
-			<key>name</key>
-			<string>Debug</string>
-		</dict>
-		<key>7D7A40DBAC93241786E8C553921E8C86</key>
-		<dict>
-			<key>fileRef</key>
-			<string>3530BF15E14D1F6D7134EE67377D5C8C</string>
-			<key>isa</key>
-			<string>PBXBuildFile</string>
-		</dict>
-		<key>7DB346D0F39D3F0E887471402A8071AB</key>
-		<dict>
-			<key>children</key>
-			<array>
-				<string>BA6428E9F66FD5A23C0A2E06ED26CD2F</string>
-				<string>22F52349E1BE90FC6E064DAAC9EA9612</string>
-				<string>E85F5154C248966A1EC7B7B6EACB20CF</string>
-				<string>CF22FA3EE19C3EC42FEBA1247EB70D85</string>
-				<string>D6592B983C64CE2427DF9CF38F4BD1C1</string>
-				<string>B7B80995527643776607AFFA75B91E24</string>
-			</array>
-			<key>isa</key>
-			<string>PBXGroup</string>
-			<key>sourceTree</key>
-			<string>&lt;group&gt;</string>
-		</dict>
-		<key>7DFF028D9F7D443B2361EBEDACC99624</key>
-		<dict>
-			<key>children</key>
-			<array>
-				<string>8FCF5C41226503429E7875DF4CA4D36E</string>
-				<string>A00A425F2E132E8FF4DE929E7DF9CC1E</string>
-				<string>1D2330E920AD5F6E4655BE449D006A77</string>
-				<string>07467E828160702D1DB7EC2F492C337C</string>
-			</array>
-			<key>isa</key>
-			<string>PBXGroup</string>
-			<key>name</key>
-			<string>OMGHTTPURLRQ</string>
-			<key>path</key>
-			<string>OMGHTTPURLRQ</string>
-			<key>sourceTree</key>
-			<string>&lt;group&gt;</string>
-		</dict>
-		<key>7E0DBDE561A6C2E7AC7A24160F8A5F28</key>
-		<dict>
-			<key>includeInIndex</key>
-			<string>1</string>
-			<key>isa</key>
-			<string>PBXFileReference</string>
-			<key>lastKnownFileType</key>
-			<string>sourcecode.swift</string>
-			<key>name</key>
-			<string>Promise+Properties.swift</string>
-			<key>path</key>
-			<string>Sources/Promise+Properties.swift</string>
-			<key>sourceTree</key>
-			<string>&lt;group&gt;</string>
-		</dict>
-		<key>7E1332ABD911123D7A873D6D87E2F182</key>
-		<dict>
-			<key>buildActionMask</key>
-			<string>2147483647</string>
-			<key>files</key>
-			<array>
-				<string>D1E8B31EFCBDE00F108E739AD69425C0</string>
-			</array>
-			<key>isa</key>
-			<string>PBXHeadersBuildPhase</string>
-			<key>runOnlyForDeploymentPostprocessing</key>
-			<string>0</string>
-		</dict>
-		<key>8059767A82D94C9F7F7C16D030819C4E</key>
-		<dict>
-			<key>containerPortal</key>
-			<string>D41D8CD98F00B204E9800998ECF8427E</string>
-			<key>isa</key>
-			<string>PBXContainerItemProxy</string>
-			<key>proxyType</key>
-			<string>1</string>
-			<key>remoteGlobalIDString</key>
-			<string>190ACD3A51BC90B85EADB13E9CDD207B</string>
-			<key>remoteInfo</key>
-			<string>OMGHTTPURLRQ</string>
-		</dict>
-		<key>80F496237530D382A045A29654D8C11C</key>
-		<dict>
-			<key>fileRef</key>
-			<string>400A6910E83F606BCD67DC11FA706697</string>
-			<key>isa</key>
-			<string>PBXBuildFile</string>
-		</dict>
-		<key>819D3D3D508154D9CFF3CE30C13E000E</key>
-		<dict>
-			<key>baseConfigurationReference</key>
-			<string>16D7C901D915C251DEBA27AC1EF57E34</string>
-			<key>buildSettings</key>
-			<dict>
-				<key>CODE_SIGN_IDENTITY[sdk=iphoneos*]</key>
-				<string>iPhone Developer</string>
-				<key>CURRENT_PROJECT_VERSION</key>
-				<string>1</string>
-				<key>DEFINES_MODULE</key>
-				<string>YES</string>
-				<key>DYLIB_COMPATIBILITY_VERSION</key>
-				<string>1</string>
-				<key>DYLIB_CURRENT_VERSION</key>
-				<string>1</string>
-				<key>DYLIB_INSTALL_NAME_BASE</key>
-				<string>@rpath</string>
-				<key>ENABLE_STRICT_OBJC_MSGSEND</key>
-				<string>YES</string>
-				<key>GCC_PREFIX_HEADER</key>
-				<string>Target Support Files/OMGHTTPURLRQ/OMGHTTPURLRQ-prefix.pch</string>
-				<key>INFOPLIST_FILE</key>
-				<string>Target Support Files/OMGHTTPURLRQ/Info.plist</string>
-				<key>INSTALL_PATH</key>
-				<string>$(LOCAL_LIBRARY_DIR)/Frameworks</string>
-				<key>IPHONEOS_DEPLOYMENT_TARGET</key>
-				<string>9.2</string>
-				<key>LD_RUNPATH_SEARCH_PATHS</key>
-				<array>
-					<string>$(inherited)</string>
-					<string>@executable_path/Frameworks</string>
-					<string>@loader_path/Frameworks</string>
-				</array>
-				<key>MODULEMAP_FILE</key>
-				<string>Target Support Files/OMGHTTPURLRQ/OMGHTTPURLRQ.modulemap</string>
-				<key>MTL_ENABLE_DEBUG_INFO</key>
-				<string>YES</string>
-				<key>PRODUCT_NAME</key>
-				<string>OMGHTTPURLRQ</string>
-				<key>SDKROOT</key>
-				<string>iphoneos</string>
-				<key>SKIP_INSTALL</key>
-				<string>YES</string>
-				<key>TARGETED_DEVICE_FAMILY</key>
-				<string>1,2</string>
-				<key>VERSIONING_SYSTEM</key>
-				<string>apple-generic</string>
-				<key>VERSION_INFO_PREFIX</key>
-				<string></string>
-			</dict>
-			<key>isa</key>
-			<string>XCBuildConfiguration</string>
-			<key>name</key>
-			<string>Debug</string>
-		</dict>
-		<key>81A2DB65C0742D785DE7C2609CC14140</key>
-		<dict>
-			<key>fileRef</key>
-			<string>535DF88FC12304114DEF55E4003421B2</string>
-			<key>isa</key>
-			<string>PBXBuildFile</string>
-		</dict>
-		<key>81B1E3A8E00502B38EACDE3617A7A73B</key>
-		<dict>
-			<key>children</key>
-			<array>
-				<string>792D14AC86CD98AA9C31373287E0F353</string>
-				<string>CDC4DD7DB9F4C34A288BECA73BC13B57</string>
-				<string>CC49FF2A84C0E0E9349747D94036B728</string>
-				<string>9042667D08D783E45394FE8B97EE6468</string>
-				<string>122D5005A81832479161CD1D223C573A</string>
-			</array>
-			<key>isa</key>
-			<string>PBXGroup</string>
-			<key>name</key>
-			<string>Support Files</string>
-			<key>path</key>
-			<string>../Target Support Files/PromiseKit</string>
-			<key>sourceTree</key>
-			<string>&lt;group&gt;</string>
-		</dict>
-		<key>82971968CBDAB224212EEB4607C9FB8D</key>
-		<dict>
-			<key>fileRef</key>
-			<string>53F8B2513042BD6DB957E8063EF895BD</string>
-			<key>isa</key>
-			<string>PBXBuildFile</string>
-		</dict>
-		<key>8399DBEE3E2D98EB1F466132E476F4D9</key>
-		<dict>
-			<key>fileRef</key>
-			<string>5F14E17B4D6BDF8BD3E384BE6528F744</string>
-			<key>isa</key>
-			<string>PBXBuildFile</string>
-		</dict>
-		<key>83C3888E1F7B1FC86D9CBF3B74DC2896</key>
-		<dict>
-			<key>children</key>
-			<array>
-				<string>27E0FE41D771BE8BE3F0D4F1DAD0B179</string>
-				<string>04A22F2595054D39018E03961CA7283A</string>
-			</array>
-			<key>isa</key>
-			<string>PBXGroup</string>
-			<key>name</key>
-			<string>QuartzCore</string>
-			<key>sourceTree</key>
-			<string>&lt;group&gt;</string>
-		</dict>
-		<key>84319E048FE6DD89B905FA3A81005C5F</key>
-		<dict>
-			<key>includeInIndex</key>
-			<string>1</string>
-			<key>isa</key>
-			<string>PBXFileReference</string>
-			<key>lastKnownFileType</key>
-			<string>sourcecode.swift</string>
-			<key>name</key>
-			<string>join.swift</string>
-			<key>path</key>
-			<string>Sources/join.swift</string>
-			<key>sourceTree</key>
-			<string>&lt;group&gt;</string>
-		</dict>
-		<key>857E5961D9F6E23BD86DEB613A1499C7</key>
-		<dict>
-			<key>fileRef</key>
-			<string>045C1F608ADE57757E6732D721779F22</string>
-			<key>isa</key>
-			<string>PBXBuildFile</string>
-			<key>settings</key>
-			<dict>
-				<key>ATTRIBUTES</key>
-				<array>
-					<string>Public</string>
-				</array>
-			</dict>
-		</dict>
-		<key>8749F40CC17CE0C26C36B0F431A9C8F0</key>
-		<dict>
-			<key>includeInIndex</key>
-			<string>1</string>
-			<key>isa</key>
-			<string>PBXFileReference</string>
-			<key>path</key>
-			<string>Alamofire.modulemap</string>
-			<key>sourceTree</key>
-			<string>&lt;group&gt;</string>
-		</dict>
-		<key>87B213035BAC5F75386F62D3C75D2342</key>
-		<dict>
-			<key>includeInIndex</key>
-			<string>1</string>
-			<key>isa</key>
-			<string>PBXFileReference</string>
-			<key>lastKnownFileType</key>
-			<string>text.plist.xml</string>
-			<key>path</key>
-			<string>Pods-acknowledgements.plist</string>
-			<key>sourceTree</key>
-			<string>&lt;group&gt;</string>
-		</dict>
-		<key>87BC7910B8D7D31310A07C32438A8C67</key>
-		<dict>
-			<key>includeInIndex</key>
-			<string>1</string>
-			<key>isa</key>
-			<string>PBXFileReference</string>
-			<key>lastKnownFileType</key>
-			<string>sourcecode.c.h</string>
-			<key>name</key>
-			<string>OMGUserAgent.h</string>
-			<key>path</key>
-			<string>Sources/OMGUserAgent.h</string>
-			<key>sourceTree</key>
-			<string>&lt;group&gt;</string>
-		</dict>
-		<key>88B3F911629C08DEEB226F3B294AAB36</key>
-		<dict>
-			<key>fileRef</key>
-			<string>B93FB4BB16CFB41DCA35A8CFAD7A7FEF</string>
-			<key>isa</key>
-			<string>PBXBuildFile</string>
-		</dict>
-		<key>894E5DA93A9F359521A89826BE6DA777</key>
-		<dict>
-			<key>includeInIndex</key>
-			<string>1</string>
-			<key>isa</key>
-			<string>PBXFileReference</string>
-			<key>lastKnownFileType</key>
-			<string>sourcecode.c.objc</string>
-			<key>path</key>
-			<string>Pods-dummy.m</string>
-			<key>sourceTree</key>
-			<string>&lt;group&gt;</string>
-		</dict>
-		<key>8A8F373B23E0F7FB68B0BA71D92D1C60</key>
-		<dict>
-			<key>includeInIndex</key>
-			<string>1</string>
-			<key>isa</key>
-			<string>PBXFileReference</string>
-			<key>lastKnownFileType</key>
-			<string>sourcecode.swift</string>
-			<key>name</key>
-			<string>Stream.swift</string>
-			<key>path</key>
-			<string>Source/Stream.swift</string>
-			<key>sourceTree</key>
-			<string>&lt;group&gt;</string>
-		</dict>
-		<key>8A9CB35983E4859DFFBAD8840196A094</key>
-		<dict>
-			<key>includeInIndex</key>
-			<string>1</string>
-			<key>isa</key>
-			<string>PBXFileReference</string>
-			<key>lastKnownFileType</key>
-			<string>sourcecode.swift</string>
-			<key>name</key>
-			<string>Error.swift</string>
-			<key>path</key>
-			<string>Source/Error.swift</string>
-			<key>sourceTree</key>
-			<string>&lt;group&gt;</string>
-		</dict>
-		<key>8B2B2DA2F7F80D41B1FDB5FACFA4B3DE</key>
-		<dict>
-			<key>buildConfigurations</key>
-			<array>
-				<string>28973E73A6075E48EBE277098505D118</string>
-				<string>0D12EBEB35AC8FA740B275C8105F9152</string>
-			</array>
-			<key>defaultConfigurationIsVisible</key>
-			<string>0</string>
-			<key>defaultConfigurationName</key>
-			<string>Release</string>
-			<key>isa</key>
-			<string>XCConfigurationList</string>
-		</dict>
-		<key>8B476A57549D7994745E17A6DE5BE745</key>
-		<dict>
-			<key>includeInIndex</key>
-			<string>1</string>
-			<key>isa</key>
-			<string>PBXFileReference</string>
-			<key>lastKnownFileType</key>
-			<string>sourcecode.swift</string>
-			<key>name</key>
-			<string>Alamofire.swift</string>
-			<key>path</key>
-			<string>Source/Alamofire.swift</string>
-			<key>sourceTree</key>
-			<string>&lt;group&gt;</string>
-		</dict>
-		<key>8C4A96A3E69C772990E3E922D0FD1BC4</key>
-		<dict>
-			<key>fileRef</key>
-			<string>BCDD82DB3E6D43BA9769FCA9B744CB5E</string>
-			<key>isa</key>
-			<string>PBXBuildFile</string>
-			<key>settings</key>
-			<dict>
-				<key>ATTRIBUTES</key>
-				<array>
-					<string>Public</string>
-				</array>
-			</dict>
-		</dict>
-		<key>8CB3C5DF3F4B6413A6F2D003B58CCF32</key>
-		<dict>
-			<key>buildConfigurations</key>
-			<array>
-				<string>1361791756A3908370041AE99E5CF772</string>
-				<string>D3F110D6C2483BBC023DA8D6DFC525C3</string>
-			</array>
-			<key>defaultConfigurationIsVisible</key>
-			<string>0</string>
-			<key>defaultConfigurationName</key>
-			<string>Release</string>
-			<key>isa</key>
-			<string>XCConfigurationList</string>
-		</dict>
-		<key>8D1534490D941DCA47C62AC4314182AF</key>
-		<dict>
-			<key>buildSettings</key>
-			<dict>
-				<key>ALWAYS_SEARCH_USER_PATHS</key>
-				<string>NO</string>
-				<key>CLANG_CXX_LANGUAGE_STANDARD</key>
-				<string>gnu++0x</string>
-				<key>CLANG_CXX_LIBRARY</key>
-				<string>libc++</string>
-				<key>CLANG_ENABLE_MODULES</key>
-				<string>YES</string>
-				<key>CLANG_ENABLE_OBJC_ARC</key>
-				<string>YES</string>
-				<key>CLANG_WARN_BOOL_CONVERSION</key>
-				<string>YES</string>
-				<key>CLANG_WARN_CONSTANT_CONVERSION</key>
-				<string>YES</string>
-				<key>CLANG_WARN_DIRECT_OBJC_ISA_USAGE</key>
-				<string>YES</string>
-				<key>CLANG_WARN_EMPTY_BODY</key>
-				<string>YES</string>
-				<key>CLANG_WARN_ENUM_CONVERSION</key>
-				<string>YES</string>
-				<key>CLANG_WARN_INT_CONVERSION</key>
-				<string>YES</string>
-				<key>CLANG_WARN_OBJC_ROOT_CLASS</key>
-				<string>YES</string>
-				<key>CLANG_WARN_UNREACHABLE_CODE</key>
-				<string>YES</string>
-				<key>CLANG_WARN__DUPLICATE_METHOD_MATCH</key>
-				<string>YES</string>
-				<key>COPY_PHASE_STRIP</key>
-				<string>NO</string>
-				<key>GCC_C_LANGUAGE_STANDARD</key>
-				<string>gnu99</string>
-				<key>GCC_DYNAMIC_NO_PIC</key>
-				<string>NO</string>
-				<key>GCC_OPTIMIZATION_LEVEL</key>
-				<string>0</string>
-				<key>GCC_PREPROCESSOR_DEFINITIONS</key>
-				<array>
-					<string>DEBUG=1</string>
-					<string>$(inherited)</string>
-				</array>
-				<key>GCC_SYMBOLS_PRIVATE_EXTERN</key>
-				<string>NO</string>
-				<key>GCC_WARN_64_TO_32_BIT_CONVERSION</key>
-				<string>YES</string>
-				<key>GCC_WARN_ABOUT_RETURN_TYPE</key>
-				<string>YES</string>
-				<key>GCC_WARN_UNDECLARED_SELECTOR</key>
-				<string>YES</string>
-				<key>GCC_WARN_UNINITIALIZED_AUTOS</key>
-				<string>YES</string>
-				<key>GCC_WARN_UNUSED_FUNCTION</key>
-				<string>YES</string>
-				<key>GCC_WARN_UNUSED_VARIABLE</key>
-				<string>YES</string>
-				<key>IPHONEOS_DEPLOYMENT_TARGET</key>
-				<string>9.2</string>
-				<key>ONLY_ACTIVE_ARCH</key>
-				<string>YES</string>
-				<key>STRIP_INSTALLED_PRODUCT</key>
-				<string>NO</string>
-				<key>SYMROOT</key>
-				<string>${SRCROOT}/../build</string>
-			</dict>
-			<key>isa</key>
-			<string>XCBuildConfiguration</string>
-			<key>name</key>
-			<string>Debug</string>
-		</dict>
-		<key>8D3A68D3CBD8A1D89099F704A04A04FC</key>
-		<dict>
-			<key>fileRef</key>
-			<string>9042667D08D783E45394FE8B97EE6468</string>
-			<key>isa</key>
-			<string>PBXBuildFile</string>
-		</dict>
-		<key>8DC63EB77B3791891517B98CAA115DE8</key>
-		<dict>
-			<key>includeInIndex</key>
-			<string>1</string>
-			<key>isa</key>
-			<string>PBXFileReference</string>
-			<key>lastKnownFileType</key>
-			<string>sourcecode.swift</string>
-			<key>name</key>
-			<string>State.swift</string>
-			<key>path</key>
-			<string>Sources/State.swift</string>
-			<key>sourceTree</key>
-			<string>&lt;group&gt;</string>
-		</dict>
-		<key>8E3861989641484EE3095722EC08B5A9</key>
-		<dict>
-			<key>fileRef</key>
-			<string>A7F0DAACAC89A93B940BBE54E6A87E9F</string>
-			<key>isa</key>
-			<string>PBXBuildFile</string>
-		</dict>
-		<key>8EA2A359F1831ACBB15BAAEA04D6FB95</key>
-		<dict>
-			<key>children</key>
-			<array>
-				<string>C731FBFCC690050C6C08E5AC9D9DC724</string>
-				<string>6846D22C9F0CCBC48DF833E309A8E84F</string>
-				<string>9774D31336C85248A115B569E7D95283</string>
-				<string>FD570E28B63274E742E7D1FBBD55BB41</string>
-				<string>92D340D66F03F31237B70F23FE9B00D0</string>
-				<string>F075F63EFE77F7B59FF77CBA95B9AADF</string>
-				<string>CA854180C132DB5511D64C82535C5FDE</string>
-				<string>BCDD82DB3E6D43BA9769FCA9B744CB5E</string>
-				<string>2F0F4EDC2236E1C270DC2014181D6506</string>
-				<string>E3CDA0958D6247505ECD9098D662EA74</string>
-				<string>0BA017E288BB42E06EBEE9C6E6993EAF</string>
-				<string>AA24C5EC82CF437D8D1FFFAB68975408</string>
-				<string>D6D459D0AB2361B48F81C4D14C6D0DAA</string>
-			</array>
-			<key>isa</key>
-			<string>PBXGroup</string>
-			<key>name</key>
-			<string>UIKit</string>
-			<key>sourceTree</key>
-			<string>&lt;group&gt;</string>
-		</dict>
-		<key>8EC2461DE4442A7991319873E6012164</key>
-		<dict>
-			<key>buildActionMask</key>
-			<string>2147483647</string>
-			<key>files</key>
-			<array>
-				<string>5480169E42C456C49BE59E273D7E0115</string>
-				<string>5192A7466019F9B3D7F1E987124E96BC</string>
-				<string>0B34EB4425C08BB021C2D09F75C9C146</string>
-				<string>3A8D316D4266A3309D0A98ED74F8A13A</string>
-			</array>
-			<key>isa</key>
-			<string>PBXHeadersBuildPhase</string>
-			<key>runOnlyForDeploymentPostprocessing</key>
-			<string>0</string>
-		</dict>
-		<key>8F0266C5AE0B23A436291F6647902086</key>
-		<dict>
-			<key>includeInIndex</key>
-			<string>1</string>
-			<key>isa</key>
-			<string>PBXFileReference</string>
-			<key>lastKnownFileType</key>
-			<string>sourcecode.swift</string>
-			<key>path</key>
-			<string>Models.swift</string>
-			<key>sourceTree</key>
-			<string>&lt;group&gt;</string>
-		</dict>
-		<key>8F6D133867EE63820DFB7E83F4C51252</key>
-		<dict>
-			<key>children</key>
-			<array>
-				<string>F0D4E00A8974E74325E9E53D456F9AD4</string>
-				<string>E3D1141B63DF38660CD6F3AC588A782B</string>
-				<string>DADAB10704E49D6B9E18F59F995BB88F</string>
-				<string>46A8E0328DC896E0893B565FE8742167</string>
-				<string>B3A144887C8B13FD888B76AB096B0CA1</string>
-				<string>9F681D2C508D1BA8F62893120D9343A4</string>
-			</array>
-			<key>isa</key>
-			<string>PBXGroup</string>
-			<key>name</key>
-			<string>Support Files</string>
-			<key>path</key>
-			<string>SwaggerClientTests/Pods/Target Support Files/PetstoreClient</string>
-			<key>sourceTree</key>
-			<string>&lt;group&gt;</string>
-		</dict>
-		<key>8FCF5C41226503429E7875DF4CA4D36E</key>
-		<dict>
-			<key>children</key>
-			<array>
-				<string>51ADA0B6B6B00CB0E818AA8CBC311677</string>
-				<string>25614E715DDC170DAFB0DF50C5503E33</string>
-			</array>
-			<key>isa</key>
-			<string>PBXGroup</string>
-			<key>name</key>
-			<string>FormURLEncode</string>
-			<key>sourceTree</key>
-			<string>&lt;group&gt;</string>
-		</dict>
-		<key>9042667D08D783E45394FE8B97EE6468</key>
-		<dict>
-			<key>includeInIndex</key>
-			<string>1</string>
-			<key>isa</key>
-			<string>PBXFileReference</string>
-			<key>lastKnownFileType</key>
-			<string>sourcecode.c.objc</string>
-			<key>path</key>
-			<string>PromiseKit-dummy.m</string>
-			<key>sourceTree</key>
-			<string>&lt;group&gt;</string>
-		</dict>
-		<key>909B0A29022956D90C32C4AA319F75D1</key>
-		<dict>
-			<key>fileRef</key>
-			<string>1B7E90A568681E000EF3CB0917584F3C</string>
-			<key>isa</key>
-			<string>PBXBuildFile</string>
-		</dict>
-		<key>91F4D6732A1613C9660866E34445A67B</key>
-		<dict>
-			<key>buildActionMask</key>
-			<string>2147483647</string>
-			<key>files</key>
-			<array>
-				<string>6D264CCBD7DAC0A530076FB1A847EEC7</string>
-			</array>
-			<key>isa</key>
-			<string>PBXSourcesBuildPhase</string>
-			<key>runOnlyForDeploymentPostprocessing</key>
-			<string>0</string>
-		</dict>
-		<key>92734297B64DFE0EB0EDE1EA821163DB</key>
-		<dict>
-			<key>includeInIndex</key>
-			<string>1</string>
-			<key>isa</key>
-			<string>PBXFileReference</string>
-			<key>lastKnownFileType</key>
-			<string>sourcecode.swift</string>
-			<key>path</key>
-			<string>AlamofireImplementations.swift</string>
-			<key>sourceTree</key>
-			<string>&lt;group&gt;</string>
-		</dict>
-		<key>92D340D66F03F31237B70F23FE9B00D0</key>
-		<dict>
-			<key>includeInIndex</key>
-			<string>1</string>
-			<key>isa</key>
-			<string>PBXFileReference</string>
-			<key>lastKnownFileType</key>
-			<string>sourcecode.c.h</string>
-			<key>name</key>
-			<string>UIAlertView+AnyPromise.h</string>
-			<key>path</key>
-			<string>Categories/UIKit/UIAlertView+AnyPromise.h</string>
-			<key>sourceTree</key>
-			<string>&lt;group&gt;</string>
-		</dict>
-		<key>94652EA7B5323CE393BCE396E7262170</key>
-		<dict>
-			<key>baseConfigurationReference</key>
-			<string>DADAB10704E49D6B9E18F59F995BB88F</string>
-			<key>buildSettings</key>
-			<dict>
-				<key>CODE_SIGN_IDENTITY[sdk=iphoneos*]</key>
-				<string>iPhone Developer</string>
-				<key>CURRENT_PROJECT_VERSION</key>
-				<string>1</string>
-				<key>DEFINES_MODULE</key>
-				<string>YES</string>
-				<key>DYLIB_COMPATIBILITY_VERSION</key>
-				<string>1</string>
-				<key>DYLIB_CURRENT_VERSION</key>
-				<string>1</string>
-				<key>DYLIB_INSTALL_NAME_BASE</key>
-				<string>@rpath</string>
-				<key>ENABLE_STRICT_OBJC_MSGSEND</key>
-				<string>YES</string>
-				<key>GCC_PREFIX_HEADER</key>
-				<string>Target Support Files/PetstoreClient/PetstoreClient-prefix.pch</string>
-				<key>INFOPLIST_FILE</key>
-				<string>Target Support Files/PetstoreClient/Info.plist</string>
-				<key>INSTALL_PATH</key>
-				<string>$(LOCAL_LIBRARY_DIR)/Frameworks</string>
-				<key>IPHONEOS_DEPLOYMENT_TARGET</key>
-				<string>9.2</string>
-				<key>LD_RUNPATH_SEARCH_PATHS</key>
-				<array>
-					<string>$(inherited)</string>
-					<string>@executable_path/Frameworks</string>
-					<string>@loader_path/Frameworks</string>
-				</array>
-				<key>MODULEMAP_FILE</key>
-				<string>Target Support Files/PetstoreClient/PetstoreClient.modulemap</string>
-				<key>MTL_ENABLE_DEBUG_INFO</key>
-				<string>YES</string>
-				<key>PRODUCT_NAME</key>
-				<string>PetstoreClient</string>
-				<key>SDKROOT</key>
-				<string>iphoneos</string>
-				<key>SKIP_INSTALL</key>
-				<string>YES</string>
-				<key>SWIFT_OPTIMIZATION_LEVEL</key>
-				<string>-Onone</string>
-				<key>TARGETED_DEVICE_FAMILY</key>
-				<string>1,2</string>
-				<key>VERSIONING_SYSTEM</key>
-				<string>apple-generic</string>
-				<key>VERSION_INFO_PREFIX</key>
-				<string></string>
-			</dict>
-			<key>isa</key>
-			<string>XCBuildConfiguration</string>
-			<key>name</key>
-			<string>Debug</string>
-		</dict>
-		<key>96D99D0C2472535A169DED65CB231CD7</key>
-		<dict>
-			<key>fileRef</key>
-			<string>FB15A61DB7ABCB74565286162157C5A0</string>
-			<key>isa</key>
-			<string>PBXBuildFile</string>
-		</dict>
-		<key>9774D31336C85248A115B569E7D95283</key>
-		<dict>
-			<key>includeInIndex</key>
-			<string>1</string>
-			<key>isa</key>
-			<string>PBXFileReference</string>
-			<key>lastKnownFileType</key>
-			<string>sourcecode.c.objc</string>
-			<key>name</key>
-			<string>UIActionSheet+AnyPromise.m</string>
-			<key>path</key>
-			<string>Categories/UIKit/UIActionSheet+AnyPromise.m</string>
-			<key>sourceTree</key>
-			<string>&lt;group&gt;</string>
-		</dict>
-		<key>977577C045EDA9D9D1F46E2598D19FC7</key>
-		<dict>
-			<key>includeInIndex</key>
-			<string>1</string>
-			<key>isa</key>
-			<string>PBXFileReference</string>
-			<key>lastKnownFileType</key>
-			<string>text.xcconfig</string>
-			<key>path</key>
-			<string>Pods.debug.xcconfig</string>
-			<key>sourceTree</key>
-			<string>&lt;group&gt;</string>
-		</dict>
-		<key>9792A6BDBB07FB15453527B4370E3086</key>
-		<dict>
-			<key>buildActionMask</key>
-			<string>2147483647</string>
-			<key>files</key>
-			<array>
-				<string>35F6B35131F89EA23246C6508199FB05</string>
-			</array>
-			<key>isa</key>
-			<string>PBXFrameworksBuildPhase</string>
-			<key>runOnlyForDeploymentPostprocessing</key>
-			<string>0</string>
-		</dict>
-		<key>97D71F12142A541BEEF425805D51379E</key>
-		<dict>
-			<key>fileRef</key>
-			<string>980FD13F87B44BFD90F8AC129BEB2E61</string>
-			<key>isa</key>
-			<string>PBXBuildFile</string>
-		</dict>
-		<key>980FD13F87B44BFD90F8AC129BEB2E61</key>
-		<dict>
-			<key>includeInIndex</key>
-			<string>1</string>
-			<key>isa</key>
-			<string>PBXFileReference</string>
-			<key>lastKnownFileType</key>
-			<string>sourcecode.swift</string>
-			<key>name</key>
-			<string>race.swift</string>
-			<key>path</key>
-			<string>Sources/race.swift</string>
-			<key>sourceTree</key>
-			<string>&lt;group&gt;</string>
-		</dict>
-		<key>99640BFBD45FFAD70A89B868F85EFA36</key>
-		<dict>
-			<key>children</key>
-			<array>
-				<string>8B476A57549D7994745E17A6DE5BE745</string>
-				<string>A04177B09D9596450D827FE49A36C4C4</string>
-				<string>8A9CB35983E4859DFFBAD8840196A094</string>
-				<string>2D51C929AC51E34493AA757180C09C3B</string>
-				<string>5F14E17B4D6BDF8BD3E384BE6528F744</string>
-				<string>1FBD351D007CF4095C98C9DFD9D83D61</string>
-				<string>133C5287CFDCB3B67578A7B1221E132C</string>
-				<string>5DF5FC3AF99846209C5FCE55A2E12D9A</string>
-				<string>FD558DDCDDA1B46951548B02C34277EF</string>
-				<string>53F8B2513042BD6DB957E8063EF895BD</string>
-				<string>400A6910E83F606BCD67DC11FA706697</string>
-				<string>8A8F373B23E0F7FB68B0BA71D92D1C60</string>
-				<string>CCE38472832BBCC541E646DA6C18EF9C</string>
-				<string>CA1AD92813B887E2D017D051B8C0E3D2</string>
-				<string>9E101A4CE6D982647EED5C067C563BED</string>
-			</array>
-			<key>isa</key>
-			<string>PBXGroup</string>
-			<key>name</key>
-			<string>Alamofire</string>
-			<key>path</key>
-			<string>Alamofire</string>
-			<key>sourceTree</key>
-			<string>&lt;group&gt;</string>
-		</dict>
-		<key>9AD20158D23CE70A2A91E5B7859090C3</key>
-		<dict>
-			<key>containerPortal</key>
-			<string>D41D8CD98F00B204E9800998ECF8427E</string>
-			<key>isa</key>
-			<string>PBXContainerItemProxy</string>
-			<key>proxyType</key>
-			<string>1</string>
-			<key>remoteGlobalIDString</key>
-			<string>190ACD3A51BC90B85EADB13E9CDD207B</string>
-			<key>remoteInfo</key>
-			<string>OMGHTTPURLRQ</string>
-		</dict>
-		<key>9CFBA896DF45B68C788F80013AC3FDBB</key>
-		<dict>
-			<key>fileRef</key>
-			<string>A1D1571AB15108DF6F9C4FE2064E3C43</string>
-			<key>isa</key>
-			<string>PBXBuildFile</string>
-		</dict>
-		<key>9D579267FC1F163C8F04B444DAEFED0D</key>
-		<dict>
-			<key>includeInIndex</key>
-			<string>1</string>
-			<key>isa</key>
-			<string>PBXFileReference</string>
-			<key>lastKnownFileType</key>
-			<string>sourcecode.c.objc</string>
-			<key>name</key>
-			<string>OMGHTTPURLRQ.m</string>
-			<key>path</key>
-			<string>Sources/OMGHTTPURLRQ.m</string>
-			<key>sourceTree</key>
-			<string>&lt;group&gt;</string>
-		</dict>
-		<key>9E101A4CE6D982647EED5C067C563BED</key>
-		<dict>
-			<key>children</key>
-			<array>
-				<string>8749F40CC17CE0C26C36B0F431A9C8F0</string>
-				<string>141F0B43C42CE92856BBA8F8D98481DB</string>
-				<string>139346EB669CBE2DE8FE506E14A2BA9C</string>
-				<string>3950B63B8EB1B9CD8FC31CDA8CC2E7C7</string>
-				<string>30CE7341A995EF6812D71771E74CF7F7</string>
-				<string>3CE589B7B1FE57084403D25DC49528B5</string>
-			</array>
-			<key>isa</key>
-			<string>PBXGroup</string>
-			<key>name</key>
-			<string>Support Files</string>
-			<key>path</key>
-			<string>../Target Support Files/Alamofire</string>
-			<key>sourceTree</key>
-			<string>&lt;group&gt;</string>
-		</dict>
-		<key>9F681D2C508D1BA8F62893120D9343A4</key>
-		<dict>
-			<key>includeInIndex</key>
-			<string>1</string>
-			<key>isa</key>
-			<string>PBXFileReference</string>
-			<key>lastKnownFileType</key>
-			<string>sourcecode.c.h</string>
-			<key>path</key>
-			<string>PetstoreClient-umbrella.h</string>
-			<key>sourceTree</key>
-			<string>&lt;group&gt;</string>
-		</dict>
-		<key>A00A425F2E132E8FF4DE929E7DF9CC1E</key>
-		<dict>
-			<key>children</key>
-			<array>
-				<string>450166FEA2155A5821D97744A0127DF8</string>
-				<string>9D579267FC1F163C8F04B444DAEFED0D</string>
-			</array>
-			<key>isa</key>
-			<string>PBXGroup</string>
-			<key>name</key>
-			<string>RQ</string>
-			<key>sourceTree</key>
-			<string>&lt;group&gt;</string>
-		</dict>
-		<key>A04177B09D9596450D827FE49A36C4C4</key>
-		<dict>
-			<key>includeInIndex</key>
-			<string>1</string>
-			<key>isa</key>
-			<string>PBXFileReference</string>
-			<key>lastKnownFileType</key>
-			<string>sourcecode.swift</string>
-			<key>name</key>
-			<string>Download.swift</string>
-			<key>path</key>
-			<string>Source/Download.swift</string>
-			<key>sourceTree</key>
-			<string>&lt;group&gt;</string>
-		</dict>
-		<key>A112EF8BB3933C1C1E42F11B3DD3B02A</key>
-		<dict>
-			<key>explicitFileType</key>
-			<string>wrapper.framework</string>
-			<key>includeInIndex</key>
-			<string>0</string>
-			<key>isa</key>
-			<string>PBXFileReference</string>
-			<key>path</key>
-			<string>PromiseKit.framework</string>
-			<key>sourceTree</key>
-			<string>BUILT_PRODUCTS_DIR</string>
-		</dict>
-		<key>A1D1571AB15108DF6F9C4FE2064E3C43</key>
-		<dict>
-			<key>explicitFileType</key>
-			<string>wrapper.framework</string>
-			<key>includeInIndex</key>
-			<string>0</string>
-			<key>isa</key>
-			<string>PBXFileReference</string>
-			<key>path</key>
-			<string>Alamofire.framework</string>
-			<key>sourceTree</key>
-			<string>BUILT_PRODUCTS_DIR</string>
-		</dict>
-		<key>A2C172FE407C0BC3478ADCA91A6C9CEC</key>
-		<dict>
-			<key>fileRef</key>
-			<string>2D51C929AC51E34493AA757180C09C3B</string>
-			<key>isa</key>
-			<string>PBXBuildFile</string>
-		</dict>
-		<key>A3505FA2FB3067D53847AD288AC04F03</key>
-		<dict>
-			<key>fileRef</key>
-			<string>A04177B09D9596450D827FE49A36C4C4</string>
-			<key>isa</key>
-			<string>PBXBuildFile</string>
-		</dict>
-		<key>A5AE1D340C4A0691EC28EEA8241C9FCD</key>
-		<dict>
-			<key>buildActionMask</key>
-			<string>2147483647</string>
-			<key>files</key>
-			<array>
-				<string>96D99D0C2472535A169DED65CB231CD7</string>
-			</array>
-			<key>isa</key>
-			<string>PBXFrameworksBuildPhase</string>
-			<key>runOnlyForDeploymentPostprocessing</key>
-			<string>0</string>
-		</dict>
-		<key>A7F0DAACAC89A93B940BBE54E6A87E9F</key>
-		<dict>
-			<key>includeInIndex</key>
-			<string>1</string>
-			<key>isa</key>
-			<string>PBXFileReference</string>
-			<key>lastKnownFileType</key>
-			<string>sourcecode.c.objc</string>
-			<key>name</key>
-			<string>NSURLConnection+AnyPromise.m</string>
-			<key>path</key>
-			<string>Categories/Foundation/NSURLConnection+AnyPromise.m</string>
-			<key>sourceTree</key>
-			<string>&lt;group&gt;</string>
-		</dict>
-		<key>A92242715FB4C0608F8DCEBF8F3791E2</key>
-		<dict>
-			<key>includeInIndex</key>
-			<string>1</string>
-			<key>isa</key>
-			<string>PBXFileReference</string>
-			<key>lastKnownFileType</key>
-			<string>sourcecode.c.objc</string>
-			<key>name</key>
-			<string>dispatch_promise.m</string>
-			<key>path</key>
-			<string>Sources/dispatch_promise.m</string>
-			<key>sourceTree</key>
-			<string>&lt;group&gt;</string>
-		</dict>
-		<key>AA24C5EC82CF437D8D1FFFAB68975408</key>
-		<dict>
-			<key>includeInIndex</key>
-			<string>1</string>
-			<key>isa</key>
-			<string>PBXFileReference</string>
-			<key>lastKnownFileType</key>
-			<string>sourcecode.c.objc</string>
-			<key>name</key>
-			<string>UIViewController+AnyPromise.m</string>
-			<key>path</key>
-			<string>Categories/UIKit/UIViewController+AnyPromise.m</string>
-			<key>sourceTree</key>
-			<string>&lt;group&gt;</string>
-		</dict>
-		<key>AB4DA378490493502B34B20D4B12325B</key>
-		<dict>
-			<key>includeInIndex</key>
-			<string>1</string>
-			<key>isa</key>
-			<string>PBXFileReference</string>
-			<key>lastKnownFileType</key>
-			<string>text.plist.xml</string>
-			<key>path</key>
-			<string>Info.plist</string>
-			<key>sourceTree</key>
-			<string>&lt;group&gt;</string>
-		</dict>
-		<key>AD94092456F8ABCB18F74CAC75AD85DE</key>
-		<dict>
-			<key>children</key>
-			<array>
-				<string>F64549CFCC17C7AC6479508BE180B18D</string>
-			</array>
-			<key>isa</key>
-			<string>PBXGroup</string>
-			<key>name</key>
-			<string>Classes</string>
-			<key>path</key>
-			<string>Classes</string>
-			<key>sourceTree</key>
-			<string>&lt;group&gt;</string>
-		</dict>
-		<key>ADB2280332CE02FCD777CC987CD4E28A</key>
-		<dict>
-			<key>baseConfigurationReference</key>
-			<string>CC49FF2A84C0E0E9349747D94036B728</string>
-			<key>buildSettings</key>
-			<dict>
-				<key>CODE_SIGN_IDENTITY[sdk=iphoneos*]</key>
-				<string>iPhone Developer</string>
-				<key>CURRENT_PROJECT_VERSION</key>
-				<string>1</string>
-				<key>DEFINES_MODULE</key>
-				<string>YES</string>
-				<key>DYLIB_COMPATIBILITY_VERSION</key>
-				<string>1</string>
-				<key>DYLIB_CURRENT_VERSION</key>
-				<string>1</string>
-				<key>DYLIB_INSTALL_NAME_BASE</key>
-				<string>@rpath</string>
-				<key>ENABLE_STRICT_OBJC_MSGSEND</key>
-				<string>YES</string>
-				<key>GCC_PREFIX_HEADER</key>
-				<string>Target Support Files/PromiseKit/PromiseKit-prefix.pch</string>
-				<key>INFOPLIST_FILE</key>
-				<string>Target Support Files/PromiseKit/Info.plist</string>
-				<key>INSTALL_PATH</key>
-				<string>$(LOCAL_LIBRARY_DIR)/Frameworks</string>
-				<key>IPHONEOS_DEPLOYMENT_TARGET</key>
-				<string>9.2</string>
-				<key>LD_RUNPATH_SEARCH_PATHS</key>
-				<array>
-					<string>$(inherited)</string>
-					<string>@executable_path/Frameworks</string>
-					<string>@loader_path/Frameworks</string>
-				</array>
-				<key>MODULEMAP_FILE</key>
-				<string>Target Support Files/PromiseKit/PromiseKit.modulemap</string>
-				<key>MTL_ENABLE_DEBUG_INFO</key>
-				<string>NO</string>
-				<key>PRODUCT_NAME</key>
-				<string>PromiseKit</string>
-				<key>SDKROOT</key>
-				<string>iphoneos</string>
-				<key>SKIP_INSTALL</key>
-				<string>YES</string>
-				<key>TARGETED_DEVICE_FAMILY</key>
-				<string>1,2</string>
-				<key>VERSIONING_SYSTEM</key>
-				<string>apple-generic</string>
-				<key>VERSION_INFO_PREFIX</key>
-				<string></string>
-			</dict>
-			<key>isa</key>
-			<string>XCBuildConfiguration</string>
-			<key>name</key>
-			<string>Release</string>
-		</dict>
-		<key>ADEEE5F368B5D707D03E78FD75C59048</key>
-		<dict>
-			<key>fileRef</key>
-			<string>3D23C407A7CDBFD244D6115899F9D45D</string>
-			<key>isa</key>
-			<string>PBXBuildFile</string>
-		</dict>
-		<key>B0FB4B01682814B9E3D32F9DC4A5E762</key>
-		<dict>
-			<key>fileRef</key>
-			<string>8B476A57549D7994745E17A6DE5BE745</string>
-			<key>isa</key>
-			<string>PBXBuildFile</string>
-		</dict>
-		<key>B3A144887C8B13FD888B76AB096B0CA1</key>
-		<dict>
-			<key>includeInIndex</key>
-			<string>1</string>
-			<key>isa</key>
-			<string>PBXFileReference</string>
-			<key>lastKnownFileType</key>
-			<string>sourcecode.c.h</string>
-			<key>path</key>
-			<string>PetstoreClient-prefix.pch</string>
-			<key>sourceTree</key>
-			<string>&lt;group&gt;</string>
-		</dict>
-		<key>B5E28E2093F917340AF5AAA0FCE5E37D</key>
-		<dict>
-			<key>buildConfigurations</key>
-			<array>
-				<string>94652EA7B5323CE393BCE396E7262170</string>
-				<string>10966F49AC953FB6BFDCBF072AF5B251</string>
-			</array>
-			<key>defaultConfigurationIsVisible</key>
-			<string>0</string>
-			<key>defaultConfigurationName</key>
-			<string>Release</string>
-			<key>isa</key>
-			<string>XCConfigurationList</string>
-		</dict>
-		<key>B5FB8931CDF8801206EDD2FEF94793BF</key>
-		<dict>
-			<key>containerPortal</key>
-			<string>D41D8CD98F00B204E9800998ECF8427E</string>
-			<key>isa</key>
-			<string>PBXContainerItemProxy</string>
-			<key>proxyType</key>
-			<string>1</string>
-			<key>remoteGlobalIDString</key>
-			<string>25EDA9CFC641C69402B3857A2C4A39F0</string>
-			<key>remoteInfo</key>
-			<string>PromiseKit</string>
-		</dict>
-		<key>B6D2DC3E3DA44CD382B9B425F40E11C1</key>
-		<dict>
-			<key>fileRef</key>
-			<string>139346EB669CBE2DE8FE506E14A2BA9C</string>
-			<key>isa</key>
-			<string>PBXBuildFile</string>
-		</dict>
-		<key>B7B80995527643776607AFFA75B91E24</key>
-		<dict>
-			<key>children</key>
-			<array>
-				<string>75D98FF52E597A11900E131B6C4E1ADA</string>
-			</array>
-			<key>isa</key>
-			<string>PBXGroup</string>
-			<key>name</key>
-			<string>Targets Support Files</string>
-			<key>sourceTree</key>
-			<string>&lt;group&gt;</string>
-		</dict>
-		<key>B868468092D7B2489B889A50981C9247</key>
-		<dict>
-			<key>includeInIndex</key>
-			<string>1</string>
-			<key>isa</key>
-			<string>PBXFileReference</string>
-			<key>lastKnownFileType</key>
-			<string>sourcecode.c.objc</string>
-			<key>name</key>
-			<string>after.m</string>
-			<key>path</key>
-			<string>Sources/after.m</string>
-			<key>sourceTree</key>
-			<string>&lt;group&gt;</string>
-		</dict>
-		<key>B93FB4BB16CFB41DCA35A8CFAD7A7FEF</key>
-		<dict>
-			<key>includeInIndex</key>
-			<string>1</string>
-			<key>isa</key>
-			<string>PBXFileReference</string>
-			<key>lastKnownFileType</key>
-			<string>sourcecode.swift</string>
-			<key>name</key>
-			<string>NSNotificationCenter+Promise.swift</string>
-			<key>path</key>
-			<string>Categories/Foundation/NSNotificationCenter+Promise.swift</string>
-			<key>sourceTree</key>
-			<string>&lt;group&gt;</string>
-		</dict>
-		<key>B9E21DC1171D712B2D2307EE5034D99E</key>
-		<dict>
-			<key>includeInIndex</key>
-			<string>1</string>
-			<key>isa</key>
-			<string>PBXFileReference</string>
-			<key>lastKnownFileType</key>
-			<string>sourcecode.c.h</string>
-			<key>path</key>
-			<string>OMGHTTPURLRQ-prefix.pch</string>
-			<key>sourceTree</key>
-			<string>&lt;group&gt;</string>
-		</dict>
-		<key>B9EC7146E2607203CE4A5678AE249144</key>
-		<dict>
-			<key>buildActionMask</key>
-			<string>2147483647</string>
-			<key>files</key>
-			<array>
-				<string>EEF6E654182421FEBC0CC202E72F71A8</string>
-				<string>7D7A40DBAC93241786E8C553921E8C86</string>
-				<string>1287903F965945AEB5EFC4EE768C7B38</string>
-				<string>EA691570F0F8066651EE2A7066426384</string>
-			</array>
-			<key>isa</key>
-			<string>PBXFrameworksBuildPhase</string>
-			<key>runOnlyForDeploymentPostprocessing</key>
-			<string>0</string>
-		</dict>
-		<key>BA6428E9F66FD5A23C0A2E06ED26CD2F</key>
-		<dict>
-			<key>includeInIndex</key>
-			<string>1</string>
-			<key>isa</key>
-			<string>PBXFileReference</string>
-			<key>lastKnownFileType</key>
-			<string>text</string>
-			<key>name</key>
-			<string>Podfile</string>
-			<key>path</key>
-			<string>../Podfile</string>
-			<key>sourceTree</key>
-			<string>SOURCE_ROOT</string>
-			<key>xcLanguageSpecificationIdentifier</key>
-			<string>xcode.lang.ruby</string>
-		</dict>
-		<key>BAE48ACA10E8895BB8BF5CE8C0846B4B</key>
-		<dict>
-			<key>includeInIndex</key>
-			<string>1</string>
-			<key>isa</key>
-			<string>PBXFileReference</string>
-			<key>lastKnownFileType</key>
-			<string>sourcecode.c.h</string>
-			<key>name</key>
-			<string>NSURLConnection+AnyPromise.h</string>
-			<key>path</key>
-			<string>Categories/Foundation/NSURLConnection+AnyPromise.h</string>
-			<key>sourceTree</key>
-			<string>&lt;group&gt;</string>
-		</dict>
-		<key>BCDD82DB3E6D43BA9769FCA9B744CB5E</key>
-		<dict>
-			<key>includeInIndex</key>
-			<string>1</string>
-			<key>isa</key>
-			<string>PBXFileReference</string>
-			<key>lastKnownFileType</key>
-			<string>sourcecode.c.h</string>
-			<key>name</key>
-			<string>UIView+AnyPromise.h</string>
-			<key>path</key>
-			<string>Categories/UIKit/UIView+AnyPromise.h</string>
-			<key>sourceTree</key>
-			<string>&lt;group&gt;</string>
-		</dict>
-		<key>BEACE1971060500B96701CBC3F667BAE</key>
-		<dict>
-			<key>children</key>
-			<array>
-				<string>B868468092D7B2489B889A50981C9247</string>
-				<string>275DA9A664C70DD40A4059090D1A00D4</string>
-				<string>1F19945EE403F7B29D8B1939EA6D579A</string>
-				<string>1B7E90A568681E000EF3CB0917584F3C</string>
-				<string>5973BC143AE488C12FFB1E83E71F0C45</string>
-				<string>A92242715FB4C0608F8DCEBF8F3791E2</string>
-				<string>392FA21A33296B88F790D62A4FAA4E4E</string>
-				<string>558DFECE2C740177CA6357DA71A1DFBB</string>
-				<string>F4B6A98D6DAF474045210F5A74FF1C3C</string>
-				<string>6AD59903FAA8315AD0036AC459FFB97F</string>
-				<string>84319E048FE6DD89B905FA3A81005C5F</string>
-				<string>045C1F608ADE57757E6732D721779F22</string>
-				<string>3D23C407A7CDBFD244D6115899F9D45D</string>
-				<string>7E0DBDE561A6C2E7AC7A24160F8A5F28</string>
-				<string>3BFFA6FD621E9ED341AA89AEAC1604D7</string>
-				<string>980FD13F87B44BFD90F8AC129BEB2E61</string>
-				<string>8DC63EB77B3791891517B98CAA115DE8</string>
-				<string>0A8906F6D6920DF197965D1740A7E283</string>
-				<string>E7CE161ED0CF68954A63F30528ACAD9B</string>
-				<string>143BC30E5DDAF52A3D9578F507EC6A41</string>
-				<string>16730DAF3E51C161D8247E473F069E71</string>
-			</array>
-			<key>isa</key>
-			<string>PBXGroup</string>
-			<key>name</key>
-			<string>CorePromise</string>
-			<key>sourceTree</key>
-			<string>&lt;group&gt;</string>
-		</dict>
-		<key>C476B916B763E55E4161F0B30760C4E8</key>
-		<dict>
-			<key>includeInIndex</key>
-			<string>1</string>
-			<key>isa</key>
-			<string>PBXFileReference</string>
-			<key>lastKnownFileType</key>
-			<string>sourcecode.swift</string>
-			<key>name</key>
-			<string>afterlife.swift</string>
-			<key>path</key>
-			<string>Categories/Foundation/afterlife.swift</string>
-			<key>sourceTree</key>
-			<string>&lt;group&gt;</string>
-		</dict>
-		<key>C5A18280E9321A9268D1C80B7DA43967</key>
-		<dict>
-			<key>buildSettings</key>
-			<dict>
-				<key>ALWAYS_SEARCH_USER_PATHS</key>
-				<string>NO</string>
-				<key>CLANG_CXX_LANGUAGE_STANDARD</key>
-				<string>gnu++0x</string>
-				<key>CLANG_CXX_LIBRARY</key>
-				<string>libc++</string>
-				<key>CLANG_ENABLE_MODULES</key>
-				<string>YES</string>
-				<key>CLANG_ENABLE_OBJC_ARC</key>
-				<string>YES</string>
-				<key>CLANG_WARN_BOOL_CONVERSION</key>
-				<string>YES</string>
-				<key>CLANG_WARN_CONSTANT_CONVERSION</key>
-				<string>YES</string>
-				<key>CLANG_WARN_DIRECT_OBJC_ISA_USAGE</key>
-				<string>YES</string>
-				<key>CLANG_WARN_EMPTY_BODY</key>
-				<string>YES</string>
-				<key>CLANG_WARN_ENUM_CONVERSION</key>
-				<string>YES</string>
-				<key>CLANG_WARN_INT_CONVERSION</key>
-				<string>YES</string>
-				<key>CLANG_WARN_OBJC_ROOT_CLASS</key>
-				<string>YES</string>
-				<key>CLANG_WARN_UNREACHABLE_CODE</key>
-				<string>YES</string>
-				<key>CLANG_WARN__DUPLICATE_METHOD_MATCH</key>
-				<string>YES</string>
-				<key>COPY_PHASE_STRIP</key>
-				<string>YES</string>
-				<key>ENABLE_NS_ASSERTIONS</key>
-				<string>NO</string>
-				<key>GCC_C_LANGUAGE_STANDARD</key>
-				<string>gnu99</string>
-				<key>GCC_PREPROCESSOR_DEFINITIONS</key>
-				<array>
-					<string>RELEASE=1</string>
-				</array>
-				<key>GCC_WARN_64_TO_32_BIT_CONVERSION</key>
-				<string>YES</string>
-				<key>GCC_WARN_ABOUT_RETURN_TYPE</key>
-				<string>YES</string>
-				<key>GCC_WARN_UNDECLARED_SELECTOR</key>
-				<string>YES</string>
-				<key>GCC_WARN_UNINITIALIZED_AUTOS</key>
-				<string>YES</string>
-				<key>GCC_WARN_UNUSED_FUNCTION</key>
-				<string>YES</string>
-				<key>GCC_WARN_UNUSED_VARIABLE</key>
-				<string>YES</string>
-				<key>IPHONEOS_DEPLOYMENT_TARGET</key>
-				<string>9.2</string>
-				<key>STRIP_INSTALLED_PRODUCT</key>
-				<string>NO</string>
-				<key>SYMROOT</key>
-				<string>${SRCROOT}/../build</string>
-				<key>VALIDATE_PRODUCT</key>
-				<string>YES</string>
-			</dict>
-			<key>isa</key>
-			<string>XCBuildConfiguration</string>
-			<key>name</key>
-			<string>Release</string>
-		</dict>
-		<key>C731FBFCC690050C6C08E5AC9D9DC724</key>
-		<dict>
-			<key>includeInIndex</key>
-			<string>1</string>
-			<key>isa</key>
-			<string>PBXFileReference</string>
-			<key>lastKnownFileType</key>
-			<string>sourcecode.swift</string>
-			<key>name</key>
-			<string>PMKAlertController.swift</string>
-			<key>path</key>
-			<string>Categories/UIKit/PMKAlertController.swift</string>
-			<key>sourceTree</key>
-			<string>&lt;group&gt;</string>
-		</dict>
-		<key>C75519F0450166A6F28126ECC7664E9C</key>
-		<dict>
-			<key>fileRef</key>
-			<string>CA1AD92813B887E2D017D051B8C0E3D2</string>
-			<key>isa</key>
-			<string>PBXBuildFile</string>
-		</dict>
-		<key>C86881D2285095255829A578F0A85300</key>
-		<dict>
-			<key>fileRef</key>
-			<string>B868468092D7B2489B889A50981C9247</string>
-			<key>isa</key>
-			<string>PBXBuildFile</string>
-		</dict>
-		<key>C86CE0A47FAD4C9B2929A335D62A179E</key>
-		<dict>
-			<key>fileRef</key>
-			<string>D6D459D0AB2361B48F81C4D14C6D0DAA</string>
-			<key>isa</key>
-			<string>PBXBuildFile</string>
-		</dict>
-		<key>C893B48B47F4A7541102DAAFECFC50F2</key>
-		<dict>
-			<key>isa</key>
-			<string>PBXTargetDependency</string>
-			<key>name</key>
-			<string>OMGHTTPURLRQ</string>
-			<key>target</key>
-			<string>190ACD3A51BC90B85EADB13E9CDD207B</string>
-			<key>targetProxy</key>
-			<string>8059767A82D94C9F7F7C16D030819C4E</string>
-		</dict>
-		<key>CA1AD92813B887E2D017D051B8C0E3D2</key>
-		<dict>
-			<key>includeInIndex</key>
-			<string>1</string>
-			<key>isa</key>
-			<string>PBXFileReference</string>
-			<key>lastKnownFileType</key>
-			<string>sourcecode.swift</string>
-			<key>name</key>
-			<string>Validation.swift</string>
-			<key>path</key>
-			<string>Source/Validation.swift</string>
-			<key>sourceTree</key>
-			<string>&lt;group&gt;</string>
-		</dict>
-		<key>CA854180C132DB5511D64C82535C5FDE</key>
-		<dict>
-			<key>includeInIndex</key>
-			<string>1</string>
-			<key>isa</key>
-			<string>PBXFileReference</string>
-			<key>lastKnownFileType</key>
-			<string>sourcecode.swift</string>
-			<key>name</key>
-			<string>UIAlertView+Promise.swift</string>
-			<key>path</key>
-			<string>Categories/UIKit/UIAlertView+Promise.swift</string>
-			<key>sourceTree</key>
-			<string>&lt;group&gt;</string>
-		</dict>
-		<key>CAF12A3EDA2376FFEAD4A12E413C1AAD</key>
-		<dict>
-			<key>fileRef</key>
-			<string>9774D31336C85248A115B569E7D95283</string>
-			<key>isa</key>
-			<string>PBXBuildFile</string>
-		</dict>
-		<key>CB2A58CBAB5A2E63D0CB70F2697CAE87</key>
-		<dict>
-			<key>fileRef</key>
-			<string>143BC30E5DDAF52A3D9578F507EC6A41</string>
-			<key>isa</key>
-			<string>PBXBuildFile</string>
-		</dict>
-		<key>CBC0F7C552B739C909B650A0F42F7F38</key>
-		<dict>
-			<key>includeInIndex</key>
-			<string>1</string>
-			<key>isa</key>
-			<string>PBXFileReference</string>
-			<key>lastKnownFileType</key>
-			<string>text.script.sh</string>
-			<key>path</key>
-			<string>Pods-resources.sh</string>
-			<key>sourceTree</key>
-			<string>&lt;group&gt;</string>
-		</dict>
-		<key>CC49FF2A84C0E0E9349747D94036B728</key>
-		<dict>
-			<key>includeInIndex</key>
-			<string>1</string>
-			<key>isa</key>
-			<string>PBXFileReference</string>
-			<key>lastKnownFileType</key>
-			<string>text.xcconfig</string>
-			<key>path</key>
-			<string>PromiseKit.xcconfig</string>
-			<key>sourceTree</key>
-			<string>&lt;group&gt;</string>
-		</dict>
-		<key>CCE38472832BBCC541E646DA6C18EF9C</key>
-		<dict>
-			<key>includeInIndex</key>
-			<string>1</string>
-			<key>isa</key>
-			<string>PBXFileReference</string>
-			<key>lastKnownFileType</key>
-			<string>sourcecode.swift</string>
-			<key>name</key>
-			<string>Upload.swift</string>
-			<key>path</key>
-			<string>Source/Upload.swift</string>
-			<key>sourceTree</key>
-			<string>&lt;group&gt;</string>
-		</dict>
-		<key>CD97970D21D3CB8C459FAFEF11EE60F3</key>
-		<dict>
-			<key>fileRef</key>
-			<string>D4DF0604EDC1460935E6E445A47023A4</string>
-			<key>isa</key>
-			<string>PBXBuildFile</string>
-		</dict>
-		<key>CDC4DD7DB9F4C34A288BECA73BC13B57</key>
-		<dict>
-			<key>includeInIndex</key>
-			<string>1</string>
-			<key>isa</key>
-			<string>PBXFileReference</string>
-			<key>path</key>
-			<string>PromiseKit.modulemap</string>
-			<key>sourceTree</key>
-			<string>&lt;group&gt;</string>
-		</dict>
-		<key>CE225CF07E6E385F014883D607AFA44D</key>
-		<dict>
-			<key>fileRef</key>
-			<string>E7CE161ED0CF68954A63F30528ACAD9B</string>
-			<key>isa</key>
-			<string>PBXBuildFile</string>
-		</dict>
-		<key>CE89E5C528D52BBCBCD23309603BA6D1</key>
-		<dict>
-			<key>fileRef</key>
-			<string>27E0FE41D771BE8BE3F0D4F1DAD0B179</string>
-			<key>isa</key>
-			<string>PBXBuildFile</string>
-			<key>settings</key>
-			<dict>
-				<key>ATTRIBUTES</key>
-				<array>
-					<string>Public</string>
-				</array>
-			</dict>
-		</dict>
-		<key>CF22FA3EE19C3EC42FEBA1247EB70D85</key>
-		<dict>
-			<key>children</key>
-			<array>
-				<string>99640BFBD45FFAD70A89B868F85EFA36</string>
-				<string>7DFF028D9F7D443B2361EBEDACC99624</string>
-				<string>D9FC474F1DB94FC75B3AAC120F0D4AB7</string>
-			</array>
-			<key>isa</key>
-			<string>PBXGroup</string>
-			<key>name</key>
-			<string>Pods</string>
-			<key>sourceTree</key>
-			<string>&lt;group&gt;</string>
-		</dict>
-		<key>D0405803033A2A777B8E4DFA0C1800ED</key>
-		<dict>
-			<key>includeInIndex</key>
-			<string>1</string>
-			<key>isa</key>
-			<string>PBXFileReference</string>
-			<key>lastKnownFileType</key>
-			<string>text</string>
-			<key>path</key>
-			<string>Pods-acknowledgements.markdown</string>
-			<key>sourceTree</key>
-			<string>&lt;group&gt;</string>
-		</dict>
-		<key>D1735D6C4D574339EB49024228448459</key>
-		<dict>
-			<key>fileRef</key>
-			<string>E3CDA0958D6247505ECD9098D662EA74</string>
-			<key>isa</key>
-			<string>PBXBuildFile</string>
-		</dict>
-		<key>D1E8B31EFCBDE00F108E739AD69425C0</key>
-		<dict>
-			<key>fileRef</key>
-			<string>2BCC458FDD5F692BBB2BFC64BB5701FC</string>
-			<key>isa</key>
-			<string>PBXBuildFile</string>
-			<key>settings</key>
-			<dict>
-				<key>ATTRIBUTES</key>
-				<array>
-					<string>Public</string>
-				</array>
-			</dict>
-		</dict>
-		<key>D21B7325B3642887BFBE977E021F2D26</key>
-		<dict>
-			<key>fileRef</key>
-			<string>FD558DDCDDA1B46951548B02C34277EF</string>
-			<key>isa</key>
-			<string>PBXBuildFile</string>
-		</dict>
-		<key>D2BAD338E56EF3CAA6E54490FE0C5DF9</key>
-		<dict>
-			<key>includeInIndex</key>
-			<string>1</string>
-			<key>isa</key>
-			<string>PBXFileReference</string>
-			<key>lastKnownFileType</key>
-			<string>sourcecode.swift</string>
-			<key>path</key>
-			<string>APIHelper.swift</string>
-			<key>sourceTree</key>
-			<string>&lt;group&gt;</string>
-		</dict>
-		<key>D358A828E68E152D06FC8E35533BF00B</key>
-		<dict>
-			<key>fileRef</key>
-			<string>0F36B65CF990C57DC527824ED0BA1915</string>
-			<key>isa</key>
-			<string>PBXBuildFile</string>
-		</dict>
-		<key>D3F110D6C2483BBC023DA8D6DFC525C3</key>
-		<dict>
-			<key>baseConfigurationReference</key>
-			<string>DA312349A49333542E6F4B36B329960E</string>
-			<key>buildSettings</key>
-			<dict>
-				<key>CODE_SIGN_IDENTITY[sdk=iphoneos*]</key>
-				<string>iPhone Developer</string>
-				<key>CURRENT_PROJECT_VERSION</key>
-				<string>1</string>
-				<key>DEFINES_MODULE</key>
-				<string>YES</string>
-				<key>DYLIB_COMPATIBILITY_VERSION</key>
-				<string>1</string>
-				<key>DYLIB_CURRENT_VERSION</key>
-				<string>1</string>
-				<key>DYLIB_INSTALL_NAME_BASE</key>
-				<string>@rpath</string>
-				<key>ENABLE_STRICT_OBJC_MSGSEND</key>
-				<string>YES</string>
-				<key>INFOPLIST_FILE</key>
-				<string>Target Support Files/Pods/Info.plist</string>
-				<key>INSTALL_PATH</key>
-				<string>$(LOCAL_LIBRARY_DIR)/Frameworks</string>
-				<key>IPHONEOS_DEPLOYMENT_TARGET</key>
-				<string>9.2</string>
-				<key>LD_RUNPATH_SEARCH_PATHS</key>
-				<array>
-					<string>$(inherited)</string>
-					<string>@executable_path/Frameworks</string>
-					<string>@loader_path/Frameworks</string>
-				</array>
-				<key>MACH_O_TYPE</key>
-				<string>staticlib</string>
-				<key>MODULEMAP_FILE</key>
-				<string>Target Support Files/Pods/Pods.modulemap</string>
-				<key>MTL_ENABLE_DEBUG_INFO</key>
-				<string>NO</string>
-				<key>OTHER_LDFLAGS</key>
-				<string></string>
-				<key>OTHER_LIBTOOLFLAGS</key>
-				<string></string>
-				<key>PODS_ROOT</key>
-				<string>$(SRCROOT)</string>
-				<key>PRODUCT_NAME</key>
-				<string>Pods</string>
-				<key>SDKROOT</key>
-				<string>iphoneos</string>
-				<key>SKIP_INSTALL</key>
-				<string>YES</string>
-				<key>TARGETED_DEVICE_FAMILY</key>
-				<string>1,2</string>
-				<key>VERSIONING_SYSTEM</key>
-				<string>apple-generic</string>
-				<key>VERSION_INFO_PREFIX</key>
-				<string></string>
-			</dict>
-			<key>isa</key>
-			<string>XCBuildConfiguration</string>
-			<key>name</key>
-			<string>Release</string>
-		</dict>
-		<key>D41D8CD98F00B204E9800998ECF8427E</key>
-		<dict>
-			<key>attributes</key>
-			<dict>
-				<key>LastSwiftUpdateCheck</key>
-				<string>0700</string>
-				<key>LastUpgradeCheck</key>
-				<string>0700</string>
-			</dict>
-			<key>buildConfigurationList</key>
-			<string>2D8E8EC45A3A1A1D94AE762CB5028504</string>
-			<key>compatibilityVersion</key>
-			<string>Xcode 3.2</string>
-			<key>developmentRegion</key>
-			<string>English</string>
-			<key>hasScannedForEncodings</key>
-			<string>0</string>
-			<key>isa</key>
-			<string>PBXProject</string>
-			<key>knownRegions</key>
-			<array>
-				<string>en</string>
-			</array>
-			<key>mainGroup</key>
-			<string>7DB346D0F39D3F0E887471402A8071AB</string>
-			<key>productRefGroup</key>
-			<string>D6592B983C64CE2427DF9CF38F4BD1C1</string>
-			<key>projectDirPath</key>
-			<string></string>
-			<key>projectReferences</key>
-			<array/>
-			<key>projectRoot</key>
-			<string></string>
-			<key>targets</key>
-			<array>
-				<string>432ECC54282C84882B482CCB4CF227FC</string>
-				<string>190ACD3A51BC90B85EADB13E9CDD207B</string>
-				<string>2FD913B4E24277823983BABFDB071664</string>
-				<string>7A5DBD588D2CC1C0CB1C42D4ED613FE4</string>
-				<string>25EDA9CFC641C69402B3857A2C4A39F0</string>
-			</array>
-		</dict>
-		<key>D4248CF20178C57CEFEFAAF453C0DC75</key>
-		<dict>
-			<key>explicitFileType</key>
-			<string>wrapper.framework</string>
-			<key>includeInIndex</key>
-			<string>0</string>
-			<key>isa</key>
-			<string>PBXFileReference</string>
-			<key>name</key>
-			<string>PromiseKit.framework</string>
-			<key>path</key>
-			<string>PromiseKit.framework</string>
-			<key>sourceTree</key>
-			<string>BUILT_PRODUCTS_DIR</string>
-		</dict>
-		<key>D4DF0604EDC1460935E6E445A47023A4</key>
-		<dict>
-			<key>includeInIndex</key>
-			<string>1</string>
-			<key>isa</key>
-			<string>PBXFileReference</string>
-			<key>lastKnownFileType</key>
-			<string>sourcecode.swift</string>
-			<key>path</key>
-			<string>Category.swift</string>
-			<key>sourceTree</key>
-			<string>&lt;group&gt;</string>
-		</dict>
-		<key>D546A4DBA3F7750F45A6F63B994C081C</key>
-		<dict>
-			<key>fileRef</key>
-			<string>5B248364ABF60ACD7DB31A17DCFDFD0C</string>
-			<key>isa</key>
-			<string>PBXBuildFile</string>
-		</dict>
-		<key>D6592B983C64CE2427DF9CF38F4BD1C1</key>
-		<dict>
-			<key>children</key>
-			<array>
-				<string>EBC4140FCBB5B4D3A955B1608C165C04</string>
-				<string>5CA1C154DFC54DFFB12A754B9A0BBDFC</string>
-				<string>E160B50E4D11692AA38E74C897D69C61</string>
-				<string>D931A99C6B5A8E0F69C818C6ECC3C44F</string>
-				<string>D4248CF20178C57CEFEFAAF453C0DC75</string>
-			</array>
-			<key>isa</key>
-			<string>PBXGroup</string>
-			<key>name</key>
-			<string>Products</string>
-			<key>sourceTree</key>
-			<string>&lt;group&gt;</string>
-		</dict>
-		<key>D6D459D0AB2361B48F81C4D14C6D0DAA</key>
-		<dict>
-			<key>includeInIndex</key>
-			<string>1</string>
-			<key>isa</key>
-			<string>PBXFileReference</string>
-			<key>lastKnownFileType</key>
-			<string>sourcecode.swift</string>
-			<key>name</key>
-			<string>UIViewController+Promise.swift</string>
-			<key>path</key>
-			<string>Categories/UIKit/UIViewController+Promise.swift</string>
-			<key>sourceTree</key>
-			<string>&lt;group&gt;</string>
-		</dict>
-		<key>D6EB54C331FED437583A5F01EB2757D1</key>
-		<dict>
-			<key>includeInIndex</key>
-			<string>1</string>
-			<key>isa</key>
-			<string>PBXFileReference</string>
-			<key>lastKnownFileType</key>
-			<string>sourcecode.swift</string>
-			<key>name</key>
-			<string>NSObject+Promise.swift</string>
-			<key>path</key>
-			<string>Categories/Foundation/NSObject+Promise.swift</string>
-			<key>sourceTree</key>
-			<string>&lt;group&gt;</string>
-		</dict>
-		<key>D75CA395D510E08C404E55F5BDAE55CE</key>
-		<dict>
-			<key>fileRef</key>
-			<string>8A9CB35983E4859DFFBAD8840196A094</string>
-			<key>isa</key>
-			<string>PBXBuildFile</string>
-		</dict>
-		<key>D8072E1108951F272C003553FC8926C7</key>
-		<dict>
-			<key>includeInIndex</key>
-			<string>1</string>
-			<key>isa</key>
-			<string>PBXFileReference</string>
-			<key>lastKnownFileType</key>
-			<string>sourcecode.swift</string>
-			<key>path</key>
-			<string>APIs.swift</string>
-			<key>sourceTree</key>
-			<string>&lt;group&gt;</string>
-		</dict>
-		<key>D931A99C6B5A8E0F69C818C6ECC3C44F</key>
-		<dict>
-			<key>explicitFileType</key>
-			<string>wrapper.framework</string>
-			<key>includeInIndex</key>
-			<string>0</string>
-			<key>isa</key>
-			<string>PBXFileReference</string>
-			<key>name</key>
-			<string>Pods.framework</string>
-			<key>path</key>
-			<string>Pods.framework</string>
-			<key>sourceTree</key>
-			<string>BUILT_PRODUCTS_DIR</string>
-		</dict>
-		<key>D93596046CD3B301F4EC99A7A118C82C</key>
-		<dict>
-			<key>fileRef</key>
-			<string>558DFECE2C740177CA6357DA71A1DFBB</string>
-			<key>isa</key>
-			<string>PBXBuildFile</string>
-		</dict>
-		<key>D9FC474F1DB94FC75B3AAC120F0D4AB7</key>
-		<dict>
-			<key>children</key>
-			<array>
-				<string>BEACE1971060500B96701CBC3F667BAE</string>
-				<string>76DC20E0A9F8CDC0E47176B58A9C5BD5</string>
-				<string>83C3888E1F7B1FC86D9CBF3B74DC2896</string>
-				<string>81B1E3A8E00502B38EACDE3617A7A73B</string>
-				<string>8EA2A359F1831ACBB15BAAEA04D6FB95</string>
-			</array>
-			<key>isa</key>
-			<string>PBXGroup</string>
-			<key>name</key>
-			<string>PromiseKit</string>
-			<key>path</key>
-			<string>PromiseKit</string>
-			<key>sourceTree</key>
-			<string>&lt;group&gt;</string>
-		</dict>
-		<key>DA312349A49333542E6F4B36B329960E</key>
-		<dict>
-			<key>includeInIndex</key>
-			<string>1</string>
-			<key>isa</key>
-			<string>PBXFileReference</string>
-			<key>lastKnownFileType</key>
-			<string>text.xcconfig</string>
-			<key>path</key>
-			<string>Pods.release.xcconfig</string>
-			<key>sourceTree</key>
-			<string>&lt;group&gt;</string>
-		</dict>
-		<key>DADAB10704E49D6B9E18F59F995BB88F</key>
-		<dict>
-			<key>includeInIndex</key>
-			<string>1</string>
-			<key>isa</key>
-			<string>PBXFileReference</string>
-			<key>lastKnownFileType</key>
-			<string>text.xcconfig</string>
-			<key>path</key>
-			<string>PetstoreClient.xcconfig</string>
-			<key>sourceTree</key>
-			<string>&lt;group&gt;</string>
-		</dict>
-		<key>DBD1F4247E1C591AE4EE5531599AB170</key>
-		<dict>
-			<key>fileRef</key>
-			<string>3616971BAEF40302B7F2F8B1007C0B2B</string>
-			<key>isa</key>
-			<string>PBXBuildFile</string>
-			<key>settings</key>
-			<dict>
-				<key>ATTRIBUTES</key>
-				<array>
-					<string>Public</string>
-				</array>
-			</dict>
-		</dict>
-		<key>DD8D067A7F742F39B87FA04CE12DD118</key>
-		<dict>
-			<key>fileRef</key>
-			<string>FB15A61DB7ABCB74565286162157C5A0</string>
-			<key>isa</key>
-			<string>PBXBuildFile</string>
-		</dict>
-		<key>E11BFB27B43B742CB5D6086C4233A909</key>
-		<dict>
-			<key>includeInIndex</key>
-			<string>1</string>
-			<key>isa</key>
-			<string>PBXFileReference</string>
-			<key>lastKnownFileType</key>
-			<string>sourcecode.c.objc</string>
-			<key>name</key>
-			<string>OMGUserAgent.m</string>
-			<key>path</key>
-			<string>Sources/OMGUserAgent.m</string>
-			<key>sourceTree</key>
-			<string>&lt;group&gt;</string>
-		</dict>
-		<key>E160B50E4D11692AA38E74C897D69C61</key>
-		<dict>
-			<key>explicitFileType</key>
-			<string>wrapper.framework</string>
-			<key>includeInIndex</key>
-			<string>0</string>
-			<key>isa</key>
-			<string>PBXFileReference</string>
-			<key>name</key>
-			<string>PetstoreClient.framework</string>
-			<key>path</key>
-			<string>PetstoreClient.framework</string>
-			<key>sourceTree</key>
-			<string>BUILT_PRODUCTS_DIR</string>
-		</dict>
-		<key>E2B0094FAAEA55C55AD141136F650E35</key>
-		<dict>
-			<key>fileRef</key>
-			<string>0A545673F09F49CDD60A13B4B0AF1020</string>
-			<key>isa</key>
-			<string>PBXBuildFile</string>
-		</dict>
-		<key>E3CDA0958D6247505ECD9098D662EA74</key>
-		<dict>
-			<key>includeInIndex</key>
-			<string>1</string>
-			<key>isa</key>
-			<string>PBXFileReference</string>
-			<key>lastKnownFileType</key>
-			<string>sourcecode.swift</string>
-			<key>name</key>
-			<string>UIView+Promise.swift</string>
-			<key>path</key>
-			<string>Categories/UIKit/UIView+Promise.swift</string>
-			<key>sourceTree</key>
-			<string>&lt;group&gt;</string>
-		</dict>
-		<key>E3D1141B63DF38660CD6F3AC588A782B</key>
-		<dict>
-			<key>includeInIndex</key>
-			<string>1</string>
-			<key>isa</key>
-			<string>PBXFileReference</string>
-			<key>path</key>
-			<string>PetstoreClient.modulemap</string>
-			<key>sourceTree</key>
-			<string>&lt;group&gt;</string>
-		</dict>
-		<key>E73D9BF152C59F341559DE62A3143721</key>
-		<dict>
-			<key>children</key>
-			<array>
-				<string>AD94092456F8ABCB18F74CAC75AD85DE</string>
-			</array>
-			<key>isa</key>
-			<string>PBXGroup</string>
-			<key>name</key>
-			<string>PetstoreClient</string>
-			<key>path</key>
-			<string>PetstoreClient</string>
-			<key>sourceTree</key>
-			<string>&lt;group&gt;</string>
-		</dict>
-		<key>E7CE161ED0CF68954A63F30528ACAD9B</key>
-		<dict>
-			<key>includeInIndex</key>
-			<string>1</string>
-			<key>isa</key>
-			<string>PBXFileReference</string>
-			<key>lastKnownFileType</key>
-			<string>sourcecode.swift</string>
-			<key>name</key>
-			<string>URLDataPromise.swift</string>
-			<key>path</key>
-			<string>Sources/URLDataPromise.swift</string>
-			<key>sourceTree</key>
-			<string>&lt;group&gt;</string>
-		</dict>
-		<key>E7F21354943D9F42A70697D5A5EF72E9</key>
-		<dict>
-			<key>includeInIndex</key>
-			<string>1</string>
-			<key>isa</key>
-			<string>PBXFileReference</string>
-			<key>lastKnownFileType</key>
-			<string>text.script.sh</string>
-			<key>path</key>
-			<string>Pods-frameworks.sh</string>
-			<key>sourceTree</key>
-			<string>&lt;group&gt;</string>
-		</dict>
-		<key>E8446514FBAD26C0E18F24A5715AEF67</key>
-		<dict>
-			<key>includeInIndex</key>
-			<string>1</string>
-			<key>isa</key>
-			<string>PBXFileReference</string>
-			<key>lastKnownFileType</key>
-			<string>text.plist.xml</string>
-			<key>path</key>
-			<string>Info.plist</string>
-			<key>sourceTree</key>
-			<string>&lt;group&gt;</string>
-		</dict>
-		<key>E85F5154C248966A1EC7B7B6EACB20CF</key>
-		<dict>
-			<key>children</key>
-			<array>
-				<string>A1D1571AB15108DF6F9C4FE2064E3C43</string>
-				<string>3530BF15E14D1F6D7134EE67377D5C8C</string>
-				<string>A112EF8BB3933C1C1E42F11B3DD3B02A</string>
-				<string>E8D8DAC96ED2B9203F380FB45F6DBE39</string>
-			</array>
-			<key>isa</key>
-			<string>PBXGroup</string>
-			<key>name</key>
-			<string>Frameworks</string>
-			<key>sourceTree</key>
-			<string>&lt;group&gt;</string>
-		</dict>
-		<key>E8D8DAC96ED2B9203F380FB45F6DBE39</key>
-		<dict>
-			<key>children</key>
-			<array>
-				<string>FB15A61DB7ABCB74565286162157C5A0</string>
-				<string>FC4BF94DC4B3D8B88FC160B00931B0EC</string>
-				<string>5A1DC80A0773C5A569348DC442EAFD1D</string>
-			</array>
-			<key>isa</key>
-			<string>PBXGroup</string>
-			<key>name</key>
-			<string>iOS</string>
-			<key>sourceTree</key>
-			<string>&lt;group&gt;</string>
-		</dict>
-		<key>E9F8459055B900A58FB97600A53E5D1C</key>
-		<dict>
-			<key>children</key>
-			<array>
-				<string>E73D9BF152C59F341559DE62A3143721</string>
-				<string>8F6D133867EE63820DFB7E83F4C51252</string>
-			</array>
-			<key>isa</key>
-			<string>PBXGroup</string>
-			<key>name</key>
-			<string>PetstoreClient</string>
-			<key>path</key>
-			<string>../..</string>
-			<key>sourceTree</key>
-			<string>&lt;group&gt;</string>
-		</dict>
-		<key>EA35E77B4F31DC3E1D224458E0BC959D</key>
-		<dict>
-			<key>fileRef</key>
-			<string>D8072E1108951F272C003553FC8926C7</string>
-			<key>isa</key>
-			<string>PBXBuildFile</string>
-		</dict>
-		<key>EA67B414E392EFD2B14742F55A595596</key>
-		<dict>
-			<key>fileRef</key>
-			<string>275DA9A664C70DD40A4059090D1A00D4</string>
-			<key>isa</key>
-			<string>PBXBuildFile</string>
-		</dict>
-		<key>EA691570F0F8066651EE2A7066426384</key>
-		<dict>
-			<key>fileRef</key>
-			<string>5A1DC80A0773C5A569348DC442EAFD1D</string>
-			<key>isa</key>
-			<string>PBXBuildFile</string>
-		</dict>
-		<key>EB3C88CDAF122BA763FEF85758370C7C</key>
-		<dict>
-			<key>fileRef</key>
-			<string>CA854180C132DB5511D64C82535C5FDE</string>
-			<key>isa</key>
-			<string>PBXBuildFile</string>
-		</dict>
-		<key>EB9A1F33DB49ADA09F6E7F19A2C30357</key>
-		<dict>
-			<key>fileRef</key>
-			<string>412985229DA7A4DF9E129B7E8F0C09BB</string>
-			<key>isa</key>
-			<string>PBXBuildFile</string>
-		</dict>
-		<key>EBC4140FCBB5B4D3A955B1608C165C04</key>
-		<dict>
-			<key>explicitFileType</key>
-			<string>wrapper.framework</string>
-			<key>includeInIndex</key>
-			<string>0</string>
-			<key>isa</key>
-			<string>PBXFileReference</string>
-			<key>name</key>
-			<string>Alamofire.framework</string>
-			<key>path</key>
-			<string>Alamofire.framework</string>
-			<key>sourceTree</key>
-			<string>BUILT_PRODUCTS_DIR</string>
-		</dict>
-		<key>ECAC5E4454026C822004659466983ADD</key>
-		<dict>
-			<key>containerPortal</key>
-			<string>D41D8CD98F00B204E9800998ECF8427E</string>
-			<key>isa</key>
-			<string>PBXContainerItemProxy</string>
-			<key>proxyType</key>
-			<string>1</string>
-			<key>remoteGlobalIDString</key>
-			<string>25EDA9CFC641C69402B3857A2C4A39F0</string>
-			<key>remoteInfo</key>
-			<string>PromiseKit</string>
-		</dict>
-		<key>ED30A8B82BA1D53CBC370B1DC18DA1EB</key>
-		<dict>
-			<key>fileRef</key>
-			<string>16730DAF3E51C161D8247E473F069E71</string>
-			<key>isa</key>
-			<string>PBXBuildFile</string>
-		</dict>
-		<key>EEF6E654182421FEBC0CC202E72F71A8</key>
-		<dict>
-			<key>fileRef</key>
-			<string>FB15A61DB7ABCB74565286162157C5A0</string>
-			<key>isa</key>
-			<string>PBXBuildFile</string>
-		</dict>
-		<key>EF659EFF40D426A3A32A82CDB98CC6EE</key>
-		<dict>
-			<key>buildActionMask</key>
-			<string>2147483647</string>
-			<key>files</key>
-			<array>
-				<string>B6D2DC3E3DA44CD382B9B425F40E11C1</string>
-				<string>B0FB4B01682814B9E3D32F9DC4A5E762</string>
-				<string>A3505FA2FB3067D53847AD288AC04F03</string>
-				<string>D75CA395D510E08C404E55F5BDAE55CE</string>
-				<string>A2C172FE407C0BC3478ADCA91A6C9CEC</string>
-				<string>8399DBEE3E2D98EB1F466132E476F4D9</string>
-				<string>4DE5FCC41D100B113B6645EA64410F16</string>
-				<string>FC14480CECE872865A9C6E584F886DA3</string>
-				<string>03F494989CC1A8857B68A317D5D6860F</string>
-				<string>D21B7325B3642887BFBE977E021F2D26</string>
-				<string>82971968CBDAB224212EEB4607C9FB8D</string>
-				<string>80F496237530D382A045A29654D8C11C</string>
-				<string>FEF0D7653948988B804226129471C1EC</string>
-				<string>0681ADC8BAE2C3185F13487BAAB4D9DD</string>
-				<string>C75519F0450166A6F28126ECC7664E9C</string>
-			</array>
-			<key>isa</key>
-			<string>PBXSourcesBuildPhase</string>
-			<key>runOnlyForDeploymentPostprocessing</key>
-			<string>0</string>
-		</dict>
-		<key>F075F63EFE77F7B59FF77CBA95B9AADF</key>
-		<dict>
-			<key>includeInIndex</key>
-			<string>1</string>
-			<key>isa</key>
-			<string>PBXFileReference</string>
-			<key>lastKnownFileType</key>
-			<string>sourcecode.c.objc</string>
-			<key>name</key>
-			<string>UIAlertView+AnyPromise.m</string>
-			<key>path</key>
-			<string>Categories/UIKit/UIAlertView+AnyPromise.m</string>
-			<key>sourceTree</key>
-			<string>&lt;group&gt;</string>
-		</dict>
-		<key>F0D4E00A8974E74325E9E53D456F9AD4</key>
-		<dict>
-			<key>includeInIndex</key>
-			<string>1</string>
-			<key>isa</key>
-			<string>PBXFileReference</string>
-			<key>lastKnownFileType</key>
-			<string>text.plist.xml</string>
-			<key>path</key>
-			<string>Info.plist</string>
-			<key>sourceTree</key>
-			<string>&lt;group&gt;</string>
-		</dict>
-		<key>F4582E8DC1C9F362ADA4BAE9CEF8B681</key>
-		<dict>
-			<key>fileRef</key>
-			<string>392FA21A33296B88F790D62A4FAA4E4E</string>
-			<key>isa</key>
-			<string>PBXBuildFile</string>
-		</dict>
-		<key>F4B6A98D6DAF474045210F5A74FF1C3C</key>
-		<dict>
-			<key>includeInIndex</key>
-			<string>1</string>
-			<key>isa</key>
-			<string>PBXFileReference</string>
-			<key>lastKnownFileType</key>
-			<string>sourcecode.c.objc</string>
-			<key>name</key>
-			<string>hang.m</string>
-			<key>path</key>
-			<string>Sources/hang.m</string>
-			<key>sourceTree</key>
-			<string>&lt;group&gt;</string>
-		</dict>
-		<key>F64549CFCC17C7AC6479508BE180B18D</key>
-		<dict>
-			<key>children</key>
-			<array>
-				<string>92734297B64DFE0EB0EDE1EA821163DB</string>
-				<string>D2BAD338E56EF3CAA6E54490FE0C5DF9</string>
-				<string>D8072E1108951F272C003553FC8926C7</string>
-				<string>5412898DEB10F1983487A10453C6B9CB</string>
-				<string>8F0266C5AE0B23A436291F6647902086</string>
-				<string>F92EFB558CBA923AB1CFA22F708E315A</string>
-				<string>1322FED69118C64DAD026CAF7F4C38C6</string>
-			</array>
-			<key>isa</key>
-			<string>PBXGroup</string>
-			<key>name</key>
-			<string>Swaggers</string>
-			<key>path</key>
-			<string>Swaggers</string>
-			<key>sourceTree</key>
-			<string>&lt;group&gt;</string>
-		</dict>
-		<key>F700EAA9F9F6C1F99C83B45D05C5AD14</key>
-		<dict>
-			<key>fileRef</key>
-			<string>3BFFA6FD621E9ED341AA89AEAC1604D7</string>
-			<key>isa</key>
-			<string>PBXBuildFile</string>
-			<key>settings</key>
-			<dict>
-				<key>ATTRIBUTES</key>
-				<array>
-					<string>Public</string>
-				</array>
-			</dict>
-		</dict>
-		<key>F7161E50F083B2267363F243C4E4B78F</key>
-		<dict>
-			<key>fileRef</key>
-			<string>5973BC143AE488C12FFB1E83E71F0C45</string>
-			<key>isa</key>
-			<string>PBXBuildFile</string>
-		</dict>
-		<key>F74DEE1C89F05CC835997330B0E3B7C1</key>
-		<dict>
-			<key>isa</key>
-			<string>PBXTargetDependency</string>
-			<key>name</key>
-			<string>OMGHTTPURLRQ</string>
-			<key>target</key>
-			<string>190ACD3A51BC90B85EADB13E9CDD207B</string>
-			<key>targetProxy</key>
-			<string>9AD20158D23CE70A2A91E5B7859090C3</string>
-		</dict>
-		<key>F7EBDD2EEED520E06ACB3538B3832049</key>
-		<dict>
-			<key>includeInIndex</key>
-			<string>1</string>
-			<key>isa</key>
-			<string>PBXFileReference</string>
-			<key>lastKnownFileType</key>
-			<string>sourcecode.c.h</string>
-			<key>path</key>
-			<string>OMGHTTPURLRQ-umbrella.h</string>
-			<key>sourceTree</key>
-			<string>&lt;group&gt;</string>
-		</dict>
-		<key>F898D4270885EF1114608E76B0C09E21</key>
-		<dict>
-			<key>fileRef</key>
-			<string>8DC63EB77B3791891517B98CAA115DE8</string>
-			<key>isa</key>
-			<string>PBXBuildFile</string>
-		</dict>
-		<key>F92EFB558CBA923AB1CFA22F708E315A</key>
-		<dict>
-			<key>children</key>
-			<array>
-				<string>261F03A3C73374FD19333EEA59CCD59F</string>
-				<string>1A3E5E3CD673B025FD8AC260E67AB47E</string>
-				<string>552D15E0340BF58CC1922B82E864AEC9</string>
-			</array>
-			<key>isa</key>
-			<string>PBXGroup</string>
-			<key>name</key>
-			<string>APIs</string>
-			<key>path</key>
-			<string>APIs</string>
-			<key>sourceTree</key>
-			<string>&lt;group&gt;</string>
-		</dict>
-		<key>FA26D2C7E461A1BBD50054579AFE2F7C</key>
-		<dict>
-			<key>buildActionMask</key>
-			<string>2147483647</string>
-			<key>files</key>
-			<array>
-				<string>DD8D067A7F742F39B87FA04CE12DD118</string>
-			</array>
-			<key>isa</key>
-			<string>PBXFrameworksBuildPhase</string>
-			<key>runOnlyForDeploymentPostprocessing</key>
-			<string>0</string>
-		</dict>
-		<key>FAC5685F6C40E5D74404831646CBC453</key>
-		<dict>
-			<key>isa</key>
-			<string>PBXTargetDependency</string>
-			<key>name</key>
-			<string>PromiseKit</string>
-			<key>target</key>
-			<string>25EDA9CFC641C69402B3857A2C4A39F0</string>
-			<key>targetProxy</key>
-			<string>ECAC5E4454026C822004659466983ADD</string>
-		</dict>
-		<key>FB0B33F03AC2BC8A7FC7FD912C12CC22</key>
-		<dict>
-			<key>fileRef</key>
-			<string>A112EF8BB3933C1C1E42F11B3DD3B02A</string>
-			<key>isa</key>
-			<string>PBXBuildFile</string>
-		</dict>
-		<key>FB15A61DB7ABCB74565286162157C5A0</key>
-		<dict>
-			<key>isa</key>
-			<string>PBXFileReference</string>
-			<key>lastKnownFileType</key>
-			<string>wrapper.framework</string>
-			<key>name</key>
-			<string>Foundation.framework</string>
-			<key>path</key>
-			<string>Platforms/iPhoneOS.platform/Developer/SDKs/iPhoneOS9.0.sdk/System/Library/Frameworks/Foundation.framework</string>
-			<key>sourceTree</key>
-			<string>DEVELOPER_DIR</string>
-		</dict>
-		<key>FC14480CECE872865A9C6E584F886DA3</key>
-		<dict>
-			<key>fileRef</key>
-			<string>133C5287CFDCB3B67578A7B1221E132C</string>
-			<key>isa</key>
-			<string>PBXBuildFile</string>
-		</dict>
-		<key>FC4BF94DC4B3D8B88FC160B00931B0EC</key>
-		<dict>
-			<key>isa</key>
-			<string>PBXFileReference</string>
-			<key>lastKnownFileType</key>
-			<string>wrapper.framework</string>
-			<key>name</key>
-			<string>QuartzCore.framework</string>
-			<key>path</key>
-			<string>Platforms/iPhoneOS.platform/Developer/SDKs/iPhoneOS9.0.sdk/System/Library/Frameworks/QuartzCore.framework</string>
-			<key>sourceTree</key>
-			<string>DEVELOPER_DIR</string>
-		</dict>
-		<key>FC8C7ACC9E4D7F04E9223A734BF57FFB</key>
-		<dict>
-			<key>buildActionMask</key>
-			<string>2147483647</string>
-			<key>files</key>
-			<array>
-				<string>9CFBA896DF45B68C788F80013AC3FDBB</string>
-				<string>523C1819FC864864A9715CF713DD12E9</string>
-				<string>FB0B33F03AC2BC8A7FC7FD912C12CC22</string>
-			</array>
-			<key>isa</key>
-			<string>PBXFrameworksBuildPhase</string>
-			<key>runOnlyForDeploymentPostprocessing</key>
-			<string>0</string>
-		</dict>
-		<key>FC9E3FF49D9B636B2925749B2D51A5D3</key>
-		<dict>
-			<key>isa</key>
-			<string>PBXTargetDependency</string>
-			<key>name</key>
-			<string>Alamofire</string>
-			<key>target</key>
-			<string>432ECC54282C84882B482CCB4CF227FC</string>
-			<key>targetProxy</key>
-			<string>4BED27A854EA6600536518D29BBB3670</string>
-		</dict>
-		<key>FD558DDCDDA1B46951548B02C34277EF</key>
-		<dict>
-			<key>includeInIndex</key>
-			<string>1</string>
-			<key>isa</key>
-			<string>PBXFileReference</string>
-			<key>lastKnownFileType</key>
-			<string>sourcecode.swift</string>
-			<key>name</key>
-			<string>ResponseSerialization.swift</string>
-			<key>path</key>
-			<string>Source/ResponseSerialization.swift</string>
-			<key>sourceTree</key>
-			<string>&lt;group&gt;</string>
-		</dict>
-		<key>FD570E28B63274E742E7D1FBBD55BB41</key>
-		<dict>
-			<key>includeInIndex</key>
-			<string>1</string>
-			<key>isa</key>
-			<string>PBXFileReference</string>
-			<key>lastKnownFileType</key>
-			<string>sourcecode.swift</string>
-			<key>name</key>
-			<string>UIActionSheet+Promise.swift</string>
-			<key>path</key>
-			<string>Categories/UIKit/UIActionSheet+Promise.swift</string>
-			<key>sourceTree</key>
-			<string>&lt;group&gt;</string>
-		</dict>
-		<key>FEF0D7653948988B804226129471C1EC</key>
-		<dict>
-			<key>fileRef</key>
-			<string>8A8F373B23E0F7FB68B0BA71D92D1C60</string>
-			<key>isa</key>
-			<string>PBXBuildFile</string>
-		</dict>
-	</dict>
-	<key>rootObject</key>
-	<string>D41D8CD98F00B204E9800998ECF8427E</string>
-</dict>
-</plist>
-=======
 // !$*UTF8*$!
 {
 	archiveVersion = 1;
@@ -6122,5 +1611,4 @@
 /* End XCConfigurationList section */
 	};
 	rootObject = D41D8CD98F00B204E9800998ECF8427E /* Project object */;
-}
->>>>>>> 46dad244
+}