if (typeof module === 'object' && module.exports) {
  var expect = require('expect.js');
  var OpenAPIPetstore = require('../src/index');
  var sinon = require('sinon');
}

var apiClient = OpenAPIPetstore.ApiClient.instance;

var getProperty = function(object, getter, property) {
  // Use getter method if present; otherwise, get the property directly.
  if (typeof object[getter] === 'function')
    return object[getter]();
  else
    return object[property];
}

var setProperty = function(object, setter, property, value) {
  // Use setter method if present; otherwise, set the property directly.
  if (typeof object[setter] === 'function')
    object[setter](value);
  else
    object[property] = value;
}

describe('Petstore', function() {
  describe('models', function() {
    it('should serialize oneOf models correctly', function() {
      var pig = new OpenAPIPetstore.Pig();
      expect(JSON.stringify(pig)).to.be('null');

      // set basque big as the payload
      var bpig = new OpenAPIPetstore.BasquePig();
      setProperty(bpig, "setClassName", "className", "BasquePig");
      setProperty(bpig, "setColor", "color", "red");
      expect(JSON.stringify(bpig)).to.be('{"className":"BasquePig","color":"red"}');
     
      pig.setActualInstance(bpig);
      expect(JSON.stringify(pig)).to.be('{"className":"BasquePig","color":"red"}');

    });

    it('should serialize nested oneOf models correctly', function() {
      var nested_one_of = new OpenAPIPetstore.NestedOneOf();
      setProperty(nested_one_of, "setSize", "size", 28);
      expect(JSON.stringify(nested_one_of)).to.be('{"size":28}');
     
      // set nested oneOf `Pig` 
      var pig = new OpenAPIPetstore.Pig();
      // set basque big as the payload
      var bpig = new OpenAPIPetstore.BasquePig();
      setProperty(bpig, "setClassName", "className", "BasquePig");
      setProperty(bpig, "setColor", "color", "red");
      pig.setActualInstance(bpig);
      setProperty(nested_one_of, "setNestedPig", "nested_pig", pig);

      expect(JSON.stringify(nested_one_of)).to.be('{"size":28,"nested_pig":{"className":"BasquePig","color":"red"}}');
    });

    it('should run BasquePig constructFromObject correctly', function() {
      var bpig_json = '{"className":"BasquePig","color":"red"}';
      var bpig = OpenAPIPetstore.BasquePig.constructFromObject(JSON.parse(bpig_json), null);
      expect(JSON.stringify(bpig)).to.be('{"className":"BasquePig","color":"red"}');

      OpenAPIPetstore.BasquePig.validateJSON(JSON.parse(bpig_json)); // should not throw error
    });

    it('should throw error from Pet.validateJSON', function() {
      var bpig_json = '{"className":"BasquePig","color":"red"}';
      try {
        OpenAPIPetstore.Pet.validateJSON(JSON.parse(bpig_json));
        expect(true).to.be(false); // this line should not run if the error is thrown correctly
      } catch (err) {
        expect(err).to.be.eql(new Error('The required field `name` is not found in the JSON data: {"className":"BasquePig","color":"red"}'));
      }
    });

    it('should run Pig new correctly', function() {
      var bpig = OpenAPIPetstore.BasquePig.constructFromObject(JSON.parse('{"className":"BasquePig","color":"red"}'));
      var pig = new OpenAPIPetstore.Pig(bpig);
      expect(JSON.stringify(pig)).to.be('{"className":"BasquePig","color":"red"}');
    });

    it('should run Pig constructFromObject correctly', function() {
      var bpig = '{"className":"BasquePig","color":"red"}';
      var pig = OpenAPIPetstore.Pig.constructFromObject(JSON.parse(bpig));
      expect(JSON.stringify(pig)).to.be('{"className":"BasquePig","color":"red"}');
    });

    it('should throw an error when running Pig constructFromObject with incorrect data', function() {
      try {
        var bpig = '[1,2,3]';
        var pig = OpenAPIPetstore.Pig.constructFromObject(JSON.parse(bpig));
      } catch (err) {
        expect(err).to.be.eql(new Error('No match found constructing `Pig` with oneOf schemas BasquePig, DanishPig. Details: Failed to construct BasquePig: Error: The required field `className` is not found in the JSON data: [1,2,3], Failed to construct DanishPig: Error: The required field `className` is not found in the JSON data: [1,2,3]'));
      }
    });

    it('should deserialize simple models correctly', function() {
      var tag_json = '{"id":1,"name":"tag_name"}';
      var tag_result = OpenAPIPetstore.ApiClient.convertToType(tag_json, OpenAPIPetstore.Tag);
      expect(tag_result).to.be.a(OpenAPIPetstore.Tag);
      //expect(tag_result.id).to.be(1);
      //expect(JSON.stringify(tag_result)).to.be(tag_json);
    });
    it('should run Color constructFromObject correctly from array', function() {
      // construct from RgbColor
      let array_integer = [0,128,255];
      let color = OpenAPIPetstore.Color.constructFromObject(array_integer, null);
      expect(color).to.be.a(OpenAPIPetstore.Color);
      expect(color.getActualInstance()).to.be.eql(array_integer);
    });

    it('should throw an error when running Color constructFromObject with invalid array', function() {
      // construct from RgbColor
      let array_integer = [0,128,9255];
      try {
        let color = OpenAPIPetstore.Color.constructFromObject(array_integer, null);
        expect(true).to.be(false); // this line should not run if the error is thrown correctly
      } catch (err) {
        expect(err).to.be.eql(new Error('No match found constructing `Color` with oneOf schemas String, [Number]. Details: Failed to construct [Number]: Error: Invalid integer value in an array items. Max.: 255. Min.: 0. Data: 0,128,9255, Failed to construct [Number]: Error: Invalid array size. Minimim: 4. Maximum: 4. Data: 0,128,9255, Failed to construct String: Error: Invalid data. Must be string. Data: [0,128,9255]'));
      }
    });

    it('should run Color new correctly', function() {
      // valid hex color
      var input = "#00FF00";
      var color = new OpenAPIPetstore.Color(input);
      expect(color.getActualInstance()).to.be(input);

      // valid RgbColor
      input = [0,128,255];
      color = new OpenAPIPetstore.Color(input);
      expect(color.getActualInstance()).to.be(input);

      // valid RgbaColor 
      input = [0,128,200,255];
      color = new OpenAPIPetstore.Color(input);
      expect(color.getActualInstance()).to.be(input);
    });

    it('should run Color constructFromObject correctly', function() {
      // valid hex color
      var json = '"#00FF00"';
      var color = OpenAPIPetstore.Color.constructFromObject(JSON.parse(json), null);
      expect(JSON.stringify(color)).to.be(json);

      // valid RgbColor
      json = '[0,128,255]';
      color = OpenAPIPetstore.Color.constructFromObject(JSON.parse(json), null);
      expect(JSON.stringify(color)).to.be(json);

      // valid RgbaColor 
      json = '[0,128,200,255]';
      color = OpenAPIPetstore.Color.constructFromObject(JSON.parse(json), null);
      expect(JSON.stringify(color)).to.be(json);
    });

    it('should thrown an error when running Color new with invalid data', function() {
      // invalid hex color
      try {
        let input = "#00FF00ZZZZ";
        new OpenAPIPetstore.Color(input);
        expect(true).to.be(false); // this line should not run if the error is thrown correctly
      } catch (err) {
        expect(err).to.be.eql(new Error('No match found constructing Color with oneOf schemas String, [Number]. Details: Failed to desserialize JSON data into [Number]: Error: Invalid data type. Expecting array. Data: #00FF00ZZZZ, Failed to desserialize JSON data into [Number]: Error: Invalid data type. Expecting array. Data: #00FF00ZZZZ, Failed to desserialize JSON data into String: Error: Invalid string value in an array items. Must conform to /^#(?:[0-9a-fA-F]{3}){1,2}$/. Data: "#00FF00ZZZZ"'));
      }

      // invalid RgbColor <0
      try {
        let input = [-1,128,255];
        new OpenAPIPetstore.Color(input);
        expect(true).to.be(false); // this line should not run if the error is thrown correctly
      } catch (err) {
        expect(err).to.be.eql(new Error('No match found constructing Color with oneOf schemas String, [Number]. Details: Failed to desserialize JSON data into [Number]: Error: Invalid integer value in an array items. Max.: 255. Min.: 0. Data: -1,128,255, Failed to desserialize JSON data into [Number]: Error: Invalid array size. Minimim: 4. Maximum: 4. Data: -1,128,255, Failed to desserialize JSON data into String: Error: Invalid data. Must be string. Data: [-1,128,255]'));
      }

      // invalid RgbColor >255
      try {
        let input = [1,128,256];
        new OpenAPIPetstore.Color(input);
        expect(true).to.be(false); // this line should not run if the error is thrown correctly
      } catch (err) {
        expect(err).to.be.eql(new Error('No match found constructing Color with oneOf schemas String, [Number]. Details: Failed to desserialize JSON data into [Number]: Error: Invalid integer value in an array items. Max.: 255. Min.: 0. Data: 1,128,256, Failed to desserialize JSON data into [Number]: Error: Invalid array size. Minimim: 4. Maximum: 4. Data: 1,128,256, Failed to desserialize JSON data into String: Error: Invalid data. Must be string. Data: [1,128,256]'));
      }

      // invalid RgbaColor <0
      try {
        let input = [-1,1,128,255];
        new OpenAPIPetstore.Color(input);
        expect(true).to.be(false); // this line should not run if the error is thrown correctly
      } catch (err) {
        expect(err).to.be.eql(new Error('No match found constructing Color with oneOf schemas String, [Number]. Details: Failed to desserialize JSON data into [Number]: Error: Invalid array size. Minimim: 3. Maximum: 3. Data: -1,1,128,255, Failed to desserialize JSON data into [Number]: Error: Invalid integer value in an array items. Max.: 255. Min.: 0. Data: -1,1,128,255, Failed to desserialize JSON data into String: Error: Invalid data. Must be string. Data: [-1,1,128,255]'));
      }

      // invalid RgbaColor >255
      try {
        let input = [1,11,128,256];
        new OpenAPIPetstore.Color(input);
        expect(true).to.be(false); // this line should not run if the error is thrown correctly
      } catch (err) {
        expect(err).to.be.eql(new Error('[Error: No match found constructing Color with oneOf schemas String, [Number]. Details: Failed to desserialize JSON data into [Number]: Error: Invalid array size. Minimim: 3. Maximum: 3. Data: 1,11,128,256, Failed to desserialize JSON data into [Number]: Error: Invalid integer value in an array items. Max.: 255. Min.: 0. Data: 1,11,128,256, Failed to desserialize JSON data into String: Error: Invalid data. Must be string. Data: [1,11,128,256]'));
      }
    });


    it('should thrown an error when running Color constructFromObject with invalid data', function() {
      // invalid hex color
      try {
        let json = '"#00FF00ZZZZ"';
        OpenAPIPetstore.Color.constructFromObject(JSON.parse(json), null);
        expect(true).to.be(false); // this line should not run if the error is thrown correctly
      } catch (err) {
        expect(err).to.be.eql(new Error('No match found constructing Color with oneOf schemas String, [Number]. Details: Failed to desserialize JSON data into [Number]: Error: Invalid data type. Expecting array. Data: #00FF00ZZZZ, Failed to desserialize JSON data into [Number]: Error: Invalid data type. Expecting array. Data: #00FF00ZZZZ, Failed to desserialize JSON data into String: Error: Invalid string value in an array items. Must conform to /^#(?:[0-9a-fA-F]{3}){1,2}$/. Data: "#00FF00ZZZZ"'));
      }

      // invalid RgbColor <0
      try {
        let json = '[-1,128,255]';
        OpenAPIPetstore.Color.constructFromObject(JSON.parse(json), null);
        expect(true).to.be(false); // this line should not run if the error is thrown correctly
      } catch (err) {
        expect(err).to.be.eql(new Error('No match found constructing Color with oneOf schemas String, [Number]. Details: Failed to desserialize JSON data into [Number]: Error: Invalid integer value in an array items. Max.: 255. Min.: 0. Data: -1,128,255, Failed to desserialize JSON data into [Number]: Error: Invalid array size. Minimim: 4. Maximum: 4. Data: -1,128,255, Failed to desserialize JSON data into String: Error: Invalid data. Must be string. Data: [-1,128,255]'));
      }

      // invalid RgbColor >255
      try {
        let json = '[1,128,256]';
        OpenAPIPetstore.Color.constructFromObject(JSON.parse(json), null);
        expect(true).to.be(false); // this line should not run if the error is thrown correctly
      } catch (err) {
        expect(err).to.be.eql(new Error('No match found constructing Color with oneOf schemas String, [Number]. Details: Failed to desserialize JSON data into [Number]: Error: Invalid integer value in an array items. Max.: 255. Min.: 0. Data: 1,128,256, Failed to desserialize JSON data into [Number]: Error: Invalid array size. Minimim: 4. Maximum: 4. Data: 1,128,256, Failed to desserialize JSON data into String: Error: Invalid data. Must be string. Data: [1,128,256]'));
      }

      // invalid RgbaColor <0
      try {
        let json = '[-1,1,128,255]';
        OpenAPIPetstore.Color.constructFromObject(JSON.parse(json), null);
        expect(true).to.be(false); // this line should not run if the error is thrown correctly
      } catch (err) {
        expect(err).to.be.eql(new Error('No match found constructing Color with oneOf schemas String, [Number]. Details: Failed to desserialize JSON data into [Number]: Error: Invalid array size. Minimim: 3. Maximum: 3. Data: -1,1,128,255, Failed to desserialize JSON data into [Number]: Error: Invalid integer value in an array items. Max.: 255. Min.: 0. Data: -1,1,128,255, Failed to desserialize JSON data into String: Error: Invalid data. Must be string. Data: [-1,1,128,255]'));
      }

      // invalid RgbaColor >255
      try {
        let json = '[1,11,128,256]';
        OpenAPIPetstore.Color.constructFromObject(JSON.parse(json), null);
        expect(true).to.be(false); // this line should not run if the error is thrown correctly
      } catch (err) {
        expect(err).to.be.eql(new Error('[Error: No match found constructing Color with oneOf schemas String, [Number]. Details: Failed to desserialize JSON data into [Number]: Error: Invalid array size. Minimim: 3. Maximum: 3. Data: 1,11,128,256, Failed to desserialize JSON data into [Number]: Error: Invalid integer value in an array items. Max.: 255. Min.: 0. Data: 1,11,128,256, Failed to desserialize JSON data into String: Error: Invalid data. Must be string. Data: [1,11,128,256]'));
      }
    });

<<<<<<< HEAD
    it('should deserialize NestedColor with nested oneOf model color correctly', function() {
=======
    it('should test fromJSON in oneOf models', function() {
      // invalid RgbaColor >255
      try {
        let json = '[1,11,128,256]';
        OpenAPIPetstore.Color.fromJSON(json);
        expect(true).to.be(false); // this line should not run if the error is thrown correctly
      } catch (err) {
        expect(err).to.be.eql(new Error('[Error: No match found constructing Color with oneOf schemas String, [Number]. Details: Failed to desserialize JSON data into [Number]: Error: Invalid array size. Minimim: 3. Maximum: 3. Data: 1,11,128,256, Failed to desserialize JSON data into [Number]: Error: Invalid integer value in an array items. Max.: 255. Min.: 0. Data: 1,11,128,256, Failed to desserialize JSON data into String: Error: Invalid data. Must be string. Data: [1,11,128,256]'));
      }

      // valid RgbColor
      let json = '[0,128,255]';
      let color = OpenAPIPetstore.Color.fromJSON(json);
      expect(JSON.stringify(color)).to.be(json);
    });

    it('should deserialize nested oneOf models correctly', function() {
>>>>>>> c30ae752
      var json = '{"nested":"#00FF00","size":256}'
      var result = OpenAPIPetstore.ApiClient.convertToType(JSON.parse(json), OpenAPIPetstore.NestedColor);
      expect(result).to.be.a(OpenAPIPetstore.NestedColor);
      expect(JSON.stringify(result)).to.be('{"size":256,"nested":"#00FF00"}');
    });

    it('should deserialize NestedOneOf with nested oneOf model correctly', function() {
      var nested_one_of_json = '{"size":28,"nested_pig":{"className":"BasquePig","color":"red"}}'
      var result = OpenAPIPetstore.ApiClient.convertToType(JSON.parse(nested_one_of_json), OpenAPIPetstore.NestedOneOf);
      expect(result).to.be.a(OpenAPIPetstore.NestedOneOf);
      expect(JSON.stringify(result)).to.be(nested_one_of_json);
    });

  });
});
<|MERGE_RESOLUTION|>--- conflicted
+++ resolved
@@ -250,9 +250,6 @@
       }
     });
 
-<<<<<<< HEAD
-    it('should deserialize NestedColor with nested oneOf model color correctly', function() {
-=======
     it('should test fromJSON in oneOf models', function() {
       // invalid RgbaColor >255
       try {
@@ -269,8 +266,7 @@
       expect(JSON.stringify(color)).to.be(json);
     });
 
-    it('should deserialize nested oneOf models correctly', function() {
->>>>>>> c30ae752
+    it('should deserialize NestedColor with nested oneOf model color correctly', function() {
       var json = '{"nested":"#00FF00","size":256}'
       var result = OpenAPIPetstore.ApiClient.convertToType(JSON.parse(json), OpenAPIPetstore.NestedColor);
       expect(result).to.be.a(OpenAPIPetstore.NestedColor);
