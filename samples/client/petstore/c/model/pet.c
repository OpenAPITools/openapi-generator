#include <stdlib.h>
#include <string.h>
#include <stdio.h>
#include "pet.h"


<<<<<<< HEAD
    char* statuspet_ToString(status_e status){
=======
    char* pet_status_ToString(pet_status_e status){
>>>>>>> 3f6c5b86
    char *statusArray[] =  { "available","pending","sold" };
        return statusArray[status];
    }

<<<<<<< HEAD
    status_e statuspet_FromString(char* status){
=======
    pet_status_e pet_status_FromString(char* status){
>>>>>>> 3f6c5b86
    int stringToReturn = 0;
    char *statusArray[] =  { "available","pending","sold" };
    size_t sizeofArray = sizeof(statusArray) / sizeof(statusArray[0]);
    while(stringToReturn < sizeofArray) {
        if(strcmp(status, statusArray[stringToReturn]) == 0) {
            return stringToReturn;
        }
        stringToReturn++;
    }
    return 0;
    }

pet_t *pet_create(
    long id,
    category_t *category,
    char *name,
    list_t *photoUrls,
    list_t *tags,
<<<<<<< HEAD
    status_e status
=======
    pet_status_e status
>>>>>>> 3f6c5b86
    ) {
	pet_t *pet_local_var = malloc(sizeof(pet_t));
    if (!pet_local_var) {
        return NULL;
    }
	pet_local_var->id = id;
	pet_local_var->category = category;
	pet_local_var->name = name;
	pet_local_var->photoUrls = photoUrls;
	pet_local_var->tags = tags;
	pet_local_var->status = status;

	return pet_local_var;
}


void pet_free(pet_t *pet) {
    listEntry_t *listEntry;
    category_free(pet->category);
    free(pet->name);
	list_ForEach(listEntry, pet->photoUrls) {
		free(listEntry->data);
	}
	list_free(pet->photoUrls);
	list_ForEach(listEntry, pet->tags) {
		tag_free(listEntry->data);
	}
	list_free(pet->tags);
	free(pet);
}

cJSON *pet_convertToJSON(pet_t *pet) {
	cJSON *item = cJSON_CreateObject();

	// pet->id
    if(pet->id) { 
    if(cJSON_AddNumberToObject(item, "id", pet->id) == NULL) {
    goto fail; //Numeric
    }
     } 


	// pet->category
    if(pet->category) { 
    cJSON *category_local_JSON = category_convertToJSON(pet->category);
    if(category_local_JSON == NULL) {
    goto fail; //model
    }
    cJSON_AddItemToObject(item, "category", category_local_JSON);
    if(item->child == NULL) {
    goto fail;
    }
     } 


	// pet->name
    if (!pet->name) {
        goto fail;
    }
    
    if(cJSON_AddStringToObject(item, "name", pet->name) == NULL) {
    goto fail; //String
    }


	// pet->photoUrls
    if (!pet->photoUrls) {
        goto fail;
    }
    
	cJSON *photo_urls = cJSON_AddArrayToObject(item, "photoUrls");
	if(photo_urls == NULL) {
		goto fail; //primitive container
	}

	listEntry_t *photo_urlsListEntry;
    list_ForEach(photo_urlsListEntry, pet->photoUrls) {
    if(cJSON_AddStringToObject(photo_urls, "", (char*)photo_urlsListEntry->data) == NULL)
    {
        goto fail;
    }
    }


	// pet->tags
    if(pet->tags) { 
    cJSON *tags = cJSON_AddArrayToObject(item, "tags");
    if(tags == NULL) {
    goto fail; //nonprimitive container
    }

    listEntry_t *tagsListEntry;
    if (pet->tags) {
    list_ForEach(tagsListEntry, pet->tags) {
    cJSON *itemLocal = tag_convertToJSON(tagsListEntry->data);
    if(itemLocal == NULL) {
    goto fail;
    }
    cJSON_AddItemToArray(tags, itemLocal);
    }
    }
     } 


	// pet->status
    
<<<<<<< HEAD
    if(cJSON_AddStringToObject(item, "status", statuspet_ToString(pet->status)) == NULL)
=======
    if(cJSON_AddStringToObject(item, "status", pet_status_ToString(pet->status)) == NULL)
>>>>>>> 3f6c5b86
    {
    goto fail; //Enum
    }
    

	return item;
fail:
	if (item) {
        cJSON_Delete(item);
    }
	return NULL;
}

pet_t *pet_parseFromJSON(cJSON *petJSON){

    pet_t *pet_local_var = NULL;

    // pet->id
    cJSON *id = cJSON_GetObjectItemCaseSensitive(petJSON, "id");
    if (id) { 
    if(!cJSON_IsNumber(id))
    {
    goto end; //Numeric
    }
    }

    // pet->category
    cJSON *category = cJSON_GetObjectItemCaseSensitive(petJSON, "category");
    category_t *category_local_nonprim = NULL;
    if (category) { 
    category_local_nonprim = category_parseFromJSON(category); //nonprimitive
    }

    // pet->name
    cJSON *name = cJSON_GetObjectItemCaseSensitive(petJSON, "name");
    if (!name) {
        goto end;
    }

    
    if(!cJSON_IsString(name))
    {
    goto end; //String
    }

    // pet->photoUrls
    cJSON *photoUrls = cJSON_GetObjectItemCaseSensitive(petJSON, "photoUrls");
    if (!photoUrls) {
        goto end;
    }

    list_t *photo_urlsList;
    
    cJSON *photo_urls_local;
    if(!cJSON_IsArray(photoUrls)) {
        goto end;//primitive container
    }
    photo_urlsList = list_create();

    cJSON_ArrayForEach(photo_urls_local, photoUrls)
    {
        if(!cJSON_IsString(photo_urls_local))
        {
            goto end;
        }
        list_addElement(photo_urlsList , strdup(photo_urls_local->valuestring));
    }

    // pet->tags
    cJSON *tags = cJSON_GetObjectItemCaseSensitive(petJSON, "tags");
    list_t *tagsList;
    if (tags) { 
    cJSON *tags_local_nonprimitive;
    if(!cJSON_IsArray(tags)){
        goto end; //nonprimitive container
    }

    tagsList = list_create();

    cJSON_ArrayForEach(tags_local_nonprimitive,tags )
    {
        if(!cJSON_IsObject(tags_local_nonprimitive)){
            goto end;
        }
        tag_t *tagsItem = tag_parseFromJSON(tags_local_nonprimitive);

        list_addElement(tagsList, tagsItem);
    }
    }

    // pet->status
    cJSON *status = cJSON_GetObjectItemCaseSensitive(petJSON, "status");
<<<<<<< HEAD
    status_e statusVariable;
=======
    pet_status_e statusVariable;
>>>>>>> 3f6c5b86
    if (status) { 
    if(!cJSON_IsString(status))
    {
    goto end; //Enum
    }
<<<<<<< HEAD
    statusVariable = statuspet_FromString(status->valuestring);
=======
    statusVariable = pet_status_FromString(status->valuestring);
>>>>>>> 3f6c5b86
    }


    pet_local_var = pet_create (
        id ? id->valuedouble : 0,
        category ? category_local_nonprim : NULL,
        strdup(name->valuestring),
        photo_urlsList,
        tags ? tagsList : NULL,
        status ? statusVariable : -1
        );

    return pet_local_var;
end:
    return NULL;

}<|MERGE_RESOLUTION|>--- conflicted
+++ resolved
@@ -4,20 +4,12 @@
 #include "pet.h"
 
 
-<<<<<<< HEAD
-    char* statuspet_ToString(status_e status){
-=======
     char* pet_status_ToString(pet_status_e status){
->>>>>>> 3f6c5b86
     char *statusArray[] =  { "available","pending","sold" };
         return statusArray[status];
     }
 
-<<<<<<< HEAD
-    status_e statuspet_FromString(char* status){
-=======
     pet_status_e pet_status_FromString(char* status){
->>>>>>> 3f6c5b86
     int stringToReturn = 0;
     char *statusArray[] =  { "available","pending","sold" };
     size_t sizeofArray = sizeof(statusArray) / sizeof(statusArray[0]);
@@ -36,11 +28,7 @@
     char *name,
     list_t *photoUrls,
     list_t *tags,
-<<<<<<< HEAD
-    status_e status
-=======
     pet_status_e status
->>>>>>> 3f6c5b86
     ) {
 	pet_t *pet_local_var = malloc(sizeof(pet_t));
     if (!pet_local_var) {
@@ -147,11 +135,7 @@
 
 	// pet->status
     
-<<<<<<< HEAD
-    if(cJSON_AddStringToObject(item, "status", statuspet_ToString(pet->status)) == NULL)
-=======
     if(cJSON_AddStringToObject(item, "status", pet_status_ToString(pet->status)) == NULL)
->>>>>>> 3f6c5b86
     {
     goto fail; //Enum
     }
@@ -244,21 +228,13 @@
 
     // pet->status
     cJSON *status = cJSON_GetObjectItemCaseSensitive(petJSON, "status");
-<<<<<<< HEAD
-    status_e statusVariable;
-=======
     pet_status_e statusVariable;
->>>>>>> 3f6c5b86
     if (status) { 
     if(!cJSON_IsString(status))
     {
     goto end; //Enum
     }
-<<<<<<< HEAD
-    statusVariable = statuspet_FromString(status->valuestring);
-=======
     statusVariable = pet_status_FromString(status->valuestring);
->>>>>>> 3f6c5b86
     }
 
 
