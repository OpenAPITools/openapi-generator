/*
 * order.h
 *
 * An order for a pets from the pet store
 */

#ifndef _order_H_
#define _order_H_

#include <string.h>
#include "../external/cJSON.h"
#include "../include/list.h"
#include "../include/keyValuePair.h"

<<<<<<< HEAD
                typedef enum  {  placed, approved, delivered } status_e;

        char* status_ToString(status_e status);

        status_e status_FromString(char* status);
=======
                typedef enum  {  order_PLACED, order_APPROVED, order_DELIVERED } order_status_e;

        char* order_status_ToString(order_status_e status);

        order_status_e order_status_FromString(char* status);
>>>>>>> 3f6c5b86


typedef struct order_t {
    long id; //numeric
    long petId; //numeric
    int quantity; //numeric
    char *shipDate; //date time
<<<<<<< HEAD
    status_e status; //enum
=======
    order_status_e status; //enum
>>>>>>> 3f6c5b86
    int complete; //boolean

} order_t;

order_t *order_create(
    long id,
    long petId,
    int quantity,
    char *shipDate,
<<<<<<< HEAD
    status_e status,
=======
    order_status_e status,
>>>>>>> 3f6c5b86
    int complete
);

void order_free(order_t *order);

order_t *order_parseFromJSON(cJSON *orderJSON);

cJSON *order_convertToJSON(order_t *order);

#endif /* _order_H_ */
<|MERGE_RESOLUTION|>--- conflicted
+++ resolved
@@ -12,19 +12,11 @@
 #include "../include/list.h"
 #include "../include/keyValuePair.h"
 
-<<<<<<< HEAD
-                typedef enum  {  placed, approved, delivered } status_e;
-
-        char* status_ToString(status_e status);
-
-        status_e status_FromString(char* status);
-=======
                 typedef enum  {  order_PLACED, order_APPROVED, order_DELIVERED } order_status_e;
 
         char* order_status_ToString(order_status_e status);
 
         order_status_e order_status_FromString(char* status);
->>>>>>> 3f6c5b86
 
 
 typedef struct order_t {
@@ -32,11 +24,7 @@
     long petId; //numeric
     int quantity; //numeric
     char *shipDate; //date time
-<<<<<<< HEAD
-    status_e status; //enum
-=======
     order_status_e status; //enum
->>>>>>> 3f6c5b86
     int complete; //boolean
 
 } order_t;
@@ -46,11 +34,7 @@
     long petId,
     int quantity,
     char *shipDate,
-<<<<<<< HEAD
-    status_e status,
-=======
     order_status_e status,
->>>>>>> 3f6c5b86
     int complete
 );
 
