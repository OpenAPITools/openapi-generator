--- conflicted
+++ resolved
@@ -14,19 +14,11 @@
 #include "category.h"
 #include "tag.h"
 
-<<<<<<< HEAD
-                typedef enum  {  available, pending, sold } status_e;
-
-        char* status_ToString(status_e status);
-
-        status_e status_FromString(char* status);
-=======
                 typedef enum  {  pet_AVAILABLE, pet_PENDING, pet_SOLD } pet_status_e;
 
         char* pet_status_ToString(pet_status_e status);
 
         pet_status_e pet_status_FromString(char* status);
->>>>>>> 3f6c5b86
 
 
 typedef struct pet_t {
@@ -35,11 +27,7 @@
     char *name; // string
     list_t *photoUrls; //primitive container
     list_t *tags; //nonprimitive container
-<<<<<<< HEAD
-    status_e status; //enum
-=======
     pet_status_e status; //enum
->>>>>>> 3f6c5b86
 
 } pet_t;
 
@@ -49,11 +37,7 @@
     char *name,
     list_t *photoUrls,
     list_t *tags,
-<<<<<<< HEAD
-    status_e status
-=======
     pet_status_e status
->>>>>>> 3f6c5b86
 );
 
 void pet_free(pet_t *pet);
