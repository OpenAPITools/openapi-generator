--- conflicted
+++ resolved
@@ -7,11 +7,7 @@
   - PetstoreClient (from `../`)
 
 SPEC REPOS:
-<<<<<<< HEAD
-  https://github.com/CocoaPods/Specs.git:
-=======
   trunk:
->>>>>>> 00abb478
     - Alamofire
 
 EXTERNAL SOURCES:
@@ -24,8 +20,4 @@
 
 PODFILE CHECKSUM: 509bec696cc1d8641751b52e4fe4bef04ac4542c
 
-<<<<<<< HEAD
-COCOAPODS: 1.8.0.beta.2
-=======
-COCOAPODS: 1.8.4
->>>>>>> 00abb478
+COCOAPODS: 1.8.4