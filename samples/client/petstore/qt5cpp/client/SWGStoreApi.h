--- conflicted
+++ resolved
@@ -37,11 +37,7 @@
     void deleteOrder(QString* order_id);
     void getInventory();
     void getOrderById(qint64 order_id);
-<<<<<<< HEAD
     void placeOrder(Order body);
-=======
-    void placeOrder(SWGOrder body);
->>>>>>> origin/master
     
 private:
     void deleteOrderCallback (HttpRequestWorker * worker);
@@ -57,8 +53,8 @@
     
     void deleteOrderSignalE(QNetworkReply::NetworkError error_type, QString& error_str);
     void getInventorySignalE(QMap<QString, qint32>* summary, QNetworkReply::NetworkError error_type, QString& error_str);
-    void getOrderByIdSignalE(SWGOrder* summary, QNetworkReply::NetworkError error_type, QString& error_str);
-    void placeOrderSignalE(SWGOrder* summary, QNetworkReply::NetworkError error_type, QString& error_str);
+    void getOrderByIdSignalE(Order* summary, QNetworkReply::NetworkError error_type, QString& error_str);
+    void placeOrderSignalE(Order* summary, QNetworkReply::NetworkError error_type, QString& error_str);
     
 };
 
