--- conflicted
+++ resolved
@@ -56,13 +56,8 @@
     basicRequest
       .method(Method.DELETE, uri"$baseUrl/pet/${petId}")
       .contentType("application/json")
-<<<<<<< HEAD
-      .header("api_key", apiKey)
-.response(asJson[Unit])
-=======
       .header("api_key", apiKey.toString)
       .response(asJson[Unit])
->>>>>>> 6a3a385f
 
   /**
    * Multiple status values can be provided with comma separated strings
