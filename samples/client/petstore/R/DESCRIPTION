--- conflicted
+++ resolved
@@ -12,8 +12,4 @@
 LazyData: true
 Suggests: testthat
 Imports: jsonlite, httr, R6, base64enc, rlang
-<<<<<<< HEAD
-RoxygenNote: 6.0.1.9000
-=======
-RoxygenNote: 7.2.0
->>>>>>> 012f9089
+RoxygenNote: 7.2.0