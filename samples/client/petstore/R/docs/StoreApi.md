# StoreApi

All URIs are relative to *http://petstore.swagger.io/v2*

Method | HTTP request | Description
------------- | ------------- | -------------
[**DeleteOrder**](StoreApi.md#DeleteOrder) | **DELETE** /store/order/{orderId} | Delete purchase order by ID
[**GetInventory**](StoreApi.md#GetInventory) | **GET** /store/inventory | Returns pet inventories by status
[**GetOrderById**](StoreApi.md#GetOrderById) | **GET** /store/order/{orderId} | Find purchase order by ID
[**PlaceOrder**](StoreApi.md#PlaceOrder) | **POST** /store/order | Place an order for a pet


# **DeleteOrder**
> DeleteOrder(order_id)

Delete purchase order by ID

For valid response try integer IDs with value < 1000. Anything above 1000 or nonintegers will generate API errors

### Example
```R
library(petstore)

var_order_id <- 'order_id_example' # character | ID of the order that needs to be deleted

#Delete purchase order by ID
<<<<<<< HEAD
api.instance <- StoreApi$new()
result <- tryCatch(
             api.instance$DeleteOrder(var.order_id),
=======
api_instance <- StoreApi$new()
result <- tryCatch(
             api_instance$DeleteOrder(var_order_id),
>>>>>>> 012f9089
             ApiException = function(ex) ex
          )
# In case of error, print the error object
if(!is.null(result$ApiException)) {
  cat(result$ApiException$toString())
<<<<<<< HEAD
 } else {
# response headers
response.headers <- result$response$headers
# response status code
response.status.code <- result$response$status_code
=======
} else {
  # response headers
  response.headers <- result$response$headers
  # response status code
  response.status.code <- result$response$status_code
>>>>>>> 012f9089
}
```

### Parameters

Name | Type | Description  | Notes
------------- | ------------- | ------------- | -------------
 **order_id** | **character**| ID of the order that needs to be deleted | 

### Return type

void (empty response body)

### Authorization

No authorization required

### HTTP request headers

 - **Content-Type**: Not defined
 - **Accept**: Not defined

### HTTP response details
| Status code | Description | Response headers |
|-------------|-------------|------------------|
| **400** | Invalid ID supplied |  -  |
| **404** | Order not found |  -  |

# **GetInventory**
> map(integer) GetInventory()

Returns pet inventories by status

Returns a map of status codes to quantities

### Example
```R
library(petstore)


#Returns pet inventories by status
api_instance <- StoreApi$new()
# Configure API key authorization: api_key
<<<<<<< HEAD
api.instance$apiClient$apiKeys['api_key'] <- 'TODO_YOUR_API_KEY';
result <- tryCatch(
             api.instance$GetInventory(),
=======
api_instance$api_client$api_keys['api_key'] <- 'TODO_YOUR_API_KEY';
result <- tryCatch(
             api_instance$GetInventory(),
>>>>>>> 012f9089
             ApiException = function(ex) ex
          )
# In case of error, print the error object
if(!is.null(result$ApiException)) {
  cat(result$ApiException$toString())
<<<<<<< HEAD
 } else {
# deserialized response object
response.object <- result$content
# response headers
response.headers <- result$response$headers
# response status code
response.status.code <- result$response$status_code
=======
} else {
  # deserialized response object
  response.object <- result$content
  # response headers
  response.headers <- result$response$headers
  # response status code
  response.status.code <- result$response$status_code
>>>>>>> 012f9089
}
```

### Parameters
This endpoint does not need any parameter.

### Return type

**map(integer)**

### Authorization

[api_key](../README.md#api_key)

### HTTP request headers

 - **Content-Type**: Not defined
 - **Accept**: application/json

### HTTP response details
| Status code | Description | Response headers |
|-------------|-------------|------------------|
| **200** | successful operation |  -  |

# **GetOrderById**
> Order GetOrderById(order_id)

Find purchase order by ID

For valid response try integer IDs with value <= 5 or > 10. Other values will generated exceptions

### Example
```R
library(petstore)

var_order_id <- 56 # integer | ID of pet that needs to be fetched

#Find purchase order by ID
<<<<<<< HEAD
api.instance <- StoreApi$new()
result <- tryCatch(
             api.instance$GetOrderById(var.order_id),
=======
api_instance <- StoreApi$new()
result <- tryCatch(
             api_instance$GetOrderById(var_order_id),
>>>>>>> 012f9089
             ApiException = function(ex) ex
          )
# In case of error, print the error object
if(!is.null(result$ApiException)) {
  cat(result$ApiException$toString())
<<<<<<< HEAD
 } else {
# deserialized response object
response.object <- result$content
# response headers
response.headers <- result$response$headers
# response status code
response.status.code <- result$response$status_code
=======
} else {
  # deserialized response object
  response.object <- result$content
  # response headers
  response.headers <- result$response$headers
  # response status code
  response.status.code <- result$response$status_code
>>>>>>> 012f9089
}
```

### Parameters

Name | Type | Description  | Notes
------------- | ------------- | ------------- | -------------
 **order_id** | **integer**| ID of pet that needs to be fetched | 

### Return type

[**Order**](Order.md)

### Authorization

No authorization required

### HTTP request headers

 - **Content-Type**: Not defined
 - **Accept**: application/xml, application/json

### HTTP response details
| Status code | Description | Response headers |
|-------------|-------------|------------------|
| **200** | successful operation |  -  |
| **400** | Invalid ID supplied |  -  |
| **404** | Order not found |  -  |

# **PlaceOrder**
> Order PlaceOrder(order)

Place an order for a pet



### Example
```R
library(petstore)

var_order <- Order$new(123, 123, 123, "shipDate_example", "placed", "complete_example") # Order | order placed for purchasing the pet

#Place an order for a pet
<<<<<<< HEAD
api.instance <- StoreApi$new()
result <- tryCatch(
             api.instance$PlaceOrder(var.order),
=======
api_instance <- StoreApi$new()
result <- tryCatch(
             api_instance$PlaceOrder(var_order),
>>>>>>> 012f9089
             ApiException = function(ex) ex
          )
# In case of error, print the error object
if(!is.null(result$ApiException)) {
  cat(result$ApiException$toString())
<<<<<<< HEAD
 } else {
# deserialized response object
response.object <- result$content
# response headers
response.headers <- result$response$headers
# response status code
response.status.code <- result$response$status_code
=======
} else {
  # deserialized response object
  response.object <- result$content
  # response headers
  response.headers <- result$response$headers
  # response status code
  response.status.code <- result$response$status_code
>>>>>>> 012f9089
}
```

### Parameters

Name | Type | Description  | Notes
------------- | ------------- | ------------- | -------------
 **order** | [**Order**](Order.md)| order placed for purchasing the pet | 

### Return type

[**Order**](Order.md)

### Authorization

No authorization required

### HTTP request headers

 - **Content-Type**: application/json
 - **Accept**: application/xml, application/json

### HTTP response details
| Status code | Description | Response headers |
|-------------|-------------|------------------|
| **200** | successful operation |  -  |
| **400** | Invalid Order |  -  |
<|MERGE_RESOLUTION|>--- conflicted
+++ resolved
@@ -24,33 +24,19 @@
 var_order_id <- 'order_id_example' # character | ID of the order that needs to be deleted
 
 #Delete purchase order by ID
-<<<<<<< HEAD
-api.instance <- StoreApi$new()
-result <- tryCatch(
-             api.instance$DeleteOrder(var.order_id),
-=======
 api_instance <- StoreApi$new()
 result <- tryCatch(
              api_instance$DeleteOrder(var_order_id),
->>>>>>> 012f9089
-             ApiException = function(ex) ex
-          )
-# In case of error, print the error object
-if(!is.null(result$ApiException)) {
-  cat(result$ApiException$toString())
-<<<<<<< HEAD
- } else {
-# response headers
-response.headers <- result$response$headers
-# response status code
-response.status.code <- result$response$status_code
-=======
-} else {
-  # response headers
-  response.headers <- result$response$headers
-  # response status code
-  response.status.code <- result$response$status_code
->>>>>>> 012f9089
+             ApiException = function(ex) ex
+          )
+# In case of error, print the error object
+if(!is.null(result$ApiException)) {
+  cat(result$ApiException$toString())
+} else {
+  # response headers
+  response.headers <- result$response$headers
+  # response status code
+  response.status.code <- result$response$status_code
 }
 ```
 
@@ -94,29 +80,14 @@
 #Returns pet inventories by status
 api_instance <- StoreApi$new()
 # Configure API key authorization: api_key
-<<<<<<< HEAD
-api.instance$apiClient$apiKeys['api_key'] <- 'TODO_YOUR_API_KEY';
-result <- tryCatch(
-             api.instance$GetInventory(),
-=======
 api_instance$api_client$api_keys['api_key'] <- 'TODO_YOUR_API_KEY';
 result <- tryCatch(
              api_instance$GetInventory(),
->>>>>>> 012f9089
-             ApiException = function(ex) ex
-          )
-# In case of error, print the error object
-if(!is.null(result$ApiException)) {
-  cat(result$ApiException$toString())
-<<<<<<< HEAD
- } else {
-# deserialized response object
-response.object <- result$content
-# response headers
-response.headers <- result$response$headers
-# response status code
-response.status.code <- result$response$status_code
-=======
+             ApiException = function(ex) ex
+          )
+# In case of error, print the error object
+if(!is.null(result$ApiException)) {
+  cat(result$ApiException$toString())
 } else {
   # deserialized response object
   response.object <- result$content
@@ -124,7 +95,6 @@
   response.headers <- result$response$headers
   # response status code
   response.status.code <- result$response$status_code
->>>>>>> 012f9089
 }
 ```
 
@@ -163,29 +133,14 @@
 var_order_id <- 56 # integer | ID of pet that needs to be fetched
 
 #Find purchase order by ID
-<<<<<<< HEAD
-api.instance <- StoreApi$new()
-result <- tryCatch(
-             api.instance$GetOrderById(var.order_id),
-=======
 api_instance <- StoreApi$new()
 result <- tryCatch(
              api_instance$GetOrderById(var_order_id),
->>>>>>> 012f9089
-             ApiException = function(ex) ex
-          )
-# In case of error, print the error object
-if(!is.null(result$ApiException)) {
-  cat(result$ApiException$toString())
-<<<<<<< HEAD
- } else {
-# deserialized response object
-response.object <- result$content
-# response headers
-response.headers <- result$response$headers
-# response status code
-response.status.code <- result$response$status_code
-=======
+             ApiException = function(ex) ex
+          )
+# In case of error, print the error object
+if(!is.null(result$ApiException)) {
+  cat(result$ApiException$toString())
 } else {
   # deserialized response object
   response.object <- result$content
@@ -193,7 +148,6 @@
   response.headers <- result$response$headers
   # response status code
   response.status.code <- result$response$status_code
->>>>>>> 012f9089
 }
 ```
 
@@ -237,29 +191,14 @@
 var_order <- Order$new(123, 123, 123, "shipDate_example", "placed", "complete_example") # Order | order placed for purchasing the pet
 
 #Place an order for a pet
-<<<<<<< HEAD
-api.instance <- StoreApi$new()
-result <- tryCatch(
-             api.instance$PlaceOrder(var.order),
-=======
 api_instance <- StoreApi$new()
 result <- tryCatch(
              api_instance$PlaceOrder(var_order),
->>>>>>> 012f9089
-             ApiException = function(ex) ex
-          )
-# In case of error, print the error object
-if(!is.null(result$ApiException)) {
-  cat(result$ApiException$toString())
-<<<<<<< HEAD
- } else {
-# deserialized response object
-response.object <- result$content
-# response headers
-response.headers <- result$response$headers
-# response status code
-response.status.code <- result$response$status_code
-=======
+             ApiException = function(ex) ex
+          )
+# In case of error, print the error object
+if(!is.null(result$ApiException)) {
+  cat(result$ApiException$toString())
 } else {
   # deserialized response object
   response.object <- result$content
@@ -267,7 +206,6 @@
   response.headers <- result$response$headers
   # response status code
   response.status.code <- result$response$status_code
->>>>>>> 012f9089
 }
 ```
 
