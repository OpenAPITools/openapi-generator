--- conflicted
+++ resolved
@@ -30,37 +30,21 @@
 #Add a new pet to the store
 api_instance <- PetApi$new()
 # Configure OAuth2 access token for authorization: petstore_auth
-<<<<<<< HEAD
-api.instance$apiClient$accessToken <- 'TODO_YOUR_ACCESS_TOKEN';
-result <- tryCatch(
-             api.instance$AddPet(var.pet),
-=======
 api_instance$api_client$access_token <- 'TODO_YOUR_ACCESS_TOKEN';
 result <- tryCatch(
              api_instance$AddPet(var_pet),
->>>>>>> 012f9089
-             ApiException = function(ex) ex
-          )
-# In case of error, print the error object
-if(!is.null(result$ApiException)) {
-  cat(result$ApiException$toString())
-<<<<<<< HEAD
- } else {
-# deserialized response object
-response.object <- result$content
-# response headers
-response.headers <- result$response$headers
-# response status code
-response.status.code <- result$response$status_code
-=======
-} else {
-  # deserialized response object
-  response.object <- result$content
-  # response headers
-  response.headers <- result$response$headers
-  # response status code
-  response.status.code <- result$response$status_code
->>>>>>> 012f9089
+             ApiException = function(ex) ex
+          )
+# In case of error, print the error object
+if(!is.null(result$ApiException)) {
+  cat(result$ApiException$toString())
+} else {
+  # deserialized response object
+  response.object <- result$content
+  # response headers
+  response.headers <- result$response$headers
+  # response status code
+  response.status.code <- result$response$status_code
 }
 ```
 
@@ -106,33 +90,19 @@
 #Deletes a pet
 api_instance <- PetApi$new()
 # Configure OAuth2 access token for authorization: petstore_auth
-<<<<<<< HEAD
-api.instance$apiClient$accessToken <- 'TODO_YOUR_ACCESS_TOKEN';
-result <- tryCatch(
-             api.instance$DeletePet(var.pet_id, api_key=var.api_key),
-=======
 api_instance$api_client$access_token <- 'TODO_YOUR_ACCESS_TOKEN';
 result <- tryCatch(
              api_instance$DeletePet(var_pet_id, api_key=var_api_key),
->>>>>>> 012f9089
-             ApiException = function(ex) ex
-          )
-# In case of error, print the error object
-if(!is.null(result$ApiException)) {
-  cat(result$ApiException$toString())
-<<<<<<< HEAD
- } else {
-# response headers
-response.headers <- result$response$headers
-# response status code
-response.status.code <- result$response$status_code
-=======
-} else {
-  # response headers
-  response.headers <- result$response$headers
-  # response status code
-  response.status.code <- result$response$status_code
->>>>>>> 012f9089
+             ApiException = function(ex) ex
+          )
+# In case of error, print the error object
+if(!is.null(result$ApiException)) {
+  cat(result$ApiException$toString())
+} else {
+  # response headers
+  response.headers <- result$response$headers
+  # response status code
+  response.status.code <- result$response$status_code
 }
 ```
 
@@ -177,37 +147,21 @@
 #Finds Pets by status
 api_instance <- PetApi$new()
 # Configure OAuth2 access token for authorization: petstore_auth
-<<<<<<< HEAD
-api.instance$apiClient$accessToken <- 'TODO_YOUR_ACCESS_TOKEN';
-result <- tryCatch(
-             api.instance$FindPetsByStatus(var.status),
-=======
 api_instance$api_client$access_token <- 'TODO_YOUR_ACCESS_TOKEN';
 result <- tryCatch(
              api_instance$FindPetsByStatus(var_status),
->>>>>>> 012f9089
-             ApiException = function(ex) ex
-          )
-# In case of error, print the error object
-if(!is.null(result$ApiException)) {
-  cat(result$ApiException$toString())
-<<<<<<< HEAD
- } else {
-# deserialized response object
-response.object <- result$content
-# response headers
-response.headers <- result$response$headers
-# response status code
-response.status.code <- result$response$status_code
-=======
-} else {
-  # deserialized response object
-  response.object <- result$content
-  # response headers
-  response.headers <- result$response$headers
-  # response status code
-  response.status.code <- result$response$status_code
->>>>>>> 012f9089
+             ApiException = function(ex) ex
+          )
+# In case of error, print the error object
+if(!is.null(result$ApiException)) {
+  cat(result$ApiException$toString())
+} else {
+  # deserialized response object
+  response.object <- result$content
+  # response headers
+  response.headers <- result$response$headers
+  # response status code
+  response.status.code <- result$response$status_code
 }
 ```
 
@@ -252,37 +206,21 @@
 #Finds Pets by tags
 api_instance <- PetApi$new()
 # Configure OAuth2 access token for authorization: petstore_auth
-<<<<<<< HEAD
-api.instance$apiClient$accessToken <- 'TODO_YOUR_ACCESS_TOKEN';
-result <- tryCatch(
-             api.instance$FindPetsByTags(var.tags),
-=======
 api_instance$api_client$access_token <- 'TODO_YOUR_ACCESS_TOKEN';
 result <- tryCatch(
              api_instance$FindPetsByTags(var_tags),
->>>>>>> 012f9089
-             ApiException = function(ex) ex
-          )
-# In case of error, print the error object
-if(!is.null(result$ApiException)) {
-  cat(result$ApiException$toString())
-<<<<<<< HEAD
- } else {
-# deserialized response object
-response.object <- result$content
-# response headers
-response.headers <- result$response$headers
-# response status code
-response.status.code <- result$response$status_code
-=======
-} else {
-  # deserialized response object
-  response.object <- result$content
-  # response headers
-  response.headers <- result$response$headers
-  # response status code
-  response.status.code <- result$response$status_code
->>>>>>> 012f9089
+             ApiException = function(ex) ex
+          )
+# In case of error, print the error object
+if(!is.null(result$ApiException)) {
+  cat(result$ApiException$toString())
+} else {
+  # deserialized response object
+  response.object <- result$content
+  # response headers
+  response.headers <- result$response$headers
+  # response status code
+  response.status.code <- result$response$status_code
 }
 ```
 
@@ -327,37 +265,21 @@
 #Find pet by ID
 api_instance <- PetApi$new()
 # Configure API key authorization: api_key
-<<<<<<< HEAD
-api.instance$apiClient$apiKeys['api_key'] <- 'TODO_YOUR_API_KEY';
-result <- tryCatch(
-             api.instance$GetPetById(var.pet_id),
-=======
 api_instance$api_client$api_keys['api_key'] <- 'TODO_YOUR_API_KEY';
 result <- tryCatch(
              api_instance$GetPetById(var_pet_id),
->>>>>>> 012f9089
-             ApiException = function(ex) ex
-          )
-# In case of error, print the error object
-if(!is.null(result$ApiException)) {
-  cat(result$ApiException$toString())
-<<<<<<< HEAD
- } else {
-# deserialized response object
-response.object <- result$content
-# response headers
-response.headers <- result$response$headers
-# response status code
-response.status.code <- result$response$status_code
-=======
-} else {
-  # deserialized response object
-  response.object <- result$content
-  # response headers
-  response.headers <- result$response$headers
-  # response status code
-  response.status.code <- result$response$status_code
->>>>>>> 012f9089
+             ApiException = function(ex) ex
+          )
+# In case of error, print the error object
+if(!is.null(result$ApiException)) {
+  cat(result$ApiException$toString())
+} else {
+  # deserialized response object
+  response.object <- result$content
+  # response headers
+  response.headers <- result$response$headers
+  # response status code
+  response.status.code <- result$response$status_code
 }
 ```
 
@@ -403,37 +325,21 @@
 #Update an existing pet
 api_instance <- PetApi$new()
 # Configure OAuth2 access token for authorization: petstore_auth
-<<<<<<< HEAD
-api.instance$apiClient$accessToken <- 'TODO_YOUR_ACCESS_TOKEN';
-result <- tryCatch(
-             api.instance$UpdatePet(var.pet),
-=======
 api_instance$api_client$access_token <- 'TODO_YOUR_ACCESS_TOKEN';
 result <- tryCatch(
              api_instance$UpdatePet(var_pet),
->>>>>>> 012f9089
-             ApiException = function(ex) ex
-          )
-# In case of error, print the error object
-if(!is.null(result$ApiException)) {
-  cat(result$ApiException$toString())
-<<<<<<< HEAD
- } else {
-# deserialized response object
-response.object <- result$content
-# response headers
-response.headers <- result$response$headers
-# response status code
-response.status.code <- result$response$status_code
-=======
-} else {
-  # deserialized response object
-  response.object <- result$content
-  # response headers
-  response.headers <- result$response$headers
-  # response status code
-  response.status.code <- result$response$status_code
->>>>>>> 012f9089
+             ApiException = function(ex) ex
+          )
+# In case of error, print the error object
+if(!is.null(result$ApiException)) {
+  cat(result$ApiException$toString())
+} else {
+  # deserialized response object
+  response.object <- result$content
+  # response headers
+  response.headers <- result$response$headers
+  # response status code
+  response.status.code <- result$response$status_code
 }
 ```
 
@@ -482,33 +388,19 @@
 #Updates a pet in the store with form data
 api_instance <- PetApi$new()
 # Configure OAuth2 access token for authorization: petstore_auth
-<<<<<<< HEAD
-api.instance$apiClient$accessToken <- 'TODO_YOUR_ACCESS_TOKEN';
-result <- tryCatch(
-             api.instance$UpdatePetWithForm(var.pet_id, name=var.name, status=var.status),
-=======
 api_instance$api_client$access_token <- 'TODO_YOUR_ACCESS_TOKEN';
 result <- tryCatch(
              api_instance$UpdatePetWithForm(var_pet_id, name=var_name, status=var_status),
->>>>>>> 012f9089
-             ApiException = function(ex) ex
-          )
-# In case of error, print the error object
-if(!is.null(result$ApiException)) {
-  cat(result$ApiException$toString())
-<<<<<<< HEAD
- } else {
-# response headers
-response.headers <- result$response$headers
-# response status code
-response.status.code <- result$response$status_code
-=======
-} else {
-  # response headers
-  response.headers <- result$response$headers
-  # response status code
-  response.status.code <- result$response$status_code
->>>>>>> 012f9089
+             ApiException = function(ex) ex
+          )
+# In case of error, print the error object
+if(!is.null(result$ApiException)) {
+  cat(result$ApiException$toString())
+} else {
+  # response headers
+  response.headers <- result$response$headers
+  # response status code
+  response.status.code <- result$response$status_code
 }
 ```
 
@@ -556,37 +448,21 @@
 #uploads an image
 api_instance <- PetApi$new()
 # Configure OAuth2 access token for authorization: petstore_auth
-<<<<<<< HEAD
-api.instance$apiClient$accessToken <- 'TODO_YOUR_ACCESS_TOKEN';
-result <- tryCatch(
-             api.instance$UploadFile(var.pet_id, additional_metadata=var.additional_metadata, file=var.file),
-=======
 api_instance$api_client$access_token <- 'TODO_YOUR_ACCESS_TOKEN';
 result <- tryCatch(
              api_instance$UploadFile(var_pet_id, additional_metadata=var_additional_metadata, file=var_file),
->>>>>>> 012f9089
-             ApiException = function(ex) ex
-          )
-# In case of error, print the error object
-if(!is.null(result$ApiException)) {
-  cat(result$ApiException$toString())
-<<<<<<< HEAD
- } else {
-# deserialized response object
-response.object <- result$content
-# response headers
-response.headers <- result$response$headers
-# response status code
-response.status.code <- result$response$status_code
-=======
-} else {
-  # deserialized response object
-  response.object <- result$content
-  # response headers
-  response.headers <- result$response$headers
-  # response status code
-  response.status.code <- result$response$status_code
->>>>>>> 012f9089
+             ApiException = function(ex) ex
+          )
+# In case of error, print the error object
+if(!is.null(result$ApiException)) {
+  cat(result$ApiException$toString())
+} else {
+  # deserialized response object
+  response.object <- result$content
+  # response headers
+  response.headers <- result$response$headers
+  # response status code
+  response.status.code <- result$response$status_code
 }
 ```
 
