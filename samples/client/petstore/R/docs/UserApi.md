--- conflicted
+++ resolved
@@ -30,33 +30,19 @@
 #Create user
 api_instance <- UserApi$new()
 # Configure API key authorization: api_key
-<<<<<<< HEAD
-api.instance$apiClient$apiKeys['api_key'] <- 'TODO_YOUR_API_KEY';
-result <- tryCatch(
-             api.instance$CreateUser(var.user),
-=======
 api_instance$api_client$api_keys['api_key'] <- 'TODO_YOUR_API_KEY';
 result <- tryCatch(
              api_instance$CreateUser(var_user),
->>>>>>> 012f9089
-             ApiException = function(ex) ex
-          )
-# In case of error, print the error object
-if(!is.null(result$ApiException)) {
-  cat(result$ApiException$toString())
-<<<<<<< HEAD
- } else {
-# response headers
-response.headers <- result$response$headers
-# response status code
-response.status.code <- result$response$status_code
-=======
-} else {
-  # response headers
-  response.headers <- result$response$headers
-  # response status code
-  response.status.code <- result$response$status_code
->>>>>>> 012f9089
+             ApiException = function(ex) ex
+          )
+# In case of error, print the error object
+if(!is.null(result$ApiException)) {
+  cat(result$ApiException$toString())
+} else {
+  # response headers
+  response.headers <- result$response$headers
+  # response status code
+  response.status.code <- result$response$status_code
 }
 ```
 
@@ -100,33 +86,19 @@
 #Creates list of users with given input array
 api_instance <- UserApi$new()
 # Configure API key authorization: api_key
-<<<<<<< HEAD
-api.instance$apiClient$apiKeys['api_key'] <- 'TODO_YOUR_API_KEY';
-result <- tryCatch(
-             api.instance$CreateUsersWithArrayInput(var.user),
-=======
 api_instance$api_client$api_keys['api_key'] <- 'TODO_YOUR_API_KEY';
 result <- tryCatch(
              api_instance$CreateUsersWithArrayInput(var_user),
->>>>>>> 012f9089
-             ApiException = function(ex) ex
-          )
-# In case of error, print the error object
-if(!is.null(result$ApiException)) {
-  cat(result$ApiException$toString())
-<<<<<<< HEAD
- } else {
-# response headers
-response.headers <- result$response$headers
-# response status code
-response.status.code <- result$response$status_code
-=======
-} else {
-  # response headers
-  response.headers <- result$response$headers
-  # response status code
-  response.status.code <- result$response$status_code
->>>>>>> 012f9089
+             ApiException = function(ex) ex
+          )
+# In case of error, print the error object
+if(!is.null(result$ApiException)) {
+  cat(result$ApiException$toString())
+} else {
+  # response headers
+  response.headers <- result$response$headers
+  # response status code
+  response.status.code <- result$response$status_code
 }
 ```
 
@@ -170,33 +142,19 @@
 #Creates list of users with given input array
 api_instance <- UserApi$new()
 # Configure API key authorization: api_key
-<<<<<<< HEAD
-api.instance$apiClient$apiKeys['api_key'] <- 'TODO_YOUR_API_KEY';
-result <- tryCatch(
-             api.instance$CreateUsersWithListInput(var.user),
-=======
 api_instance$api_client$api_keys['api_key'] <- 'TODO_YOUR_API_KEY';
 result <- tryCatch(
              api_instance$CreateUsersWithListInput(var_user),
->>>>>>> 012f9089
-             ApiException = function(ex) ex
-          )
-# In case of error, print the error object
-if(!is.null(result$ApiException)) {
-  cat(result$ApiException$toString())
-<<<<<<< HEAD
- } else {
-# response headers
-response.headers <- result$response$headers
-# response status code
-response.status.code <- result$response$status_code
-=======
-} else {
-  # response headers
-  response.headers <- result$response$headers
-  # response status code
-  response.status.code <- result$response$status_code
->>>>>>> 012f9089
+             ApiException = function(ex) ex
+          )
+# In case of error, print the error object
+if(!is.null(result$ApiException)) {
+  cat(result$ApiException$toString())
+} else {
+  # response headers
+  response.headers <- result$response$headers
+  # response status code
+  response.status.code <- result$response$status_code
 }
 ```
 
@@ -240,33 +198,19 @@
 #Delete user
 api_instance <- UserApi$new()
 # Configure API key authorization: api_key
-<<<<<<< HEAD
-api.instance$apiClient$apiKeys['api_key'] <- 'TODO_YOUR_API_KEY';
-result <- tryCatch(
-             api.instance$DeleteUser(var.username),
-=======
 api_instance$api_client$api_keys['api_key'] <- 'TODO_YOUR_API_KEY';
 result <- tryCatch(
              api_instance$DeleteUser(var_username),
->>>>>>> 012f9089
-             ApiException = function(ex) ex
-          )
-# In case of error, print the error object
-if(!is.null(result$ApiException)) {
-  cat(result$ApiException$toString())
-<<<<<<< HEAD
- } else {
-# response headers
-response.headers <- result$response$headers
-# response status code
-response.status.code <- result$response$status_code
-=======
-} else {
-  # response headers
-  response.headers <- result$response$headers
-  # response status code
-  response.status.code <- result$response$status_code
->>>>>>> 012f9089
+             ApiException = function(ex) ex
+          )
+# In case of error, print the error object
+if(!is.null(result$ApiException)) {
+  cat(result$ApiException$toString())
+} else {
+  # response headers
+  response.headers <- result$response$headers
+  # response status code
+  response.status.code <- result$response$status_code
 }
 ```
 
@@ -309,29 +253,14 @@
 var_username <- 'username_example' # character | The name that needs to be fetched. Use user1 for testing.
 
 #Get user by user name
-<<<<<<< HEAD
-api.instance <- UserApi$new()
-result <- tryCatch(
-             api.instance$GetUserByName(var.username),
-=======
 api_instance <- UserApi$new()
 result <- tryCatch(
              api_instance$GetUserByName(var_username),
->>>>>>> 012f9089
-             ApiException = function(ex) ex
-          )
-# In case of error, print the error object
-if(!is.null(result$ApiException)) {
-  cat(result$ApiException$toString())
-<<<<<<< HEAD
- } else {
-# deserialized response object
-response.object <- result$content
-# response headers
-response.headers <- result$response$headers
-# response status code
-response.status.code <- result$response$status_code
-=======
+             ApiException = function(ex) ex
+          )
+# In case of error, print the error object
+if(!is.null(result$ApiException)) {
+  cat(result$ApiException$toString())
 } else {
   # deserialized response object
   response.object <- result$content
@@ -339,7 +268,6 @@
   response.headers <- result$response$headers
   # response status code
   response.status.code <- result$response$status_code
->>>>>>> 012f9089
 }
 ```
 
@@ -384,29 +312,14 @@
 var_password <- 'password_example' # character | The password for login in clear text
 
 #Logs user into the system
-<<<<<<< HEAD
-api.instance <- UserApi$new()
-result <- tryCatch(
-             api.instance$LoginUser(var.username, var.password),
-=======
 api_instance <- UserApi$new()
 result <- tryCatch(
              api_instance$LoginUser(var_username, var_password),
->>>>>>> 012f9089
-             ApiException = function(ex) ex
-          )
-# In case of error, print the error object
-if(!is.null(result$ApiException)) {
-  cat(result$ApiException$toString())
-<<<<<<< HEAD
- } else {
-# deserialized response object
-response.object <- result$content
-# response headers
-response.headers <- result$response$headers
-# response status code
-response.status.code <- result$response$status_code
-=======
+             ApiException = function(ex) ex
+          )
+# In case of error, print the error object
+if(!is.null(result$ApiException)) {
+  cat(result$ApiException$toString())
 } else {
   # deserialized response object
   response.object <- result$content
@@ -414,7 +327,6 @@
   response.headers <- result$response$headers
   # response status code
   response.status.code <- result$response$status_code
->>>>>>> 012f9089
 }
 ```
 
@@ -459,33 +371,19 @@
 #Logs out current logged in user session
 api_instance <- UserApi$new()
 # Configure API key authorization: api_key
-<<<<<<< HEAD
-api.instance$apiClient$apiKeys['api_key'] <- 'TODO_YOUR_API_KEY';
-result <- tryCatch(
-             api.instance$LogoutUser(),
-=======
 api_instance$api_client$api_keys['api_key'] <- 'TODO_YOUR_API_KEY';
 result <- tryCatch(
              api_instance$LogoutUser(),
->>>>>>> 012f9089
-             ApiException = function(ex) ex
-          )
-# In case of error, print the error object
-if(!is.null(result$ApiException)) {
-  cat(result$ApiException$toString())
-<<<<<<< HEAD
- } else {
-# response headers
-response.headers <- result$response$headers
-# response status code
-response.status.code <- result$response$status_code
-=======
-} else {
-  # response headers
-  response.headers <- result$response$headers
-  # response status code
-  response.status.code <- result$response$status_code
->>>>>>> 012f9089
+             ApiException = function(ex) ex
+          )
+# In case of error, print the error object
+if(!is.null(result$ApiException)) {
+  cat(result$ApiException$toString())
+} else {
+  # response headers
+  response.headers <- result$response$headers
+  # response status code
+  response.status.code <- result$response$status_code
 }
 ```
 
@@ -527,33 +425,19 @@
 #Updated user
 api_instance <- UserApi$new()
 # Configure API key authorization: api_key
-<<<<<<< HEAD
-api.instance$apiClient$apiKeys['api_key'] <- 'TODO_YOUR_API_KEY';
-result <- tryCatch(
-             api.instance$UpdateUser(var.username, var.user),
-=======
 api_instance$api_client$api_keys['api_key'] <- 'TODO_YOUR_API_KEY';
 result <- tryCatch(
              api_instance$UpdateUser(var_username, var_user),
->>>>>>> 012f9089
-             ApiException = function(ex) ex
-          )
-# In case of error, print the error object
-if(!is.null(result$ApiException)) {
-  cat(result$ApiException$toString())
-<<<<<<< HEAD
- } else {
-# response headers
-response.headers <- result$response$headers
-# response status code
-response.status.code <- result$response$status_code
-=======
-} else {
-  # response headers
-  response.headers <- result$response$headers
-  # response status code
-  response.status.code <- result$response$status_code
->>>>>>> 012f9089
+             ApiException = function(ex) ex
+          )
+# In case of error, print the error object
+if(!is.null(result$ApiException)) {
+  cat(result$ApiException$toString())
+} else {
+  # response headers
+  response.headers <- result$response$headers
+  # response status code
+  response.status.code <- result$response$status_code
 }
 ```
 
