--- conflicted
+++ resolved
@@ -45,14 +45,8 @@
      * @param xmlItem XmlItem Body (required)
      */
     @Post(uri="/fake/create_xml_item")
-<<<<<<< HEAD
     @Produces({"application/xml", "application/xml; charset=utf-8", "application/xml; charset=utf-16", "text/xml", "text/xml; charset=utf-8", "text/xml; charset=utf-16"})
-    Mono<Object> createXmlItem(
-=======
-    @Produces(value={"application/xml"})
-    @Consumes(value={"application/json"})
     Mono<Void> createXmlItem(
->>>>>>> 3a102e0e
         @Body @NotNull @Valid XmlItem xmlItem
     );
     /**
@@ -62,12 +56,7 @@
      * @return Boolean
      */
     @Post(uri="/fake/outer/boolean")
-<<<<<<< HEAD
-    
-=======
-    @Produces(value={"*/*"})
-    @Consumes(value={"*/*"})
->>>>>>> 3a102e0e
+    
     Mono<Boolean> fakeOuterBooleanSerialize(
         @Body @Nullable Boolean _body
     );
@@ -78,12 +67,7 @@
      * @return OuterComposite
      */
     @Post(uri="/fake/outer/composite")
-<<<<<<< HEAD
-    
-=======
-    @Produces(value={"*/*"})
-    @Consumes(value={"*/*"})
->>>>>>> 3a102e0e
+    
     Mono<OuterComposite> fakeOuterCompositeSerialize(
         @Body @Nullable @Valid OuterComposite _body
     );
@@ -94,12 +78,7 @@
      * @return BigDecimal
      */
     @Post(uri="/fake/outer/number")
-<<<<<<< HEAD
-    
-=======
-    @Produces(value={"*/*"})
-    @Consumes(value={"*/*"})
->>>>>>> 3a102e0e
+    
     Mono<BigDecimal> fakeOuterNumberSerialize(
         @Body @Nullable BigDecimal _body
     );
@@ -110,12 +89,7 @@
      * @return String
      */
     @Post(uri="/fake/outer/string")
-<<<<<<< HEAD
-    
-=======
-    @Produces(value={"*/*"})
-    @Consumes(value={"*/*"})
->>>>>>> 3a102e0e
+    
     Mono<String> fakeOuterStringSerialize(
         @Body @Nullable String _body
     );
@@ -125,14 +99,8 @@
      * @param _body  (required)
      */
     @Put(uri="/fake/body-with-file-schema")
-<<<<<<< HEAD
-    @Produces({"application/json"})
-    Mono<Object> testBodyWithFileSchema(
-=======
-    @Produces(value={"application/json"})
-    @Consumes(value={"application/json"})
+    @Produces({"application/json"})
     Mono<Void> testBodyWithFileSchema(
->>>>>>> 3a102e0e
         @Body @NotNull @Valid FileSchemaTestClass _body
     );
     /**
@@ -142,14 +110,8 @@
      * @param _body  (required)
      */
     @Put(uri="/fake/body-with-query-params")
-<<<<<<< HEAD
-    @Produces({"application/json"})
-    Mono<Object> testBodyWithQueryParams(
-=======
-    @Produces(value={"application/json"})
-    @Consumes(value={"application/json"})
+    @Produces({"application/json"})
     Mono<Void> testBodyWithQueryParams(
->>>>>>> 3a102e0e
         @QueryValue(value="query") @NotNull String query, 
         @Body @NotNull @Valid User _body
     );
@@ -186,14 +148,8 @@
      * @param paramCallback None (optional)
      */
     @Post(uri="/fake")
-<<<<<<< HEAD
     @Produces({"application/x-www-form-urlencoded"})
-    Mono<Object> testEndpointParameters(
-=======
-    @Produces(value={"application/x-www-form-urlencoded"})
-    @Consumes(value={"application/json"})
     Mono<Void> testEndpointParameters(
->>>>>>> 3a102e0e
         @NotNull @DecimalMin("32.1") @DecimalMax("543.2") BigDecimal number, 
         @NotNull @DecimalMin("67.8") @DecimalMax("123.4") Double _double, 
         @NotNull @Pattern(regexp="^[A-Z].*") String patternWithoutDelimiter, 
@@ -223,14 +179,8 @@
      * @param enumFormString Form parameter enum test (string) (optional, default to -efg)
      */
     @Get(uri="/fake")
-<<<<<<< HEAD
     @Produces({"application/x-www-form-urlencoded"})
-    Mono<Object> testEnumParameters(
-=======
-    @Produces(value={"application/x-www-form-urlencoded"})
-    @Consumes(value={"application/json"})
     Mono<Void> testEnumParameters(
->>>>>>> 3a102e0e
         @Header(name="enum_header_string_array") @Nullable List<String> enumHeaderStringArray, 
         @Header(name="enum_header_string", defaultValue="-efg") @Nullable String enumHeaderString, 
         @QueryValue(value="enum_query_string_array") @Nullable List<String> enumQueryStringArray, 
@@ -252,12 +202,7 @@
      * @param int64Group Integer in group parameters (optional)
      */
     @Delete(uri="/fake")
-<<<<<<< HEAD
-    Mono<Object> testGroupParameters(
-=======
-    @Consumes(value={"application/json"})
     Mono<Void> testGroupParameters(
->>>>>>> 3a102e0e
         @QueryValue(value="required_string_group") @NotNull Integer requiredStringGroup, 
         @Header(name="required_boolean_group") @NotNull Boolean requiredBooleanGroup, 
         @QueryValue(value="required_int64_group") @NotNull Long requiredInt64Group, 
@@ -271,14 +216,8 @@
      * @param param request body (required)
      */
     @Post(uri="/fake/inline-additionalProperties")
-<<<<<<< HEAD
-    @Produces({"application/json"})
-    Mono<Object> testInlineAdditionalProperties(
-=======
-    @Produces(value={"application/json"})
-    @Consumes(value={"application/json"})
+    @Produces({"application/json"})
     Mono<Void> testInlineAdditionalProperties(
->>>>>>> 3a102e0e
         @Body @NotNull Map<String, String> param
     );
     /**
@@ -288,14 +227,8 @@
      * @param param2 field2 (required)
      */
     @Get(uri="/fake/jsonFormData")
-<<<<<<< HEAD
     @Produces({"application/x-www-form-urlencoded"})
-    Mono<Object> testJsonFormData(
-=======
-    @Produces(value={"application/x-www-form-urlencoded"})
-    @Consumes(value={"application/json"})
     Mono<Void> testJsonFormData(
->>>>>>> 3a102e0e
         @NotNull String param, 
         @NotNull String param2
     );
@@ -309,12 +242,7 @@
      * @param context  (required)
      */
     @Put(uri="/fake/test-query-parameters")
-<<<<<<< HEAD
-    Mono<Object> testQueryParameterCollectionFormat(
-=======
-    @Consumes(value={"application/json"})
     Mono<Void> testQueryParameterCollectionFormat(
->>>>>>> 3a102e0e
         @QueryValue(value="pipe") @NotNull List<String> pipe, 
         @QueryValue(value="ioutil") @NotNull List<String> ioutil, 
         @QueryValue(value="http") @NotNull List<String> http, 
