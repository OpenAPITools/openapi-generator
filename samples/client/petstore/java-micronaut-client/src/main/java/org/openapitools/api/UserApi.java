--- conflicted
+++ resolved
@@ -38,13 +38,7 @@
      * @param _body Created user object (required)
      */
     @Post(uri="/user")
-<<<<<<< HEAD
-    Mono<Object> createUser(
-=======
-    @Produces(value={"*/*"})
-    @Consumes(value={"application/json"})
     Mono<Void> createUser(
->>>>>>> 3a102e0e
         @Body @NotNull @Valid User _body
     );
     /**
@@ -53,13 +47,7 @@
      * @param _body List of user object (required)
      */
     @Post(uri="/user/createWithArray")
-<<<<<<< HEAD
-    Mono<Object> createUsersWithArrayInput(
-=======
-    @Produces(value={"*/*"})
-    @Consumes(value={"application/json"})
     Mono<Void> createUsersWithArrayInput(
->>>>>>> 3a102e0e
         @Body @NotNull List<User> _body
     );
     /**
@@ -68,13 +56,7 @@
      * @param _body List of user object (required)
      */
     @Post(uri="/user/createWithList")
-<<<<<<< HEAD
-    Mono<Object> createUsersWithListInput(
-=======
-    @Produces(value={"*/*"})
-    @Consumes(value={"application/json"})
     Mono<Void> createUsersWithListInput(
->>>>>>> 3a102e0e
         @Body @NotNull List<User> _body
     );
     /**
@@ -84,12 +66,7 @@
      * @param username The name that needs to be deleted (required)
      */
     @Delete(uri="/user/{username}")
-<<<<<<< HEAD
-    Mono<Object> deleteUser(
-=======
-    @Consumes(value={"application/json"})
     Mono<Void> deleteUser(
->>>>>>> 3a102e0e
         @PathVariable(name="username") @NotNull String username
     );
     /**
@@ -121,12 +98,7 @@
      *
      */
     @Get(uri="/user/logout")
-<<<<<<< HEAD
-    Mono<Object> logoutUser();
-=======
-    @Consumes(value={"application/json"})
     Mono<Void> logoutUser();
->>>>>>> 3a102e0e
     /**
      * Updated user
      * This can only be done by the logged in user.
@@ -135,13 +107,7 @@
      * @param _body Updated user object (required)
      */
     @Put(uri="/user/{username}")
-<<<<<<< HEAD
-    Mono<Object> updateUser(
-=======
-    @Produces(value={"*/*"})
-    @Consumes(value={"application/json"})
     Mono<Void> updateUser(
->>>>>>> 3a102e0e
         @PathVariable(name="username") @NotNull String username, 
         @Body @NotNull @Valid User _body
     );
