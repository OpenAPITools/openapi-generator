--- conflicted
+++ resolved
@@ -10,11 +10,7 @@
     <parent>
         <groupId>io.micronaut</groupId>
         <artifactId>micronaut-parent</artifactId>
-<<<<<<< HEAD
-        <version>3.2.6</version>
-=======
         <version>3.3.1</version>
->>>>>>> 5ad9f188
     </parent>
 
     <properties>
@@ -22,11 +18,7 @@
         <jdk.version>1.8</jdk.version>
         <!-- If you are building with JDK 9 or higher, you can uncomment the lines below to set the release version -->
         <!-- <release.version>8</release.version> -->
-<<<<<<< HEAD
-        <micronaut.version>3.2.6</micronaut.version>
-=======
         <micronaut.version>3.3.1</micronaut.version>
->>>>>>> 5ad9f188
         <exec.mainClass>org.openapitools.Application</exec.mainClass>
         <micronaut.runtime>netty</micronaut.runtime>
         <swagger-annotations-version>1.5.21</swagger-annotations-version>
