--- conflicted
+++ resolved
@@ -110,13 +110,8 @@
 
 			assert := assert.New(t)
 			for i := 0; i < len(resp); i++ {
-<<<<<<< HEAD
-				if resp[i].Id == 12830 {
-					assert.Equal(string(resp[i].Status), "available", "Pet status should be `available`")
-=======
 				if *resp[i].Id == 12830 {
 					assert.Equal(*resp[i].Status, "available", "Pet status should be `pending`")
->>>>>>> 8fad36c8
 					found = true
 				}
 			}
@@ -133,11 +128,7 @@
 }
 
 func TestFindPetsByStatus(t *testing.T) {
-<<<<<<< HEAD
-	resp, r, err := client.PetApi.FindPetsByStatus(context.Background(), []sw.StatusItems{sw.STATUS_ITEMS_AVAILABLE})
-=======
 	resp, r, err := client.PetApi.FindPetsByStatus(context.Background()).Status([]string{"available"}).Execute()
->>>>>>> 8fad36c8
 	if err != nil {
 		t.Fatalf("Error while getting pet by id: %v", err)
 		t.Log(r)
@@ -147,11 +138,7 @@
 		} else {
 			assert := assert.New(t)
 			for i := 0; i < len(resp); i++ {
-<<<<<<< HEAD
-				assert.Equal(resp[i].Status, sw.PET_STATUS_AVAILABLE, "Pet status should be `available`")
-=======
 				assert.Equal(*resp[i].Status, "available", "Pet status should be `available`")
->>>>>>> 8fad36c8
 			}
 		}
 
@@ -305,11 +292,7 @@
 	} else {
 		assert.Equal(*resp.Id, int64(id), "Pet id should be equal")
 		assert.Equal(resp.Name, name, fmt.Sprintf("Pet name should be %s", name))
-<<<<<<< HEAD
-		assert.Equal(string(resp.Status), status, fmt.Sprintf("Pet status should be %s", status))
-=======
 		assert.Equal(*resp.Status, status, fmt.Sprintf("Pet status should be %s", status))
->>>>>>> 8fad36c8
 
 		//t.Log(resp)
 	}
