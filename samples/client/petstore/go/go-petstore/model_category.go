--- conflicted
+++ resolved
@@ -13,9 +13,6 @@
 import (
 	"encoding/json"
 )
-
-// checks if the Category type satisfies the MappedNullable interface at compile time
-var _ MappedNullable = &Category{}
 
 // Category struct for Category
 type Category struct {
@@ -88,15 +85,9 @@
 // GetNameOk returns a tuple with the Name field value
 // and a boolean to check if the value has been set.
 func (o *Category) GetNameOk() (*string, bool) {
-<<<<<<< HEAD
-    if o == nil {
-    return nil, false
-    }
-=======
 	if o == nil {
 		return nil, false
 	}
->>>>>>> 1748d03f
 	return &o.Name, true
 }
 
@@ -106,20 +97,14 @@
 }
 
 func (o Category) MarshalJSON() ([]byte, error) {
-	toSerialize,err := o.ToMap()
-	if err != nil {
-		return []byte{}, err
-	}
-	return json.Marshal(toSerialize)
-}
-
-func (o Category) ToMap() (map[string]interface{}, error) {
 	toSerialize := map[string]interface{}{}
 	if !isNil(o.Id) {
 		toSerialize["id"] = o.Id
 	}
-	toSerialize["name"] = o.Name
-	return toSerialize, nil
+	if true {
+		toSerialize["name"] = o.Name
+	}
+	return json.Marshal(toSerialize)
 }
 
 type NullableCategory struct {
