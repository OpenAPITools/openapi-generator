--- conflicted
+++ resolved
@@ -13,9 +13,6 @@
 import (
 	"encoding/json"
 )
-
-// checks if the TypeHolderExample type satisfies the MappedNullable interface at compile time
-var _ MappedNullable = &TypeHolderExample{}
 
 // TypeHolderExample struct for TypeHolderExample
 type TypeHolderExample struct {
@@ -63,15 +60,9 @@
 // GetStringItemOk returns a tuple with the StringItem field value
 // and a boolean to check if the value has been set.
 func (o *TypeHolderExample) GetStringItemOk() (*string, bool) {
-<<<<<<< HEAD
-    if o == nil {
-    return nil, false
-    }
-=======
-	if o == nil {
-		return nil, false
-	}
->>>>>>> 1748d03f
+	if o == nil {
+		return nil, false
+	}
 	return &o.StringItem, true
 }
 
@@ -93,15 +84,9 @@
 // GetNumberItemOk returns a tuple with the NumberItem field value
 // and a boolean to check if the value has been set.
 func (o *TypeHolderExample) GetNumberItemOk() (*float32, bool) {
-<<<<<<< HEAD
-    if o == nil {
-    return nil, false
-    }
-=======
-	if o == nil {
-		return nil, false
-	}
->>>>>>> 1748d03f
+	if o == nil {
+		return nil, false
+	}
 	return &o.NumberItem, true
 }
 
@@ -123,15 +108,9 @@
 // GetFloatItemOk returns a tuple with the FloatItem field value
 // and a boolean to check if the value has been set.
 func (o *TypeHolderExample) GetFloatItemOk() (*float32, bool) {
-<<<<<<< HEAD
-    if o == nil {
-    return nil, false
-    }
-=======
-	if o == nil {
-		return nil, false
-	}
->>>>>>> 1748d03f
+	if o == nil {
+		return nil, false
+	}
 	return &o.FloatItem, true
 }
 
@@ -153,15 +132,9 @@
 // GetIntegerItemOk returns a tuple with the IntegerItem field value
 // and a boolean to check if the value has been set.
 func (o *TypeHolderExample) GetIntegerItemOk() (*int32, bool) {
-<<<<<<< HEAD
-    if o == nil {
-    return nil, false
-    }
-=======
-	if o == nil {
-		return nil, false
-	}
->>>>>>> 1748d03f
+	if o == nil {
+		return nil, false
+	}
 	return &o.IntegerItem, true
 }
 
@@ -183,15 +156,9 @@
 // GetBoolItemOk returns a tuple with the BoolItem field value
 // and a boolean to check if the value has been set.
 func (o *TypeHolderExample) GetBoolItemOk() (*bool, bool) {
-<<<<<<< HEAD
-    if o == nil {
-    return nil, false
-    }
-=======
-	if o == nil {
-		return nil, false
-	}
->>>>>>> 1748d03f
+	if o == nil {
+		return nil, false
+	}
 	return &o.BoolItem, true
 }
 
@@ -213,15 +180,9 @@
 // GetArrayItemOk returns a tuple with the ArrayItem field value
 // and a boolean to check if the value has been set.
 func (o *TypeHolderExample) GetArrayItemOk() ([]int32, bool) {
-<<<<<<< HEAD
-    if o == nil {
-    return nil, false
-    }
-=======
-	if o == nil {
-		return nil, false
-	}
->>>>>>> 1748d03f
+	if o == nil {
+		return nil, false
+	}
 	return o.ArrayItem, true
 }
 
@@ -231,22 +192,26 @@
 }
 
 func (o TypeHolderExample) MarshalJSON() ([]byte, error) {
-	toSerialize,err := o.ToMap()
-	if err != nil {
-		return []byte{}, err
+	toSerialize := map[string]interface{}{}
+	if true {
+		toSerialize["string_item"] = o.StringItem
+	}
+	if true {
+		toSerialize["number_item"] = o.NumberItem
+	}
+	if true {
+		toSerialize["float_item"] = o.FloatItem
+	}
+	if true {
+		toSerialize["integer_item"] = o.IntegerItem
+	}
+	if true {
+		toSerialize["bool_item"] = o.BoolItem
+	}
+	if true {
+		toSerialize["array_item"] = o.ArrayItem
 	}
 	return json.Marshal(toSerialize)
-}
-
-func (o TypeHolderExample) ToMap() (map[string]interface{}, error) {
-	toSerialize := map[string]interface{}{}
-	toSerialize["string_item"] = o.StringItem
-	toSerialize["number_item"] = o.NumberItem
-	toSerialize["float_item"] = o.FloatItem
-	toSerialize["integer_item"] = o.IntegerItem
-	toSerialize["bool_item"] = o.BoolItem
-	toSerialize["array_item"] = o.ArrayItem
-	return toSerialize, nil
 }
 
 type NullableTypeHolderExample struct {
