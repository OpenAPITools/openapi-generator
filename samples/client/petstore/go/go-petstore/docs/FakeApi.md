--- conflicted
+++ resolved
@@ -38,23 +38,15 @@
     "context"
     "fmt"
     "os"
-     "./openapi"
-)
-
-func main() {
-<<<<<<< HEAD
-    xmlItem :=  // XmlItem | XmlItem Body
-
-    configuration := .NewConfiguration()
-    api_client := .NewAPIClient(configuration)
-    resp, r, err := api_client.FakeApi.CreateXmlItem(context.Background(), xmlItem).Execute()
-=======
+    openapiclient "./openapi"
+)
+
+func main() {
     xmlItem := *openapiclient.NewXmlItem() // XmlItem | XmlItem Body
 
     configuration := openapiclient.NewConfiguration()
     api_client := openapiclient.NewAPIClient(configuration)
     resp, r, err := api_client.FakeApi.CreateXmlItem(context.Background()).XmlItem(xmlItem).Execute()
->>>>>>> f30d6c83
     if err != nil {
         fmt.Fprintf(os.Stderr, "Error when calling `FakeApi.CreateXmlItem``: %v\n", err)
         fmt.Fprintf(os.Stderr, "Full HTTP response: %v\n", r)
@@ -110,21 +102,15 @@
     "context"
     "fmt"
     "os"
-     "./openapi"
-)
-
-func main() {
-    body :=  // bool | Input boolean as post body (optional)
-
-<<<<<<< HEAD
-    configuration := .NewConfiguration()
-    api_client := .NewAPIClient(configuration)
-    resp, r, err := api_client.FakeApi.FakeOuterBooleanSerialize(context.Background(), ).Body(body).Execute()
-=======
+    openapiclient "./openapi"
+)
+
+func main() {
+    body := true // bool | Input boolean as post body (optional)
+
     configuration := openapiclient.NewConfiguration()
     api_client := openapiclient.NewAPIClient(configuration)
     resp, r, err := api_client.FakeApi.FakeOuterBooleanSerialize(context.Background()).Body(body).Execute()
->>>>>>> f30d6c83
     if err != nil {
         fmt.Fprintf(os.Stderr, "Error when calling `FakeApi.FakeOuterBooleanSerialize``: %v\n", err)
         fmt.Fprintf(os.Stderr, "Full HTTP response: %v\n", r)
@@ -182,23 +168,15 @@
     "context"
     "fmt"
     "os"
-     "./openapi"
-)
-
-func main() {
-<<<<<<< HEAD
-    body :=  // OuterComposite | Input composite as post body (optional)
-
-    configuration := .NewConfiguration()
-    api_client := .NewAPIClient(configuration)
-    resp, r, err := api_client.FakeApi.FakeOuterCompositeSerialize(context.Background(), ).Body(body).Execute()
-=======
+    openapiclient "./openapi"
+)
+
+func main() {
     body := *openapiclient.NewOuterComposite() // OuterComposite | Input composite as post body (optional)
 
     configuration := openapiclient.NewConfiguration()
     api_client := openapiclient.NewAPIClient(configuration)
     resp, r, err := api_client.FakeApi.FakeOuterCompositeSerialize(context.Background()).Body(body).Execute()
->>>>>>> f30d6c83
     if err != nil {
         fmt.Fprintf(os.Stderr, "Error when calling `FakeApi.FakeOuterCompositeSerialize``: %v\n", err)
         fmt.Fprintf(os.Stderr, "Full HTTP response: %v\n", r)
@@ -256,21 +234,15 @@
     "context"
     "fmt"
     "os"
-     "./openapi"
-)
-
-func main() {
-    body :=  // float32 | Input number as post body (optional)
-
-<<<<<<< HEAD
-    configuration := .NewConfiguration()
-    api_client := .NewAPIClient(configuration)
-    resp, r, err := api_client.FakeApi.FakeOuterNumberSerialize(context.Background(), ).Body(body).Execute()
-=======
+    openapiclient "./openapi"
+)
+
+func main() {
+    body := 987 // float32 | Input number as post body (optional)
+
     configuration := openapiclient.NewConfiguration()
     api_client := openapiclient.NewAPIClient(configuration)
     resp, r, err := api_client.FakeApi.FakeOuterNumberSerialize(context.Background()).Body(body).Execute()
->>>>>>> f30d6c83
     if err != nil {
         fmt.Fprintf(os.Stderr, "Error when calling `FakeApi.FakeOuterNumberSerialize``: %v\n", err)
         fmt.Fprintf(os.Stderr, "Full HTTP response: %v\n", r)
@@ -328,21 +300,15 @@
     "context"
     "fmt"
     "os"
-     "./openapi"
-)
-
-func main() {
-    body :=  // string | Input string as post body (optional)
-
-<<<<<<< HEAD
-    configuration := .NewConfiguration()
-    api_client := .NewAPIClient(configuration)
-    resp, r, err := api_client.FakeApi.FakeOuterStringSerialize(context.Background(), ).Body(body).Execute()
-=======
+    openapiclient "./openapi"
+)
+
+func main() {
+    body := "body_example" // string | Input string as post body (optional)
+
     configuration := openapiclient.NewConfiguration()
     api_client := openapiclient.NewAPIClient(configuration)
     resp, r, err := api_client.FakeApi.FakeOuterStringSerialize(context.Background()).Body(body).Execute()
->>>>>>> f30d6c83
     if err != nil {
         fmt.Fprintf(os.Stderr, "Error when calling `FakeApi.FakeOuterStringSerialize``: %v\n", err)
         fmt.Fprintf(os.Stderr, "Full HTTP response: %v\n", r)
@@ -400,23 +366,15 @@
     "context"
     "fmt"
     "os"
-     "./openapi"
-)
-
-func main() {
-<<<<<<< HEAD
-    body :=  // FileSchemaTestClass | 
-
-    configuration := .NewConfiguration()
-    api_client := .NewAPIClient(configuration)
-    resp, r, err := api_client.FakeApi.TestBodyWithFileSchema(context.Background(), body).Execute()
-=======
+    openapiclient "./openapi"
+)
+
+func main() {
     body := *openapiclient.NewFileSchemaTestClass() // FileSchemaTestClass | 
 
     configuration := openapiclient.NewConfiguration()
     api_client := openapiclient.NewAPIClient(configuration)
     resp, r, err := api_client.FakeApi.TestBodyWithFileSchema(context.Background()).Body(body).Execute()
->>>>>>> f30d6c83
     if err != nil {
         fmt.Fprintf(os.Stderr, "Error when calling `FakeApi.TestBodyWithFileSchema``: %v\n", err)
         fmt.Fprintf(os.Stderr, "Full HTTP response: %v\n", r)
@@ -470,25 +428,16 @@
     "context"
     "fmt"
     "os"
-     "./openapi"
-)
-
-func main() {
-<<<<<<< HEAD
-    query :=  // string | 
-    body :=  // User | 
-
-    configuration := .NewConfiguration()
-    api_client := .NewAPIClient(configuration)
-    resp, r, err := api_client.FakeApi.TestBodyWithQueryParams(context.Background(), query, body).Execute()
-=======
+    openapiclient "./openapi"
+)
+
+func main() {
     query := "query_example" // string | 
     body := *openapiclient.NewUser() // User | 
 
     configuration := openapiclient.NewConfiguration()
     api_client := openapiclient.NewAPIClient(configuration)
     resp, r, err := api_client.FakeApi.TestBodyWithQueryParams(context.Background()).Query(query).Body(body).Execute()
->>>>>>> f30d6c83
     if err != nil {
         fmt.Fprintf(os.Stderr, "Error when calling `FakeApi.TestBodyWithQueryParams``: %v\n", err)
         fmt.Fprintf(os.Stderr, "Full HTTP response: %v\n", r)
@@ -545,23 +494,15 @@
     "context"
     "fmt"
     "os"
-     "./openapi"
-)
-
-func main() {
-<<<<<<< HEAD
-    body :=  // Client | client model
-
-    configuration := .NewConfiguration()
-    api_client := .NewAPIClient(configuration)
-    resp, r, err := api_client.FakeApi.TestClientModel(context.Background(), body).Execute()
-=======
+    openapiclient "./openapi"
+)
+
+func main() {
     body := *openapiclient.NewClient() // Client | client model
 
     configuration := openapiclient.NewConfiguration()
     api_client := openapiclient.NewAPIClient(configuration)
     resp, r, err := api_client.FakeApi.TestClientModel(context.Background()).Body(body).Execute()
->>>>>>> f30d6c83
     if err != nil {
         fmt.Fprintf(os.Stderr, "Error when calling `FakeApi.TestClientModel``: %v\n", err)
         fmt.Fprintf(os.Stderr, "Full HTTP response: %v\n", r)
@@ -619,30 +560,10 @@
     "context"
     "fmt"
     "os"
-     "./openapi"
-)
-
-func main() {
-<<<<<<< HEAD
-    number :=  // float32 | None
-    double :=  // float64 | None
-    patternWithoutDelimiter :=  // string | None
-    byte_ :=  // string | None
-    integer :=  // int32 | None (optional)
-    int32_ :=  // int32 | None (optional)
-    int64_ :=  // int64 | None (optional)
-    float :=  // float32 | None (optional)
-    string_ :=  // string | None (optional)
-    binary :=  // *os.File | None (optional)
-    date :=  // string | None (optional)
-    dateTime :=  // time.Time | None (optional)
-    password :=  // string | None (optional)
-    callback :=  // string | None (optional)
-
-    configuration := .NewConfiguration()
-    api_client := .NewAPIClient(configuration)
-    resp, r, err := api_client.FakeApi.TestEndpointParameters(context.Background(), number, double, patternWithoutDelimiter, byte_).Integer(integer).Int32_(int32_).Int64_(int64_).Float(float).String_(string_).Binary(binary).Date(date).DateTime(dateTime).Password(password).Callback(callback).Execute()
-=======
+    openapiclient "./openapi"
+)
+
+func main() {
     number := 987 // float32 | None
     double := 987 // float64 | None
     patternWithoutDelimiter := "patternWithoutDelimiter_example" // string | None
@@ -661,7 +582,6 @@
     configuration := openapiclient.NewConfiguration()
     api_client := openapiclient.NewAPIClient(configuration)
     resp, r, err := api_client.FakeApi.TestEndpointParameters(context.Background()).Number(number).Double(double).PatternWithoutDelimiter(patternWithoutDelimiter).Byte_(byte_).Integer(integer).Int32_(int32_).Int64_(int64_).Float(float).String_(string_).Binary(binary).Date(date).DateTime(dateTime).Password(password).Callback(callback).Execute()
->>>>>>> f30d6c83
     if err != nil {
         fmt.Fprintf(os.Stderr, "Error when calling `FakeApi.TestEndpointParameters``: %v\n", err)
         fmt.Fprintf(os.Stderr, "Full HTTP response: %v\n", r)
@@ -730,24 +650,10 @@
     "context"
     "fmt"
     "os"
-     "./openapi"
-)
-
-func main() {
-<<<<<<< HEAD
-    enumHeaderStringArray :=  // []TestEnumParametersBodyEnumFormStringArrayItems | Header parameter enum test (string array) (optional)
-    enumHeaderString :=  // EnumHeaderString | Header parameter enum test (string) (optional)
-    enumQueryStringArray :=  // []TestEnumParametersBodyEnumFormStringArrayItems | Query parameter enum test (string array) (optional)
-    enumQueryString :=  // EnumHeaderString | Query parameter enum test (string) (optional)
-    enumQueryInteger :=  // EnumQueryInteger | Query parameter enum test (double) (optional)
-    enumQueryDouble :=  // EnumQueryDouble | Query parameter enum test (double) (optional)
-    enumFormStringArray :=  // []TestEnumParametersBodyEnumFormStringArrayItems | Form parameter enum test (string array) (optional)
-    enumFormString :=  // TestEnumParametersBodyEnumFormString |  (optional)
-
-    configuration := .NewConfiguration()
-    api_client := .NewAPIClient(configuration)
-    resp, r, err := api_client.FakeApi.TestEnumParameters(context.Background(), ).EnumHeaderStringArray(enumHeaderStringArray).EnumHeaderString(enumHeaderString).EnumQueryStringArray(enumQueryStringArray).EnumQueryString(enumQueryString).EnumQueryInteger(enumQueryInteger).EnumQueryDouble(enumQueryDouble).EnumFormStringArray(enumFormStringArray).EnumFormString(enumFormString).Execute()
-=======
+    openapiclient "./openapi"
+)
+
+func main() {
     enumHeaderStringArray := []string{"EnumHeaderStringArray_example"} // []string | Header parameter enum test (string array) (optional)
     enumHeaderString := "enumHeaderString_example" // string | Header parameter enum test (string) (optional) (default to "-efg")
     enumQueryStringArray := []string{"EnumQueryStringArray_example"} // []string | Query parameter enum test (string array) (optional)
@@ -760,7 +666,6 @@
     configuration := openapiclient.NewConfiguration()
     api_client := openapiclient.NewAPIClient(configuration)
     resp, r, err := api_client.FakeApi.TestEnumParameters(context.Background()).EnumHeaderStringArray(enumHeaderStringArray).EnumHeaderString(enumHeaderString).EnumQueryStringArray(enumQueryStringArray).EnumQueryString(enumQueryString).EnumQueryInteger(enumQueryInteger).EnumQueryDouble(enumQueryDouble).EnumFormStringArray(enumFormStringArray).EnumFormString(enumFormString).Execute()
->>>>>>> f30d6c83
     if err != nil {
         fmt.Fprintf(os.Stderr, "Error when calling `FakeApi.TestEnumParameters``: %v\n", err)
         fmt.Fprintf(os.Stderr, "Full HTTP response: %v\n", r)
@@ -779,14 +684,14 @@
 
 Name | Type | Description  | Notes
 ------------- | ------------- | ------------- | -------------
- **enumHeaderStringArray** | [**[]TestEnumParametersBodyEnumFormStringArrayItems**](TestEnumParametersBodyEnumFormStringArrayItems.md) | Header parameter enum test (string array) | 
- **enumHeaderString** | [**EnumHeaderString**](.md) | Header parameter enum test (string) | 
- **enumQueryStringArray** | [**[]TestEnumParametersBodyEnumFormStringArrayItems**](TestEnumParametersBodyEnumFormStringArrayItems.md) | Query parameter enum test (string array) | 
- **enumQueryString** | [**EnumHeaderString**](.md) | Query parameter enum test (string) | 
- **enumQueryInteger** | [**EnumQueryInteger**](.md) | Query parameter enum test (double) | 
- **enumQueryDouble** | [**EnumQueryDouble**](.md) | Query parameter enum test (double) | 
- **enumFormStringArray** | [**[]TestEnumParametersBodyEnumFormStringArrayItems**](TestEnumParametersBodyEnumFormStringArrayItems.md) | Form parameter enum test (string array) | 
- **enumFormString** | [**TestEnumParametersBodyEnumFormString**](testEnumParametersBodyEnumFormString.md) |  | 
+ **enumHeaderStringArray** | [**[]string**](string.md) | Header parameter enum test (string array) | 
+ **enumHeaderString** | **string** | Header parameter enum test (string) | [default to &quot;-efg&quot;]
+ **enumQueryStringArray** | [**[]string**](string.md) | Query parameter enum test (string array) | 
+ **enumQueryString** | **string** | Query parameter enum test (string) | [default to &quot;-efg&quot;]
+ **enumQueryInteger** | **int32** | Query parameter enum test (double) | 
+ **enumQueryDouble** | **float64** | Query parameter enum test (double) | 
+ **enumFormStringArray** | [**[]string**](string.md) | Form parameter enum test (string array) | [default to &quot;$&quot;]
+ **enumFormString** | **string** | Form parameter enum test (string) | [default to &quot;-efg&quot;]
 
 ### Return type
 
@@ -823,22 +728,10 @@
     "context"
     "fmt"
     "os"
-     "./openapi"
-)
-
-func main() {
-<<<<<<< HEAD
-    requiredStringGroup :=  // int32 | Required String in group parameters
-    requiredBooleanGroup :=  // bool | Required Boolean in group parameters
-    requiredInt64Group :=  // int64 | Required Integer in group parameters
-    stringGroup :=  // int32 | String in group parameters (optional)
-    booleanGroup :=  // bool | Boolean in group parameters (optional)
-    int64Group :=  // int64 | Integer in group parameters (optional)
-
-    configuration := .NewConfiguration()
-    api_client := .NewAPIClient(configuration)
-    resp, r, err := api_client.FakeApi.TestGroupParameters(context.Background(), requiredStringGroup, requiredBooleanGroup, requiredInt64Group).StringGroup(stringGroup).BooleanGroup(booleanGroup).Int64Group(int64Group).Execute()
-=======
+    openapiclient "./openapi"
+)
+
+func main() {
     requiredStringGroup := 987 // int32 | Required String in group parameters
     requiredBooleanGroup := true // bool | Required Boolean in group parameters
     requiredInt64Group := 987 // int64 | Required Integer in group parameters
@@ -849,7 +742,6 @@
     configuration := openapiclient.NewConfiguration()
     api_client := openapiclient.NewAPIClient(configuration)
     resp, r, err := api_client.FakeApi.TestGroupParameters(context.Background()).RequiredStringGroup(requiredStringGroup).RequiredBooleanGroup(requiredBooleanGroup).RequiredInt64Group(requiredInt64Group).StringGroup(stringGroup).BooleanGroup(booleanGroup).Int64Group(int64Group).Execute()
->>>>>>> f30d6c83
     if err != nil {
         fmt.Fprintf(os.Stderr, "Error when calling `FakeApi.TestGroupParameters``: %v\n", err)
         fmt.Fprintf(os.Stderr, "Full HTTP response: %v\n", r)
@@ -908,23 +800,15 @@
     "context"
     "fmt"
     "os"
-     "./openapi"
-)
-
-func main() {
-<<<<<<< HEAD
-    param :=  // map[string]string | request body
-
-    configuration := .NewConfiguration()
-    api_client := .NewAPIClient(configuration)
-    resp, r, err := api_client.FakeApi.TestInlineAdditionalProperties(context.Background(), param).Execute()
-=======
+    openapiclient "./openapi"
+)
+
+func main() {
     param := map[string]string{ "key": "Inner_example"} // map[string]string | request body
 
     configuration := openapiclient.NewConfiguration()
     api_client := openapiclient.NewAPIClient(configuration)
     resp, r, err := api_client.FakeApi.TestInlineAdditionalProperties(context.Background()).Param(param).Execute()
->>>>>>> f30d6c83
     if err != nil {
         fmt.Fprintf(os.Stderr, "Error when calling `FakeApi.TestInlineAdditionalProperties``: %v\n", err)
         fmt.Fprintf(os.Stderr, "Full HTTP response: %v\n", r)
@@ -978,22 +862,16 @@
     "context"
     "fmt"
     "os"
-     "./openapi"
-)
-
-func main() {
-    param :=  // string | field1
-    param2 :=  // string | field2
-
-<<<<<<< HEAD
-    configuration := .NewConfiguration()
-    api_client := .NewAPIClient(configuration)
-    resp, r, err := api_client.FakeApi.TestJsonFormData(context.Background(), param, param2).Execute()
-=======
+    openapiclient "./openapi"
+)
+
+func main() {
+    param := "param_example" // string | field1
+    param2 := "param2_example" // string | field2
+
     configuration := openapiclient.NewConfiguration()
     api_client := openapiclient.NewAPIClient(configuration)
     resp, r, err := api_client.FakeApi.TestJsonFormData(context.Background()).Param(param).Param2(param2).Execute()
->>>>>>> f30d6c83
     if err != nil {
         fmt.Fprintf(os.Stderr, "Error when calling `FakeApi.TestJsonFormData``: %v\n", err)
         fmt.Fprintf(os.Stderr, "Full HTTP response: %v\n", r)
@@ -1050,21 +928,10 @@
     "context"
     "fmt"
     "os"
-     "./openapi"
-)
-
-func main() {
-<<<<<<< HEAD
-    pipe :=  // []string | 
-    ioutil :=  // []string | 
-    http :=  // []string | 
-    url :=  // []string | 
-    context :=  // []string | 
-
-    configuration := .NewConfiguration()
-    api_client := .NewAPIClient(configuration)
-    resp, r, err := api_client.FakeApi.TestQueryParameterCollectionFormat(context.Background(), pipe, ioutil, http, url, context).Execute()
-=======
+    openapiclient "./openapi"
+)
+
+func main() {
     pipe := []string{"Inner_example"} // []string | 
     ioutil := []string{"Inner_example"} // []string | 
     http := []string{"Inner_example"} // []string | 
@@ -1074,7 +941,6 @@
     configuration := openapiclient.NewConfiguration()
     api_client := openapiclient.NewAPIClient(configuration)
     resp, r, err := api_client.FakeApi.TestQueryParameterCollectionFormat(context.Background()).Pipe(pipe).Ioutil(ioutil).Http(http).Url(url).Context(context).Execute()
->>>>>>> f30d6c83
     if err != nil {
         fmt.Fprintf(os.Stderr, "Error when calling `FakeApi.TestQueryParameterCollectionFormat``: %v\n", err)
         fmt.Fprintf(os.Stderr, "Full HTTP response: %v\n", r)
