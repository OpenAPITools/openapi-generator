# BigCat

## Properties

Name | Type | Description | Notes
------------ | ------------- | ------------- | -------------
<<<<<<< HEAD
**ClassName** | **string** |  | 
**Color** | **string** |  | [optional] [default to red]
**Declawed** | **bool** |  | [optional] 
**Kind** | [**BigCatAllOfKind**](BigCatAllOfKind.md) |  | [optional] 
=======
**Kind** | Pointer to **string** |  | [optional] 

## Methods

### NewBigCat

`func NewBigCat() *BigCat`

NewBigCat instantiates a new BigCat object
This constructor will assign default values to properties that have it defined,
and makes sure properties required by API are set, but the set of arguments
will change when the set of required properties is changed

### NewBigCatWithDefaults

`func NewBigCatWithDefaults() *BigCat`

NewBigCatWithDefaults instantiates a new BigCat object
This constructor will only assign default values to properties that have it defined,
but it doesn't guarantee that properties required by API are set

### GetKind

`func (o *BigCat) GetKind() string`

GetKind returns the Kind field if non-nil, zero value otherwise.

### GetKindOk

`func (o *BigCat) GetKindOk() (*string, bool)`

GetKindOk returns a tuple with the Kind field if it's non-nil, zero value otherwise
and a boolean to check if the value has been set.

### SetKind

`func (o *BigCat) SetKind(v string)`

SetKind sets Kind field to given value.

### HasKind

`func (o *BigCat) HasKind() bool`

HasKind returns a boolean if a field has been set.

>>>>>>> 8fad36c8

[[Back to Model list]](../README.md#documentation-for-models) [[Back to API list]](../README.md#documentation-for-api-endpoints) [[Back to README]](../README.md)

<|MERGE_RESOLUTION|>--- conflicted
+++ resolved
@@ -4,12 +4,6 @@
 
 Name | Type | Description | Notes
 ------------ | ------------- | ------------- | -------------
-<<<<<<< HEAD
-**ClassName** | **string** |  | 
-**Color** | **string** |  | [optional] [default to red]
-**Declawed** | **bool** |  | [optional] 
-**Kind** | [**BigCatAllOfKind**](BigCatAllOfKind.md) |  | [optional] 
-=======
 **Kind** | Pointer to **string** |  | [optional] 
 
 ## Methods
@@ -56,7 +50,6 @@
 
 HasKind returns a boolean if a field has been set.
 
->>>>>>> 8fad36c8
 
 [[Back to Model list]](../README.md#documentation-for-models) [[Back to API list]](../README.md#documentation-for-api-endpoints) [[Back to README]](../README.md)
 
