--- conflicted
+++ resolved
@@ -4,14 +4,6 @@
 
 Name | Type | Description | Notes
 ------------ | ------------- | ------------- | -------------
-<<<<<<< HEAD
-**Id** | **int64** |  | [optional] 
-**PetId** | **int64** |  | [optional] 
-**Quantity** | **int32** |  | [optional] 
-**ShipDate** | [**time.Time**](time.Time.md) |  | [optional] 
-**Status** | [**OrderStatus**](OrderStatus.md) |  | [optional] 
-**Complete** | **bool** |  | [optional] [default to false]
-=======
 **Id** | Pointer to **int64** |  | [optional] 
 **PetId** | Pointer to **int64** |  | [optional] 
 **Quantity** | Pointer to **int32** |  | [optional] 
@@ -188,7 +180,6 @@
 
 HasComplete returns a boolean if a field has been set.
 
->>>>>>> 8fad36c8
 
 [[Back to Model list]](../README.md#documentation-for-models) [[Back to API list]](../README.md#documentation-for-api-endpoints) [[Back to README]](../README.md)
 
