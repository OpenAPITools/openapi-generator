--- conflicted
+++ resolved
@@ -28,14 +28,14 @@
     "context"
     "fmt"
     "os"
-     "./openapi"
-)
-
-func main() {
-    orderId :=  // string | ID of the order that needs to be deleted
-
-    configuration := .NewConfiguration()
-    api_client := .NewAPIClient(configuration)
+    openapiclient "./openapi"
+)
+
+func main() {
+    orderId := "orderId_example" // string | ID of the order that needs to be deleted
+
+    configuration := openapiclient.NewConfiguration()
+    api_client := openapiclient.NewAPIClient(configuration)
     resp, r, err := api_client.StoreApi.DeleteOrder(context.Background(), orderId).Execute()
     if err != nil {
         fmt.Fprintf(os.Stderr, "Error when calling `StoreApi.DeleteOrder``: %v\n", err)
@@ -96,20 +96,14 @@
     "context"
     "fmt"
     "os"
-     "./openapi"
-)
-
-func main() {
-
-<<<<<<< HEAD
-    configuration := .NewConfiguration()
-    api_client := .NewAPIClient(configuration)
-    resp, r, err := api_client.StoreApi.GetInventory(context.Background(), ).Execute()
-=======
+    openapiclient "./openapi"
+)
+
+func main() {
+
     configuration := openapiclient.NewConfiguration()
     api_client := openapiclient.NewAPIClient(configuration)
     resp, r, err := api_client.StoreApi.GetInventory(context.Background()).Execute()
->>>>>>> f30d6c83
     if err != nil {
         fmt.Fprintf(os.Stderr, "Error when calling `StoreApi.GetInventory``: %v\n", err)
         fmt.Fprintf(os.Stderr, "Full HTTP response: %v\n", r)
@@ -163,14 +157,14 @@
     "context"
     "fmt"
     "os"
-     "./openapi"
-)
-
-func main() {
-    orderId :=  // int64 | ID of pet that needs to be fetched
-
-    configuration := .NewConfiguration()
-    api_client := .NewAPIClient(configuration)
+    openapiclient "./openapi"
+)
+
+func main() {
+    orderId := 987 // int64 | ID of pet that needs to be fetched
+
+    configuration := openapiclient.NewConfiguration()
+    api_client := openapiclient.NewAPIClient(configuration)
     resp, r, err := api_client.StoreApi.GetOrderById(context.Background(), orderId).Execute()
     if err != nil {
         fmt.Fprintf(os.Stderr, "Error when calling `StoreApi.GetOrderById``: %v\n", err)
@@ -231,23 +225,15 @@
     "context"
     "fmt"
     "os"
-     "./openapi"
-)
-
-func main() {
-<<<<<<< HEAD
-    body :=  // Order | order placed for purchasing the pet
-
-    configuration := .NewConfiguration()
-    api_client := .NewAPIClient(configuration)
-    resp, r, err := api_client.StoreApi.PlaceOrder(context.Background(), body).Execute()
-=======
+    openapiclient "./openapi"
+)
+
+func main() {
     body := *openapiclient.NewOrder() // Order | order placed for purchasing the pet
 
     configuration := openapiclient.NewConfiguration()
     api_client := openapiclient.NewAPIClient(configuration)
     resp, r, err := api_client.StoreApi.PlaceOrder(context.Background()).Body(body).Execute()
->>>>>>> f30d6c83
     if err != nil {
         fmt.Fprintf(os.Stderr, "Error when calling `StoreApi.PlaceOrder``: %v\n", err)
         fmt.Fprintf(os.Stderr, "Full HTTP response: %v\n", r)
