<?php
/**
 * Name
 *
 * PHP version 5
 *
 * @category Class
 * @package  Swagger\Client
 * @author   http://github.com/swagger-api/swagger-codegen
 * @license  http://www.apache.org/licenses/LICENSE-2.0 Apache Licene v2
 * @link     https://github.com/swagger-api/swagger-codegen
 */
/**
 *  Copyright 2016 SmartBear Software
 *
 *  Licensed under the Apache License, Version 2.0 (the "License");
 *  you may not use this file except in compliance with the License.
 *  You may obtain a copy of the License at
 *
 *      http://www.apache.org/licenses/LICENSE-2.0
 *
 *  Unless required by applicable law or agreed to in writing, software
 *  distributed under the License is distributed on an "AS IS" BASIS,
 *  WITHOUT WARRANTIES OR CONDITIONS OF ANY KIND, either express or implied.
 *  See the License for the specific language governing permissions and
 *  limitations under the License.
 */
/**
 * NOTE: This class is auto generated by the swagger code generator program.
 * https://github.com/swagger-api/swagger-codegen
 * Do not edit the class manually.
 */

namespace Swagger\Client\Model;

use \ArrayAccess;
/**
 * Name Class Doc Comment
 *
 * @category    Class
 * @description Model for testing model name same as property name
 * @package     Swagger\Client
 * @author      http://github.com/swagger-api/swagger-codegen
 * @license     http://www.apache.org/licenses/LICENSE-2.0 Apache Licene v2
 * @link        https://github.com/swagger-api/swagger-codegen
 */
class Name implements ArrayAccess
{
    /**
      * The original name of the model.
      * @var string
      */
    static $swaggerModelName = 'Name';

    /**
      * Array of property to type mappings. Used for (de)serialization 
      * @var string[]
      */
    static $swaggerTypes = array(
        'name' => 'int',
        'snake_case' => 'int',
        'property' => 'string'
    );
 
    static function swaggerTypes() {
        return self::$swaggerTypes;
    }

    /** 
     * Array of attributes where the key is the local name, and the value is the original name
     * @var string[]
     */
    static $attributeMap = array(
        'name' => 'name',
        'snake_case' => 'snake_case',
        'property' => 'property'
    );
 
    static function attributeMap() {
        return self::$attributeMap;
    }

    /**
     * Array of attributes to setter functions (for deserialization of responses)
     * @var string[]
     */
    static $setters = array(
        'name' => 'setName',
        'snake_case' => 'setSnakeCase',
        'property' => 'setProperty'
    );
 
    static function setters() {
        return self::$setters;
    }

    /**
     * Array of attributes to getter functions (for serialization of requests)
     * @var string[]
     */
    static $getters = array(
        'name' => 'getName',
        'snake_case' => 'getSnakeCase',
        'property' => 'getProperty'
    );
 
    static function getters() {
        return self::$getters;
    }

    

    

    /**
     * Associative array for storing property values
     * @var mixed[]
     */
    protected $container = array(
        /**
         * $container['name']
         * @var int
         */
        'name' => null,
    
        /**
         * $container['snake_case']
         * @var int
         */
        'snake_case' => null,
    
        /**
         * $container['property']
         * @var string
         */
        'property' => null,
    );

    /**
     * Constructor
     * @param mixed[] $data Associated array of property value initalizing the model
     */
    public function __construct(array $data = null)
    {
        
        
        if ($data != null) {
<<<<<<< HEAD
            if (isset($data["name"])) {
                $this->name = $data["name"];
            }
            if (isset($data["snake_case"])) {
                $this->snake_case = $data["snake_case"];
            }
            if (isset($data["property"])) {
                $this->property = $data["property"];
            }
=======
            $this->container['name'] = $data['name'];
            $this->container['snake_case'] = $data['snake_case'];
            $this->container['property'] = $data['property'];
>>>>>>> bff6c8ba
        }
    }

    /**
     * show all the invalid properties with reasons.
     * 
     * @return array invalid properties with reasons
     */
    public function list_invalid_properties()
    {
        $invalid_properties = array();
        
        if ($this->name === null) {
            $invalid_properties[] = "'$name' can't be null";
        }
        

        

        

        return $invalid_properties;
    }

    /**
     * validate all the parameters in the model
     * return true if all passed
     * 
     * @return bool [description]
     */
    public function valid()
    {
        
        if ($this->name === null) {
            return false;
        }
        

        

        

        return true;
    }


    /**
     * Gets name
     * @return int
     */
    public function getName()
    {
        return $this->container['name'];
    }

    /**
     * Sets name
     * @param int $name 
     * @return $this
     */
    public function setName($name)
    {
        
<<<<<<< HEAD

        $this->name = $name;
=======
        $this->container['name'] = $name;
>>>>>>> bff6c8ba
        return $this;
    }
    /**
     * Gets snake_case
     * @return int
     */
    public function getSnakeCase()
    {
        return $this->container['snake_case'];
    }

    /**
     * Sets snake_case
     * @param int $snake_case 
     * @return $this
     */
    public function setSnakeCase($snake_case)
    {
        
<<<<<<< HEAD

        $this->snake_case = $snake_case;
=======
        $this->container['snake_case'] = $snake_case;
>>>>>>> bff6c8ba
        return $this;
    }
    /**
     * Gets property
     * @return string
     */
    public function getProperty()
    {
        return $this->container['property'];
    }

    /**
     * Sets property
     * @param string $property 
     * @return $this
     */
    public function setProperty($property)
    {
        
<<<<<<< HEAD

        $this->property = $property;
=======
        $this->container['property'] = $property;
>>>>>>> bff6c8ba
        return $this;
    }
    /**
     * Returns true if offset exists. False otherwise.
     * @param  integer $offset Offset 
     * @return boolean
     */
    public function offsetExists($offset)
    {
        return isset($this->container[$offset]);
    }

    /**
     * Gets offset.
     * @param  integer $offset Offset 
     * @return mixed 
     */
    public function offsetGet($offset)
    {
        return isset($this->container[$offset]) ? $this->container[$offset] : null;
    }
 
    /**
     * Sets value based on offset.
     * @param  integer $offset Offset 
     * @param  mixed   $value  Value to be set
     * @return void
     */
    public function offsetSet($offset, $value)
    {
        if (is_null($offset)) {
            $this->container[] = $value;
        } else {
            $this->container[$offset] = $value;
        }
    }
 
    /**
     * Unsets offset.
     * @param  integer $offset Offset 
     * @return void
     */
    public function offsetUnset($offset)
    {
        unset($this->container[$offset]);
    }
 
    /**
     * Gets the string presentation of the object
     * @return string
     */
    public function __toString()
    {
        if (defined('JSON_PRETTY_PRINT')) { // use JSON pretty print
            return json_encode(\Swagger\Client\ObjectSerializer::sanitizeForSerialization($this), JSON_PRETTY_PRINT);
        }

        return json_encode(\Swagger\Client\ObjectSerializer::sanitizeForSerialization($this));
    }
}<|MERGE_RESOLUTION|>--- conflicted
+++ resolved
@@ -145,21 +145,15 @@
         
         
         if ($data != null) {
-<<<<<<< HEAD
             if (isset($data["name"])) {
-                $this->name = $data["name"];
+                $this->container['name'] = $data["name"];
             }
             if (isset($data["snake_case"])) {
-                $this->snake_case = $data["snake_case"];
+                $this->container['snake_case'] = $data["snake_case"];
             }
             if (isset($data["property"])) {
-                $this->property = $data["property"];
+                $this->container['property'] = $data["property"];
             }
-=======
-            $this->container['name'] = $data['name'];
-            $this->container['snake_case'] = $data['snake_case'];
-            $this->container['property'] = $data['property'];
->>>>>>> bff6c8ba
         }
     }
 
@@ -223,12 +217,10 @@
     public function setName($name)
     {
         
-<<<<<<< HEAD
-
-        $this->name = $name;
-=======
+
+
         $this->container['name'] = $name;
->>>>>>> bff6c8ba
+
         return $this;
     }
     /**
@@ -248,12 +240,10 @@
     public function setSnakeCase($snake_case)
     {
         
-<<<<<<< HEAD
-
-        $this->snake_case = $snake_case;
-=======
+
+
         $this->container['snake_case'] = $snake_case;
->>>>>>> bff6c8ba
+
         return $this;
     }
     /**
@@ -273,12 +263,10 @@
     public function setProperty($property)
     {
         
-<<<<<<< HEAD
-
-        $this->property = $property;
-=======
+
+
         $this->container['property'] = $property;
->>>>>>> bff6c8ba
+
         return $this;
     }
     /**
