--- conflicted
+++ resolved
@@ -105,12 +105,6 @@
     
 
     /**
-<<<<<<< HEAD
-     * $class_name 
-     * @var string
-     */
-    protected $class_name;
-=======
      * Associative array for storing property values
      * @var mixed[]
      */
@@ -121,7 +115,6 @@
          */
         'class_name' => null,
     );
->>>>>>> 5d8e91a0
 
     /**
      * Constructor
