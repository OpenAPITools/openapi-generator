<?php
//require_once('vendor/autoload.php');
require_once('SwaggerClient-php/SwaggerClient.php');

// initialize the API client
//$api_client = new SwaggerClient\ApiClient('http://petstore.swagger.io/v2');
//$api_client->addDefaultHeader("test1", "value1");

// to enable logging
//SwaggerClient\Configuration::$debug = true;
//SwaggerClient\Configuration::$debug_file = '/var/tmp/php_debug.log';

$petId = 10005; // ID of pet that needs to be fetched
try {
    // get pet by id
    //$pet_api = new SwaggerClient\PetAPI($api_client);
    $pet_api = new SwaggerClient\PetAPI();
    // test default header
    $pet_api->getApiClient()->addDefaultHeader("TEST_API_KEY", "09182sdkanafndsl903");
    // return Pet (model)
    $response = $pet_api->getPetById($petId);
    var_dump($response);

<<<<<<< HEAD
    // test upload file (exception)
    $upload_response = $pet_api->uploadFile($petId, "test meta", NULL);

} catch (SwaggerClient\ApiException $e) {
=======
    // add pet (post json)
    $new_pet_id = 10005;
    $new_pet = new SwaggerClient\models\Pet;
    $new_pet->id = $new_pet_id;
    $new_pet->name = "PHP Unit Test";
    // new tag
    $tag= new SwaggerClient\models\Tag;
    $tag->id = $new_pet_id; // use the same id as pet
    //$tag->name = "test php tag";
    // new category
    $category = new SwaggerClient\models\Category;
    $category->id = 0; // use the same id as pet
    //$category->name = "test php category";

    $new_pet->tags = array($tag);
    $new_pet->category = $category;

    $pet_api = new SwaggerClient\PetAPI();
    // add a new pet (model)
    $add_response = $pet_api->addPet($new_pet);

} catch (Exception $e) {
>>>>>>> 762a3279
    echo 'Caught exception: ', $e->getMessage(), "\n";
    echo 'HTTP response headers: ', $e->getResponseHeaders(), "\n";
    echo 'HTTP response body: ', $e->getResponseBody(), "\n";
    echo 'HTTP status code: ', $e->getCode(), "\n";
}


?><|MERGE_RESOLUTION|>--- conflicted
+++ resolved
@@ -21,12 +21,9 @@
     $response = $pet_api->getPetById($petId);
     var_dump($response);
 
-<<<<<<< HEAD
     // test upload file (exception)
     $upload_response = $pet_api->uploadFile($petId, "test meta", NULL);
 
-} catch (SwaggerClient\ApiException $e) {
-=======
     // add pet (post json)
     $new_pet_id = 10005;
     $new_pet = new SwaggerClient\models\Pet;
@@ -49,7 +46,6 @@
     $add_response = $pet_api->addPet($new_pet);
 
 } catch (Exception $e) {
->>>>>>> 762a3279
     echo 'Caught exception: ', $e->getMessage(), "\n";
     echo 'HTTP response headers: ', $e->getResponseHeaders(), "\n";
     echo 'HTTP response body: ', $e->getResponseBody(), "\n";
