<?php

namespace OpenAPI\Client;

use GuzzleHttp\Psr7\Utils;
use PHPUnit\Framework\TestCase;

// test object serializer
class ObjectSerializerTest extends TestCase
{
    // test sanitizeFilename
    public function testSanitizeFilename()
    {
        // initialize the API client
        $s = new ObjectSerializer();

        $this->assertSame("sun.gif", $s->sanitizeFilename("sun.gif"));
        $this->assertSame("sun.gif", $s->sanitizeFilename("../sun.gif"));
        $this->assertSame("sun.gif", $s->sanitizeFilename("/var/tmp/sun.gif"));
        $this->assertSame("sun.gif", $s->sanitizeFilename("./sun.gif"));
        
        $this->assertSame("sun", $s->sanitizeFilename("sun"));
        $this->assertSame("sun.gif", $s->sanitizeFilename("..\sun.gif"));
        $this->assertSame("sun.gif", $s->sanitizeFilename("\var\tmp\sun.gif"));
        $this->assertSame("sun.gif", $s->sanitizeFilename("c:\var\tmp\sun.gif"));
        $this->assertSame("sun.gif", $s->sanitizeFilename(".\sun.gif"));
    }

    /**
     * Test SplFileObject class deserialization.
     *
     * @see https://github.com/OpenAPITools/openapi-generator/pull/11184
     * @covers ObjectSerializer::serialize
     * @dataProvider provideFileStreams
     */
    public function testDeserializeFile($stream, ?array $httpHeaders = null, ?string $expectedFilename = null): void
    {
        $s = new ObjectSerializer();

        /** @var \SplFileObject */
        $file = $s->deserialize($stream, '\SplFileObject', $httpHeaders);
        $this->assertInstanceOf(\SplFileObject::class, $file);

        if (is_string($expectedFilename)) {
            $this->assertEquals($expectedFilename, $file->getFilename());
        } else {
            $this->assertNotEquals($expectedFilename, $file->getFilename());
        }
    }

    public function provideFileStreams()
    {
        return [
            'File stream without headers' => [
                Utils::streamFor(\fopen(__FILE__, 'r')),
                null,
                null,
            ],
            'File stream with Content-Disposition header' => [
                Utils::streamFor(\fopen(__FILE__, 'r')),
                ['Content-Disposition' => 'inline; filename=\'foobar.php\''],
                'foobar.php',
            ],
            'File path' => [
                __FILE__,
                null,
                null,
            ],
        ];
    }

    /**
     * @covers ObjectSerializer::sanitizeTimestamp
     * @dataProvider provideTimestamps
     */
    public function testSanitizeTimestamp(string $timestamp, string $expected): void
    {
        $this->assertEquals($expected, ObjectSerializer::sanitizeTimestamp($timestamp));
    }

    /**
     * Test datetime deserialization.
     *
     * @covers ObjectSerializer::deserialize
     * @dataProvider provideTimestamps
     *
     * @see https://github.com/OpenAPITools/openapi-generator/issues/7942
     * @see https://github.com/OpenAPITools/openapi-generator/issues/10548
     */
    public function testDateTimeParseSecondAccuracy(string $timestamp, string $expected): void
    {
        $dateTime = ObjectSerializer::deserialize($timestamp, '\DateTime');
        $this->assertEquals(new \DateTime($expected), $dateTime);
    }

    public function provideTimestamps(): array
    {
        return [
            'String from #7942' => [
                '2020-11-11T15:17:58.868722633Z',
                '2020-11-11T15:17:58.868722Z',
            ],
            'String from #10548' => [
                '2021-10-06T20:17:16.076372256Z',
                '2021-10-06T20:17:16.076372Z',
            ],
            'Without timezone' => [
                '2021-10-06T20:17:16.076372256',
                '2021-10-06T20:17:16.076372',
            ],
            'Without microseconds' => [
                '2021-10-06T20:17:16',
                '2021-10-06T20:17:16',
            ],
            'Without microseconds with timezone' => [
                '2021-10-06T20:17:16Z',
                '2021-10-06T20:17:16Z',
            ],
            'With numeric timezone' => [
                '2021-10-06T20:17:16.076372256+03:00',
                '2021-10-06T20:17:16.076372+03:00',
            ],
            'With numeric timezone without delimiter' => [
                '2021-10-06T20:17:16.076372256+0300',
                '2021-10-06T20:17:16.076372+0300',
            ],
            'With numeric short timezone' => [
                '2021-10-06T20:17:16.076372256+03',
                '2021-10-06T20:17:16.076372+03',
            ],
        ];
    }

    /**
     * @covers ObjectSerializer::toQueryValue
     * @dataProvider provideQueryParams
     */
    public function testToQueryValue(
        $data,
        string $paramName,
        string $openApiType,
        string $style,
        bool $explode,
        bool $required,
        $expected
    ): void {
        $value = ObjectSerializer::toQueryValue($data, $paramName, $openApiType, $style, $explode, $required);
        $query = ObjectSerializer::buildQuery($value);
        $this->assertEquals($expected, $query);
    }

    public function provideQueryParams(): array
    {
        $array = ['blue', 'black', 'brown'];
        $object = ['R' => 100, 'G' => 200, 'B' => 150];

        return [
            // style form
<<<<<<< HEAD
            'form empty, explode on' => [
                '', 'color', 'string', 'form', true, '',
            ],
            'form empty, explode off' => [
                '', 'color', 'string', 'form', false, '',
=======
            // skipValidation
            'form boolean, explode on, required false' => [
                false, 'skipValidation', 'boolean', 'form', true, false, 'skipValidation=0',
            ],
            'form empty boolean, explode on, required false' => [
                null, 'skipValidation', 'boolean', 'form', true, false, '',
            ],
            'form empty boolean, explode on, required true' => [
                null, 'skipValidation', 'boolean', 'form', true, true, 'skipValidation=',
            ],
            // color=
            'form empty, explode on, required true' => [
                '', 'color', 'string', 'form', true, true, 'color=',
            ],
            'form empty, explode on, required false' => [
                '', 'color', 'string', 'form', true, false, '',
            ],
            // color=
            'form empty, explode off, required true' => [
                '', 'color', 'string', 'form', false, true, 'color=',
>>>>>>> 4e10e796
            ],
            // color=blue
            'form string, explode on, required true' => [
                'blue', 'color', 'string', 'form', true, true, 'color=blue',
            ],
            // color=blue
            'form string, explode off, required true' => [
                'blue', 'color', 'string', 'form', false, true, 'color=blue',
            ],
            // Boolean value
            // showColor=1
            'Boolean value true' => [
                true, 'showColor', 'boolean', 'form', false, 'showColor=1',
            ],
            // Boolean value
            // showColor=0
            'Boolean value false' => [
                false, 'showColor', 'boolean', 'form', false, 'showColor=0',
            ],
            // color=blue&color=black&color=brown
            'form array, explode on, required true' => [
                $array, 'color', 'array', 'form', true, true, 'color=blue&color=black&color=brown',
            ],
            // color=blue&color=black&color=brown
            'form nested array, explode on, required true' => [
                ['foobar' => $array], 'color', 'array', 'form', true, true, 'color=blue&color=black&color=brown',
            ],
            // color=blue,black,brown
            'form array, explode off, required true' => [
                $array, 'color', 'array', 'form', false, true, 'color=blue%2Cblack%2Cbrown',
            ],
            // color=blue,black,brown
            'form nested array, explode off, required true' => [
                ['foobar' => $array], 'color', 'array', 'form', false, true, 'color=blue%2Cblack%2Cbrown',
            ],
            // R=100&G=200&B=150
            'form object, explode on, required true' => [
                $object, 'color', 'object', 'form', true, true, 'R=100&G=200&B=150',
            ],
            // color=R,100,G,200,B,150
            'form object, explode off, required true' => [
                $object, 'color', 'object', 'form', false, true, 'color=R%2C100%2CG%2C200%2CB%2C150',
            ],

            // SPACE DELIMITED
            // color=blue
            'spaceDelimited primitive, explode off, required true' => [
                'blue', 'color', 'string', 'spaceDelimited', false, true, 'color=blue',
            ],
            // color=blue
            'spaceDelimited primitive, explode on, required true' => [
                'blue', 'color', 'string', 'spaceDelimited', true, true, 'color=blue',
            ],
            // color=blue%20black%20brown
            'spaceDelimited array, explode off, required true' => [
                $array, 'color', 'array', 'spaceDelimited', false, true, 'color=blue%20black%20brown',
            ],
            // color=blue&color=black&color=brown
            'spaceDelimited array, explode on, required true' => [
                $array, 'color', 'array', 'spaceDelimited', true, true, 'color=blue&color=black&color=brown',
            ],
            // color=R%20100%20G%20200%20B%20150
            // swagger editor gives color=R,100,G,200,B,150
            'spaceDelimited object, explode off, required true' => [
                $object, 'color', 'object', 'spaceDelimited', false, true, 'color=R%20100%20G%20200%20B%20150',
            ],
            // R=100&G=200&B=150
            'spaceDelimited object, explode on, required true' => [
                $object, 'color', 'object', 'spaceDelimited', true, true, 'R=100&G=200&B=150',
            ],

            // PIPE DELIMITED
            // color=blue
            'pipeDelimited primitive, explode off, required true' => [
                'blue', 'color', 'string', 'pipeDelimited', false, true, 'color=blue',
            ],
            // color=blue
            'pipeDelimited primitive, explode on, required true' => [
                'blue', 'color', 'string', 'pipeDelimited', true, true, 'color=blue',
            ],
            // color=blue|black|brown
            'pipeDelimited array, explode off, required true' => [
                $array, 'color', 'array', 'pipeDelimited', false, true, 'color=blue%7Cblack%7Cbrown',
            ],
            // color=blue&color=black&color=brown
            'pipeDelimited array, explode on, required true' => [
                $array, 'color', 'array', 'pipeDelimited', true, true, 'color=blue&color=black&color=brown',
            ],
            // color=R|100|G|200|B|150
            // swagger editor gives color=R,100,G,200,B,150
            'pipeDelimited object, explode off, required true' => [
                $object, 'color', 'object', 'pipeDelimited', false, true, 'color=R%7C100%7CG%7C200%7CB%7C150',
            ],
            // R=100&G=200&B=150
            'pipeDelimited object, explode on, required true' => [
                $object, 'color', 'object', 'pipeDelimited', true, true, 'R=100&G=200&B=150',
            ],

            // DEEP OBJECT
            // color=blue
            'deepObject primitive, explode off, required true' => [
                'blue', 'color', 'string', 'deepObject', false, true, 'color=blue',
            ],
            'deepObject primitive, explode on, required true' => [
                'blue', 'color', 'string', 'deepObject', true, true, 'color=blue',
            ],
            // color=blue,black,brown
            'deepObject array, explode off, required true' => [
                $array, 'color', 'array', 'deepObject', false, true, 'color=blue%2Cblack%2Cbrown',
            ],
            // color=blue&color=black&color=brown
            'deepObject array, explode on, required true' => [
                $array, 'color', 'array', 'deepObject', true, true, 'color=blue&color=black&color=brown',
            ],
            // color[R]=100&color[G]=200&color[B]=150
            'deepObject object, explode off, required true' => [
                $object, 'color', 'object', 'deepObject', false, true, 'color%5BR%5D=100&color%5BG%5D=200&color%5BB%5D=150',
            ],
            // color[R]=100&color[G]=200&color[B]=150
            'deepObject object, explode on, required true' => [
                $object, 'color', 'object', 'deepObject', true, true, 'color%5BR%5D=100&color%5BG%5D=200&color%5BB%5D=150',
            ],
            // filter[or][0][name]=John&filter[or][1][email]=john@doe.com
            'example from @nadar' => [
                [
                    'or' =>
                    [
                        ['name' => 'John'],
                        ['email' => 'john@doe.com'],
                    ],
                ],
                'filter',
                'object',
                'deepObject',
                true,
                true,
                'filter%5Bor%5D%5B0%5D%5Bname%5D=John&filter%5Bor%5D%5B1%5D%5Bemail%5D=john%40doe.com'
            ],
        ];
    }

    /**
     * @covers ObjectSerializer::toQueryValue
     * @dataProvider provideDeepObjects
     */
    public function testDeepObjectStyleQueryParam(
        $data,
        $paramName,
        $expected
    ): void {
        $value = ObjectSerializer::buildQuery(ObjectSerializer::toQueryValue($data, $paramName, 'object', 'deepObject', true));
        parse_str($value, $result);
        $this->assertEquals($expected, $result);
    }

    public function provideDeepObjects(): array
    {
        return [
            /** example @see https://github.com/OAI/OpenAPI-Specification/blob/main/versions/3.1.0.md#style-examples */
            'example OpenAPISpec doc' => [
                ['R' => 100, 'G' => 200, 'B' => 150],
                'color',
                [
                    'color' => [
                        'R' => 100,
                        'G' => 200,
                        'B' => 150,
                    ],
                ],
            ],
            /** example @see https://swagger.io/docs/specification/serialization/ */
            'example Swagger doc' => [
                ['role' => 'admin', 'firstName' => 'Alex'],
                'id',
                [
                    'id' => [
                        'role' => 'admin',
                        'firstName' => 'Alex',
                    ],
                ],
            ],
        ];
    }

    /**
     * @dataProvider provideToStringInput
     */
    public function testToString($input, string $expected): void
    {
        $result = ObjectSerializer::toString($input);

        $this->assertSame($expected, $result);
    }

    public function provideToStringInput(): array
    {
        return [
            'int' => [
                'input' => 1,
                'expected' => '1',
            ],
            'int 0' => [
                'input' => 0,
                'expected' => '0',
            ],
            'false' => [
                'input' => false,
                'expected' => 'false',
            ],
            'true' => [
                'input' => true,
                'expected' => 'true',
            ],
            'some string' => [
                'input' => 'some string',
                'expected' => 'some string',
            ],
            'a date' => [
                'input' => new \DateTime('14-04-2022'),
                'expected' => '2022-04-14T00:00:00+00:00',
            ],
        ];
    }
}<|MERGE_RESOLUTION|>--- conflicted
+++ resolved
@@ -156,13 +156,6 @@
 
         return [
             // style form
-<<<<<<< HEAD
-            'form empty, explode on' => [
-                '', 'color', 'string', 'form', true, '',
-            ],
-            'form empty, explode off' => [
-                '', 'color', 'string', 'form', false, '',
-=======
             // skipValidation
             'form boolean, explode on, required false' => [
                 false, 'skipValidation', 'boolean', 'form', true, false, 'skipValidation=0',
@@ -183,7 +176,6 @@
             // color=
             'form empty, explode off, required true' => [
                 '', 'color', 'string', 'form', false, true, 'color=',
->>>>>>> 4e10e796
             ],
             // color=blue
             'form string, explode on, required true' => [
@@ -192,16 +184,6 @@
             // color=blue
             'form string, explode off, required true' => [
                 'blue', 'color', 'string', 'form', false, true, 'color=blue',
-            ],
-            // Boolean value
-            // showColor=1
-            'Boolean value true' => [
-                true, 'showColor', 'boolean', 'form', false, 'showColor=1',
-            ],
-            // Boolean value
-            // showColor=0
-            'Boolean value false' => [
-                false, 'showColor', 'boolean', 'form', false, 'showColor=0',
             ],
             // color=blue&color=black&color=brown
             'form array, explode on, required true' => [
