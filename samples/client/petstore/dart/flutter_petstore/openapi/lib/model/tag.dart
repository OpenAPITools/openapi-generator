part of openapi.api;

class Tag {
  
    int id = null;
  
    String name = null;
  Tag();

  @override
  String toString() {
    return 'Tag[id=$id, name=$name, ]';
  }

  Tag.fromJson(Map<String, dynamic> json) {
    if (json == null) return;
<<<<<<< HEAD
    id = json['id'];
    name = json['name'];
=======
    if (json['id'] == null) {
      id = null;
    } else {
      id = json['id'];
    }
    if (json['name'] == null) {
      name = null;
    } else {
      name = json['name'];
    }
>>>>>>> 15f680e1
  }

  Map<String, dynamic> toJson() {
    return {
      'id': id,
      'name': name
    };
  }

  static List<Tag> listFromJson(List<dynamic> json) {
    return json == null ? new List<Tag>() : json.map((value) => new Tag.fromJson(value)).toList();
  }

  static Map<String, Tag> mapFromJson(Map<String, Map<String, dynamic>> json) {
    var map = new Map<String, Tag>();
    if (json != null && json.length > 0) {
      json.forEach((String key, Map<String, dynamic> value) => map[key] = new Tag.fromJson(value));
    }
    return map;
  }
}
<|MERGE_RESOLUTION|>--- conflicted
+++ resolved
@@ -14,21 +14,8 @@
 
   Tag.fromJson(Map<String, dynamic> json) {
     if (json == null) return;
-<<<<<<< HEAD
     id = json['id'];
     name = json['name'];
-=======
-    if (json['id'] == null) {
-      id = null;
-    } else {
-      id = json['id'];
-    }
-    if (json['name'] == null) {
-      name = null;
-    } else {
-      name = json['name'];
-    }
->>>>>>> 15f680e1
   }
 
   Map<String, dynamic> toJson() {
