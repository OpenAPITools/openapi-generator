--- conflicted
+++ resolved
@@ -23,7 +23,6 @@
 
   Order.fromJson(Map<String, dynamic> json) {
     if (json == null) return;
-<<<<<<< HEAD
     id = json['id'];
     petId = json['petId'];
     quantity = json['quantity'];
@@ -32,38 +31,6 @@
       DateTime.parse(json['shipDate']);
     status = json['status'];
     complete = json['complete'];
-=======
-    if (json['id'] == null) {
-      id = null;
-    } else {
-      id = json['id'];
-    }
-    if (json['petId'] == null) {
-      petId = null;
-    } else {
-      petId = json['petId'];
-    }
-    if (json['quantity'] == null) {
-      quantity = null;
-    } else {
-      quantity = json['quantity'];
-    }
-    if (json['shipDate'] == null) {
-      shipDate = null;
-    } else {
-      shipDate = DateTime.parse(json['shipDate']);
-    }
-    if (json['status'] == null) {
-      status = null;
-    } else {
-      status = json['status'];
-    }
-    if (json['complete'] == null) {
-      complete = null;
-    } else {
-      complete = json['complete'];
-    }
->>>>>>> 15f680e1
   }
 
   Map<String, dynamic> toJson() {
