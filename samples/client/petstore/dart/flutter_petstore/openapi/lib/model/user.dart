part of openapi.api;

class User {
  
    int id = null;
  
    String username = null;
  
    String firstName = null;
  
    String lastName = null;
  
    String email = null;
  
    String password = null;
  
    String phone = null;
  /* User Status */
    int userStatus = null;
  User();

  @override
  String toString() {
    return 'User[id=$id, username=$username, firstName=$firstName, lastName=$lastName, email=$email, password=$password, phone=$phone, userStatus=$userStatus, ]';
  }

  User.fromJson(Map<String, dynamic> json) {
    if (json == null) return;
<<<<<<< HEAD
    id = json['id'];
    username = json['username'];
    firstName = json['firstName'];
    lastName = json['lastName'];
    email = json['email'];
    password = json['password'];
    phone = json['phone'];
    userStatus = json['userStatus'];
=======
    if (json['id'] == null) {
      id = null;
    } else {
      id = json['id'];
    }
    if (json['username'] == null) {
      username = null;
    } else {
      username = json['username'];
    }
    if (json['firstName'] == null) {
      firstName = null;
    } else {
      firstName = json['firstName'];
    }
    if (json['lastName'] == null) {
      lastName = null;
    } else {
      lastName = json['lastName'];
    }
    if (json['email'] == null) {
      email = null;
    } else {
      email = json['email'];
    }
    if (json['password'] == null) {
      password = null;
    } else {
      password = json['password'];
    }
    if (json['phone'] == null) {
      phone = null;
    } else {
      phone = json['phone'];
    }
    if (json['userStatus'] == null) {
      userStatus = null;
    } else {
      userStatus = json['userStatus'];
    }
>>>>>>> 15f680e1
  }

  Map<String, dynamic> toJson() {
    return {
      'id': id,
      'username': username,
      'firstName': firstName,
      'lastName': lastName,
      'email': email,
      'password': password,
      'phone': phone,
      'userStatus': userStatus
    };
  }

  static List<User> listFromJson(List<dynamic> json) {
    return json == null ? new List<User>() : json.map((value) => new User.fromJson(value)).toList();
  }

  static Map<String, User> mapFromJson(Map<String, Map<String, dynamic>> json) {
    var map = new Map<String, User>();
    if (json != null && json.length > 0) {
      json.forEach((String key, Map<String, dynamic> value) => map[key] = new User.fromJson(value));
    }
    return map;
  }
}
<|MERGE_RESOLUTION|>--- conflicted
+++ resolved
@@ -26,7 +26,6 @@
 
   User.fromJson(Map<String, dynamic> json) {
     if (json == null) return;
-<<<<<<< HEAD
     id = json['id'];
     username = json['username'];
     firstName = json['firstName'];
@@ -35,48 +34,6 @@
     password = json['password'];
     phone = json['phone'];
     userStatus = json['userStatus'];
-=======
-    if (json['id'] == null) {
-      id = null;
-    } else {
-      id = json['id'];
-    }
-    if (json['username'] == null) {
-      username = null;
-    } else {
-      username = json['username'];
-    }
-    if (json['firstName'] == null) {
-      firstName = null;
-    } else {
-      firstName = json['firstName'];
-    }
-    if (json['lastName'] == null) {
-      lastName = null;
-    } else {
-      lastName = json['lastName'];
-    }
-    if (json['email'] == null) {
-      email = null;
-    } else {
-      email = json['email'];
-    }
-    if (json['password'] == null) {
-      password = null;
-    } else {
-      password = json['password'];
-    }
-    if (json['phone'] == null) {
-      phone = null;
-    } else {
-      phone = json['phone'];
-    }
-    if (json['userStatus'] == null) {
-      userStatus = null;
-    } else {
-      userStatus = json['userStatus'];
-    }
->>>>>>> 15f680e1
   }
 
   Map<String, dynamic> toJson() {
