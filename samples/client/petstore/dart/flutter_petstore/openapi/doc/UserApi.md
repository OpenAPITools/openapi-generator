--- conflicted
+++ resolved
@@ -29,17 +29,10 @@
 ### Example 
 ```dart
 import 'package:openapi/api.dart';
-<<<<<<< HEAD
-// TODO Configure API key authorization: auth_cookie
-//openapi.api.Configuration.apiKey{'AUTH_KEY'} = 'YOUR_API_KEY';
-// uncomment below to setup prefix (e.g. Bearer) for API key, if needed
-//openapi.api.Configuration.apiKeyPrefix{'AUTH_KEY'} = "Bearer";
-=======
-// TODO Configure API key authorization: api_key
-//openapi.api.Configuration.apiKey{'api_key'} = 'YOUR_API_KEY';
-// uncomment below to setup prefix (e.g. Bearer) for API key, if needed
-//openapi.api.Configuration.apiKeyPrefix{'api_key'} = "Bearer";
->>>>>>> 06327da4
+// TODO Configure API key authorization: api_key
+//openapi.api.Configuration.apiKey{'api_key'} = 'YOUR_API_KEY';
+// uncomment below to setup prefix (e.g. Bearer) for API key, if needed
+//openapi.api.Configuration.apiKeyPrefix{'api_key'} = "Bearer";
 
 var api_instance = new UserApi();
 var user = new User(); // User | Created user object
@@ -63,11 +56,7 @@
 
 ### Authorization
 
-<<<<<<< HEAD
-[auth_cookie](../README.md#auth_cookie)
-=======
-[api_key](../README.md#api_key)
->>>>>>> 06327da4
+[api_key](../README.md#api_key)
 
 ### HTTP request headers
 
@@ -84,17 +73,10 @@
 ### Example 
 ```dart
 import 'package:openapi/api.dart';
-<<<<<<< HEAD
-// TODO Configure API key authorization: auth_cookie
-//openapi.api.Configuration.apiKey{'AUTH_KEY'} = 'YOUR_API_KEY';
-// uncomment below to setup prefix (e.g. Bearer) for API key, if needed
-//openapi.api.Configuration.apiKeyPrefix{'AUTH_KEY'} = "Bearer";
-=======
-// TODO Configure API key authorization: api_key
-//openapi.api.Configuration.apiKey{'api_key'} = 'YOUR_API_KEY';
-// uncomment below to setup prefix (e.g. Bearer) for API key, if needed
-//openapi.api.Configuration.apiKeyPrefix{'api_key'} = "Bearer";
->>>>>>> 06327da4
+// TODO Configure API key authorization: api_key
+//openapi.api.Configuration.apiKey{'api_key'} = 'YOUR_API_KEY';
+// uncomment below to setup prefix (e.g. Bearer) for API key, if needed
+//openapi.api.Configuration.apiKeyPrefix{'api_key'} = "Bearer";
 
 var api_instance = new UserApi();
 var user = [new List&lt;User&gt;()]; // List<User> | List of user object
@@ -118,11 +100,7 @@
 
 ### Authorization
 
-<<<<<<< HEAD
-[auth_cookie](../README.md#auth_cookie)
-=======
-[api_key](../README.md#api_key)
->>>>>>> 06327da4
+[api_key](../README.md#api_key)
 
 ### HTTP request headers
 
@@ -139,17 +117,10 @@
 ### Example 
 ```dart
 import 'package:openapi/api.dart';
-<<<<<<< HEAD
-// TODO Configure API key authorization: auth_cookie
-//openapi.api.Configuration.apiKey{'AUTH_KEY'} = 'YOUR_API_KEY';
-// uncomment below to setup prefix (e.g. Bearer) for API key, if needed
-//openapi.api.Configuration.apiKeyPrefix{'AUTH_KEY'} = "Bearer";
-=======
-// TODO Configure API key authorization: api_key
-//openapi.api.Configuration.apiKey{'api_key'} = 'YOUR_API_KEY';
-// uncomment below to setup prefix (e.g. Bearer) for API key, if needed
-//openapi.api.Configuration.apiKeyPrefix{'api_key'} = "Bearer";
->>>>>>> 06327da4
+// TODO Configure API key authorization: api_key
+//openapi.api.Configuration.apiKey{'api_key'} = 'YOUR_API_KEY';
+// uncomment below to setup prefix (e.g. Bearer) for API key, if needed
+//openapi.api.Configuration.apiKeyPrefix{'api_key'} = "Bearer";
 
 var api_instance = new UserApi();
 var user = [new List&lt;User&gt;()]; // List<User> | List of user object
@@ -173,11 +144,7 @@
 
 ### Authorization
 
-<<<<<<< HEAD
-[auth_cookie](../README.md#auth_cookie)
-=======
-[api_key](../README.md#api_key)
->>>>>>> 06327da4
+[api_key](../README.md#api_key)
 
 ### HTTP request headers
 
@@ -196,17 +163,10 @@
 ### Example 
 ```dart
 import 'package:openapi/api.dart';
-<<<<<<< HEAD
-// TODO Configure API key authorization: auth_cookie
-//openapi.api.Configuration.apiKey{'AUTH_KEY'} = 'YOUR_API_KEY';
-// uncomment below to setup prefix (e.g. Bearer) for API key, if needed
-//openapi.api.Configuration.apiKeyPrefix{'AUTH_KEY'} = "Bearer";
-=======
-// TODO Configure API key authorization: api_key
-//openapi.api.Configuration.apiKey{'api_key'} = 'YOUR_API_KEY';
-// uncomment below to setup prefix (e.g. Bearer) for API key, if needed
-//openapi.api.Configuration.apiKeyPrefix{'api_key'} = "Bearer";
->>>>>>> 06327da4
+// TODO Configure API key authorization: api_key
+//openapi.api.Configuration.apiKey{'api_key'} = 'YOUR_API_KEY';
+// uncomment below to setup prefix (e.g. Bearer) for API key, if needed
+//openapi.api.Configuration.apiKeyPrefix{'api_key'} = "Bearer";
 
 var api_instance = new UserApi();
 var username = username_example; // String | The name that needs to be deleted
@@ -230,11 +190,7 @@
 
 ### Authorization
 
-<<<<<<< HEAD
-[auth_cookie](../README.md#auth_cookie)
-=======
-[api_key](../README.md#api_key)
->>>>>>> 06327da4
+[api_key](../README.md#api_key)
 
 ### HTTP request headers
 
@@ -335,17 +291,10 @@
 ### Example 
 ```dart
 import 'package:openapi/api.dart';
-<<<<<<< HEAD
-// TODO Configure API key authorization: auth_cookie
-//openapi.api.Configuration.apiKey{'AUTH_KEY'} = 'YOUR_API_KEY';
-// uncomment below to setup prefix (e.g. Bearer) for API key, if needed
-//openapi.api.Configuration.apiKeyPrefix{'AUTH_KEY'} = "Bearer";
-=======
-// TODO Configure API key authorization: api_key
-//openapi.api.Configuration.apiKey{'api_key'} = 'YOUR_API_KEY';
-// uncomment below to setup prefix (e.g. Bearer) for API key, if needed
-//openapi.api.Configuration.apiKeyPrefix{'api_key'} = "Bearer";
->>>>>>> 06327da4
+// TODO Configure API key authorization: api_key
+//openapi.api.Configuration.apiKey{'api_key'} = 'YOUR_API_KEY';
+// uncomment below to setup prefix (e.g. Bearer) for API key, if needed
+//openapi.api.Configuration.apiKeyPrefix{'api_key'} = "Bearer";
 
 var api_instance = new UserApi();
 
@@ -365,11 +314,7 @@
 
 ### Authorization
 
-<<<<<<< HEAD
-[auth_cookie](../README.md#auth_cookie)
-=======
-[api_key](../README.md#api_key)
->>>>>>> 06327da4
+[api_key](../README.md#api_key)
 
 ### HTTP request headers
 
@@ -388,17 +333,10 @@
 ### Example 
 ```dart
 import 'package:openapi/api.dart';
-<<<<<<< HEAD
-// TODO Configure API key authorization: auth_cookie
-//openapi.api.Configuration.apiKey{'AUTH_KEY'} = 'YOUR_API_KEY';
-// uncomment below to setup prefix (e.g. Bearer) for API key, if needed
-//openapi.api.Configuration.apiKeyPrefix{'AUTH_KEY'} = "Bearer";
-=======
-// TODO Configure API key authorization: api_key
-//openapi.api.Configuration.apiKey{'api_key'} = 'YOUR_API_KEY';
-// uncomment below to setup prefix (e.g. Bearer) for API key, if needed
-//openapi.api.Configuration.apiKeyPrefix{'api_key'} = "Bearer";
->>>>>>> 06327da4
+// TODO Configure API key authorization: api_key
+//openapi.api.Configuration.apiKey{'api_key'} = 'YOUR_API_KEY';
+// uncomment below to setup prefix (e.g. Bearer) for API key, if needed
+//openapi.api.Configuration.apiKeyPrefix{'api_key'} = "Bearer";
 
 var api_instance = new UserApi();
 var username = username_example; // String | name that need to be deleted
@@ -424,11 +362,7 @@
 
 ### Authorization
 
-<<<<<<< HEAD
-[auth_cookie](../README.md#auth_cookie)
-=======
-[api_key](../README.md#api_key)
->>>>>>> 06327da4
+[api_key](../README.md#api_key)
 
 ### HTTP request headers
 
