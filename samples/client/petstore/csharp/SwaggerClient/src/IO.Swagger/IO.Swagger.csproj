--- conflicted
+++ resolved
@@ -11,11 +11,7 @@
   <PropertyGroup>
     <Configuration Condition=" '$(Configuration)' == '' ">Debug</Configuration>
     <Platform Condition=" '$(Platform)' == '' ">AnyCPU</Platform>
-<<<<<<< HEAD
-    <ProjectGuid>{7A39FC83-4C85-4785-A7BC-D75E4413FC1C}</ProjectGuid>
-=======
     <ProjectGuid>{8FBEE4BD-85D4-4A5A-B723-C98D2EDB387A}</ProjectGuid>
->>>>>>> eee5cc06
     <OutputType>Library</OutputType>
     <AppDesignerFolder>Properties</AppDesignerFolder>
     <RootNamespace>IO.Swagger</RootNamespace>
