# Org.OpenAPITools - the C# library for the OpenAPI Petstore

This spec is mainly for testing Petstore server and contains fake endpoints, models. Please do not use this for any other purpose. Special characters: \" \\

This C# SDK is automatically generated by the [OpenAPI Generator](https://openapi-generator.tech) project:

- API version: 1.0.0
- SDK version: 1.0.0
<<<<<<< HEAD
- Generator version: 8.0.0-SNAPSHOT
=======
- Generator version: 7.7.0-SNAPSHOT
>>>>>>> 9c999b65
- Build package: org.openapitools.codegen.languages.CSharpClientCodegen

<a id="frameworks-supported"></a>
## Frameworks supported
- .NET Core >=1.0
- .NET Framework >=4.6
- Mono/Xamarin >=vNext

<a id="dependencies"></a>
## Dependencies

- [Json.NET](https://www.nuget.org/packages/Newtonsoft.Json/) - 13.0.2 or later
- [JsonSubTypes](https://www.nuget.org/packages/JsonSubTypes/) - 1.8.0 or later
- [CompareNETObjects](https://www.nuget.org/packages/CompareNETObjects) - 4.61.0 or later
- [System.ComponentModel.Annotations](https://www.nuget.org/packages/System.ComponentModel.Annotations) - 5.0.0 or later

The DLLs included in the package may not be the latest version. We recommend using [NuGet](https://docs.nuget.org/consume/installing-nuget) to obtain the latest version of the packages:
```
Install-Package Newtonsoft.Json
Install-Package JsonSubTypes
Install-Package System.ComponentModel.Annotations
Install-Package CompareNETObjects
```
<a id="installation"></a>
## Installation
Generate the DLL using your preferred tool (e.g. `dotnet build`)

Then include the DLL (under the `bin` folder) in the C# project, and use the namespaces:
```csharp
using Org.OpenAPITools.Api;
using Org.OpenAPITools.Client;
using Org.OpenAPITools.Model;
```
<a id="usage"></a>
## Usage

To use the API client with a HTTP proxy, setup a `System.Net.WebProxy`
```csharp
Configuration c = new Configuration();
System.Net.WebProxy webProxy = new System.Net.WebProxy("http://myProxyUrl:80/");
webProxy.Credentials = System.Net.CredentialCache.DefaultCredentials;
c.Proxy = webProxy;
```

### Connections
Each ApiClass (properly the ApiClient inside it) will create an instance of HttpClient. It will use that for the entire lifecycle and dispose it when called the Dispose method.

To better manager the connections it's a common practice to reuse the HttpClient and HttpClientHandler (see [here](https://docs.microsoft.com/en-us/dotnet/architecture/microservices/implement-resilient-applications/use-httpclientfactory-to-implement-resilient-http-requests#issues-with-the-original-httpclient-class-available-in-net) for details). To use your own HttpClient instance just pass it to the ApiClass constructor.

```csharp
HttpClientHandler yourHandler = new HttpClientHandler();
HttpClient yourHttpClient = new HttpClient(yourHandler);
var api = new YourApiClass(yourHttpClient, yourHandler);
```

If you want to use an HttpClient and don't have access to the handler, for example in a DI context in Asp.net Core when using IHttpClientFactory.

```csharp
HttpClient yourHttpClient = new HttpClient();
var api = new YourApiClass(yourHttpClient);
```
You'll loose some configuration settings, the features affected are: Setting and Retrieving Cookies, Client Certificates, Proxy settings. You need to either manually handle those in your setup of the HttpClient or they won't be available.

Here an example of DI setup in a sample web project:

```csharp
services.AddHttpClient<YourApiClass>(httpClient =>
   new PetApi(httpClient));
```


<a id="getting-started"></a>
## Getting Started

```csharp
using System.Collections.Generic;
using System.Diagnostics;
using System.Net.Http;
using Org.OpenAPITools.Api;
using Org.OpenAPITools.Client;
using Org.OpenAPITools.Model;

namespace Example
{
    public class Example
    {
        public static void Main()
        {

            Configuration config = new Configuration();
            config.BasePath = "http://petstore.swagger.io:80/v2";
            // create instances of HttpClient, HttpClientHandler to be reused later with different Api classes
            HttpClient httpClient = new HttpClient();
            HttpClientHandler httpClientHandler = new HttpClientHandler();
            var apiInstance = new AnotherFakeApi(httpClient, config, httpClientHandler);
            var modelClient = new ModelClient(); // ModelClient | client model

            try
            {
                // To test special tags
                ModelClient result = apiInstance.Call123TestSpecialTags(modelClient);
                Debug.WriteLine(result);
            }
            catch (ApiException e)
            {
                Debug.Print("Exception when calling AnotherFakeApi.Call123TestSpecialTags: " + e.Message );
                Debug.Print("Status Code: "+ e.ErrorCode);
                Debug.Print(e.StackTrace);
            }

        }
    }
}
```

<a id="documentation-for-api-endpoints"></a>
## Documentation for API Endpoints

All URIs are relative to *http://petstore.swagger.io:80/v2*

Class | Method | HTTP request | Description
------------ | ------------- | ------------- | -------------
*AnotherFakeApi* | [**Call123TestSpecialTags**](docs/AnotherFakeApi.md#call123testspecialtags) | **PATCH** /another-fake/dummy | To test special tags
*DefaultApi* | [**FooGet**](docs/DefaultApi.md#fooget) | **GET** /foo | 
*DefaultApi* | [**GetCountry**](docs/DefaultApi.md#getcountry) | **POST** /country | 
*DefaultApi* | [**Hello**](docs/DefaultApi.md#hello) | **GET** /hello | Hello
*DefaultApi* | [**RolesReportGet**](docs/DefaultApi.md#rolesreportget) | **GET** /roles/report | 
*DefaultApi* | [**Test**](docs/DefaultApi.md#test) | **GET** /test | Retrieve an existing Notificationtest's Elements
*FakeApi* | [**FakeHealthGet**](docs/FakeApi.md#fakehealthget) | **GET** /fake/health | Health check endpoint
*FakeApi* | [**FakeOuterBooleanSerialize**](docs/FakeApi.md#fakeouterbooleanserialize) | **POST** /fake/outer/boolean | 
*FakeApi* | [**FakeOuterCompositeSerialize**](docs/FakeApi.md#fakeoutercompositeserialize) | **POST** /fake/outer/composite | 
*FakeApi* | [**FakeOuterNumberSerialize**](docs/FakeApi.md#fakeouternumberserialize) | **POST** /fake/outer/number | 
*FakeApi* | [**FakeOuterStringSerialize**](docs/FakeApi.md#fakeouterstringserialize) | **POST** /fake/outer/string | 
*FakeApi* | [**GetArrayOfEnums**](docs/FakeApi.md#getarrayofenums) | **GET** /fake/array-of-enums | Array of Enums
*FakeApi* | [**TestAdditionalPropertiesReference**](docs/FakeApi.md#testadditionalpropertiesreference) | **POST** /fake/additionalProperties-reference | test referenced additionalProperties
*FakeApi* | [**TestBodyWithFileSchema**](docs/FakeApi.md#testbodywithfileschema) | **PUT** /fake/body-with-file-schema | 
*FakeApi* | [**TestBodyWithQueryParams**](docs/FakeApi.md#testbodywithqueryparams) | **PUT** /fake/body-with-query-params | 
*FakeApi* | [**TestClientModel**](docs/FakeApi.md#testclientmodel) | **PATCH** /fake | To test \"client\" model
*FakeApi* | [**TestEndpointParameters**](docs/FakeApi.md#testendpointparameters) | **POST** /fake | Fake endpoint for testing various parameters 假端點 偽のエンドポイント 가짜 엔드 포인트 
*FakeApi* | [**TestEnumParameters**](docs/FakeApi.md#testenumparameters) | **GET** /fake | To test enum parameters
*FakeApi* | [**TestGroupParameters**](docs/FakeApi.md#testgroupparameters) | **DELETE** /fake | Fake endpoint to test group parameters (optional)
*FakeApi* | [**TestInlineAdditionalProperties**](docs/FakeApi.md#testinlineadditionalproperties) | **POST** /fake/inline-additionalProperties | test inline additionalProperties
*FakeApi* | [**TestInlineFreeformAdditionalProperties**](docs/FakeApi.md#testinlinefreeformadditionalproperties) | **POST** /fake/inline-freeform-additionalProperties | test inline free-form additionalProperties
*FakeApi* | [**TestJsonFormData**](docs/FakeApi.md#testjsonformdata) | **GET** /fake/jsonFormData | test json serialization of form data
*FakeApi* | [**TestQueryParameterCollectionFormat**](docs/FakeApi.md#testqueryparametercollectionformat) | **PUT** /fake/test-query-parameters | 
*FakeApi* | [**TestStringMapReference**](docs/FakeApi.md#teststringmapreference) | **POST** /fake/stringMap-reference | test referenced string map
*FakeClassnameTags123Api* | [**TestClassname**](docs/FakeClassnameTags123Api.md#testclassname) | **PATCH** /fake_classname_test | To test class name in snake case
*PetApi* | [**AddPet**](docs/PetApi.md#addpet) | **POST** /pet | Add a new pet to the store
*PetApi* | [**DeletePet**](docs/PetApi.md#deletepet) | **DELETE** /pet/{petId} | Deletes a pet
*PetApi* | [**FindPetsByStatus**](docs/PetApi.md#findpetsbystatus) | **GET** /pet/findByStatus | Finds Pets by status
*PetApi* | [**FindPetsByTags**](docs/PetApi.md#findpetsbytags) | **GET** /pet/findByTags | Finds Pets by tags
*PetApi* | [**GetPetById**](docs/PetApi.md#getpetbyid) | **GET** /pet/{petId} | Find pet by ID
*PetApi* | [**UpdatePet**](docs/PetApi.md#updatepet) | **PUT** /pet | Update an existing pet
*PetApi* | [**UpdatePetWithForm**](docs/PetApi.md#updatepetwithform) | **POST** /pet/{petId} | Updates a pet in the store with form data
*PetApi* | [**UploadFile**](docs/PetApi.md#uploadfile) | **POST** /pet/{petId}/uploadImage | uploads an image
*PetApi* | [**UploadFileWithRequiredFile**](docs/PetApi.md#uploadfilewithrequiredfile) | **POST** /fake/{petId}/uploadImageWithRequiredFile | uploads an image (required)
*StoreApi* | [**DeleteOrder**](docs/StoreApi.md#deleteorder) | **DELETE** /store/order/{order_id} | Delete purchase order by ID
*StoreApi* | [**GetInventory**](docs/StoreApi.md#getinventory) | **GET** /store/inventory | Returns pet inventories by status
*StoreApi* | [**GetOrderById**](docs/StoreApi.md#getorderbyid) | **GET** /store/order/{order_id} | Find purchase order by ID
*StoreApi* | [**PlaceOrder**](docs/StoreApi.md#placeorder) | **POST** /store/order | Place an order for a pet
*UserApi* | [**CreateUser**](docs/UserApi.md#createuser) | **POST** /user | Create user
*UserApi* | [**CreateUsersWithArrayInput**](docs/UserApi.md#createuserswitharrayinput) | **POST** /user/createWithArray | Creates list of users with given input array
*UserApi* | [**CreateUsersWithListInput**](docs/UserApi.md#createuserswithlistinput) | **POST** /user/createWithList | Creates list of users with given input array
*UserApi* | [**DeleteUser**](docs/UserApi.md#deleteuser) | **DELETE** /user/{username} | Delete user
*UserApi* | [**GetUserByName**](docs/UserApi.md#getuserbyname) | **GET** /user/{username} | Get user by user name
*UserApi* | [**LoginUser**](docs/UserApi.md#loginuser) | **GET** /user/login | Logs user into the system
*UserApi* | [**LogoutUser**](docs/UserApi.md#logoutuser) | **GET** /user/logout | Logs out current logged in user session
*UserApi* | [**UpdateUser**](docs/UserApi.md#updateuser) | **PUT** /user/{username} | Updated user


<a id="documentation-for-models"></a>
## Documentation for Models

 - [Model.Activity](docs/Activity.md)
 - [Model.ActivityOutputElementRepresentation](docs/ActivityOutputElementRepresentation.md)
 - [Model.AdditionalPropertiesClass](docs/AdditionalPropertiesClass.md)
 - [Model.Animal](docs/Animal.md)
 - [Model.ApiResponse](docs/ApiResponse.md)
 - [Model.Apple](docs/Apple.md)
 - [Model.AppleReq](docs/AppleReq.md)
 - [Model.ArrayOfArrayOfNumberOnly](docs/ArrayOfArrayOfNumberOnly.md)
 - [Model.ArrayOfNumberOnly](docs/ArrayOfNumberOnly.md)
 - [Model.ArrayTest](docs/ArrayTest.md)
 - [Model.Banana](docs/Banana.md)
 - [Model.BananaReq](docs/BananaReq.md)
 - [Model.BasquePig](docs/BasquePig.md)
 - [Model.Capitalization](docs/Capitalization.md)
 - [Model.Cat](docs/Cat.md)
 - [Model.Category](docs/Category.md)
 - [Model.ChildCat](docs/ChildCat.md)
 - [Model.ClassModel](docs/ClassModel.md)
 - [Model.ComplexQuadrilateral](docs/ComplexQuadrilateral.md)
 - [Model.DanishPig](docs/DanishPig.md)
 - [Model.DateOnlyClass](docs/DateOnlyClass.md)
 - [Model.DeprecatedObject](docs/DeprecatedObject.md)
 - [Model.Dog](docs/Dog.md)
 - [Model.Drawing](docs/Drawing.md)
 - [Model.EnumArrays](docs/EnumArrays.md)
 - [Model.EnumClass](docs/EnumClass.md)
 - [Model.EnumTest](docs/EnumTest.md)
 - [Model.EquilateralTriangle](docs/EquilateralTriangle.md)
 - [Model.File](docs/File.md)
 - [Model.FileSchemaTestClass](docs/FileSchemaTestClass.md)
 - [Model.Foo](docs/Foo.md)
 - [Model.FooGetDefaultResponse](docs/FooGetDefaultResponse.md)
 - [Model.FormatTest](docs/FormatTest.md)
 - [Model.Fruit](docs/Fruit.md)
 - [Model.FruitReq](docs/FruitReq.md)
 - [Model.GmFruit](docs/GmFruit.md)
 - [Model.GrandparentAnimal](docs/GrandparentAnimal.md)
 - [Model.HasOnlyReadOnly](docs/HasOnlyReadOnly.md)
 - [Model.HealthCheckResult](docs/HealthCheckResult.md)
 - [Model.IsoscelesTriangle](docs/IsoscelesTriangle.md)
 - [Model.List](docs/List.md)
 - [Model.LiteralStringClass](docs/LiteralStringClass.md)
 - [Model.Mammal](docs/Mammal.md)
 - [Model.MapTest](docs/MapTest.md)
 - [Model.MixLog](docs/MixLog.md)
 - [Model.MixedPropertiesAndAdditionalPropertiesClass](docs/MixedPropertiesAndAdditionalPropertiesClass.md)
 - [Model.Model200Response](docs/Model200Response.md)
 - [Model.ModelClient](docs/ModelClient.md)
 - [Model.Name](docs/Name.md)
 - [Model.NotificationtestGetElementsV1ResponseMPayload](docs/NotificationtestGetElementsV1ResponseMPayload.md)
 - [Model.NullableClass](docs/NullableClass.md)
 - [Model.NullableGuidClass](docs/NullableGuidClass.md)
 - [Model.NullableShape](docs/NullableShape.md)
 - [Model.NumberOnly](docs/NumberOnly.md)
 - [Model.ObjectWithDeprecatedFields](docs/ObjectWithDeprecatedFields.md)
 - [Model.OneOfString](docs/OneOfString.md)
 - [Model.Order](docs/Order.md)
 - [Model.OuterComposite](docs/OuterComposite.md)
 - [Model.OuterEnum](docs/OuterEnum.md)
 - [Model.OuterEnumDefaultValue](docs/OuterEnumDefaultValue.md)
 - [Model.OuterEnumInteger](docs/OuterEnumInteger.md)
 - [Model.OuterEnumIntegerDefaultValue](docs/OuterEnumIntegerDefaultValue.md)
 - [Model.OuterEnumTest](docs/OuterEnumTest.md)
 - [Model.ParentPet](docs/ParentPet.md)
 - [Model.Pet](docs/Pet.md)
 - [Model.Pig](docs/Pig.md)
 - [Model.PolymorphicProperty](docs/PolymorphicProperty.md)
 - [Model.Quadrilateral](docs/Quadrilateral.md)
 - [Model.QuadrilateralInterface](docs/QuadrilateralInterface.md)
 - [Model.ReadOnlyFirst](docs/ReadOnlyFirst.md)
 - [Model.RequiredClass](docs/RequiredClass.md)
 - [Model.Return](docs/Return.md)
 - [Model.RolesReportsHash](docs/RolesReportsHash.md)
 - [Model.RolesReportsHashRole](docs/RolesReportsHashRole.md)
 - [Model.ScaleneTriangle](docs/ScaleneTriangle.md)
 - [Model.Shape](docs/Shape.md)
 - [Model.ShapeInterface](docs/ShapeInterface.md)
 - [Model.ShapeOrNull](docs/ShapeOrNull.md)
 - [Model.SimpleQuadrilateral](docs/SimpleQuadrilateral.md)
 - [Model.SpecialModelName](docs/SpecialModelName.md)
 - [Model.Tag](docs/Tag.md)
 - [Model.TestCollectionEndingWithWordList](docs/TestCollectionEndingWithWordList.md)
 - [Model.TestCollectionEndingWithWordListObject](docs/TestCollectionEndingWithWordListObject.md)
 - [Model.TestInlineFreeformAdditionalPropertiesRequest](docs/TestInlineFreeformAdditionalPropertiesRequest.md)
 - [Model.Triangle](docs/Triangle.md)
 - [Model.TriangleInterface](docs/TriangleInterface.md)
 - [Model.User](docs/User.md)
 - [Model.Whale](docs/Whale.md)
 - [Model.Zebra](docs/Zebra.md)
 - [Model.ZeroBasedEnum](docs/ZeroBasedEnum.md)
 - [Model.ZeroBasedEnumClass](docs/ZeroBasedEnumClass.md)


<a id="documentation-for-authorization"></a>
## Documentation for Authorization


Authentication schemes defined for the API:
<a id="petstore_auth"></a>
### petstore_auth

- **Type**: OAuth
- **Flow**: implicit
- **Authorization URL**: http://petstore.swagger.io/api/oauth/dialog
- **Scopes**: 
  - write:pets: modify pets in your account
  - read:pets: read your pets

<a id="api_key"></a>
### api_key

- **Type**: API key
- **API key parameter name**: api_key
- **Location**: HTTP header

<a id="api_key_query"></a>
### api_key_query

- **Type**: API key
- **API key parameter name**: api_key_query
- **Location**: URL query string

<a id="http_basic_test"></a>
### http_basic_test

- **Type**: HTTP basic authentication

<a id="bearer_test"></a>
### bearer_test

- **Type**: Bearer Authentication

<a id="http_signature_test"></a>
### http_signature_test

- **Type**: HTTP signature authentication
<|MERGE_RESOLUTION|>--- conflicted
+++ resolved
@@ -6,11 +6,7 @@
 
 - API version: 1.0.0
 - SDK version: 1.0.0
-<<<<<<< HEAD
 - Generator version: 8.0.0-SNAPSHOT
-=======
-- Generator version: 7.7.0-SNAPSHOT
->>>>>>> 9c999b65
 - Build package: org.openapitools.codegen.languages.CSharpClientCodegen
 
 <a id="frameworks-supported"></a>
