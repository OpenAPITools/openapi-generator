# Org.OpenAPITools - the C# library for the OpenAPI Petstore

This spec is mainly for testing Petstore server and contains fake endpoints, models. Please do not use this for any other purpose. Special characters: \" \\

This C# SDK is automatically generated by the [OpenAPI Generator](https://openapi-generator.tech) project:

- API version: 1.0.0
- SDK version: 1.0.0
<<<<<<< HEAD
- Generator version: 8.0.0-SNAPSHOT
=======
- Generator version: 7.8.0-SNAPSHOT
>>>>>>> 131fd518
- Build package: org.openapitools.codegen.languages.CSharpClientCodegen

<a id="version-support"></a>
## Version support
This generator should support all current LTS versions of Unity
- Unity 2020.3 (LTS) and up
- .NET Standard 2.1 / .NET Framework

<a id="dependencies"></a>
## Dependencies

- [Newtonsoft.Json](https://docs.unity3d.com/Packages/com.unity.nuget.newtonsoft-json@3.0/manual/index.html) - 3.0.2 or later
- [Unity Test Framework](https://docs.unity3d.com/Packages/com.unity.test-framework@1.1/manual/index.html) - 1.1.33 or later

<a id="installation"></a>
## Installation
Add the dependencies to `Packages/manifest.json`
```
{
  "dependencies": {
    ...
    "com.unity.nuget.newtonsoft-json": "3.0.2",
    "com.unity.test-framework": "1.1.33",
  }
}
```

Then use the namespaces:
```csharp
using Org.OpenAPITools.Api;
using Org.OpenAPITools.Client;
using Org.OpenAPITools.Model;
```

<a id="getting-started"></a>
## Getting Started

```csharp
using System;
using System.Collections.Generic;
using UnityEngine;
using Org.OpenAPITools.Api;
using Org.OpenAPITools.Client;
using Org.OpenAPITools.Model;

namespace Org.OpenAPIToolsExample
{

    public class Call123TestSpecialTagsExample : MonoBehaviour
    {
        async void Start()
        {
            Configuration config = new Configuration();
            config.BasePath = "http://petstore.swagger.io:80/v2";
            var apiInstance = new AnotherFakeApi(config);
            var modelClient = new ModelClient(); // ModelClient | client model

            try
            {
                // To test special tags
                ModelClient result = await apiInstance.Call123TestSpecialTagsAsync(modelClient);
                Debug.Log(result);
                Debug.Log("Done!");
            }
            catch (ApiException e)
            {
                Debug.LogError("Exception when calling AnotherFakeApi.Call123TestSpecialTags: " + e.Message );
                Debug.LogError("Status Code: "+ e.ErrorCode);
                Debug.LogError(e.StackTrace);
            }

        }
    }
}
```

<a id="documentation-for-api-endpoints"></a>
## Documentation for API Endpoints

All URIs are relative to *http://petstore.swagger.io:80/v2*

Class | Method | HTTP request | Description
------------ | ------------- | ------------- | -------------
*AnotherFakeApi* | [**Call123TestSpecialTags**](AnotherFakeApi.md#call123testspecialtags) | **PATCH** /another-fake/dummy | To test special tags
*DefaultApi* | [**FooGet**](DefaultApi.md#fooget) | **GET** /foo | 
*DefaultApi* | [**GetCountry**](DefaultApi.md#getcountry) | **POST** /country | 
*DefaultApi* | [**Hello**](DefaultApi.md#hello) | **GET** /hello | Hello
*DefaultApi* | [**RolesReportGet**](DefaultApi.md#rolesreportget) | **GET** /roles/report | 
*DefaultApi* | [**Test**](DefaultApi.md#test) | **GET** /test | Retrieve an existing Notificationtest's Elements
*FakeApi* | [**FakeHealthGet**](FakeApi.md#fakehealthget) | **GET** /fake/health | Health check endpoint
*FakeApi* | [**FakeOuterBooleanSerialize**](FakeApi.md#fakeouterbooleanserialize) | **POST** /fake/outer/boolean | 
*FakeApi* | [**FakeOuterCompositeSerialize**](FakeApi.md#fakeoutercompositeserialize) | **POST** /fake/outer/composite | 
*FakeApi* | [**FakeOuterNumberSerialize**](FakeApi.md#fakeouternumberserialize) | **POST** /fake/outer/number | 
*FakeApi* | [**FakeOuterStringSerialize**](FakeApi.md#fakeouterstringserialize) | **POST** /fake/outer/string | 
*FakeApi* | [**GetArrayOfEnums**](FakeApi.md#getarrayofenums) | **GET** /fake/array-of-enums | Array of Enums
*FakeApi* | [**GetMixedAnyOf**](FakeApi.md#getmixedanyof) | **GET** /fake/mixed/anyOf | Test mixed type anyOf deserialization
*FakeApi* | [**GetMixedOneOf**](FakeApi.md#getmixedoneof) | **GET** /fake/mixed/oneOf | Test mixed type oneOf deserialization
*FakeApi* | [**TestAdditionalPropertiesReference**](FakeApi.md#testadditionalpropertiesreference) | **POST** /fake/additionalProperties-reference | test referenced additionalProperties
*FakeApi* | [**TestBodyWithFileSchema**](FakeApi.md#testbodywithfileschema) | **PUT** /fake/body-with-file-schema | 
*FakeApi* | [**TestBodyWithQueryParams**](FakeApi.md#testbodywithqueryparams) | **PUT** /fake/body-with-query-params | 
*FakeApi* | [**TestClientModel**](FakeApi.md#testclientmodel) | **PATCH** /fake | To test \"client\" model
*FakeApi* | [**TestEndpointParameters**](FakeApi.md#testendpointparameters) | **POST** /fake | Fake endpoint for testing various parameters 假端點 偽のエンドポイント 가짜 엔드 포인트 
*FakeApi* | [**TestEnumParameters**](FakeApi.md#testenumparameters) | **GET** /fake | To test enum parameters
*FakeApi* | [**TestGroupParameters**](FakeApi.md#testgroupparameters) | **DELETE** /fake | Fake endpoint to test group parameters (optional)
*FakeApi* | [**TestInlineAdditionalProperties**](FakeApi.md#testinlineadditionalproperties) | **POST** /fake/inline-additionalProperties | test inline additionalProperties
*FakeApi* | [**TestInlineFreeformAdditionalProperties**](FakeApi.md#testinlinefreeformadditionalproperties) | **POST** /fake/inline-freeform-additionalProperties | test inline free-form additionalProperties
*FakeApi* | [**TestJsonFormData**](FakeApi.md#testjsonformdata) | **GET** /fake/jsonFormData | test json serialization of form data
*FakeApi* | [**TestQueryParameterCollectionFormat**](FakeApi.md#testqueryparametercollectionformat) | **PUT** /fake/test-query-parameters | 
*FakeApi* | [**TestStringMapReference**](FakeApi.md#teststringmapreference) | **POST** /fake/stringMap-reference | test referenced string map
*FakeClassnameTags123Api* | [**TestClassname**](FakeClassnameTags123Api.md#testclassname) | **PATCH** /fake_classname_test | To test class name in snake case
*PetApi* | [**AddPet**](PetApi.md#addpet) | **POST** /pet | Add a new pet to the store
*PetApi* | [**DeletePet**](PetApi.md#deletepet) | **DELETE** /pet/{petId} | Deletes a pet
*PetApi* | [**FindPetsByStatus**](PetApi.md#findpetsbystatus) | **GET** /pet/findByStatus | Finds Pets by status
*PetApi* | [**FindPetsByTags**](PetApi.md#findpetsbytags) | **GET** /pet/findByTags | Finds Pets by tags
*PetApi* | [**GetPetById**](PetApi.md#getpetbyid) | **GET** /pet/{petId} | Find pet by ID
*PetApi* | [**UpdatePet**](PetApi.md#updatepet) | **PUT** /pet | Update an existing pet
*PetApi* | [**UpdatePetWithForm**](PetApi.md#updatepetwithform) | **POST** /pet/{petId} | Updates a pet in the store with form data
*PetApi* | [**UploadFile**](PetApi.md#uploadfile) | **POST** /pet/{petId}/uploadImage | uploads an image
*PetApi* | [**UploadFileWithRequiredFile**](PetApi.md#uploadfilewithrequiredfile) | **POST** /fake/{petId}/uploadImageWithRequiredFile | uploads an image (required)
*StoreApi* | [**DeleteOrder**](StoreApi.md#deleteorder) | **DELETE** /store/order/{order_id} | Delete purchase order by ID
*StoreApi* | [**GetInventory**](StoreApi.md#getinventory) | **GET** /store/inventory | Returns pet inventories by status
*StoreApi* | [**GetOrderById**](StoreApi.md#getorderbyid) | **GET** /store/order/{order_id} | Find purchase order by ID
*StoreApi* | [**PlaceOrder**](StoreApi.md#placeorder) | **POST** /store/order | Place an order for a pet
*UserApi* | [**CreateUser**](UserApi.md#createuser) | **POST** /user | Create user
*UserApi* | [**CreateUsersWithArrayInput**](UserApi.md#createuserswitharrayinput) | **POST** /user/createWithArray | Creates list of users with given input array
*UserApi* | [**CreateUsersWithListInput**](UserApi.md#createuserswithlistinput) | **POST** /user/createWithList | Creates list of users with given input array
*UserApi* | [**DeleteUser**](UserApi.md#deleteuser) | **DELETE** /user/{username} | Delete user
*UserApi* | [**GetUserByName**](UserApi.md#getuserbyname) | **GET** /user/{username} | Get user by user name
*UserApi* | [**LoginUser**](UserApi.md#loginuser) | **GET** /user/login | Logs user into the system
*UserApi* | [**LogoutUser**](UserApi.md#logoutuser) | **GET** /user/logout | Logs out current logged in user session
*UserApi* | [**UpdateUser**](UserApi.md#updateuser) | **PUT** /user/{username} | Updated user


<a id="documentation-for-models"></a>
## Documentation for Models

 - [Model.Activity](Activity.md)
 - [Model.ActivityOutputElementRepresentation](ActivityOutputElementRepresentation.md)
 - [Model.AdditionalPropertiesClass](AdditionalPropertiesClass.md)
 - [Model.Animal](Animal.md)
 - [Model.ApiResponse](ApiResponse.md)
 - [Model.Apple](Apple.md)
 - [Model.AppleReq](AppleReq.md)
 - [Model.ArrayOfArrayOfNumberOnly](ArrayOfArrayOfNumberOnly.md)
 - [Model.ArrayOfNumberOnly](ArrayOfNumberOnly.md)
 - [Model.ArrayTest](ArrayTest.md)
 - [Model.Banana](Banana.md)
 - [Model.BananaReq](BananaReq.md)
 - [Model.BasquePig](BasquePig.md)
 - [Model.Capitalization](Capitalization.md)
 - [Model.Cat](Cat.md)
 - [Model.Category](Category.md)
 - [Model.ChildCat](ChildCat.md)
 - [Model.ClassModel](ClassModel.md)
 - [Model.ComplexQuadrilateral](ComplexQuadrilateral.md)
 - [Model.DanishPig](DanishPig.md)
 - [Model.DateOnlyClass](DateOnlyClass.md)
 - [Model.DeprecatedObject](DeprecatedObject.md)
 - [Model.Dog](Dog.md)
 - [Model.Drawing](Drawing.md)
 - [Model.EnumArrays](EnumArrays.md)
 - [Model.EnumClass](EnumClass.md)
 - [Model.EnumTest](EnumTest.md)
 - [Model.EquilateralTriangle](EquilateralTriangle.md)
 - [Model.File](File.md)
 - [Model.FileSchemaTestClass](FileSchemaTestClass.md)
 - [Model.Foo](Foo.md)
 - [Model.FooGetDefaultResponse](FooGetDefaultResponse.md)
 - [Model.FormatTest](FormatTest.md)
 - [Model.Fruit](Fruit.md)
 - [Model.FruitReq](FruitReq.md)
 - [Model.GmFruit](GmFruit.md)
 - [Model.GrandparentAnimal](GrandparentAnimal.md)
 - [Model.HasOnlyReadOnly](HasOnlyReadOnly.md)
 - [Model.HealthCheckResult](HealthCheckResult.md)
 - [Model.IsoscelesTriangle](IsoscelesTriangle.md)
 - [Model.List](List.md)
 - [Model.LiteralStringClass](LiteralStringClass.md)
 - [Model.Mammal](Mammal.md)
 - [Model.MapTest](MapTest.md)
 - [Model.MixLog](MixLog.md)
 - [Model.MixedAnyOf](MixedAnyOf.md)
 - [Model.MixedAnyOfContent](MixedAnyOfContent.md)
 - [Model.MixedOneOf](MixedOneOf.md)
 - [Model.MixedOneOfContent](MixedOneOfContent.md)
 - [Model.MixedPropertiesAndAdditionalPropertiesClass](MixedPropertiesAndAdditionalPropertiesClass.md)
 - [Model.MixedSubId](MixedSubId.md)
 - [Model.Model200Response](Model200Response.md)
 - [Model.ModelClient](ModelClient.md)
 - [Model.Name](Name.md)
 - [Model.NotificationtestGetElementsV1ResponseMPayload](NotificationtestGetElementsV1ResponseMPayload.md)
 - [Model.NullableClass](NullableClass.md)
 - [Model.NullableGuidClass](NullableGuidClass.md)
 - [Model.NullableShape](NullableShape.md)
 - [Model.NumberOnly](NumberOnly.md)
 - [Model.ObjectWithDeprecatedFields](ObjectWithDeprecatedFields.md)
 - [Model.OneOfString](OneOfString.md)
 - [Model.Order](Order.md)
 - [Model.OuterComposite](OuterComposite.md)
 - [Model.OuterEnum](OuterEnum.md)
 - [Model.OuterEnumDefaultValue](OuterEnumDefaultValue.md)
 - [Model.OuterEnumInteger](OuterEnumInteger.md)
 - [Model.OuterEnumIntegerDefaultValue](OuterEnumIntegerDefaultValue.md)
 - [Model.OuterEnumTest](OuterEnumTest.md)
 - [Model.ParentPet](ParentPet.md)
 - [Model.Pet](Pet.md)
 - [Model.Pig](Pig.md)
 - [Model.PolymorphicProperty](PolymorphicProperty.md)
 - [Model.Quadrilateral](Quadrilateral.md)
 - [Model.QuadrilateralInterface](QuadrilateralInterface.md)
 - [Model.ReadOnlyFirst](ReadOnlyFirst.md)
 - [Model.RequiredClass](RequiredClass.md)
 - [Model.Return](Return.md)
 - [Model.RolesReportsHash](RolesReportsHash.md)
 - [Model.RolesReportsHashRole](RolesReportsHashRole.md)
 - [Model.ScaleneTriangle](ScaleneTriangle.md)
 - [Model.Shape](Shape.md)
 - [Model.ShapeInterface](ShapeInterface.md)
 - [Model.ShapeOrNull](ShapeOrNull.md)
 - [Model.SimpleQuadrilateral](SimpleQuadrilateral.md)
 - [Model.SpecialModelName](SpecialModelName.md)
 - [Model.Tag](Tag.md)
 - [Model.TestCollectionEndingWithWordList](TestCollectionEndingWithWordList.md)
 - [Model.TestCollectionEndingWithWordListObject](TestCollectionEndingWithWordListObject.md)
 - [Model.TestInlineFreeformAdditionalPropertiesRequest](TestInlineFreeformAdditionalPropertiesRequest.md)
 - [Model.Triangle](Triangle.md)
 - [Model.TriangleInterface](TriangleInterface.md)
 - [Model.User](User.md)
 - [Model.Whale](Whale.md)
 - [Model.Zebra](Zebra.md)
 - [Model.ZeroBasedEnum](ZeroBasedEnum.md)
 - [Model.ZeroBasedEnumClass](ZeroBasedEnumClass.md)


<a id="documentation-for-authorization"></a>
## Documentation for Authorization


Authentication schemes defined for the API:
<a id="petstore_auth"></a>
### petstore_auth

- **Type**: OAuth
- **Flow**: implicit
- **Authorization URL**: http://petstore.swagger.io/api/oauth/dialog
- **Scopes**: 
  - write:pets: modify pets in your account
  - read:pets: read your pets

<a id="api_key"></a>
### api_key

- **Type**: API key
- **API key parameter name**: api_key
- **Location**: HTTP header

<a id="api_key_query"></a>
### api_key_query

- **Type**: API key
- **API key parameter name**: api_key_query
- **Location**: URL query string

<a id="http_basic_test"></a>
### http_basic_test

- **Type**: HTTP basic authentication

<a id="bearer_test"></a>
### bearer_test

- **Type**: Bearer Authentication

<a id="http_signature_test"></a>
### http_signature_test

- **Type**: HTTP signature authentication
<|MERGE_RESOLUTION|>--- conflicted
+++ resolved
@@ -6,11 +6,7 @@
 
 - API version: 1.0.0
 - SDK version: 1.0.0
-<<<<<<< HEAD
 - Generator version: 8.0.0-SNAPSHOT
-=======
-- Generator version: 7.8.0-SNAPSHOT
->>>>>>> 131fd518
 - Build package: org.openapitools.codegen.languages.CSharpClientCodegen
 
 <a id="version-support"></a>
