--- conflicted
+++ resolved
@@ -41,24 +41,6 @@
 - description: Operations about user
   name: user
 paths:
-<<<<<<< HEAD
-  /count:
-    get:
-      operationId: getCount
-      responses:
-        "200":
-          content:
-            '*/*':
-              schema:
-                type: integer
-          description: Success
-        default:
-          content:
-            '*/*':
-              schema:
-                $ref: '#/components/schemas/ErrorMessage'
-          description: Error
-=======
   /roles/report:
     get:
       responses:
@@ -70,7 +52,6 @@
                   $ref: '#/components/schemas/RolesReport'
                 type: array
           description: returns report
->>>>>>> 76bb8a40
   /hello:
     get:
       description: Hello
@@ -1222,18 +1203,6 @@
       description: Pet object that needs to be added to the store
       required: true
   schemas:
-<<<<<<< HEAD
-    ErrorMessage:
-      enum:
-      - "Value\twith tab"
-      - |-
-        Duplicate
-        value
-      - "Duplicate\r\nvalue"
-      - Value with " quote
-      - Value with escaped \" quote
-      type: string
-=======
     RolesReport:
       description: Roles report
       items:
@@ -1248,7 +1217,6 @@
         role:
           $ref: '#/components/schemas/RolesReportsHash_role'
       type: object
->>>>>>> 76bb8a40
     Foo:
       example:
         bar: bar
