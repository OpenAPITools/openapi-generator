--- conflicted
+++ resolved
@@ -10,12 +10,9 @@
 | [**FakeOuterNumberSerialize**](FakeApi.md#fakeouternumberserialize) | **POST** /fake/outer/number |  |
 | [**FakeOuterStringSerialize**](FakeApi.md#fakeouterstringserialize) | **POST** /fake/outer/string |  |
 | [**GetArrayOfEnums**](FakeApi.md#getarrayofenums) | **GET** /fake/array-of-enums | Array of Enums |
-<<<<<<< HEAD
-| [**TestAdditionalPropertiesReference**](FakeApi.md#testadditionalpropertiesreference) | **POST** /fake/additionalProperties-reference | test referenced additionalProperties |
-=======
 | [**GetMixedAnyOf**](FakeApi.md#getmixedanyof) | **GET** /fake/mixed/anyOf | Test mixed type anyOf deserialization |
 | [**GetMixedOneOf**](FakeApi.md#getmixedoneof) | **GET** /fake/mixed/oneOf | Test mixed type oneOf deserialization |
->>>>>>> 606437d6
+| [**TestAdditionalPropertiesReference**](FakeApi.md#testadditionalpropertiesreference) | **POST** /fake/additionalProperties-reference | test referenced additionalProperties |
 | [**TestBodyWithFileSchema**](FakeApi.md#testbodywithfileschema) | **PUT** /fake/body-with-file-schema |  |
 | [**TestBodyWithQueryParams**](FakeApi.md#testbodywithqueryparams) | **PUT** /fake/body-with-query-params |  |
 | [**TestClientModel**](FakeApi.md#testclientmodel) | **PATCH** /fake | To test \&quot;client\&quot; model |
@@ -554,53 +551,29 @@
 
 [[Back to top]](#) [[Back to API list]](../README.md#documentation-for-api-endpoints) [[Back to Model list]](../README.md#documentation-for-models) [[Back to README]](../README.md)
 
-<<<<<<< HEAD
-<a id="testadditionalpropertiesreference"></a>
-# **TestAdditionalPropertiesReference**
-> void TestAdditionalPropertiesReference (Dictionary<string, Object> requestBody)
-
-test referenced additionalProperties
-=======
 <a id="getmixedanyof"></a>
 # **GetMixedAnyOf**
 > MixedAnyOf GetMixedAnyOf ()
 
 Test mixed type anyOf deserialization
->>>>>>> 606437d6
-
-### Example
-```csharp
-using System.Collections.Generic;
-using System.Diagnostics;
-using Org.OpenAPITools.Api;
-using Org.OpenAPITools.Client;
-using Org.OpenAPITools.Model;
-
-namespace Example
-{
-<<<<<<< HEAD
-    public class TestAdditionalPropertiesReferenceExample
-=======
+
+### Example
+```csharp
+using System.Collections.Generic;
+using System.Diagnostics;
+using Org.OpenAPITools.Api;
+using Org.OpenAPITools.Client;
+using Org.OpenAPITools.Model;
+
+namespace Example
+{
     public class GetMixedAnyOfExample
->>>>>>> 606437d6
-    {
-        public static void Main()
-        {
-            Configuration config = new Configuration();
-            config.BasePath = "http://petstore.swagger.io:80/v2";
-            var apiInstance = new FakeApi(config);
-<<<<<<< HEAD
-            var requestBody = new Dictionary<string, Object>(); // Dictionary<string, Object> | request body
-
-            try
-            {
-                // test referenced additionalProperties
-                apiInstance.TestAdditionalPropertiesReference(requestBody);
-            }
-            catch (ApiException  e)
-            {
-                Debug.Print("Exception when calling FakeApi.TestAdditionalPropertiesReference: " + e.Message);
-=======
+    {
+        public static void Main()
+        {
+            Configuration config = new Configuration();
+            config.BasePath = "http://petstore.swagger.io:80/v2";
+            var apiInstance = new FakeApi(config);
 
             try
             {
@@ -611,33 +584,20 @@
             catch (ApiException  e)
             {
                 Debug.Print("Exception when calling FakeApi.GetMixedAnyOf: " + e.Message);
->>>>>>> 606437d6
-                Debug.Print("Status Code: " + e.ErrorCode);
-                Debug.Print(e.StackTrace);
-            }
-        }
-    }
-}
-```
-
-<<<<<<< HEAD
-#### Using the TestAdditionalPropertiesReferenceWithHttpInfo variant
-=======
+                Debug.Print("Status Code: " + e.ErrorCode);
+                Debug.Print(e.StackTrace);
+            }
+        }
+    }
+}
+```
+
 #### Using the GetMixedAnyOfWithHttpInfo variant
->>>>>>> 606437d6
-This returns an ApiResponse object which contains the response data, status code and headers.
-
-```csharp
-try
-{
-<<<<<<< HEAD
-    // test referenced additionalProperties
-    apiInstance.TestAdditionalPropertiesReferenceWithHttpInfo(requestBody);
-}
-catch (ApiException e)
-{
-    Debug.Print("Exception when calling FakeApi.TestAdditionalPropertiesReferenceWithHttpInfo: " + e.Message);
-=======
+This returns an ApiResponse object which contains the response data, status code and headers.
+
+```csharp
+try
+{
     // Test mixed type anyOf deserialization
     ApiResponse<MixedAnyOf> response = apiInstance.GetMixedAnyOfWithHttpInfo();
     Debug.Write("Status Code: " + response.StatusCode);
@@ -647,23 +607,12 @@
 catch (ApiException e)
 {
     Debug.Print("Exception when calling FakeApi.GetMixedAnyOfWithHttpInfo: " + e.Message);
->>>>>>> 606437d6
-    Debug.Print("Status Code: " + e.ErrorCode);
-    Debug.Print(e.StackTrace);
-}
-```
-
-### Parameters
-<<<<<<< HEAD
-
-| Name | Type | Description | Notes |
-|------|------|-------------|-------|
-| **requestBody** | [**Dictionary&lt;string, Object&gt;**](Object.md) | request body |  |
-
-### Return type
-
-void (empty response body)
-=======
+    Debug.Print("Status Code: " + e.ErrorCode);
+    Debug.Print(e.StackTrace);
+}
+```
+
+### Parameters
 This endpoint does not need any parameter.
 ### Return type
 
@@ -752,7 +701,6 @@
 ### Return type
 
 [**MixedOneOf**](MixedOneOf.md)
->>>>>>> 606437d6
 
 ### Authorization
 
@@ -760,23 +708,99 @@
 
 ### HTTP request headers
 
-<<<<<<< HEAD
+ - **Content-Type**: Not defined
+ - **Accept**: application/json
+
+
+### HTTP response details
+| Status code | Description | Response headers |
+|-------------|-------------|------------------|
+| **200** | Got mixed oneOf |  -  |
+
+[[Back to top]](#) [[Back to API list]](../README.md#documentation-for-api-endpoints) [[Back to Model list]](../README.md#documentation-for-models) [[Back to README]](../README.md)
+
+<a id="testadditionalpropertiesreference"></a>
+# **TestAdditionalPropertiesReference**
+> void TestAdditionalPropertiesReference (Dictionary<string, Object> requestBody)
+
+test referenced additionalProperties
+
+### Example
+```csharp
+using System.Collections.Generic;
+using System.Diagnostics;
+using Org.OpenAPITools.Api;
+using Org.OpenAPITools.Client;
+using Org.OpenAPITools.Model;
+
+namespace Example
+{
+    public class TestAdditionalPropertiesReferenceExample
+    {
+        public static void Main()
+        {
+            Configuration config = new Configuration();
+            config.BasePath = "http://petstore.swagger.io:80/v2";
+            var apiInstance = new FakeApi(config);
+            var requestBody = new Dictionary<string, Object>(); // Dictionary<string, Object> | request body
+
+            try
+            {
+                // test referenced additionalProperties
+                apiInstance.TestAdditionalPropertiesReference(requestBody);
+            }
+            catch (ApiException  e)
+            {
+                Debug.Print("Exception when calling FakeApi.TestAdditionalPropertiesReference: " + e.Message);
+                Debug.Print("Status Code: " + e.ErrorCode);
+                Debug.Print(e.StackTrace);
+            }
+        }
+    }
+}
+```
+
+#### Using the TestAdditionalPropertiesReferenceWithHttpInfo variant
+This returns an ApiResponse object which contains the response data, status code and headers.
+
+```csharp
+try
+{
+    // test referenced additionalProperties
+    apiInstance.TestAdditionalPropertiesReferenceWithHttpInfo(requestBody);
+}
+catch (ApiException e)
+{
+    Debug.Print("Exception when calling FakeApi.TestAdditionalPropertiesReferenceWithHttpInfo: " + e.Message);
+    Debug.Print("Status Code: " + e.ErrorCode);
+    Debug.Print(e.StackTrace);
+}
+```
+
+### Parameters
+
+| Name | Type | Description | Notes |
+|------|------|-------------|-------|
+| **requestBody** | [**Dictionary&lt;string, Object&gt;**](Object.md) | request body |  |
+
+### Return type
+
+void (empty response body)
+
+### Authorization
+
+No authorization required
+
+### HTTP request headers
+
  - **Content-Type**: application/json
  - **Accept**: Not defined
-=======
- - **Content-Type**: Not defined
- - **Accept**: application/json
->>>>>>> 606437d6
-
-
-### HTTP response details
-| Status code | Description | Response headers |
-|-------------|-------------|------------------|
-<<<<<<< HEAD
+
+
+### HTTP response details
+| Status code | Description | Response headers |
+|-------------|-------------|------------------|
 | **200** | successful operation |  -  |
-=======
-| **200** | Got mixed oneOf |  -  |
->>>>>>> 606437d6
 
 [[Back to top]](#) [[Back to API list]](../README.md#documentation-for-api-endpoints) [[Back to Model list]](../README.md#documentation-for-models) [[Back to README]](../README.md)
 
