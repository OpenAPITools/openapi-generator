--- conflicted
+++ resolved
@@ -372,39 +372,16 @@
                 yield return new ValidationResult("Invalid value for Password, length must be greater than 10.", new [] { "Password" });
             }
 
-<<<<<<< HEAD
             // Integer (int) maximum
             if (this.IntegerOption.IsSet && this.IntegerOption.Value > (int)100)
             {
                 yield return new System.ComponentModel.DataAnnotations.ValidationResult("Invalid value for Integer, must be a value less than or equal to 100.", new [] { "Integer" });
-=======
-            // Double (double) maximum
-            if (this.DoubleOption.IsSet && this.DoubleOption.Value > (double)123.4)
-            {
-                yield return new ValidationResult("Invalid value for Double, must be a value less than or equal to 123.4.", new [] { "Double" });
-            }
-
-            // Double (double) minimum
-            if (this.DoubleOption.IsSet && this.DoubleOption.Value < (double)67.8)
-            {
-                yield return new ValidationResult("Invalid value for Double, must be a value greater than or equal to 67.8.", new [] { "Double" });
-            }
-
-            // Float (float) maximum
-            if (this.FloatOption.IsSet && this.FloatOption.Value > (float)987.6)
-            {
-                yield return new ValidationResult("Invalid value for Float, must be a value less than or equal to 987.6.", new [] { "Float" });
->>>>>>> 3500fa42
             }
 
             // Integer (int) minimum
             if (this.IntegerOption.IsSet && this.IntegerOption.Value < (int)10)
             {
-<<<<<<< HEAD
                 yield return new System.ComponentModel.DataAnnotations.ValidationResult("Invalid value for Integer, must be a value greater than or equal to 10.", new [] { "Integer" });
-=======
-                yield return new ValidationResult("Invalid value for Float, must be a value greater than or equal to 54.3.", new [] { "Float" });
->>>>>>> 3500fa42
             }
 
             // Int32 (int) maximum
@@ -422,21 +399,13 @@
             // UnsignedInteger (uint) maximum
             if (this.UnsignedIntegerOption.IsSet && this.UnsignedIntegerOption.Value > (uint)200)
             {
-<<<<<<< HEAD
                 yield return new System.ComponentModel.DataAnnotations.ValidationResult("Invalid value for UnsignedInteger, must be a value less than or equal to 200.", new [] { "UnsignedInteger" });
-=======
-                yield return new ValidationResult("Invalid value for Integer, must be a value less than or equal to 100.", new [] { "Integer" });
->>>>>>> 3500fa42
             }
 
             // UnsignedInteger (uint) minimum
             if (this.UnsignedIntegerOption.IsSet && this.UnsignedIntegerOption.Value < (uint)20)
             {
-<<<<<<< HEAD
                 yield return new System.ComponentModel.DataAnnotations.ValidationResult("Invalid value for UnsignedInteger, must be a value greater than or equal to 20.", new [] { "UnsignedInteger" });
-=======
-                yield return new ValidationResult("Invalid value for Integer, must be a value greater than or equal to 10.", new [] { "Integer" });
->>>>>>> 3500fa42
             }
 
             // Float (float) maximum
@@ -503,21 +472,6 @@
                 }
             }
 
-<<<<<<< HEAD
-=======
-            // UnsignedInteger (uint) maximum
-            if (this.UnsignedIntegerOption.IsSet && this.UnsignedIntegerOption.Value > (uint)200)
-            {
-                yield return new ValidationResult("Invalid value for UnsignedInteger, must be a value less than or equal to 200.", new [] { "UnsignedInteger" });
-            }
-
-            // UnsignedInteger (uint) minimum
-            if (this.UnsignedIntegerOption.IsSet && this.UnsignedIntegerOption.Value < (uint)20)
-            {
-                yield return new ValidationResult("Invalid value for UnsignedInteger, must be a value greater than or equal to 20.", new [] { "UnsignedInteger" });
-            }
-
->>>>>>> 3500fa42
             yield break;
         }
     }
