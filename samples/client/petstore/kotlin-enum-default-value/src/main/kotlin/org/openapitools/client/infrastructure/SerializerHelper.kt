package org.openapitools.client.infrastructure

import com.squareup.moshi.Moshi
import com.squareup.moshi.adapters.EnumJsonAdapter

object SerializerHelper {
    fun addEnumUnknownDefaultCase(moshiBuilder: Moshi.Builder): Moshi.Builder {
        return moshiBuilder
            .add(org.openapitools.client.models.ModelWithEnumPropertyHavingDefault.PropertyName::class.java, EnumJsonAdapter.create(org.openapitools.client.models.ModelWithEnumPropertyHavingDefault.PropertyName::class.java)
<<<<<<< HEAD
                .withUnknownFallback(org.openapitools.client.models.ModelWithEnumPropertyHavingDefault.PropertyName.unknown_default_open_api))
=======
                .withUnknownFallback(org.openapitools.client.models.ModelWithEnumPropertyHavingDefault.PropertyName.unknownDefaultOpenApi))
            .add(org.openapitools.client.models.PropertyOfDay.DaysOfWeek::class.java, EnumJsonAdapter.create(org.openapitools.client.models.PropertyOfDay.DaysOfWeek::class.java)
                .withUnknownFallback(org.openapitools.client.models.PropertyOfDay.DaysOfWeek.unknownDefaultOpenApi))
            .add(org.openapitools.client.models.PropertyOfDay.MonthOfYear::class.java, EnumJsonAdapter.create(org.openapitools.client.models.PropertyOfDay.MonthOfYear::class.java)
                .withUnknownFallback(org.openapitools.client.models.PropertyOfDay.MonthOfYear.unknownDefaultOpenApi))
            .add(org.openapitools.client.models.PropertyOfDay.HolidayTypes::class.java, EnumJsonAdapter.create(org.openapitools.client.models.PropertyOfDay.HolidayTypes::class.java)
                .withUnknownFallback(org.openapitools.client.models.PropertyOfDay.HolidayTypes.unknownDefaultOpenApi))
>>>>>>> efe2f870
    }
}<|MERGE_RESOLUTION|>--- conflicted
+++ resolved
@@ -7,16 +7,12 @@
     fun addEnumUnknownDefaultCase(moshiBuilder: Moshi.Builder): Moshi.Builder {
         return moshiBuilder
             .add(org.openapitools.client.models.ModelWithEnumPropertyHavingDefault.PropertyName::class.java, EnumJsonAdapter.create(org.openapitools.client.models.ModelWithEnumPropertyHavingDefault.PropertyName::class.java)
-<<<<<<< HEAD
                 .withUnknownFallback(org.openapitools.client.models.ModelWithEnumPropertyHavingDefault.PropertyName.unknown_default_open_api))
-=======
-                .withUnknownFallback(org.openapitools.client.models.ModelWithEnumPropertyHavingDefault.PropertyName.unknownDefaultOpenApi))
             .add(org.openapitools.client.models.PropertyOfDay.DaysOfWeek::class.java, EnumJsonAdapter.create(org.openapitools.client.models.PropertyOfDay.DaysOfWeek::class.java)
                 .withUnknownFallback(org.openapitools.client.models.PropertyOfDay.DaysOfWeek.unknownDefaultOpenApi))
             .add(org.openapitools.client.models.PropertyOfDay.MonthOfYear::class.java, EnumJsonAdapter.create(org.openapitools.client.models.PropertyOfDay.MonthOfYear::class.java)
                 .withUnknownFallback(org.openapitools.client.models.PropertyOfDay.MonthOfYear.unknownDefaultOpenApi))
             .add(org.openapitools.client.models.PropertyOfDay.HolidayTypes::class.java, EnumJsonAdapter.create(org.openapitools.client.models.PropertyOfDay.HolidayTypes::class.java)
                 .withUnknownFallback(org.openapitools.client.models.PropertyOfDay.HolidayTypes.unknownDefaultOpenApi))
->>>>>>> efe2f870
     }
 }