package org.openapitools.model;

import java.net.URI;
import java.util.Objects;
import com.fasterxml.jackson.annotation.JsonProperty;
import com.fasterxml.jackson.annotation.JsonCreator;
import org.springframework.lang.Nullable;
import org.openapitools.jackson.nullable.JsonNullable;
import java.time.OffsetDateTime;
import jakarta.validation.constraints.NotNull;


import java.util.*;
import jakarta.annotation.Generated;

/**
 * User
 */

<<<<<<< HEAD
@Generated(value = "org.openapitools.codegen.languages.SpringCodegen", comments = "Generator version: 7.14.0")
=======
@Generated(value = "org.openapitools.codegen.languages.SpringCodegen", comments = "Generator version: 7.15.0-SNAPSHOT")
>>>>>>> d11d008e
public class User {

  private @Nullable Long id;

  private @Nullable String username;

  private @Nullable String firstName;

  private @Nullable String lastName;

  private @Nullable String email;

  private @Nullable String password;

  private @Nullable String phone;

  private @Nullable Integer userStatus;

  public User id(@Nullable Long id) {
    this.id = id;
    return this;
  }

  /**
   * Get id
   * @return id
   */
  
  @JsonProperty("id")
  public @Nullable Long getId() {
    return id;
  }

  public void setId(@Nullable Long id) {
    this.id = id;
  }

  public User username(@Nullable String username) {
    this.username = username;
    return this;
  }

  /**
   * Get username
   * @return username
   */
  
  @JsonProperty("username")
  public @Nullable String getUsername() {
    return username;
  }

  public void setUsername(@Nullable String username) {
    this.username = username;
  }

  public User firstName(@Nullable String firstName) {
    this.firstName = firstName;
    return this;
  }

  /**
   * Get firstName
   * @return firstName
   */
  
  @JsonProperty("firstName")
  public @Nullable String getFirstName() {
    return firstName;
  }

  public void setFirstName(@Nullable String firstName) {
    this.firstName = firstName;
  }

  public User lastName(@Nullable String lastName) {
    this.lastName = lastName;
    return this;
  }

  /**
   * Get lastName
   * @return lastName
   */
  
  @JsonProperty("lastName")
  public @Nullable String getLastName() {
    return lastName;
  }

  public void setLastName(@Nullable String lastName) {
    this.lastName = lastName;
  }

  public User email(@Nullable String email) {
    this.email = email;
    return this;
  }

  /**
   * Get email
   * @return email
   */
  
  @JsonProperty("email")
  public @Nullable String getEmail() {
    return email;
  }

  public void setEmail(@Nullable String email) {
    this.email = email;
  }

  public User password(@Nullable String password) {
    this.password = password;
    return this;
  }

  /**
   * Get password
   * @return password
   */
  
  @JsonProperty("password")
  public @Nullable String getPassword() {
    return password;
  }

  public void setPassword(@Nullable String password) {
    this.password = password;
  }

  public User phone(@Nullable String phone) {
    this.phone = phone;
    return this;
  }

  /**
   * Get phone
   * @return phone
   */
  
  @JsonProperty("phone")
  public @Nullable String getPhone() {
    return phone;
  }

  public void setPhone(@Nullable String phone) {
    this.phone = phone;
  }

  public User userStatus(@Nullable Integer userStatus) {
    this.userStatus = userStatus;
    return this;
  }

  /**
   * User Status
   * @return userStatus
   */
  
  @JsonProperty("userStatus")
  public @Nullable Integer getUserStatus() {
    return userStatus;
  }

  public void setUserStatus(@Nullable Integer userStatus) {
    this.userStatus = userStatus;
  }

  @Override
  public boolean equals(Object o) {
    if (this == o) {
      return true;
    }
    if (o == null || getClass() != o.getClass()) {
      return false;
    }
    User user = (User) o;
    return Objects.equals(this.id, user.id) &&
        Objects.equals(this.username, user.username) &&
        Objects.equals(this.firstName, user.firstName) &&
        Objects.equals(this.lastName, user.lastName) &&
        Objects.equals(this.email, user.email) &&
        Objects.equals(this.password, user.password) &&
        Objects.equals(this.phone, user.phone) &&
        Objects.equals(this.userStatus, user.userStatus);
  }

  @Override
  public int hashCode() {
    return Objects.hash(id, username, firstName, lastName, email, password, phone, userStatus);
  }

  @Override
  public String toString() {
    StringBuilder sb = new StringBuilder();
    sb.append("class User {\n");
    sb.append("    id: ").append(toIndentedString(id)).append("\n");
    sb.append("    username: ").append(toIndentedString(username)).append("\n");
    sb.append("    firstName: ").append(toIndentedString(firstName)).append("\n");
    sb.append("    lastName: ").append(toIndentedString(lastName)).append("\n");
    sb.append("    email: ").append(toIndentedString(email)).append("\n");
    sb.append("    password: ").append(toIndentedString(password)).append("\n");
    sb.append("    phone: ").append(toIndentedString(phone)).append("\n");
    sb.append("    userStatus: ").append(toIndentedString(userStatus)).append("\n");
    sb.append("}");
    return sb.toString();
  }

  /**
   * Convert the given object to string with each line indented by 4 spaces
   * (except the first line).
   */
  private String toIndentedString(Object o) {
    if (o == null) {
      return "null";
    }
    return o.toString().replace("\n", "\n    ");
  }
}
<|MERGE_RESOLUTION|>--- conflicted
+++ resolved
@@ -17,11 +17,7 @@
  * User
  */
 
-<<<<<<< HEAD
-@Generated(value = "org.openapitools.codegen.languages.SpringCodegen", comments = "Generator version: 7.14.0")
-=======
 @Generated(value = "org.openapitools.codegen.languages.SpringCodegen", comments = "Generator version: 7.15.0-SNAPSHOT")
->>>>>>> d11d008e
 public class User {
 
   private @Nullable Long id;
