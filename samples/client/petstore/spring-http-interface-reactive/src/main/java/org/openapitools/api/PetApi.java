--- conflicted
+++ resolved
@@ -77,11 +77,7 @@
     @HttpExchange(
         method = "GET",
         value = "/pet/findByStatus",
-<<<<<<< HEAD
-        accept = "application/json"
-=======
         accept = { "application/json", "application/xml" }
->>>>>>> a2ee3a7c
     )
     Mono<ResponseEntity<Flux<Pet>>> findPetsByStatus(
          @RequestParam(value = "status", required = true) List<String> status
@@ -101,11 +97,7 @@
     @HttpExchange(
         method = "GET",
         value = "/pet/findByTags",
-<<<<<<< HEAD
-        accept = "application/json"
-=======
         accept = { "application/json", "application/xml" }
->>>>>>> a2ee3a7c
     )
     Mono<ResponseEntity<Flux<Pet>>> findPetsByTags(
          @RequestParam(value = "tags", required = true) Set<String> tags
@@ -124,11 +116,7 @@
     @HttpExchange(
         method = "GET",
         value = "/pet/{petId}",
-<<<<<<< HEAD
-        accept = "application/json"
-=======
         accept = { "application/json", "application/xml" }
->>>>>>> a2ee3a7c
     )
     Mono<ResponseEntity<Pet>> getPetById(
          @PathVariable("petId") Long petId
