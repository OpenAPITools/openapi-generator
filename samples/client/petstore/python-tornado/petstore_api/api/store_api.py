--- conflicted
+++ resolved
@@ -118,17 +118,10 @@
             files=local_var_files,
             response_type=None,  # noqa: E501
             auth_settings=auth_settings,
-<<<<<<< HEAD
-            async_req=params.get('async_req'),
-            _return_http_data_only=params.get('_return_http_data_only'),
-            _preload_content=params.get('_preload_content', True),
-            _request_timeout=params.get('_request_timeout'),
-=======
-            async=local_var_params.get('async'),
+            async_req=local_var_params.get('async_req'),
             _return_http_data_only=local_var_params.get('_return_http_data_only'),  # noqa: E501
             _preload_content=local_var_params.get('_preload_content', True),
             _request_timeout=local_var_params.get('_request_timeout'),
->>>>>>> 791f836e
             collection_formats=collection_formats)
 
     def get_inventory(self, **kwargs):  # noqa: E501
@@ -213,17 +206,10 @@
             files=local_var_files,
             response_type='dict(str, int)',  # noqa: E501
             auth_settings=auth_settings,
-<<<<<<< HEAD
-            async_req=params.get('async_req'),
-            _return_http_data_only=params.get('_return_http_data_only'),
-            _preload_content=params.get('_preload_content', True),
-            _request_timeout=params.get('_request_timeout'),
-=======
-            async=local_var_params.get('async'),
+            async_req=local_var_params.get('async_req'),
             _return_http_data_only=local_var_params.get('_return_http_data_only'),  # noqa: E501
             _preload_content=local_var_params.get('_preload_content', True),
             _request_timeout=local_var_params.get('_request_timeout'),
->>>>>>> 791f836e
             collection_formats=collection_formats)
 
     def get_order_by_id(self, order_id, **kwargs):  # noqa: E501
@@ -320,17 +306,10 @@
             files=local_var_files,
             response_type='Order',  # noqa: E501
             auth_settings=auth_settings,
-<<<<<<< HEAD
-            async_req=params.get('async_req'),
-            _return_http_data_only=params.get('_return_http_data_only'),
-            _preload_content=params.get('_preload_content', True),
-            _request_timeout=params.get('_request_timeout'),
-=======
-            async=local_var_params.get('async'),
+            async_req=local_var_params.get('async_req'),
             _return_http_data_only=local_var_params.get('_return_http_data_only'),  # noqa: E501
             _preload_content=local_var_params.get('_preload_content', True),
             _request_timeout=local_var_params.get('_request_timeout'),
->>>>>>> 791f836e
             collection_formats=collection_formats)
 
     def place_order(self, order, **kwargs):  # noqa: E501
@@ -421,15 +400,8 @@
             files=local_var_files,
             response_type='Order',  # noqa: E501
             auth_settings=auth_settings,
-<<<<<<< HEAD
-            async_req=params.get('async_req'),
-            _return_http_data_only=params.get('_return_http_data_only'),
-            _preload_content=params.get('_preload_content', True),
-            _request_timeout=params.get('_request_timeout'),
-=======
-            async=local_var_params.get('async'),
+            async_req=local_var_params.get('async_req'),
             _return_http_data_only=local_var_params.get('_return_http_data_only'),  # noqa: E501
             _preload_content=local_var_params.get('_preload_content', True),
             _request_timeout=local_var_params.get('_request_timeout'),
->>>>>>> 791f836e
             collection_formats=collection_formats)