package org.openapitools.client.infrastructure

import okhttp3.OkHttpClient
import okhttp3.RequestBody
import okhttp3.RequestBody.Companion.asRequestBody
import okhttp3.RequestBody.Companion.toRequestBody
import okhttp3.FormBody
import okhttp3.HttpUrl.Companion.toHttpUrlOrNull
import okhttp3.ResponseBody
import okhttp3.MediaType.Companion.toMediaTypeOrNull
import okhttp3.Request
import okhttp3.Headers
import okhttp3.MultipartBody
import java.io.BufferedWriter
import java.io.File
import java.io.FileWriter
import java.net.URLConnection
import java.time.LocalDate
import java.time.LocalDateTime
import java.time.LocalTime
import java.time.OffsetDateTime
import java.time.OffsetTime
<<<<<<< HEAD
import com.google.gson.reflect.TypeToken
=======
import java.util.Date
import java.util.Locale
>>>>>>> f5c3430a

open class ApiClient(val baseUrl: String) {
    companion object {
        protected const val ContentType = "Content-Type"
        protected const val Accept = "Accept"
        protected const val Authorization = "Authorization"
        protected const val JsonMediaType = "application/json"
        protected const val FormDataMediaType = "multipart/form-data"
        protected const val FormUrlEncMediaType = "application/x-www-form-urlencoded"
        protected const val XmlMediaType = "application/xml"

        val apiKey: MutableMap<String, String> = mutableMapOf()
        val apiKeyPrefix: MutableMap<String, String> = mutableMapOf()
        var username: String? = null
        var password: String? = null
        var accessToken: String? = null

        @JvmStatic
        val client: OkHttpClient by lazy {
            builder.build()
        }

        @JvmStatic
        val builder: OkHttpClient.Builder = OkHttpClient.Builder()
    }

    /**
     * Guess Content-Type header from the given file (defaults to "application/octet-stream").
     *
     * @param file The given file
     * @return The guessed Content-Type
     */
    protected fun guessContentTypeFromFile(file: File): String {
        val contentType = URLConnection.guessContentTypeFromName(file.name)
        return contentType ?: "application/octet-stream"
    }

    protected inline fun <reified T> requestBody(content: T, mediaType: String = JsonMediaType): RequestBody =
        when {
            content is File -> content.asRequestBody(mediaType.toMediaTypeOrNull())
            mediaType == FormDataMediaType -> {
                MultipartBody.Builder()
                    .setType(MultipartBody.FORM)
                    .apply {
                        // content's type *must* be Map<String, Any?>
                        @Suppress("UNCHECKED_CAST")
                        (content as Map<String, Any?>).forEach { (key, value) ->
                            if (value is File) {
                                val partHeaders = Headers.headersOf(
                                    "Content-Disposition",
                                    "form-data; name=\"$key\"; filename=\"${value.name}\""
                                )
                                val fileMediaType = guessContentTypeFromFile(value).toMediaTypeOrNull()
                                addPart(partHeaders, value.asRequestBody(fileMediaType))
                            } else {
                                val partHeaders = Headers.headersOf(
                                    "Content-Disposition",
                                    "form-data; name=\"$key\""
                                )
                                addPart(
                                    partHeaders,
                                    parameterToString(value).toRequestBody(null)
                                )
                            }
                        }
                    }.build()
            }
            mediaType == FormUrlEncMediaType -> {
                FormBody.Builder().apply {
                    // content's type *must* be Map<String, Any?>
                    @Suppress("UNCHECKED_CAST")
                    (content as Map<String, Any?>).forEach { (key, value) ->
                        add(key, parameterToString(value))
                    }
                }.build()
            }
            mediaType == JsonMediaType -> Serializer.gson.toJson(content, T::class.java).toRequestBody(
                mediaType.toMediaTypeOrNull()
            )
            mediaType == XmlMediaType -> throw UnsupportedOperationException("xml not currently supported.")
            // TODO: this should be extended with other serializers
            else -> throw UnsupportedOperationException("requestBody currently only supports JSON body and File body.")
        }

    protected inline fun <reified T: Any?> responseBody(body: ResponseBody?, mediaType: String? = JsonMediaType): T? {
        if(body == null) {
            return null
        }
        val bodyContent = body.string()
        if (bodyContent.isEmpty()) {
            return null
        }
        if (T::class.java == File::class.java) {
            // return tempfile
            val f = java.nio.file.Files.createTempFile("tmp.org.openapitools.client", null).toFile()
            f.deleteOnExit()
            val out = BufferedWriter(FileWriter(f))
            out.write(bodyContent)
            out.close()
            return f as T
        }
        return when(mediaType) {
            JsonMediaType -> Serializer.gson.fromJson(bodyContent, (object: TypeToken<T>(){}).getType())
            else ->  throw UnsupportedOperationException("responseBody currently only supports JSON body.")
        }
    }

    protected fun <T> updateAuthParams(requestConfig: RequestConfig<T>) {
        if (requestConfig.headers["api_key"].isNullOrEmpty()) {
            if (apiKey["api_key"] != null) {
                if (apiKeyPrefix["api_key"] != null) {
                    requestConfig.headers["api_key"] = apiKeyPrefix["api_key"]!! + " " + apiKey["api_key"]!!
                } else {
                    requestConfig.headers["api_key"] = apiKey["api_key"]!!
                }
            }
        }
        if (requestConfig.headers[Authorization].isNullOrEmpty()) {
            accessToken?.let { accessToken ->
                requestConfig.headers[Authorization] = "Bearer $accessToken "
            }
        }
    }

    protected inline fun <reified I, reified T: Any?> request(requestConfig: RequestConfig<I>): ApiInfrastructureResponse<T?> {
        val httpUrl = baseUrl.toHttpUrlOrNull() ?: throw IllegalStateException("baseUrl is invalid.")

        // take authMethod from operation
        updateAuthParams(requestConfig)

        val url = httpUrl.newBuilder()
            .addPathSegments(requestConfig.path.trimStart('/'))
            .apply {
                requestConfig.query.forEach { query ->
                    query.value.forEach { queryValue ->
                        addQueryParameter(query.key, queryValue)
                    }
                }
            }.build()

        // take content-type/accept from spec or set to default (application/json) if not defined
        if (requestConfig.headers[ContentType].isNullOrEmpty()) {
            requestConfig.headers[ContentType] = JsonMediaType
        }
        if (requestConfig.headers[Accept].isNullOrEmpty()) {
            requestConfig.headers[Accept] = JsonMediaType
        }
        val headers = requestConfig.headers

        if(headers[ContentType] ?: "" == "") {
            throw kotlin.IllegalStateException("Missing Content-Type header. This is required.")
        }

        if(headers[Accept] ?: "" == "") {
            throw kotlin.IllegalStateException("Missing Accept header. This is required.")
        }

        // TODO: support multiple contentType options here.
        val contentType = (headers[ContentType] as String).substringBefore(";").lowercase(Locale.getDefault())

        val request = when (requestConfig.method) {
            RequestMethod.DELETE -> Request.Builder().url(url).delete(requestBody(requestConfig.body, contentType))
            RequestMethod.GET -> Request.Builder().url(url)
            RequestMethod.HEAD -> Request.Builder().url(url).head()
            RequestMethod.PATCH -> Request.Builder().url(url).patch(requestBody(requestConfig.body, contentType))
            RequestMethod.PUT -> Request.Builder().url(url).put(requestBody(requestConfig.body, contentType))
            RequestMethod.POST -> Request.Builder().url(url).post(requestBody(requestConfig.body, contentType))
            RequestMethod.OPTIONS -> Request.Builder().url(url).method("OPTIONS", null)
        }.apply {
            headers.forEach { header -> addHeader(header.key, header.value) }
        }.build()

        val response = client.newCall(request).execute()
        val accept = response.header(ContentType)?.substringBefore(";")?.lowercase(Locale.getDefault())

        // TODO: handle specific mapping types. e.g. Map<int, Class<?>>
        return when {
            response.isRedirect -> Redirection(
                response.code,
                response.headers.toMultimap()
            )
            response.isInformational -> Informational(
                response.message,
                response.code,
                response.headers.toMultimap()
            )
            response.isSuccessful -> Success(
                responseBody(response.body, accept),
                response.code,
                response.headers.toMultimap()
            )
            response.isClientError -> ClientError(
                response.message,
                response.body?.string(),
                response.code,
                response.headers.toMultimap()
            )
            else -> ServerError(
                response.message,
                response.body?.string(),
                response.code,
                response.headers.toMultimap()
            )
        }
    }

    protected fun parameterToString(value: Any?): String = when (value) {
        null -> ""
        is Array<*> -> toMultiValue(value, "csv").toString()
        is Iterable<*> -> toMultiValue(value, "csv").toString()
        is OffsetDateTime, is OffsetTime, is LocalDateTime, is LocalDate, is LocalTime, is Date ->
            parseDateToQueryString(value)
        else -> value.toString()
    }

    protected inline fun <reified T: Any> parseDateToQueryString(value : T): String {
        /*
        .replace("\"", "") converts the json object string to an actual string for the query parameter.
        The moshi or gson adapter allows a more generic solution instead of trying to use a native
        formatter. It also easily allows to provide a simple way to define a custom date format pattern
        inside a gson/moshi adapter.
        */
        return Serializer.gson.toJson(value, T::class.java).replace("\"", "")
    }
}<|MERGE_RESOLUTION|>--- conflicted
+++ resolved
@@ -20,12 +20,9 @@
 import java.time.LocalTime
 import java.time.OffsetDateTime
 import java.time.OffsetTime
-<<<<<<< HEAD
 import com.google.gson.reflect.TypeToken
-=======
 import java.util.Date
 import java.util.Locale
->>>>>>> f5c3430a
 
 open class ApiClient(val baseUrl: String) {
     companion object {
