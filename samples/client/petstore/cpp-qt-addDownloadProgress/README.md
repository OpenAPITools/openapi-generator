# C++ Qt API client

# 

OpenAPI Petstore

- API version: 1.0.0
<<<<<<< HEAD
- Generator version: 7.14.0
=======
- Generator version: 7.15.0-SNAPSHOT
>>>>>>> d11d008e

This is a sample server Petstore server. For this sample, you can use the api key `special-key` to test the authorization filters.


*Automatically generated by the [OpenAPI Generator](https://openapi-generator.tech)*


## Requirements

Building the API client library requires:

1. CMake 3.2+
2. Qt
3. C++ Compiler

## Getting Started

example.h:
```c++

#include <iostream>
#include "../client/PFXPetApi.h"

using namespace test_namespace;

class Example : public QObject {
    Q_OBJECT
    PFXPet create();
public Q_SLOTS:
   void exampleFunction1();
};

```

example.cpp:
```c++

#include "../client/PFXPetApi.h"
#include "example.h"
#include <QTimer>
#include <QEventLoop>

PFXPet Example::create(){
    PFXPet obj;
 return obj;
}

void Example::exampleFunction1(){
     PFXPetApi apiInstance;
     
      //OAuth Authentication supported right now

      QEventLoop loop;
      connect(&apiInstance, &PFXPetApi::addPetSignal, [&]() {
          loop.quit();
      });
      connect(&apiInstance, &PFXPetApi::addPetSignalE, [&](QNetworkReply::NetworkError, QString error_str) {
          qDebug() << "Error happened while issuing request : " << error_str;
          loop.quit();
      });

      PFXPet pfx_pet = create(); // PFXPet | Pet object that needs to be added to the store
      apiInstance.addPet(pfx_pet);
      QTimer::singleShot(5000, &loop, &QEventLoop::quit);
      loop.exec();
  }

```

## Documentation for Servers

Parameterized Servers are supported. Define a server in the API for each endpoint with arbitrary numbers of variables:

```yaml
servers:
- url: http://{server}:{port}/{basePath}
  description: Description of the Server
  variables:
    server:
        enum:
          - 'petstore'
          - 'qa-petstore'
          - 'dev-petstore'
        default: 'petstore'
    port:
      enum:
        - '3000'
        - '1000'
      default: '3000'
    basePath:
      default: v1
```
To change the default variable, use this function in each Api:
```c++
int setDefaultServerValue(int serverIndex,const QString &operation, const QString &variable,const QString &val);
```
The parameter "serverIndex" will choose a server from the server list for each endpoint. There is always at least one server with index 0. The Parameter "operation" should be the desired endpoint operationid.
Variable is the name of the variable you wish to change and the value is the new default Value.
The function will return -1 when the variable does not exists, -2 if value is not defined in the variable enum and -3 if the operation is not found.

If your endpoint has multiple server objects in the servers array, you can set the server that will be used with this function:
```c++
void setServerIndex(const QString &operation, int serverIndex);
```
Parameter "operation" should be your operationid. "serverIndex" is the index you want to set as your default server. The function will check if there is a server with your index.
Here is an example of multiple servers in the servers array. The first server will have index 0 and the second will have index 1.
```yaml
servers:
- url: http://{server}:8080/
  description: Description of the Server
  variables:
    server:
        enum:
          - 'petstore'
          - 'qa-petstore'
          - 'dev-petstore'
        default: 'petstore'
- url: https://localhost:8080/v1
```

## Documentation for Authorization

Authentication schemes defined for the API:
### petstore_auth


- **Type**: OAuth
- **Flow**: implicit
- **Authorization URL**: http://petstore.swagger.io/api/oauth/dialog
- **Scopes**: 
  - write:pets: modify pets in your account
  - read:pets: read your pets

### api_key


- **Type**: API key
- **API key parameter name**: api_key
- **Location**: HTTP header


## Author




## License

Apache-2.0 for more information visit [Apache-2.0](https://www.apache.org/licenses/LICENSE-2.0.html)<|MERGE_RESOLUTION|>--- conflicted
+++ resolved
@@ -5,11 +5,7 @@
 OpenAPI Petstore
 
 - API version: 1.0.0
-<<<<<<< HEAD
-- Generator version: 7.14.0
-=======
 - Generator version: 7.15.0-SNAPSHOT
->>>>>>> d11d008e
 
 This is a sample server Petstore server. For this sample, you can use the api key `special-key` to test the authorization filters.
 
