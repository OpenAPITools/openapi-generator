<<<<<<< HEAD
#![allow(unused_imports)]
#![allow(clippy::too_many_arguments)]
=======
#[macro_use]
extern crate serde_derive;
#[macro_use]
extern crate serde_repr;
>>>>>>> f4f05730

extern crate serde;
extern crate serde_json;
extern crate url;
extern crate hyper;
extern crate futures;

pub mod apis;
pub mod models;<|MERGE_RESOLUTION|>--- conflicted
+++ resolved
@@ -1,13 +1,7 @@
-<<<<<<< HEAD
 #![allow(unused_imports)]
 #![allow(clippy::too_many_arguments)]
-=======
-#[macro_use]
-extern crate serde_derive;
-#[macro_use]
+
 extern crate serde_repr;
->>>>>>> f4f05730
-
 extern crate serde;
 extern crate serde_json;
 extern crate url;
