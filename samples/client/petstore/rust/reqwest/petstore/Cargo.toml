--- conflicted
+++ resolved
@@ -10,14 +10,7 @@
 serde = { version = "^1.0", features = ["derive"] }
 serde_with = { version = "^3.8", default-features = false, features = ["base64", "std", "macros"] }
 serde_json = "^1.0"
-<<<<<<< HEAD
+serde_repr = "^0.1"
 url = "^2.5"
 uuid = { version = "^1.8", features = ["serde", "v4"] }
-reqwest = { version = "^0.12", features = ["json", "blocking", "multipart"] }
-=======
-serde_repr = "^0.1"
-url = "^2.2"
-reqwest = "~0.9"
-
-[dev-dependencies]
->>>>>>> f4f05730
+reqwest = { version = "^0.12", features = ["json", "blocking", "multipart"] }