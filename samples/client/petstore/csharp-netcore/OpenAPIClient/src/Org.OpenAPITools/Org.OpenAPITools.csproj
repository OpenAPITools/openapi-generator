--- conflicted
+++ resolved
@@ -30,22 +30,10 @@
   </PropertyGroup>
 
   <ItemGroup>
-<<<<<<< HEAD
     <PackageReference Include="CompareNETObjects" Version="4.57.0" />
     <PackageReference Include="JsonSubTypes" Version="1.5.2" />
     <PackageReference Include="Newtonsoft.Json" Version="12.0.1" />
-    <PackageReference Include="RestSharp" Version="106.6.7" />
+    <PackageReference Include="RestSharp" Version="106.10.1" />
     <PackageReference Include="System.ComponentModel.Annotations" Version="4.5.0" />
-=======
-    <!-- A reference to the entire .NET Framework is automatically included -->
-    <None Include="project.json" />
-  </ItemGroup>
-  <ItemGroup>
-      <PackageReference Include="CompareNETObjects" Version="4.57.0" />
-      <PackageReference Include="JsonSubTypes" Version="1.5.2" />
-      <PackageReference Include="Newtonsoft.Json" Version="12.0.1" />
-      <PackageReference Include="RestSharp" Version="106.10.1" />
-      <PackageReference Include="System.ComponentModel.Annotations" Version="4.5.0" />
->>>>>>> 305b7279
   </ItemGroup>
 </Project>