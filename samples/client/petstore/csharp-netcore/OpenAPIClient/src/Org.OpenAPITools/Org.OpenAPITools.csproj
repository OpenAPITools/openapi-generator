<<<<<<< HEAD
<?xml version="1.0" encoding="utf-8"?>
<!--
OpenAPI Petstore
This spec is mainly for testing Petstore server and contains fake endpoints, models. Please do not use this for any other purpose. Special characters: \" \\
The version of the OpenAPI document: 1.0.0

-->
=======
>>>>>>> a842e1c3
<Project Sdk="Microsoft.NET.Sdk">

  <PropertyGroup>
    <GenerateAssemblyInfo>false</GenerateAssemblyInfo>
    <TargetFramework>netstandard2.0</TargetFramework>
    <AssemblyName>Org.OpenAPITools</AssemblyName>
    <PackageId>Org.OpenAPITools</PackageId>
    <OutputType>Library</OutputType>
    <Authors>OpenAPI</Authors>
    <Company>OpenAPI</Company>
    <AssemblyTitle>OpenAPI Library</AssemblyTitle>
    <Description>A library generated from a OpenAPI doc</Description>
    <Copyright>No Copyright</Copyright>
    <RootNamespace>Org.OpenAPITools</RootNamespace>
    <Version>1.0.0</Version>
    <DocumentationFile>bin\$(Configuration)\$(TargetFramework)\Org.OpenAPITools.xml</DocumentationFile>
    <RepositoryUrl>https://github.com/GIT_USER_ID/GIT_REPO_ID.git</RepositoryUrl>
    <RepositoryType>git</RepositoryType>
    <PackageReleaseNotes>Minor update</PackageReleaseNotes>
  </PropertyGroup>

  <ItemGroup>
    <PackageReference Include="CompareNETObjects" Version="4.57.0" />
    <PackageReference Include="JsonSubTypes" Version="1.5.2" />
    <PackageReference Include="Newtonsoft.Json" Version="12.0.1" />
    <PackageReference Include="RestSharp" Version="106.10.1" />
    <PackageReference Include="Polly" Version="7.2.0" />
    <PackageReference Include="System.ComponentModel.Annotations" Version="4.5.0" />
  </ItemGroup>

</Project><|MERGE_RESOLUTION|>--- conflicted
+++ resolved
@@ -1,13 +1,3 @@
-<<<<<<< HEAD
-<?xml version="1.0" encoding="utf-8"?>
-<!--
-OpenAPI Petstore
-This spec is mainly for testing Petstore server and contains fake endpoints, models. Please do not use this for any other purpose. Special characters: \" \\
-The version of the OpenAPI document: 1.0.0
-
--->
-=======
->>>>>>> a842e1c3
 <Project Sdk="Microsoft.NET.Sdk">
 
   <PropertyGroup>
