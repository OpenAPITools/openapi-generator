--- conflicted
+++ resolved
@@ -160,7 +160,6 @@
             Foo f = new Foo();
             Assert.NotNull(f.GetType().GetProperty("AdditionalProperties"));
             Assert.Null(f.GetType().GetProperty("unknown_property"));
-<<<<<<< HEAD
         }
 
         /// <summary>
@@ -171,9 +170,6 @@
         {
             OuterEnumInteger instance = OuterEnumInteger.NUMBER_1;
             Assert.Equal(1, (int)instance);
-=======
->>>>>>> 97a3fc4b
         }
-
     }
 }