// <auto-generated>
/*
 * OpenAPI Petstore
 *
 * This spec is mainly for testing Petstore server and contains fake endpoints, models. Please do not use this for any other purpose. Special characters: \" \\
 *
 * The version of the OpenAPI document: 1.0.0
 * Generated by: https://github.com/openapitools/openapi-generator.git
 */



using System;
using System.Collections;
using System.Collections.Generic;
using System.Collections.ObjectModel;
using System.Linq;
using System.IO;
using System.Runtime.Serialization;
using System.Text;
using System.Text.RegularExpressions;
using System.Text.Json;
using System.Text.Json.Serialization;
using System.ComponentModel.DataAnnotations;
using OpenAPIClientUtils = Org.OpenAPITools.Client.ClientUtils;

namespace Org.OpenAPITools.Model
{
    /// <summary>
    /// Cat
    /// </summary>
    public partial class Cat : Animal, IEquatable<Cat>
    {
        /// <summary>
        /// Initializes a new instance of the <see cref="Cat" /> class.
        /// </summary>
        /// <param name="catAllOf">catAllOf</param>
        /// <param name="className">className (required)</param>
        /// <param name="color">color (default to &quot;red&quot;)</param>
<<<<<<< HEAD
        public Cat(CatAllOf catAllOf, string className, string color) : base(className, color)
=======
        public Cat(CatAllOf catAllOf, string className, string color = "red") : base(className, color)
>>>>>>> c85270ff
        {
            CatAllOf = catAllOf;
        }

        /// <summary>
        /// Gets or Sets Cat
        /// </summary>
        public CatAllOf CatAllOf { get; set; }

        /// <summary>
        /// Returns the string presentation of the object
        /// </summary>
        /// <returns>String presentation of the object</returns>
        public override string ToString()
        {
            StringBuilder sb = new StringBuilder();
            sb.Append("class Cat {\n");
            sb.Append("  ").Append(base.ToString().Replace("\n", "\n  ")).Append("\n");
            sb.Append("}\n");
            return sb.ToString();
        }

        /// <summary>
        /// Returns true if objects are equal
        /// </summary>
        /// <param name="input">Object to be compared</param>
        /// <returns>Boolean</returns>
        public override bool Equals(object input)
        {
            return OpenAPIClientUtils.compareLogic.Compare(this, input as Cat).AreEqual;
        }

        /// <summary>
        /// Returns true if Cat instances are equal
        /// </summary>
        /// <param name="input">Instance of Cat to be compared</param>
        /// <returns>Boolean</returns>
        public bool Equals(Cat input)
        {
            return OpenAPIClientUtils.compareLogic.Compare(this, input).AreEqual;
        }

        /// <summary>
        /// Gets the hash code
        /// </summary>
        /// <returns>Hash code</returns>
        public override int GetHashCode()
        {
            unchecked // Overflow is fine, just wrap
            {
                int hashCode = base.GetHashCode();
                return hashCode;
            }
        }

    }

    /// <summary>
    /// A Json converter for type Cat
    /// </summary>
    public class CatJsonConverter : JsonConverter<Cat>
    {
        /// <summary>
        /// Returns a boolean if the type is compatible with this converter.
        /// </summary>
        /// <param name="typeToConvert"></param>
        /// <returns></returns>
        public override bool CanConvert(Type typeToConvert) => typeof(Cat).IsAssignableFrom(typeToConvert);

        /// <summary>
        /// A Json reader.
        /// </summary>
        /// <param name="reader"></param>
        /// <param name="typeToConvert"></param>
        /// <param name="options"></param>
        /// <returns></returns>
        /// <exception cref="JsonException"></exception>
        public override Cat Read(ref Utf8JsonReader reader, Type typeToConvert, JsonSerializerOptions options)
        {
            int currentDepth = reader.CurrentDepth;

            if (reader.TokenType != JsonTokenType.StartObject)
                throw new JsonException();

            Utf8JsonReader catAllOfReader = reader;
            Client.ClientUtils.TryDeserialize<CatAllOf>(ref catAllOfReader, options, out CatAllOf catAllOf);
            string className = default;
            string color = default;

            while (reader.Read())
            {
                if (reader.TokenType == JsonTokenType.EndObject && currentDepth == reader.CurrentDepth)
                    break;

                if (reader.TokenType == JsonTokenType.PropertyName)
                {
                    string propertyName = reader.GetString();
                    reader.Read();

                    switch (propertyName)
                    {
                        case "className":
                            className = reader.GetString();
                            break;
                        case "color":
                            color = reader.GetString();
                            break;
                    }
                }
            }

            return new Cat(catAllOf, className, color);
        }

        /// <summary>
        /// A Json writer
        /// </summary>
        /// <param name="writer"></param>
        /// <param name="cat"></param>
        /// <param name="options"></param>
        /// <exception cref="NotImplementedException"></exception>
        public override void Write(Utf8JsonWriter writer, Cat cat, JsonSerializerOptions options) => throw new NotImplementedException();
    }
}<|MERGE_RESOLUTION|>--- conflicted
+++ resolved
@@ -37,11 +37,7 @@
         /// <param name="catAllOf">catAllOf</param>
         /// <param name="className">className (required)</param>
         /// <param name="color">color (default to &quot;red&quot;)</param>
-<<<<<<< HEAD
-        public Cat(CatAllOf catAllOf, string className, string color) : base(className, color)
-=======
         public Cat(CatAllOf catAllOf, string className, string color = "red") : base(className, color)
->>>>>>> c85270ff
         {
             CatAllOf = catAllOf;
         }
