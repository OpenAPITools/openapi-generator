--- conflicted
+++ resolved
@@ -110,17 +110,14 @@
 
             JsonTokenType startingTokenType = utf8JsonReader.TokenType;
 
-<<<<<<< HEAD
-            string shapeType = default;
-            string triangleType = default;
-=======
             Utf8JsonReader shapeInterfaceReader = utf8JsonReader;
             bool shapeInterfaceDeserialized = Client.ClientUtils.TryDeserialize<ShapeInterface>(ref utf8JsonReader, jsonSerializerOptions, out ShapeInterface shapeInterface);
 
             Utf8JsonReader triangleInterfaceReader = utf8JsonReader;
             bool triangleInterfaceDeserialized = Client.ClientUtils.TryDeserialize<TriangleInterface>(ref utf8JsonReader, jsonSerializerOptions, out TriangleInterface triangleInterface);
 
->>>>>>> 687bace3
+            string shapeType = default;
+            string triangleType = default;
 
             while (utf8JsonReader.Read())
             {
@@ -138,10 +135,10 @@
                     switch (propertyName)
                     {
                         case "shapeType":
-                            shapeType = reader.GetString();
+                            shapeType = utf8JsonReader.GetString();
                             break;
                         case "triangleType":
-                            triangleType = reader.GetString();
+                            triangleType = utf8JsonReader.GetString();
                             break;
                         default:
                             break;
@@ -169,4 +166,5 @@
             writer.WriteEndObject();
         }
     }
+
 }