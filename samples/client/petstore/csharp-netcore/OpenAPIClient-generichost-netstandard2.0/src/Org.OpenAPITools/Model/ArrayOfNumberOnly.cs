--- conflicted
+++ resolved
@@ -35,11 +35,7 @@
         /// Initializes a new instance of the <see cref="ArrayOfNumberOnly" /> class.
         /// </summary>
         /// <param name="arrayNumber">arrayNumber</param>
-<<<<<<< HEAD
-        public ArrayOfNumberOnly(List<decimal> arrayNumber)
-=======
         public ArrayOfNumberOnly(List<decimal> arrayNumber = default)
->>>>>>> c85270ff
         {
             ArrayNumber = arrayNumber;
         }
