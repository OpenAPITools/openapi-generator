--- conflicted
+++ resolved
@@ -126,23 +126,10 @@
                 }
             }
 
-<<<<<<< HEAD
-#pragma warning disable CS0472 // The result of the expression is always the same since a value of this type is never equal to 'null'
-#pragma warning disable CS8073 // The result of the expression is always the same since a value of this type is never equal to 'null'
-
-            if (varClass == null)
-                throw new ArgumentNullException(nameof(varClass), "Property is required for class ClassModel.");
-
-#pragma warning restore CS0472 // The result of the expression is always the same since a value of this type is never equal to 'null'
-#pragma warning restore CS8073 // The result of the expression is always the same since a value of this type is never equal to 'null'
-
-            return new ClassModel(varClass);
-=======
             if (classProperty == null)
                 throw new ArgumentNullException(nameof(classProperty), "Property is required for class ClassModel.");
 
             return new ClassModel(classProperty);
->>>>>>> 29223e0b
         }
 
         /// <summary>
