# Org.OpenAPITools.Model.MapTest

## Properties

Name | Type | Description | Notes
------------ | ------------- | ------------- | -------------
<<<<<<< HEAD
=======
**MapMapOfString** | **Dictionary&lt;string, Dictionary&lt;string, string&gt;&gt;** |  | [optional] 
**MapOfEnumString** | **Dictionary&lt;string, MapTest.InnerEnum&gt;** |  | [optional] 
>>>>>>> 0a69f115
**DirectMap** | **Dictionary&lt;string, bool&gt;** |  | [optional] 
**IndirectMap** | **Dictionary&lt;string, bool&gt;** |  | [optional] 
**MapMapOfString** | **Dictionary&lt;string, Dictionary&lt;string, string&gt;&gt;** |  | [optional] 
**MapOfEnumString** | **Dictionary&lt;string, MapTest.InnerEnum&gt;** |  | [optional] 

[[Back to Model list]](../../README.md#documentation-for-models) [[Back to API list]](../../README.md#documentation-for-api-endpoints) [[Back to README]](../../README.md)
<|MERGE_RESOLUTION|>--- conflicted
+++ resolved
@@ -4,11 +4,8 @@
 
 Name | Type | Description | Notes
 ------------ | ------------- | ------------- | -------------
-<<<<<<< HEAD
-=======
 **MapMapOfString** | **Dictionary&lt;string, Dictionary&lt;string, string&gt;&gt;** |  | [optional] 
 **MapOfEnumString** | **Dictionary&lt;string, MapTest.InnerEnum&gt;** |  | [optional] 
->>>>>>> 0a69f115
 **DirectMap** | **Dictionary&lt;string, bool&gt;** |  | [optional] 
 **IndirectMap** | **Dictionary&lt;string, bool&gt;** |  | [optional] 
 **MapMapOfString** | **Dictionary&lt;string, Dictionary&lt;string, string&gt;&gt;** |  | [optional] 
