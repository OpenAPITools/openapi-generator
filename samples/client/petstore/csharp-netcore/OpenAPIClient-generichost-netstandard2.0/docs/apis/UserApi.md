--- conflicted
+++ resolved
@@ -684,17 +684,10 @@
 
 ### Parameters
 
-<<<<<<< HEAD
-Name | Type | Description  | Notes
-------------- | ------------- | ------------- | -------------
- **user** | [**User**](User.md)| Updated user object | 
- **username** | **string**| name that need to be deleted | 
-=======
 | Name | Type | Description | Notes |
 |------|------|-------------|-------|
 | **username** | **string** | name that need to be deleted |  |
 | **user** | [**User**](User.md) | Updated user object |  |
->>>>>>> e4fb0a55
 
 ### Return type
 
