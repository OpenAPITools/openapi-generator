--- conflicted
+++ resolved
@@ -35,11 +35,7 @@
         /// Initializes a new instance of the <see cref="CatAllOf" /> class.
         /// </summary>
         /// <param name="declawed">declawed</param>
-<<<<<<< HEAD
-        public CatAllOf(bool declawed)
-=======
         public CatAllOf(bool? declawed = default)
->>>>>>> c85270ff
         {
             Declawed = declawed;
         }
@@ -48,11 +44,7 @@
         /// Gets or Sets Declawed
         /// </summary>
         [JsonPropertyName("declawed")]
-<<<<<<< HEAD
-        public bool Declawed { get; set; }
-=======
         public bool? Declawed { get; set; }
->>>>>>> c85270ff
 
         /// <summary>
         /// Gets or Sets additional properties
