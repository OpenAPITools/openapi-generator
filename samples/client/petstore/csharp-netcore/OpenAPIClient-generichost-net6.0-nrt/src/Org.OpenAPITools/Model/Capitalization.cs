// <auto-generated>
/*
 * OpenAPI Petstore
 *
 * This spec is mainly for testing Petstore server and contains fake endpoints, models. Please do not use this for any other purpose. Special characters: \" \\
 *
 * The version of the OpenAPI document: 1.0.0
 * Generated by: https://github.com/openapitools/openapi-generator.git
 */

#nullable enable

using System;
using System.Collections;
using System.Collections.Generic;
using System.Collections.ObjectModel;
using System.Linq;
using System.IO;
using System.Runtime.Serialization;
using System.Text;
using System.Text.RegularExpressions;
using System.Text.Json;
using System.Text.Json.Serialization;
using System.ComponentModel.DataAnnotations;
using OpenAPIClientUtils = Org.OpenAPITools.Client.ClientUtils;

namespace Org.OpenAPITools.Model
{
    /// <summary>
    /// Capitalization
    /// </summary>
    public partial class Capitalization : IEquatable<Capitalization>, IValidatableObject
    {
        /// <summary>
        /// Initializes a new instance of the <see cref="Capitalization" /> class.
        /// </summary>
        /// <param name="smallCamel">smallCamel</param>
        /// <param name="capitalCamel">capitalCamel</param>
        /// <param name="smallSnake">smallSnake</param>
        /// <param name="capitalSnake">capitalSnake</param>
        /// <param name="sCAETHFlowPoints">sCAETHFlowPoints</param>
        /// <param name="aTTNAME">Name of the pet </param>
<<<<<<< HEAD
        public Capitalization(string smallCamel, string capitalCamel, string smallSnake, string capitalSnake, string sCAETHFlowPoints, string aTTNAME)
=======
        public Capitalization(string? smallCamel = default, string? capitalCamel = default, string? smallSnake = default, string? capitalSnake = default, string? sCAETHFlowPoints = default, string? aTTNAME = default)
>>>>>>> c85270ff
        {
            SmallCamel = smallCamel;
            CapitalCamel = capitalCamel;
            SmallSnake = smallSnake;
            CapitalSnake = capitalSnake;
            SCAETHFlowPoints = sCAETHFlowPoints;
            ATT_NAME = aTTNAME;
        }

        /// <summary>
        /// Gets or Sets SmallCamel
        /// </summary>
        [JsonPropertyName("smallCamel")]
<<<<<<< HEAD
        public string SmallCamel { get; set; }
=======
        public string? SmallCamel { get; set; }
>>>>>>> c85270ff

        /// <summary>
        /// Gets or Sets CapitalCamel
        /// </summary>
        [JsonPropertyName("CapitalCamel")]
<<<<<<< HEAD
        public string CapitalCamel { get; set; }
=======
        public string? CapitalCamel { get; set; }
>>>>>>> c85270ff

        /// <summary>
        /// Gets or Sets SmallSnake
        /// </summary>
        [JsonPropertyName("small_Snake")]
<<<<<<< HEAD
        public string SmallSnake { get; set; }
=======
        public string? SmallSnake { get; set; }
>>>>>>> c85270ff

        /// <summary>
        /// Gets or Sets CapitalSnake
        /// </summary>
        [JsonPropertyName("Capital_Snake")]
<<<<<<< HEAD
        public string CapitalSnake { get; set; }
=======
        public string? CapitalSnake { get; set; }
>>>>>>> c85270ff

        /// <summary>
        /// Gets or Sets SCAETHFlowPoints
        /// </summary>
        [JsonPropertyName("SCA_ETH_Flow_Points")]
<<<<<<< HEAD
        public string SCAETHFlowPoints { get; set; }
=======
        public string? SCAETHFlowPoints { get; set; }
>>>>>>> c85270ff

        /// <summary>
        /// Name of the pet 
        /// </summary>
        /// <value>Name of the pet </value>
        [JsonPropertyName("ATT_NAME")]
<<<<<<< HEAD
        public string ATT_NAME { get; set; }
=======
        public string? ATT_NAME { get; set; }
>>>>>>> c85270ff

        /// <summary>
        /// Gets or Sets additional properties
        /// </summary>
        [JsonExtensionData]
        public Dictionary<string, JsonElement> AdditionalProperties { get; set; } = new Dictionary<string, JsonElement>();

        /// <summary>
        /// Returns the string presentation of the object
        /// </summary>
        /// <returns>String presentation of the object</returns>
        public override string ToString()
        {
            StringBuilder sb = new StringBuilder();
            sb.Append("class Capitalization {\n");
            sb.Append("  SmallCamel: ").Append(SmallCamel).Append("\n");
            sb.Append("  CapitalCamel: ").Append(CapitalCamel).Append("\n");
            sb.Append("  SmallSnake: ").Append(SmallSnake).Append("\n");
            sb.Append("  CapitalSnake: ").Append(CapitalSnake).Append("\n");
            sb.Append("  SCAETHFlowPoints: ").Append(SCAETHFlowPoints).Append("\n");
            sb.Append("  ATT_NAME: ").Append(ATT_NAME).Append("\n");
            sb.Append("  AdditionalProperties: ").Append(AdditionalProperties).Append("\n");
            sb.Append("}\n");
            return sb.ToString();
        }

        /// <summary>
        /// Returns true if objects are equal
        /// </summary>
        /// <param name="input">Object to be compared</param>
        /// <returns>Boolean</returns>
        public override bool Equals(object? input)
        {
            return OpenAPIClientUtils.compareLogic.Compare(this, input as Capitalization).AreEqual;
        }

        /// <summary>
        /// Returns true if Capitalization instances are equal
        /// </summary>
        /// <param name="input">Instance of Capitalization to be compared</param>
        /// <returns>Boolean</returns>
        public bool Equals(Capitalization? input)
        {
            return OpenAPIClientUtils.compareLogic.Compare(this, input).AreEqual;
        }

        /// <summary>
        /// Gets the hash code
        /// </summary>
        /// <returns>Hash code</returns>
        public override int GetHashCode()
        {
            unchecked // Overflow is fine, just wrap
            {
                int hashCode = 41;
                if (this.SmallCamel != null)
                {
                    hashCode = (hashCode * 59) + this.SmallCamel.GetHashCode();
                }
                if (this.CapitalCamel != null)
                {
                    hashCode = (hashCode * 59) + this.CapitalCamel.GetHashCode();
                }
                if (this.SmallSnake != null)
                {
                    hashCode = (hashCode * 59) + this.SmallSnake.GetHashCode();
                }
                if (this.CapitalSnake != null)
                {
                    hashCode = (hashCode * 59) + this.CapitalSnake.GetHashCode();
                }
                if (this.SCAETHFlowPoints != null)
                {
                    hashCode = (hashCode * 59) + this.SCAETHFlowPoints.GetHashCode();
                }
                if (this.ATT_NAME != null)
                {
                    hashCode = (hashCode * 59) + this.ATT_NAME.GetHashCode();
                }
                if (this.AdditionalProperties != null)
                {
                    hashCode = (hashCode * 59) + this.AdditionalProperties.GetHashCode();
                }
                return hashCode;
            }
        }

        /// <summary>
        /// To validate all properties of the instance
        /// </summary>
        /// <param name="validationContext">Validation context</param>
        /// <returns>Validation Result</returns>
        public IEnumerable<System.ComponentModel.DataAnnotations.ValidationResult> Validate(ValidationContext validationContext)
        {
            yield break;
        }
    }

}<|MERGE_RESOLUTION|>--- conflicted
+++ resolved
@@ -40,11 +40,7 @@
         /// <param name="capitalSnake">capitalSnake</param>
         /// <param name="sCAETHFlowPoints">sCAETHFlowPoints</param>
         /// <param name="aTTNAME">Name of the pet </param>
-<<<<<<< HEAD
-        public Capitalization(string smallCamel, string capitalCamel, string smallSnake, string capitalSnake, string sCAETHFlowPoints, string aTTNAME)
-=======
         public Capitalization(string? smallCamel = default, string? capitalCamel = default, string? smallSnake = default, string? capitalSnake = default, string? sCAETHFlowPoints = default, string? aTTNAME = default)
->>>>>>> c85270ff
         {
             SmallCamel = smallCamel;
             CapitalCamel = capitalCamel;
@@ -58,62 +54,38 @@
         /// Gets or Sets SmallCamel
         /// </summary>
         [JsonPropertyName("smallCamel")]
-<<<<<<< HEAD
-        public string SmallCamel { get; set; }
-=======
         public string? SmallCamel { get; set; }
->>>>>>> c85270ff
 
         /// <summary>
         /// Gets or Sets CapitalCamel
         /// </summary>
         [JsonPropertyName("CapitalCamel")]
-<<<<<<< HEAD
-        public string CapitalCamel { get; set; }
-=======
         public string? CapitalCamel { get; set; }
->>>>>>> c85270ff
 
         /// <summary>
         /// Gets or Sets SmallSnake
         /// </summary>
         [JsonPropertyName("small_Snake")]
-<<<<<<< HEAD
-        public string SmallSnake { get; set; }
-=======
         public string? SmallSnake { get; set; }
->>>>>>> c85270ff
 
         /// <summary>
         /// Gets or Sets CapitalSnake
         /// </summary>
         [JsonPropertyName("Capital_Snake")]
-<<<<<<< HEAD
-        public string CapitalSnake { get; set; }
-=======
         public string? CapitalSnake { get; set; }
->>>>>>> c85270ff
 
         /// <summary>
         /// Gets or Sets SCAETHFlowPoints
         /// </summary>
         [JsonPropertyName("SCA_ETH_Flow_Points")]
-<<<<<<< HEAD
-        public string SCAETHFlowPoints { get; set; }
-=======
         public string? SCAETHFlowPoints { get; set; }
->>>>>>> c85270ff
 
         /// <summary>
         /// Name of the pet 
         /// </summary>
         /// <value>Name of the pet </value>
         [JsonPropertyName("ATT_NAME")]
-<<<<<<< HEAD
-        public string ATT_NAME { get; set; }
-=======
         public string? ATT_NAME { get; set; }
->>>>>>> c85270ff
 
         /// <summary>
         /// Gets or Sets additional properties
