# Org.OpenAPITools.Model.Model200Response
Model for testing model name starting with number

## Properties

Name | Type | Description | Notes
------------ | ------------- | ------------- | -------------
**ClassProperty** | **string** |  | [optional] 
**Name** | **int** |  | [optional] 
<<<<<<< HEAD
**ClassProperty** | **string** |  | [optional] 
=======
>>>>>>> e4bf068a

[[Back to Model list]](../../README.md#documentation-for-models) [[Back to API list]](../../README.md#documentation-for-api-endpoints) [[Back to README]](../../README.md)
<|MERGE_RESOLUTION|>--- conflicted
+++ resolved
@@ -7,9 +7,5 @@
 ------------ | ------------- | ------------- | -------------
 **ClassProperty** | **string** |  | [optional] 
 **Name** | **int** |  | [optional] 
-<<<<<<< HEAD
-**ClassProperty** | **string** |  | [optional] 
-=======
->>>>>>> e4bf068a
 
 [[Back to Model list]](../../README.md#documentation-for-models) [[Back to API list]](../../README.md#documentation-for-api-endpoints) [[Back to README]](../../README.md)
