// <auto-generated>
/*
 * OpenAPI Petstore
 *
 * This spec is mainly for testing Petstore server and contains fake endpoints, models. Please do not use this for any other purpose. Special characters: \" \\
 *
 * The version of the OpenAPI document: 1.0.0
 * Generated by: https://github.com/openapitools/openapi-generator.git
 */

using System;
using System.Collections.Generic;
using System.Net;
using System.Threading.Tasks;
using Microsoft.Extensions.Logging;
using System.Net.Http;
using System.Net.Http.Headers;
using System.Text.Json;
using Org.OpenAPITools.Client;
using Org.OpenAPITools.Model;

namespace Org.OpenAPITools.Api
{
    /// <summary>
    /// Represents a collection of functions to interact with the API endpoints
    /// </summary>
    public interface IFakeClassnameTags123Api : IApi
    {
        /// <summary>
        /// To test class name in snake case
        /// </summary>
        /// <remarks>
        /// To test class name in snake case
        /// </remarks>
        /// <exception cref="ApiException">Thrown when fails to make API call</exception>
        /// <param name="modelClient">client model</param>
        /// <param name="cancellationToken">Cancellation Token to cancel the request.</param>
        /// <returns>Task&lt;ApiResponse&lt;ModelClient&gt;&gt;</returns>
        Task<ApiResponse<ModelClient>> TestClassnameWithHttpInfoAsync(ModelClient modelClient, System.Threading.CancellationToken? cancellationToken = null);

        /// <summary>
        /// To test class name in snake case
        /// </summary>
        /// <remarks>
        /// To test class name in snake case
        /// </remarks>
        /// <exception cref="ApiException">Thrown when fails to make API call</exception>
        /// <param name="modelClient">client model</param>
        /// <param name="cancellationToken">Cancellation Token to cancel the request.</param>
        /// <returns>Task of ApiResponse&lt;ModelClient&gt;</returns>
        Task<ModelClient> TestClassnameAsync(ModelClient modelClient, System.Threading.CancellationToken? cancellationToken = null);
    }

    /// <summary>
    /// Represents a collection of functions to interact with the API endpoints
    /// </summary>
    public partial class FakeClassnameTags123Api : IFakeClassnameTags123Api
    {
        private JsonSerializerOptions _jsonSerializerOptions;

        /// <summary>
        /// An event to track the health of the server. 
        /// If you store these event args, be sure to purge old event args to prevent a memory leak.
        /// </summary>
        public event ClientUtils.EventHandler<ApiResponseEventArgs> ApiResponded;

        /// <summary>
        /// The logger
        /// </summary>
        public ILogger<FakeClassnameTags123Api> Logger { get; }

        /// <summary>
        /// The HttpClient
        /// </summary>
        public HttpClient HttpClient { get; }

        /// <summary>
        /// A token provider of type <see cref="ApiKeyProvider"/>
        /// </summary>
        public TokenProvider<ApiKeyToken> ApiKeyProvider { get; }

        /// <summary>
        /// A token provider of type <see cref="BearerToken"/>
        /// </summary>
        public TokenProvider<BearerToken> BearerTokenProvider { get; }

        /// <summary>
        /// A token provider of type <see cref="BasicTokenProvider"/>
        /// </summary>
        public TokenProvider<BasicToken> BasicTokenProvider { get; }

        /// <summary>
        /// A token provider of type <see cref="HttpSignatureTokenProvider"/>
        /// </summary>
        public TokenProvider<HttpSignatureToken> HttpSignatureTokenProvider { get; }

        /// <summary>
        /// A token provider of type <see cref="OauthTokenProvider"/>
        /// </summary>
        public TokenProvider<OAuthToken> OauthTokenProvider { get; }

        /// <summary>
        /// Initializes a new instance of the <see cref="FakeClassnameTags123Api"/> class.
        /// </summary>
        /// <returns></returns>
        public FakeClassnameTags123Api(ILogger<FakeClassnameTags123Api> logger, HttpClient httpClient, JsonSerializerOptionsProvider jsonSerializerOptionsProvider, 
            TokenProvider<ApiKeyToken> apiKeyProvider, 
            TokenProvider<BearerToken> bearerTokenProvider, 
            TokenProvider<BasicToken> basicTokenProvider, 
            TokenProvider<HttpSignatureToken> httpSignatureTokenProvider, 
            TokenProvider<OAuthToken> oauthTokenProvider)
        {
            _jsonSerializerOptions = jsonSerializerOptionsProvider.Options;
            Logger = logger;
            HttpClient = httpClient;
            ApiKeyProvider = apiKeyProvider;
            BearerTokenProvider = bearerTokenProvider;
            BasicTokenProvider = basicTokenProvider;
            HttpSignatureTokenProvider = httpSignatureTokenProvider;
            OauthTokenProvider = oauthTokenProvider;
        }

        /// <summary>
        /// To test class name in snake case To test class name in snake case
        /// </summary>
        /// <exception cref="ApiException">Thrown when fails to make API call</exception>
        /// <param name="modelClient">client model</param>
        /// <param name="cancellationToken">Cancellation Token to cancel the request.</param>
        /// <returns><see cref="Task"/>&lt;<see cref="ModelClient"/>&gt;</returns>
        public async Task<ModelClient> TestClassnameAsync(ModelClient modelClient, System.Threading.CancellationToken? cancellationToken = null)
        {
            ApiResponse<ModelClient> result = await TestClassnameWithHttpInfoAsync(modelClient, cancellationToken).ConfigureAwait(false);

            if (result.Content == null)
                throw new ApiException(result.ReasonPhrase, result.StatusCode, result.RawContent);

            return result.Content;
        }

        /// <summary>
        /// To test class name in snake case To test class name in snake case
        /// </summary>
        /// <exception cref="ApiException">Thrown when fails to make API call</exception>
        /// <param name="modelClient">client model</param>
        /// <param name="cancellationToken">Cancellation Token to cancel the request.</param>
        /// <returns><see cref="Task"/>&lt;<see cref="ModelClient"/>&gt;</returns>
        public async Task<ModelClient> TestClassnameOrDefaultAsync(ModelClient modelClient, System.Threading.CancellationToken? cancellationToken = null)
        {
            ApiResponse<ModelClient> result = null;
            try 
            {
                result = await TestClassnameWithHttpInfoAsync(modelClient, cancellationToken).ConfigureAwait(false);
            }
            catch (Exception)
            {
            }

            return result != null && result.IsSuccessStatusCode
                ? result.Content
                : null;
        }

        /// <summary>
        /// To test class name in snake case To test class name in snake case
        /// </summary>
        /// <exception cref="ApiException">Thrown when fails to make API call</exception>
        /// <param name="modelClient">client model</param>
        /// <param name="cancellationToken">Cancellation Token to cancel the request.</param>
        /// <returns><see cref="Task"/>&lt;<see cref="ApiResponse{T}"/>&gt; where T : <see cref="ModelClient"/></returns>
        public async Task<ApiResponse<ModelClient>> TestClassnameWithHttpInfoAsync(ModelClient modelClient, System.Threading.CancellationToken? cancellationToken = null)
        {
            try
            {
                #pragma warning disable CS0472 // The result of the expression is always the same since a value of this type is never equal to 'null'

                if (modelClient == null)
                    throw new ArgumentNullException(nameof(modelClient));

                #pragma warning disable CS0472 // The result of the expression is always the same since a value of this type is never equal to 'null'

                using (HttpRequestMessage request = new HttpRequestMessage())
                {
                    UriBuilder uriBuilder = new UriBuilder();
                    uriBuilder.Host = HttpClient.BaseAddress.Host;
                    uriBuilder.Scheme = ClientUtils.SCHEME;
                    uriBuilder.Path = ClientUtils.CONTEXT_PATH + "/fake_classname_test";

                    System.Collections.Specialized.NameValueCollection parseQueryString = System.Web.HttpUtility.ParseQueryString(string.Empty);

                    request.Content = (modelClient as object) is System.IO.Stream stream
                        ? request.Content = new StreamContent(stream)
<<<<<<< HEAD
                        : request.Content = new StringContent(JsonSerializer.Serialize(modelClient, _jsonSerializerOptions));
=======
                        : request.Content = new StringContent(System.Text.Json.JsonSerializer.Serialize(modelClient, ClientUtils.JsonSerializerOptions));
>>>>>>> 70342295

                    List<TokenBase> tokens = new List<TokenBase>();

                    ApiKeyToken apiKey = (ApiKeyToken) await ApiKeyProvider.GetAsync(cancellationToken).ConfigureAwait(false);

                    tokens.Add(apiKey);

                    apiKey.UseInQuery(request, uriBuilder, parseQueryString, "api_key_query");

                    uriBuilder.Query = parseQueryString.ToString();

                    request.RequestUri = uriBuilder.Uri;

                    string[] contentTypes = new string[] {
                        "application/json" 
                    };

                    string contentType = ClientUtils.SelectHeaderContentType(contentTypes);

                    if (contentType != null)
                        request.Content.Headers.Add("ContentType", contentType);

                    string[] accepts = new string[] { 
                        "application/json" 
                    };

                    string accept = ClientUtils.SelectHeaderAccept(accepts);

                    if (accept != null)
                        request.Headers.Accept.Add(new MediaTypeWithQualityHeaderValue(accept));
                    
                    request.Method = HttpMethod.Patch;

                    using (HttpResponseMessage responseMessage = await HttpClient.SendAsync(request, cancellationToken.GetValueOrDefault()).ConfigureAwait(false))
                    {
                        DateTime requestedAt = DateTime.UtcNow;

                        string responseContent = await responseMessage.Content.ReadAsStringAsync(cancellationToken.GetValueOrDefault()).ConfigureAwait(false);

                        if (ApiResponded != null)
                        {
                            try
                            {
                                ApiResponded.Invoke(this, new ApiResponseEventArgs(requestedAt, DateTime.UtcNow, responseMessage.StatusCode, "/fake_classname_test"));
                            }
                            catch(Exception e)
                            {
                                Logger.LogError(e, "An error occured while invoking ApiResponded.");
                            }
                        }

                        ApiResponse<ModelClient> apiResponse = new ApiResponse<ModelClient>(responseMessage, responseContent);

                        if (apiResponse.IsSuccessStatusCode)
                            apiResponse.Content = JsonSerializer.Deserialize<ModelClient>(apiResponse.RawContent, _jsonSerializerOptions);
                        else if (apiResponse.StatusCode == (HttpStatusCode) 429)
                            foreach(TokenBase token in tokens)
                                token.BeginRateLimit();

                        return apiResponse;
                    }
                }
            }
            catch(Exception e)
            {
                Logger.LogError(e, "An error occured while sending the request to the server.");
                throw;
            }
        }    }
}<|MERGE_RESOLUTION|>--- conflicted
+++ resolved
@@ -189,11 +189,7 @@
 
                     request.Content = (modelClient as object) is System.IO.Stream stream
                         ? request.Content = new StreamContent(stream)
-<<<<<<< HEAD
-                        : request.Content = new StringContent(JsonSerializer.Serialize(modelClient, _jsonSerializerOptions));
-=======
                         : request.Content = new StringContent(System.Text.Json.JsonSerializer.Serialize(modelClient, ClientUtils.JsonSerializerOptions));
->>>>>>> 70342295
 
                     List<TokenBase> tokens = new List<TokenBase>();
 
