// <auto-generated>
/*
 * OpenAPI Petstore
 *
 * This spec is mainly for testing Petstore server and contains fake endpoints, models. Please do not use this for any other purpose. Special characters: \" \\
 *
 * The version of the OpenAPI document: 1.0.0
 * Generated by: https://github.com/openapitools/openapi-generator.git
 */

using System;
using System.Collections;
using System.Collections.Generic;
using System.Collections.ObjectModel;
using System.Linq;
using System.IO;
using System.Text;
using System.Text.RegularExpressions;
using System.Text.Json;
using System.Text.Json.Serialization;
using System.ComponentModel.DataAnnotations;
using OpenAPIClientUtils = Org.OpenAPITools.Client.ClientUtils;

namespace Org.OpenAPITools.Model
{
    /// <summary>
    /// FooGetDefaultResponse
    /// </summary>
    public partial class FooGetDefaultResponse : IValidatableObject
    {
        /// <summary>
        /// Initializes a new instance of the <see cref="FooGetDefaultResponse" /> class.
        /// </summary>
        /// <param name="stringProperty">stringProperty</param>
<<<<<<< HEAD
        public FooGetDefaultResponse(Foo stringProperty = default)
        {
            StringProperty = stringProperty;
=======
        [JsonConstructor]
        public FooGetDefaultResponse(Foo stringProperty)
        {
            StringProperty = stringProperty;
            OnCreated();
>>>>>>> e4bf068a
        }

        partial void OnCreated();

        /// <summary>
        /// Gets or Sets StringProperty
        /// </summary>
        [JsonPropertyName("string")]
        public Foo StringProperty { get; set; }

        /// <summary>
        /// Gets or Sets additional properties
        /// </summary>
        [JsonExtensionData]
        public Dictionary<string, JsonElement> AdditionalProperties { get; } = new Dictionary<string, JsonElement>();

        /// <summary>
        /// Returns the string presentation of the object
        /// </summary>
        /// <returns>String presentation of the object</returns>
        public override string ToString()
        {
            StringBuilder sb = new StringBuilder();
            sb.Append("class FooGetDefaultResponse {\n");
            sb.Append("  StringProperty: ").Append(StringProperty).Append("\n");
            sb.Append("  AdditionalProperties: ").Append(AdditionalProperties).Append("\n");
            sb.Append("}\n");
            return sb.ToString();
        }

        /// <summary>
        /// To validate all properties of the instance
        /// </summary>
        /// <param name="validationContext">Validation context</param>
        /// <returns>Validation Result</returns>
        IEnumerable<System.ComponentModel.DataAnnotations.ValidationResult> IValidatableObject.Validate(ValidationContext validationContext)
        {
            yield break;
        }
    }

    /// <summary>
    /// A Json converter for type FooGetDefaultResponse
    /// </summary>
    public class FooGetDefaultResponseJsonConverter : JsonConverter<FooGetDefaultResponse>
    {
        /// <summary>
        /// A Json reader.
        /// </summary>
        /// <param name="utf8JsonReader"></param>
        /// <param name="typeToConvert"></param>
        /// <param name="jsonSerializerOptions"></param>
        /// <returns></returns>
        /// <exception cref="JsonException"></exception>
        public override FooGetDefaultResponse Read(ref Utf8JsonReader utf8JsonReader, Type typeToConvert, JsonSerializerOptions jsonSerializerOptions)
        {
            int currentDepth = utf8JsonReader.CurrentDepth;

            if (utf8JsonReader.TokenType != JsonTokenType.StartObject && utf8JsonReader.TokenType != JsonTokenType.StartArray)
                throw new JsonException();

            JsonTokenType startingTokenType = utf8JsonReader.TokenType;

            Foo stringProperty = default;

            while (utf8JsonReader.Read())
            {
<<<<<<< HEAD
                int hashCode = 41;
                if (this.StringProperty != null)
                {
                    hashCode = (hashCode * 59) + this.StringProperty.GetHashCode();
                }
                if (this.AdditionalProperties != null)
=======
                if (startingTokenType == JsonTokenType.StartObject && utf8JsonReader.TokenType == JsonTokenType.EndObject && currentDepth == utf8JsonReader.CurrentDepth)
                    break;

                if (startingTokenType == JsonTokenType.StartArray && utf8JsonReader.TokenType == JsonTokenType.EndArray && currentDepth == utf8JsonReader.CurrentDepth)
                    break;

                if (utf8JsonReader.TokenType == JsonTokenType.PropertyName && currentDepth == utf8JsonReader.CurrentDepth - 1)
>>>>>>> e4bf068a
                {
                    string propertyName = utf8JsonReader.GetString();
                    utf8JsonReader.Read();

                    switch (propertyName)
                    {
                        case "string":
                            if (utf8JsonReader.TokenType != JsonTokenType.Null)
                                stringProperty = JsonSerializer.Deserialize<Foo>(ref utf8JsonReader, jsonSerializerOptions);
                            break;
                        default:
                            break;
                    }
                }
            }

#pragma warning disable CS0472 // The result of the expression is always the same since a value of this type is never equal to 'null'
#pragma warning disable CS8073 // The result of the expression is always the same since a value of this type is never equal to 'null'

            if (stringProperty == null)
                throw new ArgumentNullException(nameof(stringProperty), "Property is required for class FooGetDefaultResponse.");

#pragma warning restore CS0472 // The result of the expression is always the same since a value of this type is never equal to 'null'
#pragma warning restore CS8073 // The result of the expression is always the same since a value of this type is never equal to 'null'

            return new FooGetDefaultResponse(stringProperty);
        }

        /// <summary>
        /// A Json writer
        /// </summary>
        /// <param name="writer"></param>
        /// <param name="fooGetDefaultResponse"></param>
        /// <param name="jsonSerializerOptions"></param>
        /// <exception cref="NotImplementedException"></exception>
        public override void Write(Utf8JsonWriter writer, FooGetDefaultResponse fooGetDefaultResponse, JsonSerializerOptions jsonSerializerOptions)
        {
            writer.WriteStartObject();

            writer.WritePropertyName("string");
            JsonSerializer.Serialize(writer, fooGetDefaultResponse.StringProperty, jsonSerializerOptions);

            writer.WriteEndObject();
        }
    }
}<|MERGE_RESOLUTION|>--- conflicted
+++ resolved
@@ -32,17 +32,11 @@
         /// Initializes a new instance of the <see cref="FooGetDefaultResponse" /> class.
         /// </summary>
         /// <param name="stringProperty">stringProperty</param>
-<<<<<<< HEAD
-        public FooGetDefaultResponse(Foo stringProperty = default)
-        {
-            StringProperty = stringProperty;
-=======
         [JsonConstructor]
         public FooGetDefaultResponse(Foo stringProperty)
         {
             StringProperty = stringProperty;
             OnCreated();
->>>>>>> e4bf068a
         }
 
         partial void OnCreated();
@@ -110,14 +104,6 @@
 
             while (utf8JsonReader.Read())
             {
-<<<<<<< HEAD
-                int hashCode = 41;
-                if (this.StringProperty != null)
-                {
-                    hashCode = (hashCode * 59) + this.StringProperty.GetHashCode();
-                }
-                if (this.AdditionalProperties != null)
-=======
                 if (startingTokenType == JsonTokenType.StartObject && utf8JsonReader.TokenType == JsonTokenType.EndObject && currentDepth == utf8JsonReader.CurrentDepth)
                     break;
 
@@ -125,7 +111,6 @@
                     break;
 
                 if (utf8JsonReader.TokenType == JsonTokenType.PropertyName && currentDepth == utf8JsonReader.CurrentDepth - 1)
->>>>>>> e4bf068a
                 {
                     string propertyName = utf8JsonReader.GetString();
                     utf8JsonReader.Read();
