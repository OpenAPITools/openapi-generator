--- conflicted
+++ resolved
@@ -35,11 +35,7 @@
         /// Initializes a new instance of the <see cref="Return" /> class.
         /// </summary>
         /// <param name="returnProperty">returnProperty</param>
-<<<<<<< HEAD
-        public Return(int returnProperty)
-=======
         public Return(int returnProperty = default)
->>>>>>> c85270ff
         {
             ReturnProperty = returnProperty;
         }
