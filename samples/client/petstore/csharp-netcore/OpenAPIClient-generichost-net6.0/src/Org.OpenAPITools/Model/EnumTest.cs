// <auto-generated>
/*
 * OpenAPI Petstore
 *
 * This spec is mainly for testing Petstore server and contains fake endpoints, models. Please do not use this for any other purpose. Special characters: \" \\
 *
 * The version of the OpenAPI document: 1.0.0
 * Generated by: https://github.com/openapitools/openapi-generator.git
 */



using System;
using System.Collections;
using System.Collections.Generic;
using System.Collections.ObjectModel;
using System.Linq;
using System.IO;
using System.Runtime.Serialization;
using System.Text;
using System.Text.RegularExpressions;
using System.Text.Json;
using System.Text.Json.Serialization;
using System.ComponentModel.DataAnnotations;
using OpenAPIClientUtils = Org.OpenAPITools.Client.ClientUtils;

namespace Org.OpenAPITools.Model
{
    /// <summary>
    /// EnumTest
    /// </summary>
    public partial class EnumTest : IEquatable<EnumTest>, IValidatableObject
    {
        /// <summary>
        /// Initializes a new instance of the <see cref="EnumTest" /> class.
        /// </summary>
        /// <param name="enumStringRequired">enumStringRequired (required)</param>
        /// <param name="enumString">enumString</param>
        /// <param name="enumInteger">enumInteger</param>
        /// <param name="enumIntegerOnly">enumIntegerOnly</param>
        /// <param name="enumNumber">enumNumber</param>
        /// <param name="outerEnum">outerEnum</param>
        /// <param name="outerEnumInteger">outerEnumInteger</param>
        /// <param name="outerEnumDefaultValue">outerEnumDefaultValue</param>
        /// <param name="outerEnumIntegerDefaultValue">outerEnumIntegerDefaultValue</param>
<<<<<<< HEAD
        public EnumTest(EnumStringRequiredEnum enumStringRequired, EnumStringEnum enumString, EnumIntegerEnum enumInteger, EnumIntegerOnlyEnum enumIntegerOnly, EnumNumberEnum enumNumber, OuterEnumInteger outerEnumInteger, OuterEnumDefaultValue outerEnumDefaultValue, OuterEnumIntegerDefaultValue outerEnumIntegerDefaultValue, OuterEnum outerEnum = default)
=======
        public EnumTest(EnumStringRequiredEnum enumStringRequired, EnumStringEnum enumString = default, EnumIntegerEnum enumInteger = default, EnumIntegerOnlyEnum enumIntegerOnly = default, EnumNumberEnum enumNumber = default, OuterEnum outerEnum = default, OuterEnumInteger outerEnumInteger = default, OuterEnumDefaultValue outerEnumDefaultValue = default, OuterEnumIntegerDefaultValue outerEnumIntegerDefaultValue = default)
>>>>>>> c85270ff
        {
            if (enumStringRequired == null)
                throw new ArgumentNullException("enumStringRequired is a required property for EnumTest and cannot be null.");
            EnumStringRequired = enumStringRequired;
            EnumString = enumString;
            EnumInteger = enumInteger;
            EnumIntegerOnly = enumIntegerOnly;
            EnumNumber = enumNumber;
<<<<<<< HEAD
            OuterEnumInteger = outerEnumInteger;
            OuterEnumDefaultValue = outerEnumDefaultValue;
            OuterEnumIntegerDefaultValue = outerEnumIntegerDefaultValue;
            OuterEnum = outerEnum;
=======
            OuterEnum = outerEnum;
            OuterEnumInteger = outerEnumInteger;
            OuterEnumDefaultValue = outerEnumDefaultValue;
            OuterEnumIntegerDefaultValue = outerEnumIntegerDefaultValue;
>>>>>>> c85270ff
        }

        /// <summary>
        /// Defines EnumStringRequired
        /// </summary>
        public enum EnumStringRequiredEnum
        {
            /// <summary>
            /// Enum UPPER for value: UPPER
            /// </summary>
            [EnumMember(Value = "UPPER")]
            UPPER = 1,

            /// <summary>
            /// Enum Lower for value: lower
            /// </summary>
            [EnumMember(Value = "lower")]
            Lower = 2,

            /// <summary>
            /// Enum Empty for value: 
            /// </summary>
            [EnumMember(Value = "")]
            Empty = 3

        }

        /// <summary>
        /// Gets or Sets EnumStringRequired
        /// </summary>
        [JsonPropertyName("enum_string_required")]
        public EnumStringRequiredEnum EnumStringRequired { get; set; }
        
        /// <summary>
        /// Defines EnumString
        /// </summary>
        public enum EnumStringEnum
        {
            /// <summary>
            /// Enum UPPER for value: UPPER
            /// </summary>
            [EnumMember(Value = "UPPER")]
            UPPER = 1,

            /// <summary>
            /// Enum Lower for value: lower
            /// </summary>
            [EnumMember(Value = "lower")]
            Lower = 2,

            /// <summary>
            /// Enum Empty for value: 
            /// </summary>
            [EnumMember(Value = "")]
            Empty = 3

        }

        /// <summary>
        /// Gets or Sets EnumString
        /// </summary>
        [JsonPropertyName("enum_string")]
        public EnumStringEnum EnumString { get; set; }
        
        /// <summary>
        /// Defines EnumInteger
        /// </summary>
        public enum EnumIntegerEnum
        {
            /// <summary>
            /// Enum NUMBER_1 for value: 1
            /// </summary>
            NUMBER_1 = 1,

            /// <summary>
            /// Enum NUMBER_MINUS_1 for value: -1
            /// </summary>
            NUMBER_MINUS_1 = -1

        }

        /// <summary>
        /// Gets or Sets EnumInteger
        /// </summary>
        [JsonPropertyName("enum_integer")]
        public EnumIntegerEnum EnumInteger { get; set; }
        
        /// <summary>
        /// Defines EnumIntegerOnly
        /// </summary>
        public enum EnumIntegerOnlyEnum
        {
            /// <summary>
            /// Enum NUMBER_2 for value: 2
            /// </summary>
            NUMBER_2 = 2,

            /// <summary>
            /// Enum NUMBER_MINUS_2 for value: -2
            /// </summary>
            NUMBER_MINUS_2 = -2

        }

        /// <summary>
        /// Gets or Sets EnumIntegerOnly
        /// </summary>
        [JsonPropertyName("enum_integer_only")]
        public EnumIntegerOnlyEnum EnumIntegerOnly { get; set; }
        
        /// <summary>
        /// Defines EnumNumber
        /// </summary>
        public enum EnumNumberEnum
        {
            /// <summary>
            /// Enum NUMBER_1_DOT_1 for value: 1.1
            /// </summary>
            [EnumMember(Value = "1.1")]
            NUMBER_1_DOT_1 = 1,

            /// <summary>
            /// Enum NUMBER_MINUS_1_DOT_2 for value: -1.2
            /// </summary>
            [EnumMember(Value = "-1.2")]
            NUMBER_MINUS_1_DOT_2 = 2

        }

        /// <summary>
        /// Gets or Sets EnumNumber
        /// </summary>
        [JsonPropertyName("enum_number")]
        public EnumNumberEnum EnumNumber { get; set; }
        
        /// <summary>
        /// Gets or Sets OuterEnum
        /// </summary>
        [JsonPropertyName("outerEnum")]
        public OuterEnum OuterEnum { get; set; }
        
        /// <summary>
        /// Gets or Sets OuterEnumInteger
        /// </summary>
        [JsonPropertyName("outerEnumInteger")]
        public OuterEnumInteger OuterEnumInteger { get; set; }
        
        /// <summary>
        /// Gets or Sets OuterEnumDefaultValue
        /// </summary>
        [JsonPropertyName("outerEnumDefaultValue")]
        public OuterEnumDefaultValue OuterEnumDefaultValue { get; set; }
        
        /// <summary>
        /// Gets or Sets OuterEnumIntegerDefaultValue
        /// </summary>
        [JsonPropertyName("outerEnumIntegerDefaultValue")]
        public OuterEnumIntegerDefaultValue OuterEnumIntegerDefaultValue { get; set; }
        
        /// <summary>
        /// Gets or Sets additional properties
        /// </summary>
        [JsonExtensionData]
        public Dictionary<string, JsonElement> AdditionalProperties { get; set; } = new Dictionary<string, JsonElement>();

        /// <summary>
        /// Returns the string presentation of the object
        /// </summary>
        /// <returns>String presentation of the object</returns>
        public override string ToString()
        {
            StringBuilder sb = new StringBuilder();
            sb.Append("class EnumTest {\n");
            sb.Append("  EnumStringRequired: ").Append(EnumStringRequired).Append("\n");
            sb.Append("  EnumString: ").Append(EnumString).Append("\n");
            sb.Append("  EnumInteger: ").Append(EnumInteger).Append("\n");
            sb.Append("  EnumIntegerOnly: ").Append(EnumIntegerOnly).Append("\n");
            sb.Append("  EnumNumber: ").Append(EnumNumber).Append("\n");
            sb.Append("  OuterEnum: ").Append(OuterEnum).Append("\n");
            sb.Append("  OuterEnumInteger: ").Append(OuterEnumInteger).Append("\n");
            sb.Append("  OuterEnumDefaultValue: ").Append(OuterEnumDefaultValue).Append("\n");
            sb.Append("  OuterEnumIntegerDefaultValue: ").Append(OuterEnumIntegerDefaultValue).Append("\n");
            sb.Append("  AdditionalProperties: ").Append(AdditionalProperties).Append("\n");
            sb.Append("}\n");
            return sb.ToString();
        }

        /// <summary>
        /// Returns true if objects are equal
        /// </summary>
        /// <param name="input">Object to be compared</param>
        /// <returns>Boolean</returns>
        public override bool Equals(object input)
        {
            return OpenAPIClientUtils.compareLogic.Compare(this, input as EnumTest).AreEqual;
        }

        /// <summary>
        /// Returns true if EnumTest instances are equal
        /// </summary>
        /// <param name="input">Instance of EnumTest to be compared</param>
        /// <returns>Boolean</returns>
        public bool Equals(EnumTest input)
        {
            return OpenAPIClientUtils.compareLogic.Compare(this, input).AreEqual;
        }

        /// <summary>
        /// Gets the hash code
        /// </summary>
        /// <returns>Hash code</returns>
        public override int GetHashCode()
        {
            unchecked // Overflow is fine, just wrap
            {
                int hashCode = 41;
                hashCode = (hashCode * 59) + this.EnumStringRequired.GetHashCode();
                hashCode = (hashCode * 59) + this.EnumString.GetHashCode();
                hashCode = (hashCode * 59) + this.EnumInteger.GetHashCode();
                hashCode = (hashCode * 59) + this.EnumIntegerOnly.GetHashCode();
                hashCode = (hashCode * 59) + this.EnumNumber.GetHashCode();
                hashCode = (hashCode * 59) + this.OuterEnum.GetHashCode();
                hashCode = (hashCode * 59) + this.OuterEnumInteger.GetHashCode();
                hashCode = (hashCode * 59) + this.OuterEnumDefaultValue.GetHashCode();
                hashCode = (hashCode * 59) + this.OuterEnumIntegerDefaultValue.GetHashCode();
                if (this.AdditionalProperties != null)
                {
                    hashCode = (hashCode * 59) + this.AdditionalProperties.GetHashCode();
                }
                return hashCode;
            }
        }

        /// <summary>
        /// To validate all properties of the instance
        /// </summary>
        /// <param name="validationContext">Validation context</param>
        /// <returns>Validation Result</returns>
        public IEnumerable<System.ComponentModel.DataAnnotations.ValidationResult> Validate(ValidationContext validationContext)
        {
            yield break;
        }
    }

}<|MERGE_RESOLUTION|>--- conflicted
+++ resolved
@@ -43,11 +43,7 @@
         /// <param name="outerEnumInteger">outerEnumInteger</param>
         /// <param name="outerEnumDefaultValue">outerEnumDefaultValue</param>
         /// <param name="outerEnumIntegerDefaultValue">outerEnumIntegerDefaultValue</param>
-<<<<<<< HEAD
-        public EnumTest(EnumStringRequiredEnum enumStringRequired, EnumStringEnum enumString, EnumIntegerEnum enumInteger, EnumIntegerOnlyEnum enumIntegerOnly, EnumNumberEnum enumNumber, OuterEnumInteger outerEnumInteger, OuterEnumDefaultValue outerEnumDefaultValue, OuterEnumIntegerDefaultValue outerEnumIntegerDefaultValue, OuterEnum outerEnum = default)
-=======
         public EnumTest(EnumStringRequiredEnum enumStringRequired, EnumStringEnum enumString = default, EnumIntegerEnum enumInteger = default, EnumIntegerOnlyEnum enumIntegerOnly = default, EnumNumberEnum enumNumber = default, OuterEnum outerEnum = default, OuterEnumInteger outerEnumInteger = default, OuterEnumDefaultValue outerEnumDefaultValue = default, OuterEnumIntegerDefaultValue outerEnumIntegerDefaultValue = default)
->>>>>>> c85270ff
         {
             if (enumStringRequired == null)
                 throw new ArgumentNullException("enumStringRequired is a required property for EnumTest and cannot be null.");
@@ -56,17 +52,10 @@
             EnumInteger = enumInteger;
             EnumIntegerOnly = enumIntegerOnly;
             EnumNumber = enumNumber;
-<<<<<<< HEAD
-            OuterEnumInteger = outerEnumInteger;
-            OuterEnumDefaultValue = outerEnumDefaultValue;
-            OuterEnumIntegerDefaultValue = outerEnumIntegerDefaultValue;
-            OuterEnum = outerEnum;
-=======
             OuterEnum = outerEnum;
             OuterEnumInteger = outerEnumInteger;
             OuterEnumDefaultValue = outerEnumDefaultValue;
             OuterEnumIntegerDefaultValue = outerEnumIntegerDefaultValue;
->>>>>>> c85270ff
         }
 
         /// <summary>
