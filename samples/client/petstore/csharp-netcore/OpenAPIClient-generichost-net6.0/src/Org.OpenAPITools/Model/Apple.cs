--- conflicted
+++ resolved
@@ -36,11 +36,7 @@
         /// </summary>
         /// <param name="cultivar">cultivar</param>
         /// <param name="origin">origin</param>
-<<<<<<< HEAD
-        public Apple(string cultivar, string origin)
-=======
         public Apple(string cultivar = default, string origin = default)
->>>>>>> c85270ff
         {
             Cultivar = cultivar;
             Origin = origin;
