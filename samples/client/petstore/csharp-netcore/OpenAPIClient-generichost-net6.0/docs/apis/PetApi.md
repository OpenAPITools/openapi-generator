--- conflicted
+++ resolved
@@ -731,19 +731,11 @@
 
 ### Parameters
 
-<<<<<<< HEAD
-Name | Type | Description  | Notes
-------------- | ------------- | ------------- | -------------
- **petId** | **long**| ID of pet to update | 
- **file** | **System.IO.Stream****System.IO.Stream**| file to upload | [optional] 
- **additionalMetadata** | **string**| Additional data to pass to server | [optional] 
-=======
 | Name | Type | Description | Notes |
 |------|------|-------------|-------|
 | **petId** | **long** | ID of pet to update |  |
 | **additionalMetadata** | **string** | Additional data to pass to server | [optional]  |
 | **file** | **System.IO.Stream****System.IO.Stream** | file to upload | [optional]  |
->>>>>>> e4fb0a55
 
 ### Return type
 
@@ -835,19 +827,11 @@
 
 ### Parameters
 
-<<<<<<< HEAD
-Name | Type | Description  | Notes
-------------- | ------------- | ------------- | -------------
- **requiredFile** | **System.IO.Stream****System.IO.Stream**| file to upload | 
- **petId** | **long**| ID of pet to update | 
- **additionalMetadata** | **string**| Additional data to pass to server | [optional] 
-=======
 | Name | Type | Description | Notes |
 |------|------|-------------|-------|
 | **petId** | **long** | ID of pet to update |  |
 | **requiredFile** | **System.IO.Stream****System.IO.Stream** | file to upload |  |
 | **additionalMetadata** | **string** | Additional data to pass to server | [optional]  |
->>>>>>> e4fb0a55
 
 ### Return type
 
