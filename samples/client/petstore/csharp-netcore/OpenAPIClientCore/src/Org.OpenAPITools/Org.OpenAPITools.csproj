--- conflicted
+++ resolved
@@ -20,20 +20,12 @@
   </PropertyGroup>
 
   <ItemGroup>
-<<<<<<< HEAD
-    <PackageReference Include="CompareNETObjects" Version="4.57.0" />
-    <PackageReference Include="JsonSubTypes" Version="1.5.2" />
-    <PackageReference Include="Newtonsoft.Json" Version="12.0.1" />
-    <PackageReference Include="RestSharp" Version="106.10.1" />
-    <PackageReference Include="Polly" Version="7.2.0" />
-    <PackageReference Include="System.ComponentModel.Annotations" Version="4.5.0" />
-=======
     <PackageReference Include="CompareNETObjects" Version="4.61.0" />
     <PackageReference Include="JsonSubTypes" Version="1.7.0" />
     <PackageReference Include="Newtonsoft.Json" Version="12.0.3" />
     <PackageReference Include="RestSharp" Version="106.11.4" />
     <PackageReference Include="System.ComponentModel.Annotations" Version="4.7.0" />
->>>>>>> 1ff16d0d
+    <PackageReference Include="Polly" Version="7.2.0" />
   </ItemGroup>
 
 </Project>