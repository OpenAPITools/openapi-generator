--- conflicted
+++ resolved
@@ -111,11 +111,7 @@
     @RequestMapping(
         method = RequestMethod.GET,
         value = "/store/order/{orderId}",
-<<<<<<< HEAD
-        produces = "application/json"
-=======
         produces = { "application/json", "application/xml" }
->>>>>>> a2ee3a7c
     )
     
     ResponseEntity<Order> getOrderById(
@@ -144,11 +140,7 @@
     @RequestMapping(
         method = RequestMethod.POST,
         value = "/store/order",
-<<<<<<< HEAD
-        produces = "application/json"
-=======
         produces = { "application/json", "application/xml" }
->>>>>>> a2ee3a7c
     )
     
     ResponseEntity<Order> placeOrder(
