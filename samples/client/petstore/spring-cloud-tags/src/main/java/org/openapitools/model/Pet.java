package org.openapitools.model;

import java.net.URI;
import java.util.Objects;
import com.fasterxml.jackson.annotation.JsonProperty;
import com.fasterxml.jackson.annotation.JsonCreator;
import com.fasterxml.jackson.annotation.JsonValue;
import io.swagger.annotations.ApiModel;
import io.swagger.annotations.ApiModelProperty;
import java.util.ArrayList;
import java.util.Arrays;
import java.util.List;
import org.openapitools.model.Category;
import org.openapitools.model.Tag;
import org.springframework.lang.Nullable;
import org.openapitools.jackson.nullable.JsonNullable;
import java.time.OffsetDateTime;
import javax.validation.Valid;
import javax.validation.constraints.*;


import java.util.*;
import javax.annotation.Generated;

/**
 * A pet for sale in the pet store
 */

@ApiModel(description = "A pet for sale in the pet store")
<<<<<<< HEAD
@Generated(value = "org.openapitools.codegen.languages.SpringCodegen", comments = "Generator version: 7.14.0")
=======
@Generated(value = "org.openapitools.codegen.languages.SpringCodegen", comments = "Generator version: 7.15.0-SNAPSHOT")
>>>>>>> a5f638fe
public class Pet {

  private @Nullable Long id;

  private @Nullable Category category;

  private String name;

  @Valid
  private List<String> photoUrls = new ArrayList<>();

  @Valid
  private List<@Valid Tag> tags = new ArrayList<>();

  /**
   * pet status in the store
   */
  public enum StatusEnum {
    AVAILABLE("available"),
    
    PENDING("pending"),
    
    SOLD("sold");

    private final String value;

    StatusEnum(String value) {
      this.value = value;
    }

    @JsonValue
    public String getValue() {
      return value;
    }

    @Override
    public String toString() {
      return String.valueOf(value);
    }

    @JsonCreator
    public static StatusEnum fromValue(String value) {
      for (StatusEnum b : StatusEnum.values()) {
        if (b.value.equals(value)) {
          return b;
        }
      }
      throw new IllegalArgumentException("Unexpected value '" + value + "'");
    }
  }

  private @Nullable StatusEnum status;

  public Pet() {
    super();
  }

  /**
   * Constructor with only required parameters
   */
  public Pet(String name, List<String> photoUrls) {
    this.name = name;
    this.photoUrls = photoUrls;
  }

  public Pet id(@Nullable Long id) {
    this.id = id;
    return this;
  }

  /**
   * Get id
   * @return id
   */
  
  @ApiModelProperty(value = "")
  @JsonProperty("id")
  public @Nullable Long getId() {
    return id;
  }

  public void setId(@Nullable Long id) {
    this.id = id;
  }

  public Pet category(@Nullable Category category) {
    this.category = category;
    return this;
  }

  /**
   * Get category
   * @return category
   */
  @Valid 
  @ApiModelProperty(value = "")
  @JsonProperty("category")
  public @Nullable Category getCategory() {
    return category;
  }

  public void setCategory(@Nullable Category category) {
    this.category = category;
  }

  public Pet name(String name) {
    this.name = name;
    return this;
  }

  /**
   * Get name
   * @return name
   */
  @NotNull 
  @ApiModelProperty(example = "doggie", required = true, value = "")
  @JsonProperty("name")
  public String getName() {
    return name;
  }

  public void setName(String name) {
    this.name = name;
  }

  public Pet photoUrls(List<String> photoUrls) {
    this.photoUrls = photoUrls;
    return this;
  }

  public Pet addPhotoUrlsItem(String photoUrlsItem) {
    if (this.photoUrls == null) {
      this.photoUrls = new ArrayList<>();
    }
    this.photoUrls.add(photoUrlsItem);
    return this;
  }

  /**
   * Get photoUrls
   * @return photoUrls
   */
  @NotNull 
  @ApiModelProperty(required = true, value = "")
  @JsonProperty("photoUrls")
  public List<String> getPhotoUrls() {
    return photoUrls;
  }

  public void setPhotoUrls(List<String> photoUrls) {
    this.photoUrls = photoUrls;
  }

  public Pet tags(List<@Valid Tag> tags) {
    this.tags = tags;
    return this;
  }

  public Pet addTagsItem(Tag tagsItem) {
    if (this.tags == null) {
      this.tags = new ArrayList<>();
    }
    this.tags.add(tagsItem);
    return this;
  }

  /**
   * Get tags
   * @return tags
   */
  @Valid 
  @ApiModelProperty(value = "")
  @JsonProperty("tags")
  public List<@Valid Tag> getTags() {
    return tags;
  }

  public void setTags(List<@Valid Tag> tags) {
    this.tags = tags;
  }

  public Pet status(@Nullable StatusEnum status) {
    this.status = status;
    return this;
  }

  /**
   * pet status in the store
   * @return status
   */
  
  @ApiModelProperty(value = "pet status in the store")
  @JsonProperty("status")
  public @Nullable StatusEnum getStatus() {
    return status;
  }

  public void setStatus(@Nullable StatusEnum status) {
    this.status = status;
  }

  @Override
  public boolean equals(Object o) {
    if (this == o) {
      return true;
    }
    if (o == null || getClass() != o.getClass()) {
      return false;
    }
    Pet pet = (Pet) o;
    return Objects.equals(this.id, pet.id) &&
        Objects.equals(this.category, pet.category) &&
        Objects.equals(this.name, pet.name) &&
        Objects.equals(this.photoUrls, pet.photoUrls) &&
        Objects.equals(this.tags, pet.tags) &&
        Objects.equals(this.status, pet.status);
  }

  @Override
  public int hashCode() {
    return Objects.hash(id, category, name, photoUrls, tags, status);
  }

  @Override
  public String toString() {
    StringBuilder sb = new StringBuilder();
    sb.append("class Pet {\n");
    sb.append("    id: ").append(toIndentedString(id)).append("\n");
    sb.append("    category: ").append(toIndentedString(category)).append("\n");
    sb.append("    name: ").append(toIndentedString(name)).append("\n");
    sb.append("    photoUrls: ").append(toIndentedString(photoUrls)).append("\n");
    sb.append("    tags: ").append(toIndentedString(tags)).append("\n");
    sb.append("    status: ").append(toIndentedString(status)).append("\n");
    sb.append("}");
    return sb.toString();
  }

  /**
   * Convert the given object to string with each line indented by 4 spaces
   * (except the first line).
   */
  private String toIndentedString(Object o) {
    if (o == null) {
      return "null";
    }
    return o.toString().replace("\n", "\n    ");
  }
}
<|MERGE_RESOLUTION|>--- conflicted
+++ resolved
@@ -27,11 +27,7 @@
  */
 
 @ApiModel(description = "A pet for sale in the pet store")
-<<<<<<< HEAD
-@Generated(value = "org.openapitools.codegen.languages.SpringCodegen", comments = "Generator version: 7.14.0")
-=======
 @Generated(value = "org.openapitools.codegen.languages.SpringCodegen", comments = "Generator version: 7.15.0-SNAPSHOT")
->>>>>>> a5f638fe
 public class Pet {
 
   private @Nullable Long id;
