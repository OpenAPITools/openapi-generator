--- conflicted
+++ resolved
@@ -91,7 +91,12 @@
         required: true
         schema:
           items:
-            $ref: '#/components/schemas/statusItems'
+            default: available
+            enum:
+            - available
+            - pending
+            - sold
+            type: string
           type: array
         style: form
       responses:
@@ -237,7 +242,13 @@
         content:
           application/x-www-form-urlencoded:
             schema:
-              $ref: '#/components/schemas/updatePetWithFormBody'
+              properties:
+                name:
+                  description: Updated name of the pet
+                  type: string
+                status:
+                  description: Updated status of the pet
+                  type: string
       responses:
         "405":
           content: {}
@@ -264,7 +275,14 @@
         content:
           multipart/form-data:
             schema:
-              $ref: '#/components/schemas/uploadFileBody'
+              properties:
+                additionalMetadata:
+                  description: Additional data to pass to server
+                  type: string
+                file:
+                  description: file to upload
+                  format: binary
+                  type: string
       responses:
         "200":
           content:
@@ -651,43 +669,86 @@
         name: enum_header_string_array
         schema:
           items:
-            $ref: '#/components/schemas/testEnumParametersBodyEnumFormStringArrayItems'
+            default: $
+            enum:
+            - '>'
+            - $
+            type: string
           type: array
         style: simple
       - description: Header parameter enum test (string)
         in: header
         name: enum_header_string
         schema:
-          $ref: '#/components/schemas/enum_header_string'
+          default: -efg
+          enum:
+          - _abc
+          - -efg
+          - (xyz)
+          type: string
       - description: Query parameter enum test (string array)
         explode: false
         in: query
         name: enum_query_string_array
         schema:
           items:
-            $ref: '#/components/schemas/testEnumParametersBodyEnumFormStringArrayItems'
+            default: $
+            enum:
+            - '>'
+            - $
+            type: string
           type: array
         style: form
       - description: Query parameter enum test (string)
         in: query
         name: enum_query_string
         schema:
-          $ref: '#/components/schemas/enum_header_string'
+          default: -efg
+          enum:
+          - _abc
+          - -efg
+          - (xyz)
+          type: string
       - description: Query parameter enum test (double)
         in: query
         name: enum_query_integer
         schema:
-          $ref: '#/components/schemas/enum_query_integer'
+          enum:
+          - 1
+          - -2
+          format: int32
+          type: integer
       - description: Query parameter enum test (double)
         in: query
         name: enum_query_double
         schema:
-          $ref: '#/components/schemas/enum_query_double'
+          enum:
+          - 1.1
+          - -1.2
+          format: double
+          type: number
       requestBody:
         content:
           application/x-www-form-urlencoded:
             schema:
-              $ref: '#/components/schemas/testEnumParametersBody'
+              properties:
+                enum_form_string_array:
+                  description: Form parameter enum test (string array)
+                  items:
+                    default: $
+                    enum:
+                    - '>'
+                    - $
+                    type: string
+                  type: array
+                enum_form_string:
+                  default: -efg
+                  description: Form parameter enum test (string)
+                  enum:
+                  - _abc
+                  - -efg
+                  - (xyz)
+                  type: string
       responses:
         "400":
           content: {}
@@ -730,7 +791,77 @@
         content:
           application/x-www-form-urlencoded:
             schema:
-              $ref: '#/components/schemas/testEndpointParametersBody'
+              properties:
+                integer:
+                  description: None
+                  format: int32
+                  maximum: 100
+                  minimum: 10
+                  type: integer
+                int32:
+                  description: None
+                  format: int32
+                  maximum: 200
+                  minimum: 20
+                  type: integer
+                int64:
+                  description: None
+                  format: int64
+                  type: integer
+                number:
+                  description: None
+                  maximum: 543.2
+                  minimum: 32.1
+                  type: number
+                float:
+                  description: None
+                  format: float
+                  maximum: 987.6
+                  type: number
+                double:
+                  description: None
+                  format: double
+                  maximum: 123.4
+                  minimum: 67.8
+                  type: number
+                string:
+                  description: None
+                  pattern: /[a-z]/i
+                  type: string
+                pattern_without_delimiter:
+                  description: None
+                  pattern: ^[A-Z].*
+                  type: string
+                byte:
+                  description: None
+                  format: byte
+                  type: string
+                binary:
+                  description: None
+                  format: binary
+                  type: string
+                date:
+                  description: None
+                  format: date
+                  type: string
+                dateTime:
+                  description: None
+                  format: date-time
+                  type: string
+                password:
+                  description: None
+                  format: password
+                  maxLength: 64
+                  minLength: 10
+                  type: string
+                callback:
+                  description: None
+                  type: string
+              required:
+              - byte
+              - double
+              - number
+              - pattern_without_delimiter
         required: true
       responses:
         "400":
@@ -839,7 +970,16 @@
         content:
           application/x-www-form-urlencoded:
             schema:
-              $ref: '#/components/schemas/testJsonFormDataBody'
+              properties:
+                param:
+                  description: field1
+                  type: string
+                param2:
+                  description: field2
+                  type: string
+              required:
+              - param
+              - param2
         required: true
       responses:
         "200":
@@ -1032,7 +1172,16 @@
         content:
           multipart/form-data:
             schema:
-              $ref: '#/components/schemas/uploadFileWithRequiredFileBody'
+              properties:
+                additionalMetadata:
+                  description: Additional data to pass to server
+                  type: string
+                requiredFile:
+                  description: file to upload
+                  format: binary
+                  type: string
+              required:
+              - requiredFile
         required: true
       responses:
         "200":
@@ -1057,6 +1206,7 @@
         id: 0
         shipDate: 2000-01-23T04:56:07.000+00:00
         complete: false
+        status: placed
       properties:
         id:
           format: int64
@@ -1071,7 +1221,12 @@
           format: date-time
           type: string
         status:
-          $ref: '#/components/schemas/OrderStatus'
+          description: Order Status
+          enum:
+          - placed
+          - approved
+          - delivered
+          type: string
         complete:
           default: false
           type: boolean
@@ -1156,6 +1311,7 @@
           id: 1
         - name: name
           id: 1
+        status: available
       properties:
         id:
           format: int64
@@ -1182,7 +1338,12 @@
             name: tag
             wrapped: true
         status:
-          $ref: '#/components/schemas/PetStatus'
+          description: pet status in the store
+          enum:
+          - available
+          - pending
+          - sold
+          type: string
       required:
       - name
       - photoUrls
@@ -1357,13 +1518,29 @@
     Enum_Test:
       properties:
         enum_string:
-          $ref: '#/components/schemas/Enum_TestEnumString'
+          enum:
+          - UPPER
+          - lower
+          - ""
+          type: string
         enum_string_required:
-          $ref: '#/components/schemas/Enum_TestEnumString'
+          enum:
+          - UPPER
+          - lower
+          - ""
+          type: string
         enum_integer:
-          $ref: '#/components/schemas/Enum_TestEnumInteger'
+          enum:
+          - 1
+          - -1
+          format: int32
+          type: integer
         enum_number:
-          $ref: '#/components/schemas/enum_query_double'
+          enum:
+          - 1.1
+          - -1.2
+          format: double
+          type: number
         outerEnum:
           $ref: '#/components/schemas/OuterEnum'
       required:
@@ -1547,7 +1724,10 @@
           type: object
         map_of_enum_string:
           additionalProperties:
-            $ref: '#/components/schemas/MapTestMapOfEnumStringAddlProps'
+            enum:
+            - UPPER
+            - lower
+            type: string
           type: object
         direct_map:
           additionalProperties:
@@ -1602,10 +1782,16 @@
     EnumArrays:
       properties:
         just_symbol:
-          $ref: '#/components/schemas/EnumArraysJustSymbol'
+          enum:
+          - '>='
+          - $
+          type: string
         array_enum:
           items:
-            $ref: '#/components/schemas/EnumArraysArrayEnumItems'
+            enum:
+            - fish
+            - crab
+            type: string
           type: array
       type: object
     OuterEnum:
@@ -1900,180 +2086,6 @@
       xml:
         namespace: http://a.com/schema
         prefix: pre
-    statusItems:
-      default: available
-      enum:
-      - available
-      - pending
-      - sold
-      type: string
-    updatePetWithFormBody:
-      properties:
-        name:
-          description: Updated name of the pet
-          type: string
-        status:
-          description: Updated status of the pet
-          type: string
-    uploadFileBody:
-      properties:
-        additionalMetadata:
-          description: Additional data to pass to server
-          type: string
-        file:
-          description: file to upload
-          format: binary
-          type: string
-    testEnumParametersBodyEnumFormStringArrayItems:
-      default: $
-      enum:
-      - '>'
-      - $
-      type: string
-    testEnumParametersBodyEnumFormString:
-      default: -efg
-      description: Form parameter enum test (string)
-      enum:
-      - _abc
-      - -efg
-      - (xyz)
-      type: string
-    testEnumParametersBody:
-      properties:
-        enum_form_string_array:
-          description: Form parameter enum test (string array)
-          items:
-            $ref: '#/components/schemas/testEnumParametersBodyEnumFormStringArrayItems'
-          type: array
-        enum_form_string:
-          $ref: '#/components/schemas/testEnumParametersBodyEnumFormString'
-    enum_header_string:
-      default: -efg
-      enum:
-      - _abc
-      - -efg
-      - (xyz)
-      type: string
-    enum_query_integer:
-      enum:
-      - 1
-      - -2
-      format: int32
-      type: integer
-    enum_query_double:
-      enum:
-      - 1.1
-      - -1.2
-      format: double
-      type: number
-    testEndpointParametersBody:
-      properties:
-        integer:
-          description: None
-          format: int32
-          maximum: 100
-          minimum: 10
-          type: integer
-        int32:
-          description: None
-          format: int32
-          maximum: 200
-          minimum: 20
-          type: integer
-        int64:
-          description: None
-          format: int64
-          type: integer
-        number:
-          description: None
-          maximum: 543.2
-          minimum: 32.1
-          type: number
-        float:
-          description: None
-          format: float
-          maximum: 987.6
-          type: number
-        double:
-          description: None
-          format: double
-          maximum: 123.4
-          minimum: 67.8
-          type: number
-        string:
-          description: None
-          pattern: /[a-z]/i
-          type: string
-        pattern_without_delimiter:
-          description: None
-          pattern: ^[A-Z].*
-          type: string
-        byte:
-          description: None
-          format: byte
-          type: string
-        binary:
-          description: None
-          format: binary
-          type: string
-        date:
-          description: None
-          format: date
-          type: string
-        dateTime:
-          description: None
-          format: date-time
-          type: string
-        password:
-          description: None
-          format: password
-          maxLength: 64
-          minLength: 10
-          type: string
-        callback:
-          description: None
-          type: string
-      required:
-      - byte
-      - double
-      - number
-      - pattern_without_delimiter
-    testJsonFormDataBody:
-      properties:
-        param:
-          description: field1
-          type: string
-        param2:
-          description: field2
-          type: string
-      required:
-      - param
-      - param2
-    uploadFileWithRequiredFileBody:
-      properties:
-        additionalMetadata:
-          description: Additional data to pass to server
-          type: string
-        requiredFile:
-          description: file to upload
-          format: binary
-          type: string
-      required:
-      - requiredFile
-    OrderStatus:
-      description: Order Status
-      enum:
-      - placed
-      - approved
-      - delivered
-      type: string
-    PetStatus:
-      description: pet status in the store
-      enum:
-      - available
-      - pending
-      - sold
-      type: string
     Dog_allOf:
       properties:
         breed:
@@ -2084,47 +2096,6 @@
         declawed:
           type: boolean
       type: object
-<<<<<<< HEAD
-    BigCatAllOfKind:
-      enum:
-      - lions
-      - tigers
-      - leopards
-      - jaguars
-      type: string
-    BigCat_allOf:
-      properties:
-        kind:
-          $ref: '#/components/schemas/BigCatAllOfKind'
-      type: object
-    Enum_TestEnumString:
-      enum:
-      - UPPER
-      - lower
-      - ""
-      type: string
-    Enum_TestEnumInteger:
-      enum:
-      - 1
-      - -1
-      format: int32
-      type: integer
-    MapTestMapOfEnumStringAddlProps:
-      enum:
-      - UPPER
-      - lower
-      type: string
-    EnumArraysJustSymbol:
-      enum:
-      - '>='
-      - $
-      type: string
-    EnumArraysArrayEnumItems:
-      enum:
-      - fish
-      - crab
-      type: string
-=======
     BigCat_allOf:
       properties:
         kind:
@@ -2135,7 +2106,6 @@
           - jaguars
           type: string
       type: object
->>>>>>> 14c14bf9
   securitySchemes:
     petstore_auth:
       flows:
