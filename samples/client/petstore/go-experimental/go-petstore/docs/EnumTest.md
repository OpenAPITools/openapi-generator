--- conflicted
+++ resolved
@@ -4,24 +4,17 @@
 
 Name | Type | Description | Notes
 ------------ | ------------- | ------------- | -------------
-<<<<<<< HEAD
-**EnumString** | Pointer to [**EnumTestEnumString**](Enum_TestEnumString.md) |  | [optional] 
-**EnumStringRequired** | Pointer to [**EnumTestEnumString**](Enum_TestEnumString.md) |  | 
-**EnumInteger** | Pointer to [**EnumTestEnumInteger**](Enum_TestEnumInteger.md) |  | [optional] 
-**EnumNumber** | Pointer to [**EnumQueryDouble**](enum_query_double.md) |  | [optional] 
-=======
 **EnumString** | Pointer to **string** |  | [optional] 
 **EnumStringRequired** | **string** |  | 
 **EnumInteger** | Pointer to **int32** |  | [optional] 
 **EnumNumber** | Pointer to **float64** |  | [optional] 
->>>>>>> 14c14bf9
 **OuterEnum** | Pointer to [**OuterEnum**](OuterEnum.md) |  | [optional] 
 
 ## Methods
 
 ### NewEnumTest
 
-`func NewEnumTest(enumStringRequired EnumTestEnumString, ) *EnumTest`
+`func NewEnumTest(enumStringRequired string, ) *EnumTest`
 
 NewEnumTest instantiates a new EnumTest object
 This constructor will assign default values to properties that have it defined,
@@ -38,20 +31,20 @@
 
 ### GetEnumString
 
-`func (o *EnumTest) GetEnumString() EnumTestEnumString`
+`func (o *EnumTest) GetEnumString() string`
 
 GetEnumString returns the EnumString field if non-nil, zero value otherwise.
 
 ### GetEnumStringOk
 
-`func (o *EnumTest) GetEnumStringOk() (*EnumTestEnumString, bool)`
+`func (o *EnumTest) GetEnumStringOk() (*string, bool)`
 
 GetEnumStringOk returns a tuple with the EnumString field if it's non-nil, zero value otherwise
 and a boolean to check if the value has been set.
 
 ### SetEnumString
 
-`func (o *EnumTest) SetEnumString(v EnumTestEnumString)`
+`func (o *EnumTest) SetEnumString(v string)`
 
 SetEnumString sets EnumString field to given value.
 
@@ -63,40 +56,40 @@
 
 ### GetEnumStringRequired
 
-`func (o *EnumTest) GetEnumStringRequired() EnumTestEnumString`
+`func (o *EnumTest) GetEnumStringRequired() string`
 
 GetEnumStringRequired returns the EnumStringRequired field if non-nil, zero value otherwise.
 
 ### GetEnumStringRequiredOk
 
-`func (o *EnumTest) GetEnumStringRequiredOk() (*EnumTestEnumString, bool)`
+`func (o *EnumTest) GetEnumStringRequiredOk() (*string, bool)`
 
 GetEnumStringRequiredOk returns a tuple with the EnumStringRequired field if it's non-nil, zero value otherwise
 and a boolean to check if the value has been set.
 
 ### SetEnumStringRequired
 
-`func (o *EnumTest) SetEnumStringRequired(v EnumTestEnumString)`
+`func (o *EnumTest) SetEnumStringRequired(v string)`
 
 SetEnumStringRequired sets EnumStringRequired field to given value.
 
 
 ### GetEnumInteger
 
-`func (o *EnumTest) GetEnumInteger() EnumTestEnumInteger`
+`func (o *EnumTest) GetEnumInteger() int32`
 
 GetEnumInteger returns the EnumInteger field if non-nil, zero value otherwise.
 
 ### GetEnumIntegerOk
 
-`func (o *EnumTest) GetEnumIntegerOk() (*EnumTestEnumInteger, bool)`
+`func (o *EnumTest) GetEnumIntegerOk() (*int32, bool)`
 
 GetEnumIntegerOk returns a tuple with the EnumInteger field if it's non-nil, zero value otherwise
 and a boolean to check if the value has been set.
 
 ### SetEnumInteger
 
-`func (o *EnumTest) SetEnumInteger(v EnumTestEnumInteger)`
+`func (o *EnumTest) SetEnumInteger(v int32)`
 
 SetEnumInteger sets EnumInteger field to given value.
 
@@ -108,20 +101,20 @@
 
 ### GetEnumNumber
 
-`func (o *EnumTest) GetEnumNumber() EnumQueryDouble`
+`func (o *EnumTest) GetEnumNumber() float64`
 
 GetEnumNumber returns the EnumNumber field if non-nil, zero value otherwise.
 
 ### GetEnumNumberOk
 
-`func (o *EnumTest) GetEnumNumberOk() (*EnumQueryDouble, bool)`
+`func (o *EnumTest) GetEnumNumberOk() (*float64, bool)`
 
 GetEnumNumberOk returns a tuple with the EnumNumber field if it's non-nil, zero value otherwise
 and a boolean to check if the value has been set.
 
 ### SetEnumNumber
 
-`func (o *EnumTest) SetEnumNumber(v EnumQueryDouble)`
+`func (o *EnumTest) SetEnumNumber(v float64)`
 
 SetEnumNumber sets EnumNumber field to given value.
 
