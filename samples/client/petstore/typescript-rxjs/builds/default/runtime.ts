// tslint:disable
/**
 * OpenAPI Petstore
 * This is a sample server Petstore server. For this sample, you can use the api key `special-key` to test the authorization filters.
 *
 * The version of the OpenAPI document: 1.0.0
 * 
 *
 * NOTE: This class is auto generated by OpenAPI Generator (https://openapi-generator.tech).
 * https://openapi-generator.tech
 * Do not edit the class manually.
 */

import { of } from 'rxjs';
import type { Observable } from 'rxjs';
import { ajax } from 'rxjs/ajax';
import type { AjaxConfig, AjaxResponse } from 'rxjs/ajax';
import { map, concatMap } from 'rxjs/operators';
import { servers } from './servers';

export const BASE_PATH = servers[0].getUrl();

export interface ConfigurationParameters {
    basePath?: string; // override base path
    middleware?: Middleware[]; // middleware to apply before/after rxjs requests
    username?: string; // parameter for basic security
    password?: string; // parameter for basic security
    apiKey?: string | ((name: string) => string); // parameter for apiKey security
    accessToken?: string | ((name?: string, scopes?: string[]) => string); // parameter for oauth2 security
}

export class Configuration {
    constructor(private configuration: ConfigurationParameters = {}) {}

    get basePath(): string {
        return this.configuration.basePath ?? BASE_PATH;
    }

    get middleware(): Middleware[] {
        return this.configuration.middleware ?? [];
    }

    get username(): string | undefined {
        return this.configuration.username;
    }

    get password(): string | undefined {
        return this.configuration.password;
    }

    get apiKey(): ((name: string) => string) | undefined {
        const { apiKey } = this.configuration;
        return apiKey ? (typeof apiKey === 'string' ? () => apiKey : apiKey) : undefined;
    }

    get accessToken(): ((name: string, scopes?: string[]) => string) | undefined {
        const { accessToken } = this.configuration;
        return accessToken ? (typeof accessToken === 'string' ? () => accessToken : accessToken) : undefined;
    }
}

/**
 * This is the base class for all generated API classes.
 */
export class BaseAPI {
    private middleware: Middleware[] = [];

    constructor(protected configuration = new Configuration()) {
        this.middleware = configuration.middleware;
    }

    withMiddleware = (middlewares: Middleware[]): this => {
        const next = this.clone();
        next.middleware = next.middleware.concat(middlewares);
        return next;
    };

    withPreMiddleware = (preMiddlewares: Array<Middleware['pre']>) =>
        this.withMiddleware(preMiddlewares.map((pre) => ({ pre })));

    withPostMiddleware = (postMiddlewares: Array<Middleware['post']>) =>
        this.withMiddleware(postMiddlewares.map((post) => ({ post })));

    protected request<T>(requestOpts: RequestOpts): Observable<T>
    protected request<T>(requestOpts: RequestOpts, responseOpts?: ResponseOpts): Observable<AjaxResponse<T>>
    protected request<T>(requestOpts: RequestOpts, responseOpts?: ResponseOpts): Observable<T | AjaxResponse<T>> {
        return this.rxjsRequest<T>(this.createRequestArgs(requestOpts)).pipe(
            map((res) => {
                const { status, response } = res;
                if (status >= 200 && status < 300) {
                    return responseOpts?.response === 'raw' ? res : response;
                }
                throw res;
            })
        );
    }

    private createRequestArgs = ({ url: baseUrl, query, method, headers, body, responseType }: RequestOpts): AjaxConfig => {
        // only add the queryString to the URL if there are query parameters.
        // this is done to avoid urls ending with a '?' character which buggy webservers
        // do not handle correctly sometimes.
        const url = `${this.configuration.basePath}${baseUrl}${query && Object.keys(query).length ? `?${queryString(query)}`: ''}`;

        return {
            url,
            method,
            headers,
            body: body instanceof FormData ? body : JSON.stringify(body),
            responseType: responseType ?? 'json',
        };
    }

    private rxjsRequest = <T>(params: AjaxConfig): Observable<AjaxResponse<T>> =>
        of(params).pipe(
            map((request) => {
                this.middleware.filter((item) => item.pre).forEach((mw) => (request = mw.pre!(request)));
                return request;
            }),
            concatMap((args) =>
                ajax<T>(args).pipe(
                    map((response) => {
                        this.middleware.filter((item) => item.post).forEach((mw) => (response = mw.post!(response)));
                        return response;
                    })
                )
            )
        );

    /**
     * Create a shallow clone of `this` by constructing a new instance
     * and then shallow cloning data members.
     */
    private clone = (): this =>
        Object.assign(Object.create(Object.getPrototypeOf(this)), this);
}

/**
 * @deprecated
 * export for not being a breaking change
 */
export class RequiredError extends Error {
    name: 'RequiredError' = 'RequiredError';
}

export const COLLECTION_FORMATS = {
    csv: ',',
    ssv: ' ',
    tsv: '\t',
    pipes: '|',
};

export type Json = any;
export type HttpMethod = 'GET' | 'POST' | 'PUT' | 'PATCH' | 'DELETE' | 'OPTIONS' | 'HEAD';
export type HttpHeaders = { [key: string]: string };
export type HttpQuery = Partial<{ [key: string]: string | number | null | boolean | Array<string | number | null | boolean> }>; // partial is needed for strict mode
export type HttpBody = Json | FormData;

export interface RequestOpts extends AjaxConfig {
    // TODO: replace custom 'query' prop with 'queryParams'
    query?: HttpQuery; // additional prop
    // the following props have improved types over AjaxRequest
    method: HttpMethod;
    headers?: HttpHeaders;
    body?: HttpBody;
}

export interface ResponseOpts {
    response?: 'raw';
}

export interface OperationOpts {
    responseOpts?: ResponseOpts;
}

<<<<<<< HEAD
=======
// AjaxResponse with typed response
export interface RawAjaxResponse<T> extends AjaxResponse {
    response: T;
}

>>>>>>> 8c059a86
export const encodeURI = (value: any) => encodeURIComponent(`${value}`);

const queryString = (params: HttpQuery): string => Object.entries(params)
    .map(([key, value]) => value instanceof Array
        ? value.map((val) => `${encodeURI(key)}=${encodeURI(val)}`).join('&')
        : `${encodeURI(key)}=${encodeURI(value)}`
    )
    .join('&');

export const throwIfNullOrUndefined = (value: any, paramName: string, nickname: string) => {
    if (value == null) {
        throw new Error(`Parameter "${paramName}" was null or undefined when calling "${nickname}".`);
    }
};

export interface Middleware {
    pre?(request: AjaxConfig): AjaxConfig;
    post?(response: AjaxResponse<any>): AjaxResponse<any>;
}<|MERGE_RESOLUTION|>--- conflicted
+++ resolved
@@ -172,14 +172,6 @@
     responseOpts?: ResponseOpts;
 }
 
-<<<<<<< HEAD
-=======
-// AjaxResponse with typed response
-export interface RawAjaxResponse<T> extends AjaxResponse {
-    response: T;
-}
-
->>>>>>> 8c059a86
 export const encodeURI = (value: any) => encodeURIComponent(`${value}`);
 
 const queryString = (params: HttpQuery): string => Object.entries(params)
