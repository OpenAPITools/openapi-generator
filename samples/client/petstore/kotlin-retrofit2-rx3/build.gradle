--- conflicted
+++ resolved
@@ -2,24 +2,14 @@
 version '1.0.0'
 
 wrapper {
-<<<<<<< HEAD
-    gradleVersion = '6.7'
-=======
     gradleVersion = '6.8.2'
->>>>>>> 5a0b832b
     distributionUrl = "https://services.gradle.org/distributions/gradle-$gradleVersion-all.zip"
 }
 
 buildscript {
-<<<<<<< HEAD
-    ext.kotlin_version = '1.4.10'
-    ext.retrofitVersion = '2.6.2'
-    ext.rxJava3Version = '3.0.4'
-=======
     ext.kotlin_version = '1.4.20'
     ext.retrofitVersion = '2.7.2'
     ext.rxJava3Version = '3.0.10'
->>>>>>> 5a0b832b
 
     repositories {
         maven { url "https://repo1.maven.org/maven2" }
@@ -48,7 +38,6 @@
     compile "io.reactivex.rxjava3:rxjava:$rxJava3Version"
     compile "com.squareup.retrofit2:adapter-rxjava3:2.9.0"
     compile "com.squareup.retrofit2:retrofit:$retrofitVersion"
-    compile "com.squareup.okhttp3:logging-interceptor:4.4.0"
     compile "com.squareup.retrofit2:converter-moshi:$retrofitVersion"
     compile "com.squareup.retrofit2:converter-scalars:$retrofitVersion"
     testCompile "io.kotlintest:kotlintest-runner-junit5:3.4.2"
