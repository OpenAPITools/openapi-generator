--- conflicted
+++ resolved
@@ -1,10 +1,10 @@
 <project>
     <modelVersion>4.0.0</modelVersion>
     <groupId>org.openapitools</groupId>
-    <artifactId>kotlin-petstore-retrofit2-rx3</artifactId>
-    <version>1.0.0</version>
-    <name>OpenAPI Petstore</name>
+    <artifactId>KotlinRetrofit2Rx3PetstoreClientTests</artifactId>
     <packaging>pom</packaging>
+    <version>1.0-SNAPSHOT</version>
+    <name>Kotlin Retrofit2 Rx3 Petstore Client</name>
     <build>
         <plugins>
             <plugin>
@@ -33,12 +33,8 @@
                             <goal>exec</goal>
                         </goals>
                         <configuration>
-                            <executable>/bin/bash</executable>
+                            <executable>gradle</executable>
                             <arguments>
-<<<<<<< HEAD
-                                <argument>gradlew</argument>
-                                <argument>test</argument>
-=======
                                 <argument>wrapper</argument>
                             </arguments>
                         </configuration>
@@ -53,7 +49,6 @@
                             <executable>./gradlew</executable>
                             <arguments>
                                 <argument>build</argument>
->>>>>>> 5a0b832b
                             </arguments>
                         </configuration>
                     </execution>
