--- conflicted
+++ resolved
@@ -7,11 +7,10 @@
 }
 
 export class Configuration {
-<<<<<<< HEAD
 	apiKey: string;
 	username: string;
 	password: string;
-	accessToken: string;
+	accessToken: string | (() => string);
 	basePath: string;
 
 
@@ -22,10 +21,4 @@
 		this.accessToken = configurationParameters.accessToken;
 		this.basePath = configurationParameters.basePath;
 	}
-=======
-    apiKey: string;
-    username: string;
-    password: string;
-    accessToken: string | (() => string);
->>>>>>> 42a04916
 }