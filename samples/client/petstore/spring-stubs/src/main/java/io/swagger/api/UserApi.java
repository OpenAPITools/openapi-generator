--- conflicted
+++ resolved
@@ -29,11 +29,7 @@
         produces = "application/json",
         consumes = "application/json",
         method = RequestMethod.POST)
-<<<<<<< HEAD
-    ResponseEntity<Void> createUser(@ApiParam(value = "Created user object" ,required=true )  @Valid @RequestBody User body, @RequestHeader(value = "Accept", required = false) String accept);
-=======
-    ResponseEntity<Void> createUser(@ApiParam(value = "Created user object" ,required=true ) @RequestBody User body) throws Exception;
->>>>>>> f69897c4
+    ResponseEntity<Void> createUser(@ApiParam(value = "Created user object" ,required=true )  @Valid @RequestBody User body, @RequestHeader(value = "Accept", required = false) String accept) throws Exception;
 
 
     @ApiOperation(value = "Creates list of users with given input array", notes = "", response = Void.class, tags={ "user", })
@@ -43,11 +39,7 @@
         produces = "application/json",
         consumes = "application/json",
         method = RequestMethod.POST)
-<<<<<<< HEAD
-    ResponseEntity<Void> createUsersWithArrayInput(@ApiParam(value = "List of user object" ,required=true )  @Valid @RequestBody List<User> body, @RequestHeader(value = "Accept", required = false) String accept);
-=======
-    ResponseEntity<Void> createUsersWithArrayInput(@ApiParam(value = "List of user object" ,required=true ) @RequestBody List<User> body) throws Exception;
->>>>>>> f69897c4
+    ResponseEntity<Void> createUsersWithArrayInput(@ApiParam(value = "List of user object" ,required=true )  @Valid @RequestBody List<User> body, @RequestHeader(value = "Accept", required = false) String accept) throws Exception;
 
 
     @ApiOperation(value = "Creates list of users with given input array", notes = "", response = Void.class, tags={ "user", })
@@ -57,11 +49,7 @@
         produces = "application/json",
         consumes = "application/json",
         method = RequestMethod.POST)
-<<<<<<< HEAD
-    ResponseEntity<Void> createUsersWithListInput(@ApiParam(value = "List of user object" ,required=true )  @Valid @RequestBody List<User> body, @RequestHeader(value = "Accept", required = false) String accept);
-=======
-    ResponseEntity<Void> createUsersWithListInput(@ApiParam(value = "List of user object" ,required=true ) @RequestBody List<User> body) throws Exception;
->>>>>>> f69897c4
+    ResponseEntity<Void> createUsersWithListInput(@ApiParam(value = "List of user object" ,required=true )  @Valid @RequestBody List<User> body, @RequestHeader(value = "Accept", required = false) String accept) throws Exception;
 
 
     @ApiOperation(value = "Delete user", notes = "This can only be done by the logged in user.", response = Void.class, tags={ "user", })
@@ -72,11 +60,7 @@
         produces = "application/json",
         consumes = "application/json",
         method = RequestMethod.DELETE)
-<<<<<<< HEAD
-    ResponseEntity<Void> deleteUser(@ApiParam(value = "The name that needs to be deleted",required=true ) @PathVariable("username") String username, @RequestHeader(value = "Accept", required = false) String accept);
-=======
-    ResponseEntity<Void> deleteUser(@ApiParam(value = "The name that needs to be deleted",required=true ) @PathVariable("username") String username) throws Exception;
->>>>>>> f69897c4
+    ResponseEntity<Void> deleteUser(@ApiParam(value = "The name that needs to be deleted",required=true ) @PathVariable("username") String username, @RequestHeader(value = "Accept", required = false) String accept) throws Exception;
 
 
     @ApiOperation(value = "Get user by user name", notes = "", response = User.class, tags={ "user", })
@@ -88,11 +72,7 @@
         produces = "application/json",
         consumes = "application/json",
         method = RequestMethod.GET)
-<<<<<<< HEAD
-    ResponseEntity<User> getUserByName(@ApiParam(value = "The name that needs to be fetched. Use user1 for testing. ",required=true ) @PathVariable("username") String username, @RequestHeader(value = "Accept", required = false) String accept) throws IOException;
-=======
-    ResponseEntity<User> getUserByName(@ApiParam(value = "The name that needs to be fetched. Use user1 for testing. ",required=true ) @PathVariable("username") String username) throws Exception;
->>>>>>> f69897c4
+    ResponseEntity<User> getUserByName(@ApiParam(value = "The name that needs to be fetched. Use user1 for testing. ",required=true ) @PathVariable("username") String username, @RequestHeader(value = "Accept", required = false) String accept) throws Exception;
 
 
     @ApiOperation(value = "Logs user into the system", notes = "", response = String.class, tags={ "user", })
@@ -103,12 +83,7 @@
         produces = "application/json",
         consumes = "application/json",
         method = RequestMethod.GET)
-<<<<<<< HEAD
-    ResponseEntity<String> loginUser( @NotNull@ApiParam(value = "The user name for login", required = true) @RequestParam(value = "username", required = true) String username, @NotNull@ApiParam(value = "The password for login in clear text", required = true) @RequestParam(value = "password", required = true) String password, @RequestHeader(value = "Accept", required = false) String accept) throws IOException;
-=======
-    ResponseEntity<String> loginUser(@ApiParam(value = "The user name for login", required = true) @RequestParam(value = "username", required = true) String username,
-        @ApiParam(value = "The password for login in clear text", required = true) @RequestParam(value = "password", required = true) String password) throws Exception;
->>>>>>> f69897c4
+    ResponseEntity<String> loginUser( @NotNull@ApiParam(value = "The user name for login", required = true) @RequestParam(value = "username", required = true) String username, @NotNull@ApiParam(value = "The password for login in clear text", required = true) @RequestParam(value = "password", required = true) String password, @RequestHeader(value = "Accept", required = false) String accept) throws Exception;
 
 
     @ApiOperation(value = "Logs out current logged in user session", notes = "", response = Void.class, tags={ "user", })
@@ -118,11 +93,7 @@
         produces = "application/json",
         consumes = "application/json",
         method = RequestMethod.GET)
-<<<<<<< HEAD
-    ResponseEntity<Void> logoutUser( @RequestHeader(value = "Accept", required = false) String accept);
-=======
-    ResponseEntity<Void> logoutUser() throws Exception;
->>>>>>> f69897c4
+    ResponseEntity<Void> logoutUser( @RequestHeader(value = "Accept", required = false) String accept) throws Exception;
 
 
     @ApiOperation(value = "Updated user", notes = "This can only be done by the logged in user.", response = Void.class, tags={ "user", })
@@ -133,11 +104,6 @@
         produces = "application/json",
         consumes = "application/json",
         method = RequestMethod.PUT)
-<<<<<<< HEAD
-    ResponseEntity<Void> updateUser(@ApiParam(value = "name that need to be deleted",required=true ) @PathVariable("username") String username,@ApiParam(value = "Updated user object" ,required=true )  @Valid @RequestBody User body, @RequestHeader(value = "Accept", required = false) String accept);
-=======
-    ResponseEntity<Void> updateUser(@ApiParam(value = "name that need to be deleted",required=true ) @PathVariable("username") String username,
-        @ApiParam(value = "Updated user object" ,required=true ) @RequestBody User body) throws Exception;
->>>>>>> f69897c4
+    ResponseEntity<Void> updateUser(@ApiParam(value = "name that need to be deleted",required=true ) @PathVariable("username") String username,@ApiParam(value = "Updated user object" ,required=true )  @Valid @RequestBody User body, @RequestHeader(value = "Accept", required = false) String accept) throws Exception;
 
 }