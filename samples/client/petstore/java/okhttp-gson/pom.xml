--- conflicted
+++ resolved
@@ -340,15 +340,9 @@
         <maven.compiler.source>${java.version}</maven.compiler.source>
         <maven.compiler.target>${java.version}</maven.compiler.target>
         <gson-fire-version>1.8.5</gson-fire-version>
-<<<<<<< HEAD
         <swagger-annotations-version>1.6.6</swagger-annotations-version>
-        <okhttp-version>4.9.3</okhttp-version>
-        <gson-version>2.9.0</gson-version>
-=======
-        <swagger-core-version>1.6.5</swagger-core-version>
         <okhttp-version>4.10.0</okhttp-version>
         <gson-version>2.9.1</gson-version>
->>>>>>> cd5c6586
         <commons-lang3-version>3.12.0</commons-lang3-version>
         <jackson-databind-nullable-version>0.2.4</jackson-databind-nullable-version>
         <jakarta-annotation-version>1.3.5</jakarta-annotation-version>
