--- conflicted
+++ resolved
@@ -1,10 +1,6 @@
 package io.swagger.client;
 
-<<<<<<< HEAD
-@javax.annotation.Generated(value = "class io.swagger.codegen.languages.JavaClientCodegen", date = "2016-04-19T20:27:24.514+08:00")
-=======
 @javax.annotation.Generated(value = "class io.swagger.codegen.languages.JavaClientCodegen", date = "2016-04-23T12:54:48.271+08:00")
->>>>>>> b5e5ea6b
 public class Pair {
     private String name = "";
     private String value = "";
