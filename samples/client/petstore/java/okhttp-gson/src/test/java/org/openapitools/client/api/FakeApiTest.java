/*
 * OpenAPI Petstore
 * This spec is mainly for testing Petstore server and contains fake endpoints, models. Please do not use this for any other purpose. Special characters: \" \\
 *
 * OpenAPI spec version: 1.0.0
 * 
 *
 * NOTE: This class is auto generated by OpenAPI Generator (https://openapi-generator.tech).
 * https://openapi-generator.tech
 * Do not edit the class manually.
 */


package org.openapitools.client.api;

import org.openapitools.client.ApiException;
import java.math.BigDecimal;
import org.openapitools.client.model.Client;
import java.io.File;
import org.openapitools.client.model.FileSchemaTestClass;
import org.threeten.bp.LocalDate;
import org.threeten.bp.OffsetDateTime;
import org.openapitools.client.model.OuterComposite;
import org.openapitools.client.model.User;
import org.junit.Test;
import org.junit.Ignore;

import java.util.ArrayList;
import java.util.HashMap;
import java.util.List;
import java.util.Map;

/**
 * API tests for FakeApi
 */
@Ignore
public class FakeApiTest {

    private final FakeApi api = new FakeApi();

    
    /**
     * 
     *
     * Test serialization of outer boolean types
     *
     * @throws ApiException
     *          if the Api call fails
     */
    @Test
    public void fakeOuterBooleanSerializeTest() throws ApiException {
        Boolean body = null;
        Boolean response = api.fakeOuterBooleanSerialize(body);

        // TODO: test validations
    }
    
    /**
     * 
     *
     * Test serialization of object with outer number type
     *
     * @throws ApiException
     *          if the Api call fails
     */
    @Test
    public void fakeOuterCompositeSerializeTest() throws ApiException {
        OuterComposite outerComposite = null;
        OuterComposite response = api.fakeOuterCompositeSerialize(outerComposite);

        // TODO: test validations
    }
    
    /**
     * 
     *
     * Test serialization of outer number types
     *
     * @throws ApiException
     *          if the Api call fails
     */
    @Test
    public void fakeOuterNumberSerializeTest() throws ApiException {
        BigDecimal body = null;
        BigDecimal response = api.fakeOuterNumberSerialize(body);

        // TODO: test validations
    }
    
    /**
     * 
     *
     * Test serialization of outer string types
     *
     * @throws ApiException
     *          if the Api call fails
     */
    @Test
    public void fakeOuterStringSerializeTest() throws ApiException {
        String body = null;
        String response = api.fakeOuterStringSerialize(body);

        // TODO: test validations
    }
    
    /**
     * 
     *
     * For this test, the body for this request much reference a schema named &#x60;File&#x60;.
     *
     * @throws ApiException
     *          if the Api call fails
     */
    @Test
    public void testBodyWithFileSchemaTest() throws ApiException {
        FileSchemaTestClass fileSchemaTestClass = null;
        api.testBodyWithFileSchema(fileSchemaTestClass);

        // TODO: test validations
    }
    
    /**
     * 
     *
     * 
     *
     * @throws ApiException
     *          if the Api call fails
     */
    @Test
    public void testBodyWithQueryParamsTest() throws ApiException {
        String query = null;
        User user = null;
        api.testBodyWithQueryParams(query, user);

        // TODO: test validations
    }
    
    /**
     * To test \&quot;client\&quot; model
     *
     * To test \&quot;client\&quot; model
     *
     * @throws ApiException
     *          if the Api call fails
     */
    @Test
    public void testClientModelTest() throws ApiException {
        Client client = null;
        Client response = api.testClientModel(client);

        // TODO: test validations
    }
    
    /**
     * Fake endpoint for testing various parameters 假端點 偽のエンドポイント 가짜 엔드 포인트 
     *
     * Fake endpoint for testing various parameters 假端點 偽のエンドポイント 가짜 엔드 포인트 
     *
     * @throws ApiException
     *          if the Api call fails
     */
    @Test
    public void testEndpointParametersTest() throws ApiException {
        BigDecimal number = null;
        Double _double = null;
        String patternWithoutDelimiter = null;
        byte[] _byte = null;
        Integer integer = null;
        Integer int32 = null;
        Long int64 = null;
        Float _float = null;
        String string = null;
        File binary = null;
        LocalDate date = null;
        OffsetDateTime dateTime = null;
        String password = null;
        String paramCallback = null;
        api.testEndpointParameters(number, _double, patternWithoutDelimiter, _byte, integer, int32, int64, _float, string, binary, date, dateTime, password, paramCallback);

        // TODO: test validations
    }
    
    /**
     * To test enum parameters
     *
     * To test enum parameters
     *
     * @throws ApiException
     *          if the Api call fails
     */
    @Test
    public void testEnumParametersTest() throws ApiException {
        List<String> enumHeaderStringArray = null;
        String enumHeaderString = null;
        List<String> enumQueryStringArray = null;
        String enumQueryString = null;
        Integer enumQueryInteger = null;
        Double enumQueryDouble = null;
        List<String> enumFormStringArray = null;
        String enumFormString = null;
        api.testEnumParameters(enumHeaderStringArray, enumHeaderString, enumQueryStringArray, enumQueryString, enumQueryInteger, enumQueryDouble, enumFormStringArray, enumFormString);

        // TODO: test validations
    }
    
    /**
     * Fake endpoint to test group parameters (optional)
     *
     * Fake endpoint to test group parameters (optional)
     *
     * @throws ApiException
     *          if the Api call fails
     */
    @Test
    public void testGroupParametersTest() throws ApiException {
<<<<<<< HEAD
        Integer stringGroup = null;
        Boolean booleanGroup = null;
        Long int64Group = null;
        api.testGroupParameters(stringGroup, booleanGroup, int64Group);
=======
        Integer requiredStringGroup = null;
        Boolean requiredBooleanGroup = null;
        Long requiredInt64Group = null;
        Integer stringGroup = null;
        Boolean booleanGroup = null;
        Long int64Group = null;
        api.testGroupParameters(requiredStringGroup, requiredBooleanGroup, requiredInt64Group, stringGroup, booleanGroup, int64Group);
>>>>>>> f8f7ffaa

        // TODO: test validations
    }
    
    /**
     * test inline additionalProperties
     *
     * 
     *
     * @throws ApiException
     *          if the Api call fails
     */
    @Test
    public void testInlineAdditionalPropertiesTest() throws ApiException {
        Map<String, String> requestBody = null;
        api.testInlineAdditionalProperties(requestBody);

        // TODO: test validations
    }
    
    /**
     * test json serialization of form data
     *
     * 
     *
     * @throws ApiException
     *          if the Api call fails
     */
    @Test
    public void testJsonFormDataTest() throws ApiException {
        String param = null;
        String param2 = null;
        api.testJsonFormData(param, param2);

        // TODO: test validations
    }
    
}<|MERGE_RESOLUTION|>--- conflicted
+++ resolved
@@ -214,12 +214,6 @@
      */
     @Test
     public void testGroupParametersTest() throws ApiException {
-<<<<<<< HEAD
-        Integer stringGroup = null;
-        Boolean booleanGroup = null;
-        Long int64Group = null;
-        api.testGroupParameters(stringGroup, booleanGroup, int64Group);
-=======
         Integer requiredStringGroup = null;
         Boolean requiredBooleanGroup = null;
         Long requiredInt64Group = null;
@@ -227,7 +221,6 @@
         Boolean booleanGroup = null;
         Long int64Group = null;
         api.testGroupParameters(requiredStringGroup, requiredBooleanGroup, requiredInt64Group, stringGroup, booleanGroup, int64Group);
->>>>>>> f8f7ffaa
 
         // TODO: test validations
     }
