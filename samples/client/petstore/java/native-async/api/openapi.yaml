openapi: 3.0.0
info:
  description: "This spec is mainly for testing Petstore server and contains fake\
    \ endpoints, models. Please do not use this for any other purpose. Special characters:\
    \ \" \\"
  license:
    name: Apache-2.0
    url: https://www.apache.org/licenses/LICENSE-2.0.html
  title: OpenAPI Petstore
  version: 1.0.0
servers:
- description: petstore server
  url: "http://{server}.swagger.io:{port}/v2"
  variables:
    server:
      default: petstore
      enum:
      - petstore
      - qa-petstore
      - dev-petstore
    port:
      default: "80"
      enum:
      - "80"
      - "8080"
- description: The local server
  url: "https://localhost:8080/{version}"
  variables:
    version:
      default: v2
      enum:
      - v1
      - v2
- description: The local server without variables
  url: https://127.0.0.1/no_variable
tags:
- description: Everything about your Pets
  name: pet
- description: Access to Petstore orders
  name: store
- description: Operations about user
  name: user
paths:
  /foo:
    get:
      responses:
        default:
          content:
            application/json:
              schema:
                $ref: '#/components/schemas/_foo_get_default_response'
          description: response
      x-accepts:
      - application/json
  /pet:
    post:
      description: ""
      operationId: addPet
      requestBody:
        $ref: '#/components/requestBodies/Pet'
      responses:
        "405":
          description: Invalid input
      security:
      - http_signature_test: []
      - petstore_auth:
        - write:pets
        - read:pets
      summary: Add a new pet to the store
      tags:
      - pet
      x-content-type: application/json
      x-accepts:
      - application/json
    put:
      description: ""
      operationId: updatePet
      requestBody:
        $ref: '#/components/requestBodies/Pet'
      responses:
        "400":
          description: Invalid ID supplied
        "404":
          description: Pet not found
        "405":
          description: Validation exception
      security:
      - http_signature_test: []
      - petstore_auth:
        - write:pets
        - read:pets
      summary: Update an existing pet
      tags:
      - pet
      x-content-type: application/json
      x-accepts:
      - application/json
    servers:
    - url: http://petstore.swagger.io/v2
    - url: http://path-server-test.petstore.local/v2
  /pet/findByStatus:
    get:
      description: Multiple status values can be provided with comma separated strings
      operationId: findPetsByStatus
      parameters:
      - deprecated: true
        description: Status values that need to be considered for filter
        explode: false
        in: query
        name: status
        required: true
        schema:
          items:
            default: available
            enum:
            - available
            - pending
            - sold
            type: string
          type: array
        style: form
      responses:
        "200":
          content:
            application/xml:
              schema:
                items:
                  $ref: '#/components/schemas/Pet'
                type: array
            application/json:
              schema:
                items:
                  $ref: '#/components/schemas/Pet'
                type: array
          description: successful operation
        "400":
          description: Invalid status value
      security:
      - http_signature_test: []
      - petstore_auth:
        - write:pets
        - read:pets
      summary: Finds Pets by status
      tags:
      - pet
<<<<<<< HEAD
      x-accepts: application/json
=======
      x-accepts:
      - application/json
      - application/xml
>>>>>>> a2ee3a7c
  /pet/findByTags:
    get:
      deprecated: true
      description: "Multiple tags can be provided with comma separated strings. Use\
        \ tag1, tag2, tag3 for testing."
      operationId: findPetsByTags
      parameters:
      - description: Tags to filter by
        explode: false
        in: query
        name: tags
        required: true
        schema:
          items:
            type: string
          type: array
        style: form
      responses:
        "200":
          content:
            application/xml:
              schema:
                items:
                  $ref: '#/components/schemas/Pet'
                type: array
            application/json:
              schema:
                items:
                  $ref: '#/components/schemas/Pet'
                type: array
          description: successful operation
        "400":
          description: Invalid tag value
      security:
      - http_signature_test: []
      - petstore_auth:
        - write:pets
        - read:pets
      summary: Finds Pets by tags
      tags:
      - pet
<<<<<<< HEAD
      x-accepts: application/json
=======
      x-accepts:
      - application/json
      - application/xml
>>>>>>> a2ee3a7c
  /pet/{petId}:
    delete:
      description: ""
      operationId: deletePet
      parameters:
      - explode: false
        in: header
        name: api_key
        required: false
        schema:
          type: string
        style: simple
      - description: Pet id to delete
        explode: false
        in: path
        name: petId
        required: true
        schema:
          format: int64
          type: integer
        style: simple
      responses:
        "400":
          description: Invalid pet value
      security:
      - petstore_auth:
        - write:pets
        - read:pets
      summary: Deletes a pet
      tags:
      - pet
      x-accepts:
      - application/json
    get:
      description: Returns a single pet
      operationId: getPetById
      parameters:
      - description: ID of pet to return
        explode: false
        in: path
        name: petId
        required: true
        schema:
          format: int64
          type: integer
        style: simple
      responses:
        "200":
          content:
            application/xml:
              schema:
                $ref: '#/components/schemas/Pet'
            application/json:
              schema:
                $ref: '#/components/schemas/Pet'
          description: successful operation
        "400":
          description: Invalid ID supplied
        "404":
          description: Pet not found
      security:
      - api_key: []
      summary: Find pet by ID
      tags:
      - pet
<<<<<<< HEAD
      x-accepts: application/json
=======
      x-accepts:
      - application/json
      - application/xml
>>>>>>> a2ee3a7c
    post:
      description: ""
      operationId: updatePetWithForm
      parameters:
      - description: ID of pet that needs to be updated
        explode: false
        in: path
        name: petId
        required: true
        schema:
          format: int64
          type: integer
        style: simple
      requestBody:
        content:
          application/x-www-form-urlencoded:
            schema:
              $ref: '#/components/schemas/updatePetWithForm_request'
      responses:
        "405":
          description: Invalid input
      security:
      - petstore_auth:
        - write:pets
        - read:pets
      summary: Updates a pet in the store with form data
      tags:
      - pet
      x-content-type: application/x-www-form-urlencoded
      x-accepts:
      - application/json
  /pet/{petId}/uploadImage:
    post:
      description: ""
      operationId: uploadFile
      parameters:
      - description: ID of pet to update
        explode: false
        in: path
        name: petId
        required: true
        schema:
          format: int64
          type: integer
        style: simple
      requestBody:
        content:
          multipart/form-data:
            schema:
              $ref: '#/components/schemas/uploadFile_request'
      responses:
        "200":
          content:
            application/json:
              schema:
                $ref: '#/components/schemas/ApiResponse'
          description: successful operation
      security:
      - petstore_auth:
        - write:pets
        - read:pets
      summary: uploads an image
      tags:
      - pet
      x-content-type: multipart/form-data
      x-accepts:
      - application/json
  /store/inventory:
    get:
      description: Returns a map of status codes to quantities
      operationId: getInventory
      responses:
        "200":
          content:
            application/json:
              schema:
                additionalProperties:
                  format: int32
                  type: integer
                type: object
          description: successful operation
      security:
      - api_key: []
      summary: Returns pet inventories by status
      tags:
      - store
      x-accepts:
      - application/json
  /store/order:
    post:
      description: ""
      operationId: placeOrder
      requestBody:
        content:
          application/json:
            schema:
              $ref: '#/components/schemas/Order'
        description: order placed for purchasing the pet
        required: true
      responses:
        "200":
          content:
            application/xml:
              schema:
                $ref: '#/components/schemas/Order'
            application/json:
              schema:
                $ref: '#/components/schemas/Order'
          description: successful operation
        "400":
          description: Invalid Order
      summary: Place an order for a pet
      tags:
      - store
      x-content-type: application/json
<<<<<<< HEAD
      x-accepts: application/json
=======
      x-accepts:
      - application/json
      - application/xml
>>>>>>> a2ee3a7c
  /store/order/{order_id}:
    delete:
      description: For valid response try integer IDs with value < 1000. Anything
        above 1000 or nonintegers will generate API errors
      operationId: deleteOrder
      parameters:
      - description: ID of the order that needs to be deleted
        explode: false
        in: path
        name: order_id
        required: true
        schema:
          type: string
        style: simple
      responses:
        "400":
          description: Invalid ID supplied
        "404":
          description: Order not found
      summary: Delete purchase order by ID
      tags:
      - store
      x-accepts:
      - application/json
    get:
      description: For valid response try integer IDs with value <= 5 or > 10. Other
        values will generate exceptions
      operationId: getOrderById
      parameters:
      - description: ID of pet that needs to be fetched
        explode: false
        in: path
        name: order_id
        required: true
        schema:
          format: int64
          maximum: 5
          minimum: 1
          type: integer
        style: simple
      responses:
        "200":
          content:
            application/xml:
              schema:
                $ref: '#/components/schemas/Order'
            application/json:
              schema:
                $ref: '#/components/schemas/Order'
          description: successful operation
        "400":
          description: Invalid ID supplied
        "404":
          description: Order not found
      summary: Find purchase order by ID
      tags:
      - store
<<<<<<< HEAD
      x-accepts: application/json
=======
      x-accepts:
      - application/json
      - application/xml
>>>>>>> a2ee3a7c
  /user:
    post:
      description: This can only be done by the logged in user.
      operationId: createUser
      requestBody:
        content:
          application/json:
            schema:
              $ref: '#/components/schemas/User'
        description: Created user object
        required: true
      responses:
        default:
          description: successful operation
      summary: Create user
      tags:
      - user
      x-content-type: application/json
      x-accepts:
      - application/json
  /user/createWithArray:
    post:
      description: ""
      operationId: createUsersWithArrayInput
      requestBody:
        $ref: '#/components/requestBodies/UserArray'
      responses:
        default:
          description: successful operation
      summary: Creates list of users with given input array
      tags:
      - user
      x-content-type: application/json
      x-accepts:
      - application/json
  /user/createWithList:
    post:
      description: ""
      operationId: createUsersWithListInput
      requestBody:
        $ref: '#/components/requestBodies/UserArray'
      responses:
        default:
          description: successful operation
      summary: Creates list of users with given input array
      tags:
      - user
      x-content-type: application/json
      x-accepts:
      - application/json
  /user/login:
    get:
      description: ""
      operationId: loginUser
      parameters:
      - description: The user name for login
        explode: true
        in: query
        name: username
        required: true
        schema:
          type: string
        style: form
      - description: The password for login in clear text
        explode: true
        in: query
        name: password
        required: true
        schema:
          type: string
        style: form
      responses:
        "200":
          content:
            application/xml:
              schema:
                type: string
            application/json:
              schema:
                type: string
          description: successful operation
          headers:
            X-Rate-Limit:
              description: calls per hour allowed by the user
              explode: false
              schema:
                format: int32
                type: integer
              style: simple
            X-Expires-After:
              description: date in UTC when token expires
              explode: false
              schema:
                format: date-time
                type: string
              style: simple
        "400":
          description: Invalid username/password supplied
      summary: Logs user into the system
      tags:
      - user
<<<<<<< HEAD
      x-accepts: application/json
=======
      x-accepts:
      - application/json
      - application/xml
>>>>>>> a2ee3a7c
  /user/logout:
    get:
      description: ""
      operationId: logoutUser
      responses:
        default:
          description: successful operation
      summary: Logs out current logged in user session
      tags:
      - user
      x-accepts:
      - application/json
  /user/{username}:
    delete:
      description: This can only be done by the logged in user.
      operationId: deleteUser
      parameters:
      - description: The name that needs to be deleted
        explode: false
        in: path
        name: username
        required: true
        schema:
          type: string
        style: simple
      responses:
        "400":
          description: Invalid username supplied
        "404":
          description: User not found
      summary: Delete user
      tags:
      - user
      x-accepts:
      - application/json
    get:
      description: ""
      operationId: getUserByName
      parameters:
      - description: The name that needs to be fetched. Use user1 for testing.
        explode: false
        in: path
        name: username
        required: true
        schema:
          type: string
        style: simple
      responses:
        "200":
          content:
            application/xml:
              schema:
                $ref: '#/components/schemas/User'
            application/json:
              schema:
                $ref: '#/components/schemas/User'
          description: successful operation
        "400":
          description: Invalid username supplied
        "404":
          description: User not found
      summary: Get user by user name
      tags:
      - user
<<<<<<< HEAD
      x-accepts: application/json
=======
      x-accepts:
      - application/json
      - application/xml
>>>>>>> a2ee3a7c
    put:
      description: This can only be done by the logged in user.
      operationId: updateUser
      parameters:
      - description: name that need to be deleted
        explode: false
        in: path
        name: username
        required: true
        schema:
          type: string
        style: simple
      requestBody:
        content:
          application/json:
            schema:
              $ref: '#/components/schemas/User'
        description: Updated user object
        required: true
      responses:
        "400":
          description: Invalid user supplied
        "404":
          description: User not found
      summary: Updated user
      tags:
      - user
      x-content-type: application/json
      x-accepts:
      - application/json
  /fake_classname_test:
    patch:
      description: To test class name in snake case
      operationId: testClassname
      requestBody:
        $ref: '#/components/requestBodies/Client'
      responses:
        "200":
          content:
            application/json:
              schema:
                $ref: '#/components/schemas/Client'
          description: successful operation
      security:
      - api_key_query: []
      summary: To test class name in snake case
      tags:
      - fake_classname_tags 123#$%^
      x-content-type: application/json
      x-accepts:
      - application/json
  /fake:
    delete:
      description: Fake endpoint to test group parameters (optional)
      operationId: testGroupParameters
      parameters:
      - description: Required String in group parameters
        explode: true
        in: query
        name: required_string_group
        required: true
        schema:
          type: integer
        style: form
      - description: Required Boolean in group parameters
        explode: false
        in: header
        name: required_boolean_group
        required: true
        schema:
          type: boolean
        style: simple
      - description: Required Integer in group parameters
        explode: true
        in: query
        name: required_int64_group
        required: true
        schema:
          format: int64
          type: integer
        style: form
      - description: String in group parameters
        explode: true
        in: query
        name: string_group
        required: false
        schema:
          type: integer
        style: form
      - description: Boolean in group parameters
        explode: false
        in: header
        name: boolean_group
        required: false
        schema:
          type: boolean
        style: simple
      - description: Integer in group parameters
        explode: true
        in: query
        name: int64_group
        required: false
        schema:
          format: int64
          type: integer
        style: form
      responses:
        "400":
          description: Something wrong
      security:
      - bearer_test: []
      summary: Fake endpoint to test group parameters (optional)
      tags:
      - fake
      x-group-parameters: true
      x-accepts:
      - application/json
    get:
      description: To test enum parameters
      operationId: testEnumParameters
      parameters:
      - description: Header parameter enum test (string array)
        explode: false
        in: header
        name: enum_header_string_array
        required: false
        schema:
          items:
            default: $
            enum:
            - '>'
            - $
            type: string
          type: array
        style: simple
      - description: Header parameter enum test (string)
        explode: false
        in: header
        name: enum_header_string
        required: false
        schema:
          default: -efg
          enum:
          - _abc
          - -efg
          - (xyz)
          type: string
        style: simple
      - description: Query parameter enum test (string array)
        explode: true
        in: query
        name: enum_query_string_array
        required: false
        schema:
          items:
            default: $
            enum:
            - '>'
            - $
            type: string
          type: array
        style: form
      - description: Query parameter enum test (string)
        explode: true
        in: query
        name: enum_query_string
        required: false
        schema:
          default: -efg
          enum:
          - _abc
          - -efg
          - (xyz)
          type: string
        style: form
      - description: Query parameter enum test (double)
        explode: true
        in: query
        name: enum_query_integer
        required: false
        schema:
          enum:
          - 1
          - -2
          format: int32
          type: integer
        style: form
      - description: Query parameter enum test (double)
        explode: true
        in: query
        name: enum_query_double
        required: false
        schema:
          enum:
          - 1.1
          - -1.2
          format: double
          type: number
        style: form
      requestBody:
        content:
          application/x-www-form-urlencoded:
            schema:
              $ref: '#/components/schemas/testEnumParameters_request'
      responses:
        "400":
          description: Invalid request
        "404":
          description: Not found
      summary: To test enum parameters
      tags:
      - fake
      x-content-type: application/x-www-form-urlencoded
      x-accepts:
      - application/json
    patch:
      description: To test "client" model
      operationId: testClientModel
      requestBody:
        $ref: '#/components/requestBodies/Client'
      responses:
        "200":
          content:
            application/json:
              schema:
                $ref: '#/components/schemas/Client'
          description: successful operation
      summary: To test "client" model
      tags:
      - fake
      x-content-type: application/json
      x-accepts:
      - application/json
    post:
      description: |
        Fake endpoint for testing various parameters
        假端點
        偽のエンドポイント
        가짜 엔드 포인트
      operationId: testEndpointParameters
      requestBody:
        content:
          application/x-www-form-urlencoded:
            schema:
              $ref: '#/components/schemas/testEndpointParameters_request'
      responses:
        "400":
          description: Invalid username supplied
        "404":
          description: User not found
      security:
      - http_basic_test: []
      summary: |
        Fake endpoint for testing various parameters
        假端點
        偽のエンドポイント
        가짜 엔드 포인트
      tags:
      - fake
      x-content-type: application/x-www-form-urlencoded
      x-accepts:
      - application/json
  /fake/outer/number:
    post:
      description: Test serialization of outer number types
      operationId: fakeOuterNumberSerialize
      requestBody:
        content:
          application/json:
            schema:
              $ref: '#/components/schemas/OuterNumber'
        description: Input number as post body
      responses:
        "200":
          content:
            '*/*':
              schema:
                $ref: '#/components/schemas/OuterNumber'
          description: Output number
      tags:
      - fake
      x-content-type: application/json
      x-accepts:
      - '*/*'
  /fake/outer/string:
    post:
      description: Test serialization of outer string types
      operationId: fakeOuterStringSerialize
      requestBody:
        content:
          application/json:
            schema:
              $ref: '#/components/schemas/OuterString'
        description: Input string as post body
      responses:
        "200":
          content:
            '*/*':
              schema:
                $ref: '#/components/schemas/OuterString'
          description: Output string
      tags:
      - fake
      x-content-type: application/json
      x-accepts:
      - '*/*'
  /fake/outer/boolean:
    post:
      description: Test serialization of outer boolean types
      operationId: fakeOuterBooleanSerialize
      requestBody:
        content:
          application/json:
            schema:
              $ref: '#/components/schemas/OuterBoolean'
        description: Input boolean as post body
      responses:
        "200":
          content:
            '*/*':
              schema:
                $ref: '#/components/schemas/OuterBoolean'
          description: Output boolean
      tags:
      - fake
      x-content-type: application/json
      x-accepts:
      - '*/*'
  /fake/outer/composite:
    post:
      description: Test serialization of object with outer number type
      operationId: fakeOuterCompositeSerialize
      requestBody:
        content:
          application/json:
            schema:
              $ref: '#/components/schemas/OuterComposite'
        description: Input composite as post body
      responses:
        "200":
          content:
            '*/*':
              schema:
                $ref: '#/components/schemas/OuterComposite'
          description: Output composite
      tags:
      - fake
      x-content-type: application/json
      x-accepts:
      - '*/*'
  /fake/BigDecimalMap:
    get:
      description: "for Java apache and Java native, test toUrlQueryString for maps\
        \ with BegDecimal keys"
      operationId: fakeBigDecimalMap
      responses:
        "200":
          content:
            '*/*':
              schema:
                $ref: '#/components/schemas/fakeBigDecimalMap_200_response'
          description: successful operation
      tags:
      - fake
      x-accepts:
      - '*/*'
  /fake/jsonFormData:
    get:
      description: ""
      operationId: testJsonFormData
      requestBody:
        content:
          application/x-www-form-urlencoded:
            schema:
              $ref: '#/components/schemas/testJsonFormData_request'
      responses:
        "200":
          description: successful operation
      summary: test json serialization of form data
      tags:
      - fake
      x-content-type: application/x-www-form-urlencoded
      x-accepts:
      - application/json
  /fake/additionalProperties-reference:
    post:
      description: ""
      operationId: testAdditionalPropertiesReference
      requestBody:
        content:
          application/json:
            schema:
              $ref: '#/components/schemas/FreeFormObject'
        description: request body
        required: true
      responses:
        "200":
          description: successful operation
      summary: test referenced additionalProperties
      tags:
      - fake
      x-content-type: application/json
      x-accepts:
      - application/json
  /fake/stringMap-reference:
    post:
      description: ""
      operationId: testStringMapReference
      requestBody:
        content:
          application/json:
            schema:
              $ref: '#/components/schemas/MapOfString'
        description: request body
        required: true
      responses:
        "200":
          description: successful operation
      summary: test referenced string map
      tags:
      - fake
      x-content-type: application/json
      x-accepts:
      - application/json
  /fake/inline-additionalProperties:
    post:
      description: ""
      operationId: testInlineAdditionalProperties
      requestBody:
        content:
          application/json:
            schema:
              additionalProperties:
                type: string
              type: object
        description: request body
        required: true
      responses:
        "200":
          description: successful operation
      summary: test inline additionalProperties
      tags:
      - fake
      x-content-type: application/json
      x-accepts:
      - application/json
  /fake/inline-freeform-additionalProperties:
    post:
      description: ""
      operationId: testInlineFreeformAdditionalProperties
      requestBody:
        content:
          application/json:
            schema:
              $ref: '#/components/schemas/testInlineFreeformAdditionalProperties_request'
        description: request body
        required: true
      responses:
        "200":
          description: successful operation
      summary: test inline free-form additionalProperties
      tags:
      - fake
      x-content-type: application/json
      x-accepts:
      - application/json
  /fake/body-with-query-params:
    put:
      operationId: testBodyWithQueryParams
      parameters:
      - explode: true
        in: query
        name: query
        required: true
        schema:
          type: string
        style: form
      requestBody:
        content:
          application/json:
            schema:
              $ref: '#/components/schemas/User'
        required: true
      responses:
        "200":
          description: Success
      tags:
      - fake
      x-content-type: application/json
      x-accepts:
      - application/json
  /another-fake/dummy:
    patch:
      description: To test special tags and operation ID starting with number
      operationId: 123_test_@#$%_special_tags
      requestBody:
        $ref: '#/components/requestBodies/Client'
      responses:
        "200":
          content:
            application/json:
              schema:
                $ref: '#/components/schemas/Client'
          description: successful operation
      summary: To test special tags
      tags:
      - $another-fake?
      x-content-type: application/json
      x-accepts:
      - application/json
  /fake/body-with-file-schema:
    put:
      description: "For this test, the body for this request much reference a schema\
        \ named `File`."
      operationId: testBodyWithFileSchema
      requestBody:
        content:
          application/json:
            schema:
              $ref: '#/components/schemas/FileSchemaTestClass'
        required: true
      responses:
        "200":
          description: Success
      tags:
      - fake
      x-content-type: application/json
      x-accepts:
      - application/json
  /fake/test-query-parameters:
    put:
      description: To test the collection format in query parameters
      operationId: testQueryParameterCollectionFormat
      parameters:
      - explode: true
        in: query
        name: pipe
        required: true
        schema:
          items:
            type: string
          type: array
        style: form
      - explode: false
        in: query
        name: ioutil
        required: true
        schema:
          items:
            type: string
          type: array
        style: form
      - explode: false
        in: query
        name: http
        required: true
        schema:
          items:
            type: string
          type: array
        style: spaceDelimited
      - explode: false
        in: query
        name: url
        required: true
        schema:
          items:
            type: string
          type: array
        style: form
      - explode: true
        in: query
        name: context
        required: true
        schema:
          items:
            type: string
          type: array
        style: form
      responses:
        "200":
          description: Success
      tags:
      - fake
      x-accepts:
      - application/json
  /fake/{petId}/uploadImageWithRequiredFile:
    post:
      description: ""
      operationId: uploadFileWithRequiredFile
      parameters:
      - description: ID of pet to update
        explode: false
        in: path
        name: petId
        required: true
        schema:
          format: int64
          type: integer
        style: simple
      requestBody:
        content:
          multipart/form-data:
            schema:
              $ref: '#/components/schemas/uploadFileWithRequiredFile_request'
      responses:
        "200":
          content:
            application/json:
              schema:
                $ref: '#/components/schemas/ApiResponse'
          description: successful operation
      security:
      - petstore_auth:
        - write:pets
        - read:pets
      summary: uploads an image (required)
      tags:
      - pet
      x-content-type: multipart/form-data
      x-accepts:
      - application/json
  /fake/health:
    get:
      responses:
        "200":
          content:
            application/json:
              schema:
                $ref: '#/components/schemas/HealthCheckResult'
          description: The instance started successfully
      summary: Health check endpoint
      tags:
      - fake
      x-accepts:
      - application/json
  /fake/array-of-enums:
    get:
      operationId: getArrayOfEnums
      responses:
        "200":
          content:
            application/json:
              schema:
                $ref: '#/components/schemas/ArrayOfEnums'
          description: Got named array of enums
      summary: Array of Enums
      tags:
      - fake
      x-accepts:
      - application/json
  /fake/application_json_utf8:
    get:
      operationId: get_application_json_utf8
      responses:
        "200":
          content:
            application/json;charset=utf-8:
              schema:
                $ref: '#/components/schemas/ArrayOfEnums'
          description: test
      summary: application/json UTF8
      tags:
      - fake
      x-accepts:
      - application/json;charset=utf-8
components:
  requestBodies:
    UserArray:
      content:
        application/json:
          examples:
            simple-list:
              description: Should not get into code examples
              summary: Simple list example
              value:
              - username: foo
              - username: bar
          schema:
            items:
              $ref: '#/components/schemas/User'
            type: array
      description: List of user object
      required: true
    Client:
      content:
        application/json:
          schema:
            $ref: '#/components/schemas/Client'
      description: client model
      required: true
    Pet:
      content:
        application/json:
          schema:
            $ref: '#/components/schemas/Pet'
        application/xml:
          schema:
            $ref: '#/components/schemas/Pet'
      description: Pet object that needs to be added to the store
      required: true
  schemas:
    Foo:
      example:
        bar: bar
      properties:
        bar:
          default: bar
          type: string
      type: object
    Bar:
      default: bar
      type: string
    Order:
      example:
        petId: 6
        quantity: 1
        id: 0
        shipDate: 2020-02-02T20:20:20.000222Z
        complete: false
        status: placed
      properties:
        id:
          format: int64
          type: integer
        petId:
          format: int64
          type: integer
        quantity:
          format: int32
          type: integer
        shipDate:
          example: 2020-02-02T20:20:20.000222Z
          format: date-time
          type: string
        status:
          description: Order Status
          enum:
          - placed
          - approved
          - delivered
          type: string
        complete:
          default: false
          type: boolean
      type: object
      xml:
        name: Order
    Category:
      example:
        name: default-name
        id: 6
      properties:
        id:
          format: int64
          type: integer
        name:
          default: default-name
          type: string
      required:
      - name
      type: object
      xml:
        name: Category
    User:
      example:
        firstName: firstName
        lastName: lastName
        password: password
        userStatus: 6
        objectWithNoDeclaredPropsNullable: "{}"
        phone: phone
        objectWithNoDeclaredProps: "{}"
        id: 0
        anyTypePropNullable: ""
        email: email
        anyTypeProp: ""
        username: username
      properties:
        id:
          format: int64
          type: integer
          x-is-unique: true
        username:
          type: string
        firstName:
          type: string
        lastName:
          type: string
        email:
          type: string
        password:
          type: string
        phone:
          type: string
        userStatus:
          description: User Status
          format: int32
          type: integer
        objectWithNoDeclaredProps:
          description: test code generation for objects Value must be a map of strings
            to values. It cannot be the 'null' value.
          type: object
        objectWithNoDeclaredPropsNullable:
          description: test code generation for nullable objects. Value must be a
            map of strings to values or the 'null' value.
          nullable: true
          type: object
        anyTypeProp:
          description: "test code generation for any type Here the 'type' attribute\
            \ is not specified, which means the value can be anything, including the\
            \ null value, string, number, boolean, array or object. See https://github.com/OAI/OpenAPI-Specification/issues/1389"
        anyTypePropNullable:
          description: "test code generation for any type Here the 'type' attribute\
            \ is not specified, which means the value can be anything, including the\
            \ null value, string, number, boolean, array or object. The 'nullable'\
            \ attribute does not change the allowed values."
          nullable: true
      type: object
      xml:
        name: User
    Tag:
      example:
        name: name
        id: 1
      properties:
        id:
          format: int64
          type: integer
        name:
          type: string
      type: object
      xml:
        name: Tag
    Pet:
      example:
        photoUrls:
        - photoUrls
        - photoUrls
        name: doggie
        id: 0
        category:
          name: default-name
          id: 6
        tags:
        - name: name
          id: 1
        - name: name
          id: 1
        status: available
      properties:
        id:
          format: int64
          type: integer
          x-is-unique: true
        category:
          $ref: '#/components/schemas/Category'
        name:
          example: doggie
          type: string
        photoUrls:
          items:
            type: string
          type: array
          xml:
            name: photoUrl
            wrapped: true
        tags:
          items:
            $ref: '#/components/schemas/Tag'
          type: array
          xml:
            name: tag
            wrapped: true
        status:
          description: pet status in the store
          enum:
          - available
          - pending
          - sold
          type: string
      required:
      - name
      - photoUrls
      type: object
      xml:
        name: Pet
    ApiResponse:
      example:
        code: 0
        type: type
        message: message
      properties:
        code:
          format: int32
          type: integer
        type:
          type: string
        message:
          type: string
      type: object
    Return:
      description: Model for testing reserved words
      properties:
        return:
          format: int32
          type: integer
      xml:
        name: Return
    Name:
      description: Model for testing model name same as property name
      properties:
        name:
          format: int32
          type: integer
        snake_case:
          format: int32
          readOnly: true
          type: integer
        property:
          type: string
        "123Number":
          readOnly: true
          type: integer
      required:
      - name
      xml:
        name: Name
    "200_response":
      description: Model for testing model name starting with number
      properties:
        name:
          format: int32
          type: integer
        class:
          type: string
      xml:
        name: Name
    ClassModel:
      description: Model for testing model with "_class" property
      properties:
        _class:
          type: string
    Dog:
      allOf:
      - $ref: '#/components/schemas/Animal'
      - properties:
          breed:
            type: string
        type: object
    Cat:
      allOf:
      - $ref: '#/components/schemas/Animal'
      - $ref: '#/components/schemas/Address'
      - properties:
          declawed:
            type: boolean
        type: object
    Address:
      additionalProperties:
        type: integer
      type: object
    Animal:
      discriminator:
        propertyName: className
      properties:
        className:
          type: string
        color:
          default: red
          type: string
      required:
      - className
      type: object
    AnimalFarm:
      items:
        $ref: '#/components/schemas/Animal'
      type: array
    format_test:
      properties:
        integer:
          maximum: 100
          minimum: 10
          multipleOf: 2
          type: integer
        int32:
          format: int32
          maximum: 200
          minimum: 20
          type: integer
        int64:
          format: int64
          type: integer
        number:
          maximum: 543.2
          minimum: 32.1
          multipleOf: 32.5
          type: number
        float:
          format: float
          maximum: 987.6
          minimum: 54.3
          type: number
        double:
          format: double
          maximum: 123.4
          minimum: 67.8
          type: number
        decimal:
          format: number
          type: string
        string:
          pattern: "/[a-z]/i"
          type: string
        byte:
          format: byte
          type: string
        binary:
          format: binary
          type: string
        date:
          example: 2020-02-02
          format: date
          type: string
        dateTime:
          example: 2007-12-03T10:15:30+01:00
          format: date-time
          type: string
        uuid:
          example: 72f98069-206d-4f12-9f12-3d1e525a8e84
          format: uuid
          type: string
        password:
          format: password
          maxLength: 64
          minLength: 10
          type: string
        pattern_with_digits:
          description: A string that is a 10 digit number. Can have leading zeros.
          pattern: "^\\d{10}$"
          type: string
        pattern_with_digits_and_delimiter:
          description: A string starting with 'image_' (case insensitive) and one
            to three digits following i.e. Image_01.
          pattern: "/^image_\\d{1,3}$/i"
          type: string
      required:
      - byte
      - date
      - number
      - password
      type: object
    EnumClass:
      default: -efg
      enum:
      - _abc
      - -efg
      - (xyz)
      type: string
    Enum_Test:
      properties:
        enum_string:
          enum:
          - UPPER
          - lower
          - ""
          type: string
        enum_string_required:
          enum:
          - UPPER
          - lower
          - ""
          type: string
        enum_integer:
          enum:
          - 1
          - -1
          format: int32
          type: integer
        enum_integer_only:
          enum:
          - 2
          - -2
          type: integer
        enum_number:
          enum:
          - 1.1
          - -1.2
          format: double
          type: number
        outerEnum:
          $ref: '#/components/schemas/OuterEnum'
        outerEnumInteger:
          $ref: '#/components/schemas/OuterEnumInteger'
        outerEnumDefaultValue:
          $ref: '#/components/schemas/OuterEnumDefaultValue'
        outerEnumIntegerDefaultValue:
          $ref: '#/components/schemas/OuterEnumIntegerDefaultValue'
      required:
      - enum_string_required
      type: object
    AdditionalPropertiesClass:
      properties:
        map_property:
          additionalProperties:
            type: string
          type: object
        map_of_map_property:
          additionalProperties:
            additionalProperties:
              type: string
            type: object
          type: object
        anytype_1: {}
        map_with_undeclared_properties_anytype_1:
          type: object
        map_with_undeclared_properties_anytype_2:
          properties: {}
          type: object
        map_with_undeclared_properties_anytype_3:
          additionalProperties: true
          type: object
        empty_map:
          additionalProperties: false
          description: "an object with no declared properties and no undeclared properties,\
            \ hence it's an empty map."
          type: object
        map_with_undeclared_properties_string:
          additionalProperties:
            type: string
          type: object
      type: object
    MixedPropertiesAndAdditionalPropertiesClass:
      properties:
        uuid:
          format: uuid
          type: string
        dateTime:
          format: date-time
          type: string
        map:
          additionalProperties:
            $ref: '#/components/schemas/Animal'
          type: object
      type: object
    List:
      properties:
        "123-list":
          type: string
      type: object
    Client:
      example:
        client: client
      properties:
        client:
          type: string
      type: object
    ReadOnlyFirst:
      properties:
        bar:
          readOnly: true
          type: string
        baz:
          type: string
      type: object
    hasOnlyReadOnly:
      properties:
        bar:
          readOnly: true
          type: string
        foo:
          readOnly: true
          type: string
      type: object
    Capitalization:
      properties:
        smallCamel:
          type: string
        CapitalCamel:
          type: string
        small_Snake:
          type: string
        Capital_Snake:
          type: string
        SCA_ETH_Flow_Points:
          type: string
        ATT_NAME:
          description: |
            Name of the pet
          type: string
      type: object
    MapTest:
      properties:
        map_map_of_string:
          additionalProperties:
            additionalProperties:
              type: string
            type: object
          type: object
        map_of_enum_string:
          additionalProperties:
            enum:
            - UPPER
            - lower
            type: string
          type: object
        direct_map:
          additionalProperties:
            type: boolean
          type: object
        indirect_map:
          additionalProperties:
            type: boolean
          type: object
      type: object
    ArrayTest:
      properties:
        array_of_string:
          items:
            type: string
          type: array
        array_array_of_integer:
          items:
            items:
              format: int64
              type: integer
            type: array
          type: array
        array_array_of_model:
          items:
            items:
              $ref: '#/components/schemas/ReadOnlyFirst'
            type: array
          type: array
      type: object
    NumberOnly:
      properties:
        JustNumber:
          type: number
      type: object
    ArrayOfNumberOnly:
      properties:
        ArrayNumber:
          items:
            type: number
          type: array
      type: object
    ArrayOfArrayOfNumberOnly:
      properties:
        ArrayArrayNumber:
          items:
            items:
              type: number
            type: array
          type: array
      type: object
    EnumArrays:
      properties:
        just_symbol:
          enum:
          - '>='
          - $
          type: string
        array_enum:
          items:
            enum:
            - fish
            - crab
            type: string
          type: array
      type: object
    FreeFormObject:
      additionalProperties: true
      description: A schema consisting only of additional properties
      type: object
    MapOfString:
      additionalProperties:
        type: string
      description: A schema consisting only of additional properties of type string
      type: object
    OuterEnum:
      enum:
      - placed
      - approved
      - delivered
      nullable: true
      type: string
    OuterEnumInteger:
      enum:
      - 0
      - 1
      - 2
      type: integer
    OuterEnumDefaultValue:
      default: placed
      enum:
      - placed
      - approved
      - delivered
      type: string
    OuterEnumIntegerDefaultValue:
      default: 0
      enum:
      - 0
      - 1
      - 2
      type: integer
    OuterComposite:
      example:
        my_string: my_string
        my_number: 0.8008281904610115
        my_boolean: true
      properties:
        my_number:
          type: number
        my_string:
          type: string
        my_boolean:
          type: boolean
          x-codegen-body-parameter-name: boolean_post_body
      type: object
    OuterNumber:
      type: number
    OuterString:
      type: string
    OuterBoolean:
      type: boolean
      x-codegen-body-parameter-name: boolean_post_body
    StringBooleanMap:
      additionalProperties:
        type: boolean
      type: object
    FileSchemaTestClass:
      example:
        file:
          sourceURI: sourceURI
        files:
        - sourceURI: sourceURI
        - sourceURI: sourceURI
      properties:
        file:
          $ref: '#/components/schemas/File'
        files:
          items:
            $ref: '#/components/schemas/File'
          type: array
      type: object
    File:
      description: Must be named `File` for test.
      example:
        sourceURI: sourceURI
      properties:
        sourceURI:
          description: Test capitalization
          type: string
      type: object
    _special_model.name_:
      properties:
        $special[property.name]:
          format: int64
          type: integer
        _special_model.name_:
          type: string
      xml:
        name: "$special[model.name]"
    HealthCheckResult:
      description: Just a string to inform instance is up and running. Make it nullable
        in hope to get it as pointer in generated model.
      example:
        NullableMessage: NullableMessage
      properties:
        NullableMessage:
          nullable: true
          type: string
      type: object
    NullableClass:
      additionalProperties:
        nullable: true
        type: object
      properties:
        integer_prop:
          nullable: true
          type: integer
        number_prop:
          nullable: true
          type: number
        boolean_prop:
          nullable: true
          type: boolean
        string_prop:
          nullable: true
          type: string
        date_prop:
          format: date
          nullable: true
          type: string
        datetime_prop:
          format: date-time
          nullable: true
          type: string
        array_nullable_prop:
          items:
            type: object
          nullable: true
          type: array
        array_and_items_nullable_prop:
          items:
            nullable: true
            type: object
          nullable: true
          type: array
        array_items_nullable:
          items:
            nullable: true
            type: object
          type: array
        object_nullable_prop:
          additionalProperties:
            type: object
          nullable: true
          type: object
        object_and_items_nullable_prop:
          additionalProperties:
            nullable: true
            type: object
          nullable: true
          type: object
        object_items_nullable:
          additionalProperties:
            nullable: true
            type: object
          type: object
      type: object
    fruit:
      additionalProperties: false
      oneOf:
      - $ref: '#/components/schemas/apple'
      - $ref: '#/components/schemas/banana'
      properties:
        color:
          type: string
    apple:
      nullable: true
      properties:
        cultivar:
          pattern: "^[a-zA-Z\\s]*$"
          type: string
        origin:
          pattern: "/^[A-Z\\s]*$/i"
          type: string
      type: object
    banana:
      properties:
        lengthCm:
          type: number
      type: object
    mammal:
      discriminator:
        propertyName: className
      oneOf:
      - $ref: '#/components/schemas/whale'
      - $ref: '#/components/schemas/zebra'
      - $ref: '#/components/schemas/Pig'
    whale:
      properties:
        hasBaleen:
          type: boolean
        hasTeeth:
          type: boolean
        className:
          type: string
      required:
      - className
      type: object
    zebra:
      additionalProperties: true
      properties:
        type:
          enum:
          - plains
          - mountain
          - grevys
          type: string
        className:
          type: string
      required:
      - className
      type: object
    Pig:
      discriminator:
        propertyName: className
      oneOf:
      - $ref: '#/components/schemas/BasquePig'
      - $ref: '#/components/schemas/DanishPig'
    BasquePig:
      properties:
        className:
          type: string
      required:
      - className
      type: object
    DanishPig:
      properties:
        className:
          type: string
      required:
      - className
      type: object
    gmFruit:
      additionalProperties: false
      anyOf:
      - $ref: '#/components/schemas/apple'
      - $ref: '#/components/schemas/banana'
      properties:
        color:
          type: string
    fruitReq:
      additionalProperties: false
      oneOf:
      - $ref: '#/components/schemas/appleReq'
      - $ref: '#/components/schemas/bananaReq'
    appleReq:
      additionalProperties: false
      properties:
        cultivar:
          type: string
        mealy:
          type: boolean
      required:
      - cultivar
      type: object
    bananaReq:
      additionalProperties: false
      properties:
        lengthCm:
          type: number
        sweet:
          type: boolean
      required:
      - lengthCm
      type: object
    Drawing:
      additionalProperties:
        $ref: '#/components/schemas/fruit'
      properties:
        mainShape:
          $ref: '#/components/schemas/Shape'
        shapeOrNull:
          $ref: '#/components/schemas/ShapeOrNull'
        nullableShape:
          $ref: '#/components/schemas/NullableShape'
        shapes:
          items:
            $ref: '#/components/schemas/Shape'
          type: array
      type: object
    Shape:
      discriminator:
        propertyName: shapeType
      oneOf:
      - $ref: '#/components/schemas/Triangle'
      - $ref: '#/components/schemas/Quadrilateral'
    ShapeOrNull:
      description: The value may be a shape or the 'null' value. This is introduced
        in OAS schema >= 3.1.
      discriminator:
        propertyName: shapeType
      oneOf:
      - $ref: '#/components/schemas/Triangle'
      - $ref: '#/components/schemas/Quadrilateral'
    NullableShape:
      description: The value may be a shape or the 'null' value. The 'nullable' attribute
        was introduced in OAS schema >= 3.0 and has been deprecated in OAS schema
        >= 3.1.
      discriminator:
        propertyName: shapeType
      nullable: true
      oneOf:
      - $ref: '#/components/schemas/Triangle'
      - $ref: '#/components/schemas/Quadrilateral'
    ShapeInterface:
      properties:
        shapeType:
          type: string
      required:
      - shapeType
    TriangleInterface:
      properties:
        triangleType:
          type: string
      required:
      - triangleType
    Triangle:
      discriminator:
        propertyName: triangleType
      oneOf:
      - $ref: '#/components/schemas/EquilateralTriangle'
      - $ref: '#/components/schemas/IsoscelesTriangle'
      - $ref: '#/components/schemas/ScaleneTriangle'
    EquilateralTriangle:
      allOf:
      - $ref: '#/components/schemas/ShapeInterface'
      - $ref: '#/components/schemas/TriangleInterface'
    IsoscelesTriangle:
      additionalProperties: false
      allOf:
      - $ref: '#/components/schemas/ShapeInterface'
      - $ref: '#/components/schemas/TriangleInterface'
    ScaleneTriangle:
      allOf:
      - $ref: '#/components/schemas/ShapeInterface'
      - $ref: '#/components/schemas/TriangleInterface'
    QuadrilateralInterface:
      properties:
        quadrilateralType:
          type: string
      required:
      - quadrilateralType
    Quadrilateral:
      discriminator:
        propertyName: quadrilateralType
      oneOf:
      - $ref: '#/components/schemas/SimpleQuadrilateral'
      - $ref: '#/components/schemas/ComplexQuadrilateral'
    SimpleQuadrilateral:
      allOf:
      - $ref: '#/components/schemas/ShapeInterface'
      - $ref: '#/components/schemas/QuadrilateralInterface'
    ComplexQuadrilateral:
      allOf:
      - $ref: '#/components/schemas/ShapeInterface'
      - $ref: '#/components/schemas/QuadrilateralInterface'
    GrandparentAnimal:
      discriminator:
        propertyName: pet_type
      properties:
        pet_type:
          type: string
      required:
      - pet_type
      type: object
    ParentPet:
      allOf:
      - $ref: '#/components/schemas/GrandparentAnimal'
      type: object
    ChildCat:
      allOf:
      - $ref: '#/components/schemas/ParentPet'
      - properties:
          name:
            type: string
          pet_type:
            default: ChildCat
            enum:
            - ChildCat
            type: string
            x-enum-as-string: true
        type: object
    ArrayOfEnums:
      items:
        $ref: '#/components/schemas/OuterEnum'
      type: array
    DateTimeTest:
      default: 2010-01-01T10:10:10.000111+01:00
      example: 2010-01-01T10:10:10.000111+01:00
      format: date-time
      type: string
    DeprecatedObject:
      deprecated: true
      properties:
        name:
          type: string
      type: object
    ObjectWithDeprecatedFields:
      properties:
        uuid:
          type: string
        id:
          deprecated: true
          type: number
        deprecatedRef:
          $ref: '#/components/schemas/DeprecatedObject'
        bars:
          deprecated: true
          items:
            $ref: '#/components/schemas/Bar'
          type: array
      type: object
    _foo_get_default_response:
      example:
        string:
          bar: bar
      properties:
        string:
          $ref: '#/components/schemas/Foo'
      type: object
    updatePetWithForm_request:
      properties:
        name:
          description: Updated name of the pet
          type: string
        status:
          description: Updated status of the pet
          type: string
      type: object
    uploadFile_request:
      properties:
        additionalMetadata:
          description: Additional data to pass to server
          type: string
        file:
          description: file to upload
          format: binary
          type: string
      type: object
    testEnumParameters_request:
      properties:
        enum_form_string_array:
          description: Form parameter enum test (string array)
          items:
            default: $
            enum:
            - '>'
            - $
            type: string
          type: array
        enum_form_string:
          default: -efg
          description: Form parameter enum test (string)
          enum:
          - _abc
          - -efg
          - (xyz)
          type: string
      type: object
    testEndpointParameters_request:
      properties:
        integer:
          description: None
          maximum: 100
          minimum: 10
          type: integer
        int32:
          description: None
          format: int32
          maximum: 200
          minimum: 20
          type: integer
        int64:
          description: None
          format: int64
          type: integer
        number:
          description: None
          maximum: 543.2
          minimum: 32.1
          type: number
        float:
          description: None
          format: float
          maximum: 987.6
          type: number
        double:
          description: None
          format: double
          maximum: 123.4
          minimum: 67.8
          type: number
        string:
          description: None
          pattern: "/[a-z]/i"
          type: string
        pattern_without_delimiter:
          description: None
          pattern: "^[A-Z].*"
          type: string
        byte:
          description: None
          format: byte
          type: string
        binary:
          description: None
          format: binary
          type: string
        date:
          description: None
          format: date
          type: string
        dateTime:
          default: 2010-02-01T10:20:10.11111+01:00
          description: None
          example: 2020-02-02T20:20:20.22222Z
          format: date-time
          type: string
        password:
          description: None
          format: password
          maxLength: 64
          minLength: 10
          type: string
        callback:
          description: None
          type: string
      required:
      - byte
      - double
      - number
      - pattern_without_delimiter
      type: object
    fakeBigDecimalMap_200_response:
      example:
        someId: 0.8008281904610115
        someMap:
          key: 6.027456183070403
      properties:
        someId:
          type: number
        someMap:
          additionalProperties:
            type: number
          type: object
      type: object
    testJsonFormData_request:
      properties:
        param:
          description: field1
          type: string
        param2:
          description: field2
          type: string
      required:
      - param
      - param2
      type: object
    testInlineFreeformAdditionalProperties_request:
      additionalProperties: true
      properties:
        someProperty:
          type: string
      type: object
    uploadFileWithRequiredFile_request:
      properties:
        additionalMetadata:
          description: Additional data to pass to server
          type: string
        requiredFile:
          description: file to upload
          format: binary
          type: string
      required:
      - requiredFile
      type: object
  securitySchemes:
    petstore_auth:
      flows:
        implicit:
          authorizationUrl: http://petstore.swagger.io/api/oauth/dialog
          scopes:
            write:pets: modify pets in your account
            read:pets: read your pets
      type: oauth2
    api_key:
      in: header
      name: api_key
      type: apiKey
    api_key_query:
      in: query
      name: api_key_query
      type: apiKey
    http_basic_test:
      scheme: basic
      type: http
    bearer_test:
      bearerFormat: JWT
      scheme: bearer
      type: http
    http_signature_test:
      scheme: signature
      type: http
<|MERGE_RESOLUTION|>--- conflicted
+++ resolved
@@ -143,13 +143,9 @@
       summary: Finds Pets by status
       tags:
       - pet
-<<<<<<< HEAD
-      x-accepts: application/json
-=======
       x-accepts:
       - application/json
       - application/xml
->>>>>>> a2ee3a7c
   /pet/findByTags:
     get:
       deprecated: true
@@ -191,13 +187,9 @@
       summary: Finds Pets by tags
       tags:
       - pet
-<<<<<<< HEAD
-      x-accepts: application/json
-=======
       x-accepts:
       - application/json
       - application/xml
->>>>>>> a2ee3a7c
   /pet/{petId}:
     delete:
       description: ""
@@ -263,13 +255,9 @@
       summary: Find pet by ID
       tags:
       - pet
-<<<<<<< HEAD
-      x-accepts: application/json
-=======
       x-accepts:
       - application/json
       - application/xml
->>>>>>> a2ee3a7c
     post:
       description: ""
       operationId: updatePetWithForm
@@ -385,13 +373,9 @@
       tags:
       - store
       x-content-type: application/json
-<<<<<<< HEAD
-      x-accepts: application/json
-=======
       x-accepts:
       - application/json
       - application/xml
->>>>>>> a2ee3a7c
   /store/order/{order_id}:
     delete:
       description: For valid response try integer IDs with value < 1000. Anything
@@ -449,13 +433,9 @@
       summary: Find purchase order by ID
       tags:
       - store
-<<<<<<< HEAD
-      x-accepts: application/json
-=======
       x-accepts:
       - application/json
       - application/xml
->>>>>>> a2ee3a7c
   /user:
     post:
       description: This can only be done by the logged in user.
@@ -557,13 +537,9 @@
       summary: Logs user into the system
       tags:
       - user
-<<<<<<< HEAD
-      x-accepts: application/json
-=======
       x-accepts:
       - application/json
       - application/xml
->>>>>>> a2ee3a7c
   /user/logout:
     get:
       description: ""
@@ -628,13 +604,9 @@
       summary: Get user by user name
       tags:
       - user
-<<<<<<< HEAD
-      x-accepts: application/json
-=======
       x-accepts:
       - application/json
       - application/xml
->>>>>>> a2ee3a7c
     put:
       description: This can only be done by the logged in user.
       operationId: updateUser
