openapi: 3.0.0
info:
  description: "This spec is mainly for testing Petstore server and contains fake\
    \ endpoints, models. Please do not use this for any other purpose. Special characters:\
    \ \" \\"
  license:
    name: Apache-2.0
    url: https://www.apache.org/licenses/LICENSE-2.0.html
  title: OpenAPI Petstore
  version: 1.0.0
servers:
- description: petstore server
  url: "http://{server}.swagger.io:{port}/v2"
  variables:
    server:
      default: petstore
      enum:
      - petstore
      - qa-petstore
      - dev-petstore
    port:
      default: "80"
      enum:
      - "80"
      - "8080"
- description: The local server
  url: "https://localhost:8080/{version}"
  variables:
    version:
      default: v2
      enum:
      - v1
      - v2
- description: The local server without variables
  url: https://127.0.0.1/no_varaible
tags:
- description: Everything about your Pets
  name: pet
- description: Access to Petstore orders
  name: store
- description: Operations about user
  name: user
paths:
  /foo:
    get:
      responses:
        default:
          content:
            application/json:
              schema:
                $ref: '#/components/schemas/_foo_get_default_response'
          description: response
      x-accepts: application/json
  /pet:
    post:
      description: ""
      operationId: addPet
      requestBody:
        $ref: '#/components/requestBodies/Pet'
      responses:
        "200":
          description: Successful operation
        "405":
          description: Invalid input
      security:
      - petstore_auth:
        - write:pets
        - read:pets
      summary: Add a new pet to the store
      tags:
      - pet
      x-content-type: application/json
      x-accepts: application/json
    put:
      description: ""
      operationId: updatePet
      requestBody:
        $ref: '#/components/requestBodies/Pet'
      responses:
        "200":
          description: Successful operation
        "400":
          description: Invalid ID supplied
        "404":
          description: Pet not found
        "405":
          description: Validation exception
      security:
      - petstore_auth:
        - write:pets
        - read:pets
      summary: Update an existing pet
      tags:
      - pet
      x-webclient-blocking: true
      x-content-type: application/json
      x-accepts: application/json
    servers:
    - url: http://petstore.swagger.io/v2
    - url: http://path-server-test.petstore.local/v2
    - description: test server with variables
      url: "http://{server}.swagger.io:{port}/v2"
      variables:
        server:
          default: petstore
          description: target server
          enum:
          - petstore
          - qa-petstore
          - dev-petstore
        port:
          default: "80"
          enum:
          - "80"
          - "8080"
  /pet/findByStatus:
    get:
      description: Multiple status values can be provided with comma separated strings
      operationId: findPetsByStatus
      parameters:
      - deprecated: true
        description: Status values that need to be considered for filter
        explode: false
        in: query
        name: status
        required: true
        schema:
          items:
            default: available
            enum:
            - available
            - pending
            - sold
            type: string
          type: array
        style: form
      responses:
        "200":
          content:
            application/xml:
              schema:
                items:
                  $ref: '#/components/schemas/Pet'
                type: array
            application/json:
              schema:
                items:
                  $ref: '#/components/schemas/Pet'
                type: array
          description: successful operation
        "400":
          description: Invalid status value
      security:
      - petstore_auth:
        - write:pets
        - read:pets
      summary: Finds Pets by status
      tags:
      - pet
      x-webclient-blocking: true
      x-accepts: application/json
  /pet/findByTags:
    get:
      deprecated: true
      description: "Multiple tags can be provided with comma separated strings. Use\
        \ tag1, tag2, tag3 for testing."
      operationId: findPetsByTags
      parameters:
      - description: Tags to filter by
        explode: false
        in: query
        name: tags
        required: true
        schema:
          items:
            type: string
          type: array
          uniqueItems: true
        style: form
      responses:
        "200":
          content:
            application/xml:
              schema:
                items:
                  $ref: '#/components/schemas/Pet'
                type: array
                uniqueItems: true
            application/json:
              schema:
                items:
                  $ref: '#/components/schemas/Pet'
                type: array
                uniqueItems: true
          description: successful operation
        "400":
          description: Invalid tag value
      security:
      - petstore_auth:
        - write:pets
        - read:pets
      summary: Finds Pets by tags
      tags:
      - pet
      x-webclient-blocking: true
      x-accepts: application/json
  /pet/{petId}:
    delete:
      description: ""
      operationId: deletePet
      parameters:
      - explode: false
        in: header
        name: api_key
        required: false
        schema:
          type: string
        style: simple
      - description: Pet id to delete
        explode: false
        in: path
        name: petId
        required: true
        schema:
          format: int64
          type: integer
        style: simple
      responses:
        "200":
          description: Successful operation
        "400":
          description: Invalid pet value
      security:
      - petstore_auth:
        - write:pets
        - read:pets
      summary: Deletes a pet
      tags:
      - pet
      x-accepts: application/json
    get:
      description: Returns a single pet
      operationId: getPetById
      parameters:
      - description: ID of pet to return
        explode: false
        in: path
        name: petId
        required: true
        schema:
          format: int64
          type: integer
        style: simple
      responses:
        "200":
          content:
            application/xml:
              schema:
                $ref: '#/components/schemas/Pet'
            application/json:
              schema:
                $ref: '#/components/schemas/Pet'
          description: successful operation
        "400":
          description: Invalid ID supplied
        "404":
          description: Pet not found
      security:
      - api_key: []
      summary: Find pet by ID
      tags:
      - pet
      x-webclient-blocking: true
      x-accepts: application/json
    post:
      description: ""
      operationId: updatePetWithForm
      parameters:
      - description: ID of pet that needs to be updated
        explode: false
        in: path
        name: petId
        required: true
        schema:
          format: int64
          type: integer
        style: simple
      requestBody:
        content:
          application/x-www-form-urlencoded:
            schema:
              $ref: '#/components/schemas/updatePetWithForm_request'
      responses:
        "200":
          description: Successful operation
        "405":
          description: Invalid input
      security:
      - petstore_auth:
        - write:pets
        - read:pets
      summary: Updates a pet in the store with form data
      tags:
      - pet
      x-content-type: application/x-www-form-urlencoded
      x-accepts: application/json
  /pet/{petId}/uploadImage:
    post:
      description: ""
      operationId: uploadFile
      parameters:
      - description: ID of pet to update
        explode: false
        in: path
        name: petId
        required: true
        schema:
          format: int64
          type: integer
        style: simple
      requestBody:
        content:
          multipart/form-data:
            schema:
              $ref: '#/components/schemas/uploadFile_request'
      responses:
        "200":
          content:
            application/json:
              schema:
                $ref: '#/components/schemas/ApiResponse'
          description: successful operation
      security:
      - petstore_auth:
        - write:pets
        - read:pets
      summary: uploads an image
      tags:
      - pet
      x-content-type: multipart/form-data
      x-accepts: application/json
  /store/inventory:
    get:
      description: Returns a map of status codes to quantities
      operationId: getInventory
      responses:
        "200":
          content:
            application/json:
              schema:
                additionalProperties:
                  format: int32
                  type: integer
                type: object
          description: successful operation
      security:
      - api_key: []
      summary: Returns pet inventories by status
      tags:
      - store
      x-webclient-blocking: false
      x-accepts: application/json
  /store/order:
    post:
      description: ""
      operationId: placeOrder
      requestBody:
        content:
          application/json:
            schema:
              $ref: '#/components/schemas/Order'
        description: order placed for purchasing the pet
        required: true
      responses:
        "200":
          content:
            application/xml:
              schema:
                $ref: '#/components/schemas/Order'
            application/json:
              schema:
                $ref: '#/components/schemas/Order'
          description: successful operation
        "400":
          description: Invalid Order
      summary: Place an order for a pet
      tags:
      - store
      x-content-type: application/json
      x-accepts: application/json
  /store/order/{order_id}:
    delete:
      description: For valid response try integer IDs with value < 1000. Anything
        above 1000 or nonintegers will generate API errors
      operationId: deleteOrder
      parameters:
      - description: ID of the order that needs to be deleted
        explode: false
        in: path
        name: order_id
        required: true
        schema:
          type: string
        style: simple
      responses:
        "400":
          description: Invalid ID supplied
        "404":
          description: Order not found
      summary: Delete purchase order by ID
      tags:
      - store
      x-accepts: application/json
    get:
      description: For valid response try integer IDs with value <= 5 or > 10. Other
        values will generate exceptions
      operationId: getOrderById
      parameters:
      - description: ID of pet that needs to be fetched
        explode: false
        in: path
        name: order_id
        required: true
        schema:
          format: int64
          maximum: 5
          minimum: 1
          type: integer
        style: simple
      responses:
        "200":
          content:
            application/xml:
              schema:
                $ref: '#/components/schemas/Order'
            application/json:
              schema:
                $ref: '#/components/schemas/Order'
          description: successful operation
        "400":
          description: Invalid ID supplied
        "404":
          description: Order not found
      summary: Find purchase order by ID
      tags:
      - store
      x-accepts: application/json
  /user:
    post:
      description: This can only be done by the logged in user.
      operationId: createUser
      requestBody:
        content:
          application/json:
            schema:
              $ref: '#/components/schemas/User'
        description: Created user object
        required: true
      responses:
        default:
          description: successful operation
      summary: Create user
      tags:
      - user
      x-content-type: application/json
      x-accepts: application/json
  /user/createWithArray:
    post:
      description: ""
      operationId: createUsersWithArrayInput
      requestBody:
        $ref: '#/components/requestBodies/UserArray'
      responses:
        default:
          description: successful operation
      summary: Creates list of users with given input array
      tags:
      - user
      x-content-type: application/json
      x-accepts: application/json
  /user/createWithList:
    post:
      description: ""
      operationId: createUsersWithListInput
      requestBody:
        $ref: '#/components/requestBodies/UserArray'
      responses:
        default:
          description: successful operation
      summary: Creates list of users with given input array
      tags:
      - user
      x-content-type: application/json
      x-accepts: application/json
  /user/login:
    get:
      description: ""
      operationId: loginUser
      parameters:
      - description: The user name for login
        explode: true
        in: query
        name: username
        required: true
        schema:
          type: string
        style: form
      - description: The password for login in clear text
        explode: true
        in: query
        name: password
        required: true
        schema:
          type: string
        style: form
      responses:
        "200":
          content:
            application/xml:
              schema:
                type: string
            application/json:
              schema:
                type: string
          description: successful operation
          headers:
            X-Rate-Limit:
              description: calls per hour allowed by the user
              explode: false
              schema:
                format: int32
                type: integer
              style: simple
            X-Expires-After:
              description: date in UTC when token expires
              explode: false
              schema:
                format: date-time
                type: string
              style: simple
        "400":
          description: Invalid username/password supplied
      summary: Logs user into the system
      tags:
      - user
      x-accepts: application/json
  /user/logout:
    get:
      description: ""
      operationId: logoutUser
      responses:
        default:
          description: successful operation
      summary: Logs out current logged in user session
      tags:
      - user
      x-accepts: application/json
  /user/{username}:
    delete:
      description: This can only be done by the logged in user.
      operationId: deleteUser
      parameters:
      - description: The name that needs to be deleted
        explode: false
        in: path
        name: username
        required: true
        schema:
          type: string
        style: simple
      responses:
        "400":
          description: Invalid username supplied
        "404":
          description: User not found
      summary: Delete user
      tags:
      - user
      x-accepts: application/json
    get:
      description: ""
      operationId: getUserByName
      parameters:
      - description: The name that needs to be fetched. Use user1 for testing.
        explode: false
        in: path
        name: username
        required: true
        schema:
          type: string
        style: simple
      responses:
        "200":
          content:
            application/xml:
              schema:
                $ref: '#/components/schemas/User'
            application/json:
              schema:
                $ref: '#/components/schemas/User'
          description: successful operation
        "400":
          description: Invalid username supplied
        "404":
          description: User not found
      summary: Get user by user name
      tags:
      - user
      x-accepts: application/json
    put:
      description: This can only be done by the logged in user.
      operationId: updateUser
      parameters:
      - description: name that need to be deleted
        explode: false
        in: path
        name: username
        required: true
        schema:
          type: string
        style: simple
      requestBody:
        content:
          application/json:
            schema:
              $ref: '#/components/schemas/User'
        description: Updated user object
        required: true
      responses:
        "400":
          description: Invalid user supplied
        "404":
          description: User not found
      summary: Updated user
      tags:
      - user
      x-content-type: application/json
      x-accepts: application/json
  /fake_classname_test:
    patch:
      description: To test class name in snake case
      operationId: testClassname
      requestBody:
        $ref: '#/components/requestBodies/Client'
      responses:
        "200":
          content:
            application/json:
              schema:
                $ref: '#/components/schemas/Client'
          description: successful operation
      security:
      - api_key_query: []
      summary: To test class name in snake case
      tags:
      - fake_classname_tags 123#$%^
      x-content-type: application/json
      x-accepts: application/json
  /fake:
    delete:
      description: Fake endpoint to test group parameters (optional)
      operationId: testGroupParameters
      parameters:
      - description: Required String in group parameters
        explode: true
        in: query
        name: required_string_group
        required: true
        schema:
          type: integer
        style: form
      - description: Required Boolean in group parameters
        explode: false
        in: header
        name: required_boolean_group
        required: true
        schema:
          type: boolean
        style: simple
      - description: Required Integer in group parameters
        explode: true
        in: query
        name: required_int64_group
        required: true
        schema:
          format: int64
          type: integer
        style: form
      - description: String in group parameters
        explode: true
        in: query
        name: string_group
        required: false
        schema:
          type: integer
        style: form
      - description: Boolean in group parameters
        explode: false
        in: header
        name: boolean_group
        required: false
        schema:
          type: boolean
        style: simple
      - description: Integer in group parameters
        explode: true
        in: query
        name: int64_group
        required: false
        schema:
          format: int64
          type: integer
        style: form
      responses:
        "400":
          description: Something wrong
      security:
      - bearer_test: []
      summary: Fake endpoint to test group parameters (optional)
      tags:
      - fake
      x-group-parameters: true
      x-accepts: application/json
    get:
      description: To test enum parameters
      operationId: testEnumParameters
      parameters:
      - description: Header parameter enum test (string array)
        explode: false
        in: header
        name: enum_header_string_array
        required: false
        schema:
          items:
            default: $
            enum:
            - '>'
            - $
            type: string
          type: array
        style: simple
      - description: Header parameter enum test (string)
        explode: false
        in: header
        name: enum_header_string
        required: false
        schema:
          default: -efg
          enum:
          - _abc
          - -efg
          - (xyz)
          type: string
        style: simple
      - description: Query parameter enum test (string array)
        explode: true
        in: query
        name: enum_query_string_array
        required: false
        schema:
          items:
            default: $
            enum:
            - '>'
            - $
            type: string
          type: array
        style: form
      - description: Query parameter enum test (string)
        explode: true
        in: query
        name: enum_query_string
        required: false
        schema:
          default: -efg
          enum:
          - _abc
          - -efg
          - (xyz)
          type: string
        style: form
      - description: Query parameter enum test (double)
        explode: true
        in: query
        name: enum_query_integer
        required: false
        schema:
          enum:
          - 1
          - -2
          format: int32
          type: integer
        style: form
      - description: Query parameter enum test (double)
        explode: true
        in: query
        name: enum_query_double
        required: false
        schema:
          enum:
          - 1.1
          - -1.2
          format: double
          type: number
        style: form
      - explode: true
        in: query
        name: enum_query_model_array
        required: false
        schema:
          items:
            $ref: '#/components/schemas/EnumClass'
          type: array
        style: form
      requestBody:
        content:
          application/x-www-form-urlencoded:
            schema:
              $ref: '#/components/schemas/testEnumParameters_request'
      responses:
        "400":
          description: Invalid request
        "404":
          description: Not found
      summary: To test enum parameters
      tags:
      - fake
      x-content-type: application/x-www-form-urlencoded
      x-accepts: application/json
    patch:
      description: To test "client" model
      operationId: testClientModel
      requestBody:
        $ref: '#/components/requestBodies/Client'
      responses:
        "200":
          content:
            application/json:
              schema:
                $ref: '#/components/schemas/Client'
          description: successful operation
      summary: To test "client" model
      tags:
      - fake
      x-content-type: application/json
      x-accepts: application/json
    post:
      description: |
        Fake endpoint for testing various parameters
        假端點
        偽のエンドポイント
        가짜 엔드 포인트
      operationId: testEndpointParameters
      requestBody:
        content:
          application/x-www-form-urlencoded:
            schema:
              $ref: '#/components/schemas/testEndpointParameters_request'
      responses:
        "400":
          description: Invalid username supplied
        "404":
          description: User not found
      security:
      - http_basic_test: []
      summary: |
        Fake endpoint for testing various parameters
        假端點
        偽のエンドポイント
        가짜 엔드 포인트
      tags:
      - fake
      x-content-type: application/x-www-form-urlencoded
      x-accepts: application/json
  /fake/outer/number:
    post:
      description: Test serialization of outer number types
      operationId: fakeOuterNumberSerialize
      requestBody:
        content:
          application/json:
            schema:
              $ref: '#/components/schemas/OuterNumber'
        description: Input number as post body
      responses:
        "200":
          content:
            '*/*':
              schema:
                $ref: '#/components/schemas/OuterNumber'
          description: Output number
      tags:
      - fake
      x-content-type: application/json
      x-accepts: '*/*'
  /fake/property/enum-int:
    post:
      description: Test serialization of enum (int) properties with examples
      operationId: fakePropertyEnumIntegerSerialize
      requestBody:
        content:
          application/json:
            schema:
              $ref: '#/components/schemas/OuterObjectWithEnumProperty'
        description: Input enum (int) as post body
        required: true
      responses:
        "200":
          content:
            '*/*':
              schema:
                $ref: '#/components/schemas/OuterObjectWithEnumProperty'
          description: Output enum (int)
      tags:
      - fake
      x-content-type: application/json
      x-accepts: '*/*'
  /fake/outer/string:
    post:
      description: Test serialization of outer string types
      operationId: fakeOuterStringSerialize
      requestBody:
        content:
          application/json:
            schema:
              $ref: '#/components/schemas/OuterString'
        description: Input string as post body
      responses:
        "200":
          content:
            '*/*':
              schema:
                $ref: '#/components/schemas/OuterString'
          description: Output string
      tags:
      - fake
      x-content-type: application/json
      x-accepts: '*/*'
  /fake/outer/boolean:
    post:
      description: Test serialization of outer boolean types
      operationId: fakeOuterBooleanSerialize
      requestBody:
        content:
          application/json:
            schema:
              $ref: '#/components/schemas/OuterBoolean'
        description: Input boolean as post body
      responses:
        "200":
          content:
            '*/*':
              schema:
                $ref: '#/components/schemas/OuterBoolean'
          description: Output boolean
      tags:
      - fake
      x-content-type: application/json
      x-accepts: '*/*'
  /fake/outer/composite:
    post:
      description: Test serialization of object with outer number type
      operationId: fakeOuterCompositeSerialize
      requestBody:
        content:
          application/json:
            schema:
              $ref: '#/components/schemas/OuterComposite'
        description: Input composite as post body
      responses:
        "200":
          content:
            '*/*':
              schema:
                $ref: '#/components/schemas/OuterComposite'
          description: Output composite
      tags:
      - fake
      x-content-type: application/json
      x-accepts: '*/*'
  /fake/jsonFormData:
    get:
      description: ""
      operationId: testJsonFormData
      requestBody:
        content:
          application/x-www-form-urlencoded:
            schema:
              $ref: '#/components/schemas/testJsonFormData_request'
      responses:
        "200":
          description: successful operation
      summary: test json serialization of form data
      tags:
      - fake
      x-content-type: application/x-www-form-urlencoded
      x-accepts: application/json
  /fake/inline-additionalProperties:
    post:
      description: ""
      operationId: testInlineAdditionalProperties
      requestBody:
        content:
          application/json:
            schema:
              additionalProperties:
                type: string
              type: object
        description: request body
        required: true
      responses:
        "200":
          description: successful operation
      summary: test inline additionalProperties
      tags:
      - fake
      x-content-type: application/json
      x-accepts: application/json
  /fake/body-with-query-params:
    put:
      operationId: testBodyWithQueryParams
      parameters:
      - explode: true
        in: query
        name: query
        required: true
        schema:
          type: string
        style: form
      requestBody:
        content:
          application/json:
            schema:
              $ref: '#/components/schemas/User'
        required: true
      responses:
        "200":
          description: Success
      tags:
      - fake
      x-content-type: application/json
      x-accepts: application/json
  /another-fake/dummy:
    patch:
      description: To test special tags and operation ID starting with number
      operationId: 123_test_@#$%_special_tags
      requestBody:
        $ref: '#/components/requestBodies/Client'
      responses:
        "200":
          content:
            application/json:
              schema:
                $ref: '#/components/schemas/Client'
          description: successful operation
      summary: To test special tags
      tags:
      - $another-fake?
      x-content-type: application/json
      x-accepts: application/json
  /fake/body-with-file-schema:
    put:
      description: "For this test, the body for this request must reference a schema\
        \ named `File`."
      operationId: testBodyWithFileSchema
      requestBody:
        content:
          application/json:
            schema:
              $ref: '#/components/schemas/FileSchemaTestClass'
        required: true
      responses:
        "200":
          description: Success
      tags:
      - fake
      x-content-type: application/json
      x-accepts: application/json
  /fake/body-with-binary:
    put:
      description: "For this test, the body has to be a binary file."
      operationId: testBodyWithBinary
      requestBody:
        content:
          image/png:
            schema:
              format: binary
              nullable: true
              type: string
        description: image to upload
        required: true
      responses:
        "200":
          description: Success
      tags:
      - fake
      x-content-type: image/png
      x-accepts: application/json
  /fake/test-query-parameters:
    put:
      description: To test the collection format in query parameters
      operationId: testQueryParameterCollectionFormat
      parameters:
      - explode: false
        in: query
        name: pipe
        required: true
        schema:
          items:
            type: string
          type: array
        style: pipeDelimited
      - explode: false
        in: query
        name: ioutil
        required: true
        schema:
          items:
            type: string
          type: array
        style: form
      - explode: false
        in: query
        name: http
        required: true
        schema:
          items:
            type: string
          type: array
        style: spaceDelimited
      - explode: false
        in: query
        name: url
        required: true
        schema:
          items:
            type: string
          type: array
        style: form
      - explode: true
        in: query
        name: context
        required: true
        schema:
          items:
            type: string
          type: array
        style: form
      - explode: true
        in: query
        name: language
        required: false
        schema:
          additionalProperties:
            format: string
            type: string
          type: object
        style: form
      - allowEmptyValue: true
        explode: true
        in: query
        name: allowEmpty
        required: true
        schema:
          type: string
        style: form
      responses:
        "200":
          description: Success
      tags:
      - fake
      x-accepts: application/json
  /fake/{petId}/uploadImageWithRequiredFile:
    post:
      description: ""
      operationId: uploadFileWithRequiredFile
      parameters:
      - description: ID of pet to update
        explode: false
        in: path
        name: petId
        required: true
        schema:
          format: int64
          type: integer
        style: simple
      requestBody:
        content:
          multipart/form-data:
            schema:
              $ref: '#/components/schemas/uploadFileWithRequiredFile_request'
      responses:
        "200":
          content:
            application/json:
              schema:
                $ref: '#/components/schemas/ApiResponse'
          description: successful operation
      security:
      - petstore_auth:
        - write:pets
        - read:pets
      summary: uploads an image (required)
      tags:
      - pet
      x-content-type: multipart/form-data
      x-accepts: application/json
  /fake/health:
    get:
      responses:
        "200":
          content:
            application/json:
              schema:
                $ref: '#/components/schemas/HealthCheckResult'
          description: The instance started successfully
      summary: Health check endpoint
      tags:
      - fake
      x-accepts: application/json
  /fake/http-signature-test:
    get:
      operationId: fake-http-signature-test
      parameters:
      - description: query parameter
        explode: true
        in: query
        name: query_1
        required: false
        schema:
          type: string
        style: form
      - description: header parameter
        explode: false
        in: header
        name: header_1
        required: false
        schema:
          type: string
        style: simple
      requestBody:
        $ref: '#/components/requestBodies/Pet'
      responses:
        "200":
          description: The instance started successfully
      security:
      - http_signature_test: []
      summary: test http signature authentication
      tags:
      - fake
      x-content-type: application/json
      x-accepts: application/json
components:
  requestBodies:
    UserArray:
      content:
        application/json:
          schema:
            items:
              $ref: '#/components/schemas/User'
            type: array
      description: List of user object
      required: true
    Client:
      content:
        application/json:
          schema:
            $ref: '#/components/schemas/Client'
      description: client model
      required: true
    Pet:
      content:
        application/json:
          schema:
            $ref: '#/components/schemas/Pet'
        application/xml:
          schema:
            $ref: '#/components/schemas/Pet'
      description: Pet object that needs to be added to the store
      required: true
  schemas:
    Foo:
      example:
        bar: bar
      properties:
        bar:
          default: bar
          type: string
      type: object
    Bar:
      default: bar
      type: string
    Order:
      example:
        petId: 6
        quantity: 1
        id: 0
        shipDate: 2000-01-23T04:56:07.000+00:00
        complete: false
        status: placed
      properties:
        id:
          format: int64
          type: integer
        petId:
          format: int64
          type: integer
        quantity:
          format: int32
          type: integer
        shipDate:
          format: date-time
          type: string
        status:
          description: Order Status
          enum:
          - placed
          - approved
          - delivered
          type: string
        complete:
          default: false
          type: boolean
      type: object
      xml:
        name: Order
    Category:
      example:
        name: default-name
        id: 6
      properties:
        id:
          format: int64
          type: integer
        name:
          default: default-name
          type: string
      required:
      - name
      type: object
      xml:
        name: Category
    User:
      example:
        firstName: firstName
        lastName: lastName
        password: password
        userStatus: 6
        phone: phone
        id: 0
        email: email
        username: username
      properties:
        id:
          format: int64
          type: integer
          x-is-unique: true
        username:
          type: string
        firstName:
          type: string
        lastName:
          type: string
        email:
          type: string
        password:
          type: string
        phone:
          type: string
        userStatus:
          description: User Status
          format: int32
          type: integer
      type: object
      xml:
        name: User
    Tag:
      example:
        name: name
        id: 1
      properties:
        id:
          format: int64
          type: integer
        name:
          type: string
      type: object
      xml:
        name: Tag
    Pet:
      example:
        photoUrls:
        - photoUrls
        - photoUrls
        name: doggie
        id: 0
        category:
          name: default-name
          id: 6
        tags:
        - name: name
          id: 1
        - name: name
          id: 1
        status: available
      properties:
        id:
          format: int64
          type: integer
          x-is-unique: true
        category:
          $ref: '#/components/schemas/Category'
        name:
          example: doggie
          type: string
        photoUrls:
          items:
            type: string
          type: array
          uniqueItems: true
          xml:
            name: photoUrl
            wrapped: true
        tags:
          items:
            $ref: '#/components/schemas/Tag'
          type: array
          xml:
            name: tag
            wrapped: true
        status:
          description: pet status in the store
          enum:
          - available
          - pending
          - sold
          type: string
      required:
      - name
      - photoUrls
      type: object
      xml:
        name: Pet
    ApiResponse:
      example:
        code: 0
        type: type
        message: message
      properties:
        code:
          format: int32
          type: integer
        type:
          type: string
        message:
          type: string
      type: object
    Return:
      description: Model for testing reserved words
      properties:
        return:
          format: int32
          type: integer
      xml:
        name: Return
    Name:
      description: Model for testing model name same as property name
      properties:
        name:
          format: int32
          type: integer
        snake_case:
          format: int32
          readOnly: true
          type: integer
        property:
          type: string
        "123Number":
          readOnly: true
          type: integer
      required:
      - name
      xml:
        name: Name
    "200_response":
      description: Model for testing model name starting with number
      properties:
        name:
          format: int32
          type: integer
        class:
          type: string
      xml:
        name: Name
    ClassModel:
      description: Model for testing model with "_class" property
      properties:
        _class:
          type: string
    Dog:
      allOf:
      - $ref: '#/components/schemas/Animal'
      - $ref: '#/components/schemas/Dog_allOf'
    Cat:
      allOf:
      - $ref: '#/components/schemas/Animal'
      - $ref: '#/components/schemas/Cat_allOf'
    Animal:
      discriminator:
        propertyName: className
      properties:
        className:
          type: string
        color:
          default: red
          type: string
      required:
      - className
      type: object
    AnimalFarm:
      items:
        $ref: '#/components/schemas/Animal'
      type: array
    format_test:
      properties:
        integer:
          maximum: 100
          minimum: 10
          type: integer
        int32:
          format: int32
          maximum: 200
          minimum: 20
          type: integer
        int64:
          format: int64
          type: integer
        number:
          maximum: 543.2
          minimum: 32.1
          type: number
        float:
          format: float
          maximum: 987.6
          minimum: 54.3
          type: number
        double:
          format: double
          maximum: 123.4
          minimum: 67.8
          type: number
        decimal:
          format: number
          type: string
        string:
          pattern: "/[a-z]/i"
          type: string
        byte:
          format: byte
          type: string
        binary:
          format: binary
          type: string
        date:
          format: date
          type: string
        dateTime:
          format: date-time
          type: string
        uuid:
          example: 72f98069-206d-4f12-9f12-3d1e525a8e84
          format: uuid
          type: string
        password:
          format: password
          maxLength: 64
          minLength: 10
          type: string
        pattern_with_digits:
          description: A string that is a 10 digit number. Can have leading zeros.
          pattern: "^\\d{10}$"
          type: string
        pattern_with_digits_and_delimiter:
          description: A string starting with 'image_' (case insensitive) and one
            to three digits following i.e. Image_01.
          pattern: "/^image_\\d{1,3}$/i"
          type: string
      required:
      - byte
      - date
      - number
      - password
      type: object
    EnumClass:
      default: -efg
      enum:
      - _abc
      - -efg
      - (xyz)
      type: string
    Enum_Test:
      properties:
        enum_string:
          enum:
          - UPPER
          - lower
          - ""
          type: string
        enum_string_required:
          enum:
          - UPPER
          - lower
          - ""
          type: string
        enum_integer:
          enum:
          - 1
          - -1
          format: int32
          type: integer
        enum_number:
          enum:
          - 1.1
          - -1.2
          format: double
          type: number
        outerEnum:
          $ref: '#/components/schemas/OuterEnum'
        outerEnumInteger:
          $ref: '#/components/schemas/OuterEnumInteger'
        outerEnumDefaultValue:
          $ref: '#/components/schemas/OuterEnumDefaultValue'
        outerEnumIntegerDefaultValue:
          $ref: '#/components/schemas/OuterEnumIntegerDefaultValue'
      required:
      - enum_string_required
      type: object
    AdditionalPropertiesClass:
      properties:
        map_property:
          additionalProperties:
            type: string
          type: object
        map_of_map_property:
          additionalProperties:
            additionalProperties:
              type: string
            type: object
          type: object
      type: object
    MixedPropertiesAndAdditionalPropertiesClass:
      properties:
        uuid:
          format: uuid
          type: string
        dateTime:
          format: date-time
          type: string
        map:
          additionalProperties:
            $ref: '#/components/schemas/Animal'
          type: object
      type: object
    List:
      properties:
        "123-list":
          type: string
      type: object
    Client:
      example:
        client: client
      properties:
        client:
          type: string
      type: object
    ReadOnlyFirst:
      properties:
        bar:
          readOnly: true
          type: string
        baz:
          type: string
      type: object
    hasOnlyReadOnly:
      properties:
        bar:
          readOnly: true
          type: string
        foo:
          readOnly: true
          type: string
      type: object
    Capitalization:
      properties:
        smallCamel:
          type: string
        CapitalCamel:
          type: string
        small_Snake:
          type: string
        Capital_Snake:
          type: string
        SCA_ETH_Flow_Points:
          type: string
        ATT_NAME:
          description: |
            Name of the pet
          type: string
      type: object
    MapTest:
      properties:
        map_map_of_string:
          additionalProperties:
            additionalProperties:
              type: string
            type: object
          type: object
        map_of_enum_string:
          additionalProperties:
            enum:
            - UPPER
            - lower
            type: string
          type: object
        direct_map:
          additionalProperties:
            type: boolean
          type: object
        indirect_map:
          additionalProperties:
            type: boolean
          type: object
      type: object
    ArrayTest:
      properties:
        array_of_string:
          items:
            type: string
          maxItems: 3
          minItems: 0
          type: array
        array_array_of_integer:
          items:
            items:
              format: int64
              type: integer
            type: array
          type: array
        array_array_of_model:
          items:
            items:
              $ref: '#/components/schemas/ReadOnlyFirst'
            type: array
          type: array
      type: object
    NumberOnly:
      properties:
        JustNumber:
          type: number
      type: object
    ArrayOfNumberOnly:
      properties:
        ArrayNumber:
          items:
            type: number
          type: array
      type: object
    ArrayOfArrayOfNumberOnly:
      properties:
        ArrayArrayNumber:
          items:
            items:
              type: number
            type: array
          type: array
      type: object
    EnumArrays:
      properties:
        just_symbol:
          enum:
          - '>='
          - $
          type: string
        array_enum:
          items:
            enum:
            - fish
            - crab
            type: string
          type: array
      type: object
    OuterEnum:
      enum:
      - placed
      - approved
      - delivered
      nullable: true
      type: string
    OuterEnumInteger:
      enum:
      - 0
      - 1
      - 2
      example: 2
      type: integer
    OuterEnumDefaultValue:
      default: placed
      enum:
      - placed
      - approved
      - delivered
      type: string
    OuterEnumIntegerDefaultValue:
      default: 0
      enum:
      - 0
      - 1
      - 2
      type: integer
    OuterComposite:
      example:
        my_string: my_string
        my_number: 0.8008281904610115
        my_boolean: true
      properties:
        my_number:
          type: number
        my_string:
          type: string
        my_boolean:
          type: boolean
          x-codegen-body-parameter-name: boolean_post_body
      type: object
    OuterNumber:
      type: number
    OuterString:
      type: string
    OuterBoolean:
      type: boolean
      x-codegen-body-parameter-name: boolean_post_body
    StringBooleanMap:
      additionalProperties:
        type: boolean
      type: object
    FileSchemaTestClass:
      example:
        file:
          sourceURI: sourceURI
        files:
        - sourceURI: sourceURI
        - sourceURI: sourceURI
      properties:
        file:
          $ref: '#/components/schemas/File'
        files:
          items:
            $ref: '#/components/schemas/File'
          type: array
      type: object
    File:
      description: Must be named `File` for test.
      example:
        sourceURI: sourceURI
      properties:
        sourceURI:
          description: Test capitalization
          type: string
      type: object
    _special_model.name_:
      properties:
        $special[property.name]:
          format: int64
          type: integer
      xml:
        name: "$special[model.name]"
    HealthCheckResult:
      description: Just a string to inform instance is up and running. Make it nullable
        in hope to get it as pointer in generated model.
      example:
        NullableMessage: NullableMessage
      properties:
        NullableMessage:
          nullable: true
          type: string
      type: object
    NullableClass:
      additionalProperties:
        nullable: true
        type: object
      properties:
        integer_prop:
          nullable: true
          type: integer
        number_prop:
          nullable: true
          type: number
        boolean_prop:
          nullable: true
          type: boolean
        string_prop:
          nullable: true
          type: string
        date_prop:
          format: date
          nullable: true
          type: string
        datetime_prop:
          format: date-time
          nullable: true
          type: string
        array_nullable_prop:
          items:
            type: object
          nullable: true
          type: array
        array_and_items_nullable_prop:
          items:
            nullable: true
            type: object
          nullable: true
          type: array
        array_items_nullable:
          items:
            nullable: true
            type: object
          type: array
        object_nullable_prop:
          additionalProperties:
            type: object
          nullable: true
          type: object
        object_and_items_nullable_prop:
          additionalProperties:
            nullable: true
            type: object
          nullable: true
          type: object
        object_items_nullable:
          additionalProperties:
            nullable: true
            type: object
          type: object
      type: object
    OuterObjectWithEnumProperty:
      example:
        value: 2
      properties:
        value:
          $ref: '#/components/schemas/OuterEnumInteger'
      required:
      - value
      type: object
    DeprecatedObject:
      deprecated: true
      properties:
        name:
          type: string
      type: object
    ObjectWithDeprecatedFields:
      properties:
        uuid:
          type: string
        id:
          deprecated: true
          type: number
        deprecatedRef:
          $ref: '#/components/schemas/DeprecatedObject'
        bars:
          deprecated: true
          items:
            $ref: '#/components/schemas/Bar'
          type: array
      type: object
    AllOfWithSingleRef:
      properties:
        username:
          type: string
        SingleRefType:
          allOf:
          - $ref: '#/components/schemas/SingleRefType'
      type: object
    SingleRefType:
      enum:
      - admin
      - user
      title: SingleRefType
      type: string
    _foo_get_default_response:
      example:
        string:
          bar: bar
      properties:
        string:
          $ref: '#/components/schemas/Foo'
      type: object
    updatePetWithForm_request:
      properties:
        name:
          description: Updated name of the pet
          type: string
        status:
          description: Updated status of the pet
          type: string
      type: object
    uploadFile_request:
      properties:
        additionalMetadata:
          description: Additional data to pass to server
          type: string
        file:
          description: file to upload
          format: binary
          type: string
      type: object
    testEnumParameters_request:
      properties:
        enum_form_string_array:
          description: Form parameter enum test (string array)
          items:
            default: $
            enum:
            - '>'
            - $
            type: string
          type: array
        enum_form_string:
          default: -efg
          description: Form parameter enum test (string)
          enum:
          - _abc
          - -efg
          - (xyz)
          type: string
      type: object
    testEndpointParameters_request:
      properties:
        integer:
          description: None
          maximum: 100
          minimum: 10
          type: integer
        int32:
          description: None
          format: int32
          maximum: 200
          minimum: 20
          type: integer
        int64:
          description: None
          format: int64
          type: integer
        number:
          description: None
          maximum: 543.2
          minimum: 32.1
          type: number
        float:
          description: None
          format: float
          maximum: 987.6
          type: number
        double:
          description: None
          format: double
          maximum: 123.4
          minimum: 67.8
          type: number
        string:
          description: None
          pattern: "/[a-z]/i"
          type: string
        pattern_without_delimiter:
          description: None
          pattern: "^[A-Z].*"
          type: string
        byte:
          description: None
          format: byte
          type: string
        binary:
          description: None
          format: binary
          type: string
        date:
          description: None
          format: date
          type: string
        dateTime:
          description: None
          format: date-time
          type: string
        password:
          description: None
          format: password
          maxLength: 64
          minLength: 10
          type: string
        callback:
          description: None
          type: string
      required:
      - byte
      - double
      - number
      - pattern_without_delimiter
      type: object
    testJsonFormData_request:
      properties:
        param:
          description: field1
          type: string
        param2:
          description: field2
          type: string
      required:
      - param
      - param2
      type: object
    uploadFileWithRequiredFile_request:
      properties:
        additionalMetadata:
          description: Additional data to pass to server
          type: string
        requiredFile:
          description: file to upload
          format: binary
          type: string
      required:
      - requiredFile
      type: object
    Dog_allOf:
      properties:
        breed:
          type: string
      type: object
      x-oag-internal-only: true
      example: null
    Cat_allOf:
      properties:
        declawed:
          type: boolean
      type: object
      x-oag-internal-only: true
      example: null
<<<<<<< HEAD
    BigCat_allOf:
      properties:
        kind:
          enum:
          - lions
          - tigers
          - leopards
          - jaguars
          type: string
      type: object
      x-oag-internal-only: true
      example: null
=======
>>>>>>> 9450984a
  securitySchemes:
    petstore_auth:
      flows:
        implicit:
          authorizationUrl: http://petstore.swagger.io/api/oauth/dialog
          scopes:
            write:pets: modify pets in your account
            read:pets: read your pets
      type: oauth2
    api_key:
      in: header
      name: api_key
      type: apiKey
    api_key_query:
      in: query
      name: api_key_query
      type: apiKey
    http_basic_test:
      scheme: basic
      type: http
    bearer_test:
      bearerFormat: JWT
      scheme: bearer
      type: http
    http_signature_test:
      scheme: signature
      type: http
<|MERGE_RESOLUTION|>--- conflicted
+++ resolved
@@ -2142,21 +2142,6 @@
       type: object
       x-oag-internal-only: true
       example: null
-<<<<<<< HEAD
-    BigCat_allOf:
-      properties:
-        kind:
-          enum:
-          - lions
-          - tigers
-          - leopards
-          - jaguars
-          type: string
-      type: object
-      x-oag-internal-only: true
-      example: null
-=======
->>>>>>> 9450984a
   securitySchemes:
     petstore_auth:
       flows:
