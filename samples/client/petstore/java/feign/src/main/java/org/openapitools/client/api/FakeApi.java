package org.openapitools.client.api;

import org.openapitools.client.ApiClient;
import org.openapitools.client.EncodingUtils;

import java.math.BigDecimal;
import org.openapitools.client.model.Client;
import java.io.File;
import org.openapitools.client.model.FileSchemaTestClass;
import org.threeten.bp.LocalDate;
import org.threeten.bp.OffsetDateTime;
import org.openapitools.client.model.OuterComposite;
import org.openapitools.client.model.User;

import java.util.ArrayList;
import java.util.HashMap;
import java.util.List;
import java.util.Map;
import feign.*;


public interface FakeApi extends ApiClient.Api {


  /**
   * 
   * Test serialization of outer boolean types
   * @param body Input boolean as post body (optional)
   * @return Boolean
   */
  @RequestLine("POST /fake/outer/boolean")
  @Headers({
    "Content-Type: */*",
    "Accept: */*",
  })
  Boolean fakeOuterBooleanSerialize(Boolean body);

  /**
   * 
   * Test serialization of object with outer number type
   * @param outerComposite Input composite as post body (optional)
   * @return OuterComposite
   */
  @RequestLine("POST /fake/outer/composite")
  @Headers({
    "Content-Type: */*",
    "Accept: */*",
  })
  OuterComposite fakeOuterCompositeSerialize(OuterComposite outerComposite);

  /**
   * 
   * Test serialization of outer number types
   * @param body Input number as post body (optional)
   * @return BigDecimal
   */
  @RequestLine("POST /fake/outer/number")
  @Headers({
    "Content-Type: */*",
    "Accept: */*",
  })
  BigDecimal fakeOuterNumberSerialize(BigDecimal body);

  /**
   * 
   * Test serialization of outer string types
   * @param body Input string as post body (optional)
   * @return String
   */
  @RequestLine("POST /fake/outer/string")
  @Headers({
    "Content-Type: */*",
    "Accept: */*",
  })
  String fakeOuterStringSerialize(String body);

  /**
   * 
   * For this test, the body for this request much reference a schema named &#x60;File&#x60;.
   * @param fileSchemaTestClass  (required)
   */
  @RequestLine("PUT /fake/body-with-file-schema")
  @Headers({
    "Content-Type: application/json",
    "Accept: application/json",
  })
  void testBodyWithFileSchema(FileSchemaTestClass fileSchemaTestClass);

  /**
   * 
   * 
   * @param query  (required)
   * @param user  (required)
   */
  @RequestLine("PUT /fake/body-with-query-params?query={query}")
  @Headers({
    "Content-Type: application/json",
    "Accept: application/json",
  })
  void testBodyWithQueryParams(@Param("query") String query, User user);

  /**
   * 
   * 
   * Note, this is equivalent to the other <code>testBodyWithQueryParams</code> method,
   * but with the query parameters collected into a single Map parameter. This
   * is convenient for services with optional query parameters, especially when
   * used with the {@link TestBodyWithQueryParamsQueryParams} class that allows for
   * building up this map in a fluent style.
   * @param user  (required)
   * @param queryParams Map of query parameters as name-value pairs
   *   <p>The following elements may be specified in the query map:</p>
   *   <ul>
   *   <li>query -  (required)</li>
   *   </ul>
   */
  @RequestLine("PUT /fake/body-with-query-params?query={query}")
  @Headers({
  "Content-Type: application/json",
  "Accept: application/json",
  })
  void testBodyWithQueryParams(User user, @QueryMap(encoded=true) Map<String, Object> queryParams);

  /**
   * A convenience class for generating query parameters for the
   * <code>testBodyWithQueryParams</code> method in a fluent style.
   */
  public static class TestBodyWithQueryParamsQueryParams extends HashMap<String, Object> {
    public TestBodyWithQueryParamsQueryParams query(final String value) {
      put("query", EncodingUtils.encode(value));
      return this;
    }
  }

  /**
   * To test \&quot;client\&quot; model
   * To test \&quot;client\&quot; model
   * @param client client model (required)
   * @return Client
   */
  @RequestLine("PATCH /fake")
  @Headers({
    "Content-Type: application/json",
    "Accept: application/json",
  })
  Client testClientModel(Client client);

  /**
   * Fake endpoint for testing various parameters 假端點 偽のエンドポイント 가짜 엔드 포인트 
   * Fake endpoint for testing various parameters 假端點 偽のエンドポイント 가짜 엔드 포인트 
   * @param number None (required)
   * @param _double None (required)
   * @param patternWithoutDelimiter None (required)
   * @param _byte None (required)
   * @param integer None (optional)
   * @param int32 None (optional)
   * @param int64 None (optional)
   * @param _float None (optional)
   * @param string None (optional)
   * @param binary None (optional)
   * @param date None (optional)
   * @param dateTime None (optional)
   * @param password None (optional)
   * @param paramCallback None (optional)
   */
  @RequestLine("POST /fake")
  @Headers({
    "Content-Type: application/x-www-form-urlencoded",
    "Accept: application/json",
  })
  void testEndpointParameters(@Param("number") BigDecimal number, @Param("_double") Double _double, @Param("patternWithoutDelimiter") String patternWithoutDelimiter, @Param("_byte") byte[] _byte, @Param("integer") Integer integer, @Param("int32") Integer int32, @Param("int64") Long int64, @Param("_float") Float _float, @Param("string") String string, @Param("binary") File binary, @Param("date") LocalDate date, @Param("dateTime") OffsetDateTime dateTime, @Param("password") String password, @Param("paramCallback") String paramCallback);

  /**
   * To test enum parameters
   * To test enum parameters
   * @param enumHeaderStringArray Header parameter enum test (string array) (optional)
   * @param enumHeaderString Header parameter enum test (string) (optional, default to -efg)
   * @param enumQueryStringArray Query parameter enum test (string array) (optional)
   * @param enumQueryString Query parameter enum test (string) (optional, default to -efg)
   * @param enumQueryInteger Query parameter enum test (double) (optional)
   * @param enumQueryDouble Query parameter enum test (double) (optional)
   * @param enumFormStringArray Form parameter enum test (string array) (optional)
   * @param enumFormString Form parameter enum test (string) (optional, default to -efg)
   */
  @RequestLine("GET /fake?enum_query_string_array={enumQueryStringArray}&enum_query_string={enumQueryString}&enum_query_integer={enumQueryInteger}&enum_query_double={enumQueryDouble}")
  @Headers({
    "Content-Type: application/x-www-form-urlencoded",
    "Accept: application/json",
    "enum_header_string_array: {enumHeaderStringArray}",
    
    "enum_header_string: {enumHeaderString}"
  })
  void testEnumParameters(@Param("enumHeaderStringArray") List<String> enumHeaderStringArray, @Param("enumHeaderString") String enumHeaderString, @Param("enumQueryStringArray") List<String> enumQueryStringArray, @Param("enumQueryString") String enumQueryString, @Param("enumQueryInteger") Integer enumQueryInteger, @Param("enumQueryDouble") Double enumQueryDouble, @Param("enumFormStringArray") List<String> enumFormStringArray, @Param("enumFormString") String enumFormString);

  /**
   * To test enum parameters
   * To test enum parameters
   * Note, this is equivalent to the other <code>testEnumParameters</code> method,
   * but with the query parameters collected into a single Map parameter. This
   * is convenient for services with optional query parameters, especially when
   * used with the {@link TestEnumParametersQueryParams} class that allows for
   * building up this map in a fluent style.
   * @param enumHeaderStringArray Header parameter enum test (string array) (optional)
   * @param enumHeaderString Header parameter enum test (string) (optional, default to -efg)
   * @param enumFormStringArray Form parameter enum test (string array) (optional)
   * @param enumFormString Form parameter enum test (string) (optional, default to -efg)
   * @param queryParams Map of query parameters as name-value pairs
   *   <p>The following elements may be specified in the query map:</p>
   *   <ul>
   *   <li>enumQueryStringArray - Query parameter enum test (string array) (optional)</li>
   *   <li>enumQueryString - Query parameter enum test (string) (optional, default to -efg)</li>
   *   <li>enumQueryInteger - Query parameter enum test (double) (optional)</li>
   *   <li>enumQueryDouble - Query parameter enum test (double) (optional)</li>
   *   </ul>
   */
  @RequestLine("GET /fake?enum_query_string_array={enumQueryStringArray}&enum_query_string={enumQueryString}&enum_query_integer={enumQueryInteger}&enum_query_double={enumQueryDouble}")
  @Headers({
  "Content-Type: application/x-www-form-urlencoded",
  "Accept: application/json",
      "enum_header_string_array: {enumHeaderStringArray}",
      
      "enum_header_string: {enumHeaderString}"
  })
  void testEnumParameters(@Param("enumHeaderStringArray") List<String> enumHeaderStringArray, @Param("enumHeaderString") String enumHeaderString, @Param("enumFormStringArray") List<String> enumFormStringArray, @Param("enumFormString") String enumFormString, @QueryMap(encoded=true) Map<String, Object> queryParams);

  /**
   * A convenience class for generating query parameters for the
   * <code>testEnumParameters</code> method in a fluent style.
   */
  public static class TestEnumParametersQueryParams extends HashMap<String, Object> {
    public TestEnumParametersQueryParams enumQueryStringArray(final List<String> value) {
      put("enum_query_string_array", EncodingUtils.encodeCollection(value, "csv"));
      return this;
    }
    public TestEnumParametersQueryParams enumQueryString(final String value) {
      put("enum_query_string", EncodingUtils.encode(value));
      return this;
    }
    public TestEnumParametersQueryParams enumQueryInteger(final Integer value) {
      put("enum_query_integer", EncodingUtils.encode(value));
      return this;
    }
    public TestEnumParametersQueryParams enumQueryDouble(final Double value) {
      put("enum_query_double", EncodingUtils.encode(value));
      return this;
    }
  }

  /**
   * Fake endpoint to test group parameters (optional)
   * Fake endpoint to test group parameters (optional)
<<<<<<< HEAD
=======
   * @param requiredStringGroup Required String in group parameters (required)
   * @param requiredBooleanGroup Required Boolean in group parameters (required)
   * @param requiredInt64Group Required Integer in group parameters (required)
>>>>>>> f8f7ffaa
   * @param stringGroup String in group parameters (optional)
   * @param booleanGroup Boolean in group parameters (optional)
   * @param int64Group Integer in group parameters (optional)
   */
<<<<<<< HEAD
  @RequestLine("DELETE /fake?string_group={stringGroup}&int64_group={int64Group}")
  @Headers({
    "Accept: application/json",
    "boolean_group: {booleanGroup}"
  })
  void testGroupParameters(@Param("stringGroup") Integer stringGroup, @Param("booleanGroup") Boolean booleanGroup, @Param("int64Group") Long int64Group);
=======
  @RequestLine("DELETE /fake?required_string_group={requiredStringGroup}&required_int64_group={requiredInt64Group}&string_group={stringGroup}&int64_group={int64Group}")
  @Headers({
    "Accept: application/json",
    "required_boolean_group: {requiredBooleanGroup}",
    
    "boolean_group: {booleanGroup}"
  })
  void testGroupParameters(@Param("requiredStringGroup") Integer requiredStringGroup, @Param("requiredBooleanGroup") Boolean requiredBooleanGroup, @Param("requiredInt64Group") Long requiredInt64Group, @Param("stringGroup") Integer stringGroup, @Param("booleanGroup") Boolean booleanGroup, @Param("int64Group") Long int64Group);
>>>>>>> f8f7ffaa

  /**
   * Fake endpoint to test group parameters (optional)
   * Fake endpoint to test group parameters (optional)
   * Note, this is equivalent to the other <code>testGroupParameters</code> method,
   * but with the query parameters collected into a single Map parameter. This
   * is convenient for services with optional query parameters, especially when
   * used with the {@link TestGroupParametersQueryParams} class that allows for
   * building up this map in a fluent style.
<<<<<<< HEAD
=======
   * @param requiredBooleanGroup Required Boolean in group parameters (required)
>>>>>>> f8f7ffaa
   * @param booleanGroup Boolean in group parameters (optional)
   * @param queryParams Map of query parameters as name-value pairs
   *   <p>The following elements may be specified in the query map:</p>
   *   <ul>
<<<<<<< HEAD
=======
   *   <li>requiredStringGroup - Required String in group parameters (required)</li>
   *   <li>requiredInt64Group - Required Integer in group parameters (required)</li>
>>>>>>> f8f7ffaa
   *   <li>stringGroup - String in group parameters (optional)</li>
   *   <li>int64Group - Integer in group parameters (optional)</li>
   *   </ul>
   */
<<<<<<< HEAD
  @RequestLine("DELETE /fake?string_group={stringGroup}&int64_group={int64Group}")
  @Headers({
  "Accept: application/json",
      "boolean_group: {booleanGroup}"
  })
  void testGroupParameters(@Param("booleanGroup") Boolean booleanGroup, @QueryMap(encoded=true) Map<String, Object> queryParams);
=======
  @RequestLine("DELETE /fake?required_string_group={requiredStringGroup}&required_int64_group={requiredInt64Group}&string_group={stringGroup}&int64_group={int64Group}")
  @Headers({
  "Accept: application/json",
      "required_boolean_group: {requiredBooleanGroup}",
      
      "boolean_group: {booleanGroup}"
  })
  void testGroupParameters(@Param("requiredBooleanGroup") Boolean requiredBooleanGroup, @Param("booleanGroup") Boolean booleanGroup, @QueryMap(encoded=true) Map<String, Object> queryParams);
>>>>>>> f8f7ffaa

  /**
   * A convenience class for generating query parameters for the
   * <code>testGroupParameters</code> method in a fluent style.
   */
  public static class TestGroupParametersQueryParams extends HashMap<String, Object> {
<<<<<<< HEAD
=======
    public TestGroupParametersQueryParams requiredStringGroup(final Integer value) {
      put("required_string_group", EncodingUtils.encode(value));
      return this;
    }
    public TestGroupParametersQueryParams requiredInt64Group(final Long value) {
      put("required_int64_group", EncodingUtils.encode(value));
      return this;
    }
>>>>>>> f8f7ffaa
    public TestGroupParametersQueryParams stringGroup(final Integer value) {
      put("string_group", EncodingUtils.encode(value));
      return this;
    }
    public TestGroupParametersQueryParams int64Group(final Long value) {
      put("int64_group", EncodingUtils.encode(value));
      return this;
    }
  }

  /**
   * test inline additionalProperties
   * 
   * @param requestBody request body (required)
   */
  @RequestLine("POST /fake/inline-additionalProperties")
  @Headers({
    "Content-Type: application/json",
    "Accept: application/json",
  })
  void testInlineAdditionalProperties(Map<String, String> requestBody);

  /**
   * test json serialization of form data
   * 
   * @param param field1 (required)
   * @param param2 field2 (required)
   */
  @RequestLine("GET /fake/jsonFormData")
  @Headers({
    "Content-Type: application/x-www-form-urlencoded",
    "Accept: application/json",
  })
  void testJsonFormData(@Param("param") String param, @Param("param2") String param2);
}<|MERGE_RESOLUTION|>--- conflicted
+++ resolved
@@ -249,24 +249,13 @@
   /**
    * Fake endpoint to test group parameters (optional)
    * Fake endpoint to test group parameters (optional)
-<<<<<<< HEAD
-=======
    * @param requiredStringGroup Required String in group parameters (required)
    * @param requiredBooleanGroup Required Boolean in group parameters (required)
    * @param requiredInt64Group Required Integer in group parameters (required)
->>>>>>> f8f7ffaa
    * @param stringGroup String in group parameters (optional)
    * @param booleanGroup Boolean in group parameters (optional)
    * @param int64Group Integer in group parameters (optional)
    */
-<<<<<<< HEAD
-  @RequestLine("DELETE /fake?string_group={stringGroup}&int64_group={int64Group}")
-  @Headers({
-    "Accept: application/json",
-    "boolean_group: {booleanGroup}"
-  })
-  void testGroupParameters(@Param("stringGroup") Integer stringGroup, @Param("booleanGroup") Boolean booleanGroup, @Param("int64Group") Long int64Group);
-=======
   @RequestLine("DELETE /fake?required_string_group={requiredStringGroup}&required_int64_group={requiredInt64Group}&string_group={stringGroup}&int64_group={int64Group}")
   @Headers({
     "Accept: application/json",
@@ -275,7 +264,6 @@
     "boolean_group: {booleanGroup}"
   })
   void testGroupParameters(@Param("requiredStringGroup") Integer requiredStringGroup, @Param("requiredBooleanGroup") Boolean requiredBooleanGroup, @Param("requiredInt64Group") Long requiredInt64Group, @Param("stringGroup") Integer stringGroup, @Param("booleanGroup") Boolean booleanGroup, @Param("int64Group") Long int64Group);
->>>>>>> f8f7ffaa
 
   /**
    * Fake endpoint to test group parameters (optional)
@@ -285,31 +273,17 @@
    * is convenient for services with optional query parameters, especially when
    * used with the {@link TestGroupParametersQueryParams} class that allows for
    * building up this map in a fluent style.
-<<<<<<< HEAD
-=======
    * @param requiredBooleanGroup Required Boolean in group parameters (required)
->>>>>>> f8f7ffaa
    * @param booleanGroup Boolean in group parameters (optional)
    * @param queryParams Map of query parameters as name-value pairs
    *   <p>The following elements may be specified in the query map:</p>
    *   <ul>
-<<<<<<< HEAD
-=======
    *   <li>requiredStringGroup - Required String in group parameters (required)</li>
    *   <li>requiredInt64Group - Required Integer in group parameters (required)</li>
->>>>>>> f8f7ffaa
    *   <li>stringGroup - String in group parameters (optional)</li>
    *   <li>int64Group - Integer in group parameters (optional)</li>
    *   </ul>
    */
-<<<<<<< HEAD
-  @RequestLine("DELETE /fake?string_group={stringGroup}&int64_group={int64Group}")
-  @Headers({
-  "Accept: application/json",
-      "boolean_group: {booleanGroup}"
-  })
-  void testGroupParameters(@Param("booleanGroup") Boolean booleanGroup, @QueryMap(encoded=true) Map<String, Object> queryParams);
-=======
   @RequestLine("DELETE /fake?required_string_group={requiredStringGroup}&required_int64_group={requiredInt64Group}&string_group={stringGroup}&int64_group={int64Group}")
   @Headers({
   "Accept: application/json",
@@ -318,15 +292,12 @@
       "boolean_group: {booleanGroup}"
   })
   void testGroupParameters(@Param("requiredBooleanGroup") Boolean requiredBooleanGroup, @Param("booleanGroup") Boolean booleanGroup, @QueryMap(encoded=true) Map<String, Object> queryParams);
->>>>>>> f8f7ffaa
 
   /**
    * A convenience class for generating query parameters for the
    * <code>testGroupParameters</code> method in a fluent style.
    */
   public static class TestGroupParametersQueryParams extends HashMap<String, Object> {
-<<<<<<< HEAD
-=======
     public TestGroupParametersQueryParams requiredStringGroup(final Integer value) {
       put("required_string_group", EncodingUtils.encode(value));
       return this;
@@ -335,7 +306,6 @@
       put("required_int64_group", EncodingUtils.encode(value));
       return this;
     }
->>>>>>> f8f7ffaa
     public TestGroupParametersQueryParams stringGroup(final Integer value) {
       put("string_group", EncodingUtils.encode(value));
       return this;
