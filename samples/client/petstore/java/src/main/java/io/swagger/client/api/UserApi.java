package io.swagger.client.api;

import io.swagger.client.ApiException;
import io.swagger.client.ApiClient;
import io.swagger.client.Configuration;

import io.swagger.client.model.*;

import java.util.*;

import io.swagger.client.model.User;
import java.util.*;

import com.sun.jersey.multipart.FormDataMultiPart;
import com.sun.jersey.multipart.file.FileDataBodyPart;

import javax.ws.rs.core.MediaType;

import java.io.File;
import java.util.Map;
import java.util.HashMap;

public class UserApi {
  private ApiClient apiClient;

  public UserApi() {
    this(Configuration.getDefaultApiClient());
  }

  public UserApi(ApiClient apiClient) {
    this.apiClient = apiClient;
  }

  public ApiClient getApiClient() {
    return apiClient;
  }

  public void setApiClient(ApiClient apiClient) {
    this.apiClient = apiClient;
  }

  
  /**
   * Create user
   * This can only be done by the logged in user.
   * @param body Created user object
   * @return void
   */
  public void createUser (User body) throws ApiException {
    Object postBody = body;
    

    // create path and map variables
    String path = "/user".replaceAll("\\{format\\}","json");

    // query params
    Map<String, String> queryParams = new HashMap<String, String>();
    Map<String, String> headerParams = new HashMap<String, String>();
    Map<String, String> formParams = new HashMap<String, String>();

    
    
    String[] contentTypes = {
      
    };

    String contentType = contentTypes.length > 0 ? contentTypes[0] : "application/json";

    if(contentType.startsWith("multipart/form-data")) {
      boolean hasFields = false;
      FormDataMultiPart mp = new FormDataMultiPart();
      
      if(hasFields)
        postBody = mp;
    }
    else {
      
    }

    try {
<<<<<<< HEAD
      String[] authNames = new String[] {  };
      String response = apiInvoker.invokeAPI(basePath, path, "POST", queryParams, postBody, headerParams, formParams, contentType, authNames);
=======
      String response = apiClient.invokeAPI(path, "POST", queryParams, postBody, headerParams, formParams, contentType);
>>>>>>> 8f8ad8aa
      if(response != null){
        return ;
      }
      else {
        return ;
      }
    } catch (ApiException ex) {
      throw ex;
    }
  }
  
  /**
   * Creates list of users with given input array
   * 
   * @param body List of user object
   * @return void
   */
  public void createUsersWithArrayInput (List<User> body) throws ApiException {
    Object postBody = body;
    

    // create path and map variables
    String path = "/user/createWithArray".replaceAll("\\{format\\}","json");

    // query params
    Map<String, String> queryParams = new HashMap<String, String>();
    Map<String, String> headerParams = new HashMap<String, String>();
    Map<String, String> formParams = new HashMap<String, String>();

    
    
    String[] contentTypes = {
      
    };

    String contentType = contentTypes.length > 0 ? contentTypes[0] : "application/json";

    if(contentType.startsWith("multipart/form-data")) {
      boolean hasFields = false;
      FormDataMultiPart mp = new FormDataMultiPart();
      
      if(hasFields)
        postBody = mp;
    }
    else {
      
    }

    try {
<<<<<<< HEAD
      String[] authNames = new String[] {  };
      String response = apiInvoker.invokeAPI(basePath, path, "POST", queryParams, postBody, headerParams, formParams, contentType, authNames);
=======
      String response = apiClient.invokeAPI(path, "POST", queryParams, postBody, headerParams, formParams, contentType);
>>>>>>> 8f8ad8aa
      if(response != null){
        return ;
      }
      else {
        return ;
      }
    } catch (ApiException ex) {
      throw ex;
    }
  }
  
  /**
   * Creates list of users with given input array
   * 
   * @param body List of user object
   * @return void
   */
  public void createUsersWithListInput (List<User> body) throws ApiException {
    Object postBody = body;
    

    // create path and map variables
    String path = "/user/createWithList".replaceAll("\\{format\\}","json");

    // query params
    Map<String, String> queryParams = new HashMap<String, String>();
    Map<String, String> headerParams = new HashMap<String, String>();
    Map<String, String> formParams = new HashMap<String, String>();

    
    
    String[] contentTypes = {
      
    };

    String contentType = contentTypes.length > 0 ? contentTypes[0] : "application/json";

    if(contentType.startsWith("multipart/form-data")) {
      boolean hasFields = false;
      FormDataMultiPart mp = new FormDataMultiPart();
      
      if(hasFields)
        postBody = mp;
    }
    else {
      
    }

    try {
<<<<<<< HEAD
      String[] authNames = new String[] {  };
      String response = apiInvoker.invokeAPI(basePath, path, "POST", queryParams, postBody, headerParams, formParams, contentType, authNames);
=======
      String response = apiClient.invokeAPI(path, "POST", queryParams, postBody, headerParams, formParams, contentType);
>>>>>>> 8f8ad8aa
      if(response != null){
        return ;
      }
      else {
        return ;
      }
    } catch (ApiException ex) {
      throw ex;
    }
  }
  
  /**
   * Logs user into the system
   * 
   * @param username The user name for login
   * @param password The password for login in clear text
   * @return String
   */
  public String loginUser (String username, String password) throws ApiException {
    Object postBody = null;
    

    // create path and map variables
    String path = "/user/login".replaceAll("\\{format\\}","json");

    // query params
    Map<String, String> queryParams = new HashMap<String, String>();
    Map<String, String> headerParams = new HashMap<String, String>();
    Map<String, String> formParams = new HashMap<String, String>();

    if (username != null)
      queryParams.put("username", apiClient.parameterToString(username));
    if (password != null)
      queryParams.put("password", apiClient.parameterToString(password));
    
    
    String[] contentTypes = {
      
    };

    String contentType = contentTypes.length > 0 ? contentTypes[0] : "application/json";

    if(contentType.startsWith("multipart/form-data")) {
      boolean hasFields = false;
      FormDataMultiPart mp = new FormDataMultiPart();
      
      if(hasFields)
        postBody = mp;
    }
    else {
      
    }

    try {
<<<<<<< HEAD
      String[] authNames = new String[] {  };
      String response = apiInvoker.invokeAPI(basePath, path, "GET", queryParams, postBody, headerParams, formParams, contentType, authNames);
=======
      String response = apiClient.invokeAPI(path, "GET", queryParams, postBody, headerParams, formParams, contentType);
>>>>>>> 8f8ad8aa
      if(response != null){
        return (String) apiClient.deserialize(response, "", String.class);
      }
      else {
        return null;
      }
    } catch (ApiException ex) {
      throw ex;
    }
  }
  
  /**
   * Logs out current logged in user session
   * 
   * @return void
   */
  public void logoutUser () throws ApiException {
    Object postBody = null;
    

    // create path and map variables
    String path = "/user/logout".replaceAll("\\{format\\}","json");

    // query params
    Map<String, String> queryParams = new HashMap<String, String>();
    Map<String, String> headerParams = new HashMap<String, String>();
    Map<String, String> formParams = new HashMap<String, String>();

    
    
    String[] contentTypes = {
      
    };

    String contentType = contentTypes.length > 0 ? contentTypes[0] : "application/json";

    if(contentType.startsWith("multipart/form-data")) {
      boolean hasFields = false;
      FormDataMultiPart mp = new FormDataMultiPart();
      
      if(hasFields)
        postBody = mp;
    }
    else {
      
    }

    try {
<<<<<<< HEAD
      String[] authNames = new String[] {  };
      String response = apiInvoker.invokeAPI(basePath, path, "GET", queryParams, postBody, headerParams, formParams, contentType, authNames);
=======
      String response = apiClient.invokeAPI(path, "GET", queryParams, postBody, headerParams, formParams, contentType);
>>>>>>> 8f8ad8aa
      if(response != null){
        return ;
      }
      else {
        return ;
      }
    } catch (ApiException ex) {
      throw ex;
    }
  }
  
  /**
   * Get user by user name
   * 
   * @param username The name that needs to be fetched. Use user1 for testing. 
   * @return User
   */
  public User getUserByName (String username) throws ApiException {
    Object postBody = null;
    
    // verify the required parameter 'username' is set
    if (username == null) {
       throw new ApiException(400, "Missing the required parameter 'username' when calling getUserByName");
    }
    

    // create path and map variables
    String path = "/user/{username}".replaceAll("\\{format\\}","json")
      .replaceAll("\\{" + "username" + "\\}", apiClient.escapeString(username.toString()));

    // query params
    Map<String, String> queryParams = new HashMap<String, String>();
    Map<String, String> headerParams = new HashMap<String, String>();
    Map<String, String> formParams = new HashMap<String, String>();

    
    
    String[] contentTypes = {
      
    };

    String contentType = contentTypes.length > 0 ? contentTypes[0] : "application/json";

    if(contentType.startsWith("multipart/form-data")) {
      boolean hasFields = false;
      FormDataMultiPart mp = new FormDataMultiPart();
      
      if(hasFields)
        postBody = mp;
    }
    else {
      
    }

    try {
<<<<<<< HEAD
      String[] authNames = new String[] {  };
      String response = apiInvoker.invokeAPI(basePath, path, "GET", queryParams, postBody, headerParams, formParams, contentType, authNames);
=======
      String response = apiClient.invokeAPI(path, "GET", queryParams, postBody, headerParams, formParams, contentType);
>>>>>>> 8f8ad8aa
      if(response != null){
        return (User) apiClient.deserialize(response, "", User.class);
      }
      else {
        return null;
      }
    } catch (ApiException ex) {
      throw ex;
    }
  }
  
  /**
   * Updated user
   * This can only be done by the logged in user.
   * @param username name that need to be deleted
   * @param body Updated user object
   * @return void
   */
  public void updateUser (String username, User body) throws ApiException {
    Object postBody = body;
    
    // verify the required parameter 'username' is set
    if (username == null) {
       throw new ApiException(400, "Missing the required parameter 'username' when calling updateUser");
    }
    

    // create path and map variables
    String path = "/user/{username}".replaceAll("\\{format\\}","json")
      .replaceAll("\\{" + "username" + "\\}", apiClient.escapeString(username.toString()));

    // query params
    Map<String, String> queryParams = new HashMap<String, String>();
    Map<String, String> headerParams = new HashMap<String, String>();
    Map<String, String> formParams = new HashMap<String, String>();

    
    
    String[] contentTypes = {
      
    };

    String contentType = contentTypes.length > 0 ? contentTypes[0] : "application/json";

    if(contentType.startsWith("multipart/form-data")) {
      boolean hasFields = false;
      FormDataMultiPart mp = new FormDataMultiPart();
      
      if(hasFields)
        postBody = mp;
    }
    else {
      
    }

    try {
<<<<<<< HEAD
      String[] authNames = new String[] {  };
      String response = apiInvoker.invokeAPI(basePath, path, "PUT", queryParams, postBody, headerParams, formParams, contentType, authNames);
=======
      String response = apiClient.invokeAPI(path, "PUT", queryParams, postBody, headerParams, formParams, contentType);
>>>>>>> 8f8ad8aa
      if(response != null){
        return ;
      }
      else {
        return ;
      }
    } catch (ApiException ex) {
      throw ex;
    }
  }
  
  /**
   * Delete user
   * This can only be done by the logged in user.
   * @param username The name that needs to be deleted
   * @return void
   */
  public void deleteUser (String username) throws ApiException {
    Object postBody = null;
    
    // verify the required parameter 'username' is set
    if (username == null) {
       throw new ApiException(400, "Missing the required parameter 'username' when calling deleteUser");
    }
    

    // create path and map variables
    String path = "/user/{username}".replaceAll("\\{format\\}","json")
      .replaceAll("\\{" + "username" + "\\}", apiClient.escapeString(username.toString()));

    // query params
    Map<String, String> queryParams = new HashMap<String, String>();
    Map<String, String> headerParams = new HashMap<String, String>();
    Map<String, String> formParams = new HashMap<String, String>();

    
    
    String[] contentTypes = {
      
    };

    String contentType = contentTypes.length > 0 ? contentTypes[0] : "application/json";

    if(contentType.startsWith("multipart/form-data")) {
      boolean hasFields = false;
      FormDataMultiPart mp = new FormDataMultiPart();
      
      if(hasFields)
        postBody = mp;
    }
    else {
      
    }

    try {
<<<<<<< HEAD
      String[] authNames = new String[] {  };
      String response = apiInvoker.invokeAPI(basePath, path, "DELETE", queryParams, postBody, headerParams, formParams, contentType, authNames);
=======
      String response = apiClient.invokeAPI(path, "DELETE", queryParams, postBody, headerParams, formParams, contentType);
>>>>>>> 8f8ad8aa
      if(response != null){
        return ;
      }
      else {
        return ;
      }
    } catch (ApiException ex) {
      throw ex;
    }
  }
  
}<|MERGE_RESOLUTION|>--- conflicted
+++ resolved
@@ -78,12 +78,8 @@
     }
 
     try {
-<<<<<<< HEAD
-      String[] authNames = new String[] {  };
-      String response = apiInvoker.invokeAPI(basePath, path, "POST", queryParams, postBody, headerParams, formParams, contentType, authNames);
-=======
-      String response = apiClient.invokeAPI(path, "POST", queryParams, postBody, headerParams, formParams, contentType);
->>>>>>> 8f8ad8aa
+      String[] authNames = new String[] {  };
+      String response = apiClient.invokeAPI(path, "POST", queryParams, postBody, headerParams, formParams, contentType, authNames);
       if(response != null){
         return ;
       }
@@ -133,12 +129,8 @@
     }
 
     try {
-<<<<<<< HEAD
-      String[] authNames = new String[] {  };
-      String response = apiInvoker.invokeAPI(basePath, path, "POST", queryParams, postBody, headerParams, formParams, contentType, authNames);
-=======
-      String response = apiClient.invokeAPI(path, "POST", queryParams, postBody, headerParams, formParams, contentType);
->>>>>>> 8f8ad8aa
+      String[] authNames = new String[] {  };
+      String response = apiClient.invokeAPI(path, "POST", queryParams, postBody, headerParams, formParams, contentType, authNames);
       if(response != null){
         return ;
       }
@@ -188,12 +180,8 @@
     }
 
     try {
-<<<<<<< HEAD
-      String[] authNames = new String[] {  };
-      String response = apiInvoker.invokeAPI(basePath, path, "POST", queryParams, postBody, headerParams, formParams, contentType, authNames);
-=======
-      String response = apiClient.invokeAPI(path, "POST", queryParams, postBody, headerParams, formParams, contentType);
->>>>>>> 8f8ad8aa
+      String[] authNames = new String[] {  };
+      String response = apiClient.invokeAPI(path, "POST", queryParams, postBody, headerParams, formParams, contentType, authNames);
       if(response != null){
         return ;
       }
@@ -248,12 +236,8 @@
     }
 
     try {
-<<<<<<< HEAD
-      String[] authNames = new String[] {  };
-      String response = apiInvoker.invokeAPI(basePath, path, "GET", queryParams, postBody, headerParams, formParams, contentType, authNames);
-=======
-      String response = apiClient.invokeAPI(path, "GET", queryParams, postBody, headerParams, formParams, contentType);
->>>>>>> 8f8ad8aa
+      String[] authNames = new String[] {  };
+      String response = apiClient.invokeAPI(path, "GET", queryParams, postBody, headerParams, formParams, contentType, authNames);
       if(response != null){
         return (String) apiClient.deserialize(response, "", String.class);
       }
@@ -302,12 +286,8 @@
     }
 
     try {
-<<<<<<< HEAD
-      String[] authNames = new String[] {  };
-      String response = apiInvoker.invokeAPI(basePath, path, "GET", queryParams, postBody, headerParams, formParams, contentType, authNames);
-=======
-      String response = apiClient.invokeAPI(path, "GET", queryParams, postBody, headerParams, formParams, contentType);
->>>>>>> 8f8ad8aa
+      String[] authNames = new String[] {  };
+      String response = apiClient.invokeAPI(path, "GET", queryParams, postBody, headerParams, formParams, contentType, authNames);
       if(response != null){
         return ;
       }
@@ -363,12 +343,8 @@
     }
 
     try {
-<<<<<<< HEAD
-      String[] authNames = new String[] {  };
-      String response = apiInvoker.invokeAPI(basePath, path, "GET", queryParams, postBody, headerParams, formParams, contentType, authNames);
-=======
-      String response = apiClient.invokeAPI(path, "GET", queryParams, postBody, headerParams, formParams, contentType);
->>>>>>> 8f8ad8aa
+      String[] authNames = new String[] {  };
+      String response = apiClient.invokeAPI(path, "GET", queryParams, postBody, headerParams, formParams, contentType, authNames);
       if(response != null){
         return (User) apiClient.deserialize(response, "", User.class);
       }
@@ -425,12 +401,8 @@
     }
 
     try {
-<<<<<<< HEAD
-      String[] authNames = new String[] {  };
-      String response = apiInvoker.invokeAPI(basePath, path, "PUT", queryParams, postBody, headerParams, formParams, contentType, authNames);
-=======
-      String response = apiClient.invokeAPI(path, "PUT", queryParams, postBody, headerParams, formParams, contentType);
->>>>>>> 8f8ad8aa
+      String[] authNames = new String[] {  };
+      String response = apiClient.invokeAPI(path, "PUT", queryParams, postBody, headerParams, formParams, contentType, authNames);
       if(response != null){
         return ;
       }
@@ -486,12 +458,8 @@
     }
 
     try {
-<<<<<<< HEAD
-      String[] authNames = new String[] {  };
-      String response = apiInvoker.invokeAPI(basePath, path, "DELETE", queryParams, postBody, headerParams, formParams, contentType, authNames);
-=======
-      String response = apiClient.invokeAPI(path, "DELETE", queryParams, postBody, headerParams, formParams, contentType);
->>>>>>> 8f8ad8aa
+      String[] authNames = new String[] {  };
+      String response = apiClient.invokeAPI(path, "DELETE", queryParams, postBody, headerParams, formParams, contentType, authNames);
       if(response != null){
         return ;
       }
