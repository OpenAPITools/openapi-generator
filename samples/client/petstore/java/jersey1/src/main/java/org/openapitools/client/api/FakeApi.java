--- conflicted
+++ resolved
@@ -489,22 +489,14 @@
   /**
    * Fake endpoint to test group parameters (optional)
    * Fake endpoint to test group parameters (optional)
-<<<<<<< HEAD
-=======
    * @param requiredStringGroup Required String in group parameters (required)
    * @param requiredBooleanGroup Required Boolean in group parameters (required)
    * @param requiredInt64Group Required Integer in group parameters (required)
->>>>>>> 31d99287
    * @param stringGroup String in group parameters (optional)
    * @param booleanGroup Boolean in group parameters (optional)
    * @param int64Group Integer in group parameters (optional)
    * @throws ApiException if fails to make API call
    */
-<<<<<<< HEAD
-  public void testGroupParameters(Integer stringGroup, Boolean booleanGroup, Long int64Group) throws ApiException {
-    Object localVarPostBody = null;
-    
-=======
   public void testGroupParameters(Integer requiredStringGroup, Boolean requiredBooleanGroup, Long requiredInt64Group, Integer stringGroup, Boolean booleanGroup, Long int64Group) throws ApiException {
     Object localVarPostBody = null;
     
@@ -523,7 +515,6 @@
       throw new ApiException(400, "Missing the required parameter 'requiredInt64Group' when calling testGroupParameters");
     }
     
->>>>>>> 31d99287
     // create path and map variables
     String localVarPath = "/fake";
 
@@ -533,12 +524,6 @@
     Map<String, String> localVarHeaderParams = new HashMap<String, String>();
     Map<String, Object> localVarFormParams = new HashMap<String, Object>();
 
-<<<<<<< HEAD
-    localVarQueryParams.addAll(apiClient.parameterToPair("string_group", stringGroup));
-    localVarQueryParams.addAll(apiClient.parameterToPair("int64_group", int64Group));
-
-    if (booleanGroup != null)
-=======
     localVarQueryParams.addAll(apiClient.parameterToPair("required_string_group", requiredStringGroup));
     localVarQueryParams.addAll(apiClient.parameterToPair("required_int64_group", requiredInt64Group));
     localVarQueryParams.addAll(apiClient.parameterToPair("string_group", stringGroup));
@@ -547,7 +532,6 @@
     if (requiredBooleanGroup != null)
       localVarHeaderParams.put("required_boolean_group", apiClient.parameterToString(requiredBooleanGroup));
 if (booleanGroup != null)
->>>>>>> 31d99287
       localVarHeaderParams.put("boolean_group", apiClient.parameterToString(booleanGroup));
 
     
