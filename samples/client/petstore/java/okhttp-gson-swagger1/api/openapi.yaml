openapi: 3.0.0
info:
  description: "This is a sample server Petstore server. For this sample, you can\
    \ use the api key `special-key` to test the authorization filters."
  license:
    name: Apache-2.0
    url: https://www.apache.org/licenses/LICENSE-2.0.html
  title: OpenAPI Petstore
  version: 1.0.0
externalDocs:
  description: Find out more about Swagger
  url: http://swagger.io
servers:
- url: http://petstore.swagger.io/v2
tags:
- description: Everything about your Pets
  name: pet
- description: Access to Petstore orders
  name: store
- description: Operations about user
  name: user
paths:
  /pet:
    post:
      description: ""
      operationId: addPet
      requestBody:
        $ref: '#/components/requestBodies/Pet'
      responses:
        "200":
          content:
            application/xml:
              schema:
                $ref: '#/components/schemas/Pet'
            application/json:
              schema:
                $ref: '#/components/schemas/Pet'
          description: successful operation
        "405":
          description: Invalid input
      security:
      - petstore_auth:
        - write:pets
        - read:pets
      summary: Add a new pet to the store
      tags:
      - common
      x-content-type: application/json
<<<<<<< HEAD
      x-accepts: application/json
=======
      x-accepts:
      - application/json
      - application/xml
>>>>>>> a2ee3a7c
    put:
      description: ""
      externalDocs:
        description: API documentation for the updatePet operation
        url: http://petstore.swagger.io/v2/doc/updatePet
      operationId: updatePet
      requestBody:
        $ref: '#/components/requestBodies/Pet'
      responses:
        "200":
          content:
            application/xml:
              schema:
                $ref: '#/components/schemas/Pet'
            application/json:
              schema:
                $ref: '#/components/schemas/Pet'
          description: successful operation
        "400":
          description: Invalid ID supplied
        "404":
          description: Pet not found
        "405":
          description: Validation exception
      security:
      - petstore_auth:
        - write:pets
        - read:pets
      summary: Update an existing pet
      tags:
      - common
      x-content-type: application/json
<<<<<<< HEAD
      x-accepts: application/json
=======
      x-accepts:
      - application/json
      - application/xml
>>>>>>> a2ee3a7c
  /pet/findByStatus:
    get:
      description: Multiple status values can be provided with comma separated strings
      operationId: findPetsByStatus
      parameters:
      - deprecated: true
        description: Status values that need to be considered for filter
        explode: false
        in: query
        name: status
        required: true
        schema:
          items:
            default: available
            enum:
            - available
            - pending
            - sold
            type: string
          type: array
        style: form
      responses:
        "200":
          content:
            application/xml:
              schema:
                items:
                  $ref: '#/components/schemas/Pet'
                type: array
            application/json:
              schema:
                items:
                  $ref: '#/components/schemas/Pet'
                type: array
          description: successful operation
        "400":
          description: Invalid status value
      security:
      - petstore_auth:
        - read:pets
      summary: Finds Pets by status
      tags:
<<<<<<< HEAD
      - pet
      x-accepts: application/json
=======
      - common
      x-accepts:
      - application/json
      - application/xml
>>>>>>> a2ee3a7c
  /pet/findByTags:
    get:
      deprecated: true
      description: "Multiple tags can be provided with comma separated strings. Use\
        \ tag1, tag2, tag3 for testing."
      operationId: findPetsByTags
      parameters:
      - description: Tags to filter by
        explode: false
        in: query
        name: tags
        required: true
        schema:
          items:
            type: string
          type: array
        style: form
      responses:
        "200":
          content:
            application/xml:
              schema:
                items:
                  $ref: '#/components/schemas/Pet'
                type: array
            application/json:
              schema:
                items:
                  $ref: '#/components/schemas/Pet'
                type: array
          description: successful operation
        "400":
          description: Invalid tag value
      security:
      - petstore_auth:
        - read:pets
      summary: Finds Pets by tags
      tags:
<<<<<<< HEAD
      - pet
      x-accepts: application/json
=======
      - common
      x-accepts:
      - application/json
      - application/xml
>>>>>>> a2ee3a7c
  /pet/{petId}:
    delete:
      description: ""
      operationId: deletePet
      parameters:
      - explode: false
        in: header
        name: api_key
        required: false
        schema:
          type: string
        style: simple
      - description: Pet id to delete
        explode: false
        in: path
        name: petId
        required: true
        schema:
          format: int64
          type: integer
        style: simple
      responses:
        "400":
          description: Invalid pet value
      security:
      - petstore_auth:
        - write:pets
        - read:pets
      summary: Deletes a pet
      tags:
      - common
      x-accepts:
      - application/json
    get:
      description: Returns a single pet
      operationId: getPetById
      parameters:
      - description: ID of pet to return
        explode: false
        in: path
        name: petId
        required: true
        schema:
          format: int64
          type: integer
        style: simple
      responses:
        "200":
          content:
            application/xml:
              schema:
                $ref: '#/components/schemas/Pet'
            application/json:
              schema:
                $ref: '#/components/schemas/Pet'
          description: successful operation
        "400":
          description: Invalid ID supplied
        "404":
          description: Pet not found
      security:
      - api_key: []
      summary: Find pet by ID
      tags:
<<<<<<< HEAD
      - pet
      x-accepts: application/json
=======
      - common
      x-accepts:
      - application/json
      - application/xml
>>>>>>> a2ee3a7c
    post:
      description: ""
      operationId: updatePetWithForm
      parameters:
      - description: ID of pet that needs to be updated
        explode: false
        in: path
        name: petId
        required: true
        schema:
          format: int64
          type: integer
        style: simple
      requestBody:
        content:
          application/x-www-form-urlencoded:
            schema:
              $ref: '#/components/schemas/updatePetWithForm_request'
      responses:
        "405":
          description: Invalid input
      security:
      - petstore_auth:
        - write:pets
        - read:pets
      summary: Updates a pet in the store with form data
      tags:
      - common
      x-content-type: application/x-www-form-urlencoded
      x-accepts:
      - application/json
  /pet/{petId}/uploadImage:
    post:
      description: ""
      operationId: uploadFile
      parameters:
      - description: ID of pet to update
        explode: false
        in: path
        name: petId
        required: true
        schema:
          format: int64
          type: integer
        style: simple
      requestBody:
        content:
          multipart/form-data:
            schema:
              $ref: '#/components/schemas/uploadFile_request'
      responses:
        "200":
          content:
            application/json:
              schema:
                $ref: '#/components/schemas/ApiResponse'
          description: successful operation
      security:
      - petstore_auth:
        - write:pets
        - read:pets
      summary: uploads an image
      tags:
      - common
      x-content-type: multipart/form-data
      x-accepts:
      - application/json
  /store/inventory:
    get:
      description: Returns a map of status codes to quantities
      operationId: getInventory
      responses:
        "200":
          content:
            application/json:
              schema:
                additionalProperties:
                  format: int32
                  type: integer
                type: object
          description: successful operation
      security:
      - api_key: []
      summary: Returns pet inventories by status
      tags:
      - common
      x-accepts:
      - application/json
  /store/order:
    post:
      description: ""
      operationId: placeOrder
      requestBody:
        content:
          application/json:
            schema:
              $ref: '#/components/schemas/Order'
        description: order placed for purchasing the pet
        required: true
      responses:
        "200":
          content:
            application/xml:
              schema:
                $ref: '#/components/schemas/Order'
            application/json:
              schema:
                $ref: '#/components/schemas/Order'
          description: successful operation
        "400":
          description: Invalid Order
      summary: Place an order for a pet
      tags:
      - common
      x-content-type: application/json
<<<<<<< HEAD
      x-accepts: application/json
=======
      x-accepts:
      - application/json
      - application/xml
>>>>>>> a2ee3a7c
  /store/order/{orderId}:
    delete:
      description: For valid response try integer IDs with value < 1000. Anything
        above 1000 or nonintegers will generate API errors
      operationId: deleteOrder
      parameters:
      - description: ID of the order that needs to be deleted
        explode: false
        in: path
        name: orderId
        required: true
        schema:
          type: string
        style: simple
      responses:
        "400":
          description: Invalid ID supplied
        "404":
          description: Order not found
      summary: Delete purchase order by ID
      tags:
      - common
      x-accepts:
      - application/json
    get:
      description: For valid response try integer IDs with value <= 5 or > 10. Other
        values will generate exceptions
      operationId: getOrderById
      parameters:
      - description: ID of pet that needs to be fetched
        explode: false
        in: path
        name: orderId
        required: true
        schema:
          format: int64
          maximum: 5
          minimum: 1
          type: integer
        style: simple
      responses:
        "200":
          content:
            application/xml:
              schema:
                $ref: '#/components/schemas/Order'
            application/json:
              schema:
                $ref: '#/components/schemas/Order'
          description: successful operation
        "400":
          description: Invalid ID supplied
        "404":
          description: Order not found
      summary: Find purchase order by ID
      tags:
<<<<<<< HEAD
      - store
      x-accepts: application/json
=======
      - common
      x-accepts:
      - application/json
      - application/xml
>>>>>>> a2ee3a7c
  /user:
    post:
      description: This can only be done by the logged in user.
      operationId: createUser
      requestBody:
        content:
          application/json:
            schema:
              $ref: '#/components/schemas/User'
        description: Created user object
        required: true
      responses:
        default:
          description: successful operation
      security:
      - api_key: []
      summary: Create user
      tags:
      - common
      x-content-type: application/json
      x-accepts:
      - application/json
  /user/createWithArray:
    post:
      description: ""
      operationId: createUsersWithArrayInput
      requestBody:
        $ref: '#/components/requestBodies/UserArray'
      responses:
        default:
          description: successful operation
      security:
      - api_key: []
      summary: Creates list of users with given input array
      tags:
      - common
      x-content-type: application/json
      x-accepts:
      - application/json
  /user/createWithList:
    post:
      description: ""
      operationId: createUsersWithListInput
      requestBody:
        $ref: '#/components/requestBodies/UserArray'
      responses:
        default:
          description: successful operation
      security:
      - api_key: []
      summary: Creates list of users with given input array
      tags:
      - common
      x-content-type: application/json
      x-accepts:
      - application/json
  /user/login:
    get:
      description: ""
      operationId: loginUser
      parameters:
      - description: The user name for login
        explode: true
        in: query
        name: username
        required: true
        schema:
          pattern: "^[a-zA-Z0-9]+[a-zA-Z0-9\\.\\-_]*[a-zA-Z0-9]+$"
          type: string
        style: form
      - description: The password for login in clear text
        explode: true
        in: query
        name: password
        required: true
        schema:
          type: string
        style: form
      responses:
        "200":
          content:
            application/xml:
              schema:
                type: string
            application/json:
              schema:
                type: string
          description: successful operation
          headers:
            Set-Cookie:
              description: Cookie authentication key for use with the `api_key` apiKey
                authentication.
              explode: false
              schema:
                example: AUTH_KEY=abcde12345; Path=/; HttpOnly
                type: string
              style: simple
            X-Rate-Limit:
              description: calls per hour allowed by the user
              explode: false
              schema:
                format: int32
                type: integer
              style: simple
            X-Expires-After:
              description: date in UTC when token expires
              explode: false
              schema:
                format: date-time
                type: string
              style: simple
        "400":
          description: Invalid username/password supplied
      summary: Logs user into the system
      tags:
<<<<<<< HEAD
      - user
      x-accepts: application/json
=======
      - common
      x-accepts:
      - application/json
      - application/xml
>>>>>>> a2ee3a7c
  /user/logout:
    get:
      description: ""
      operationId: logoutUser
      responses:
        default:
          description: successful operation
      security:
      - api_key: []
      summary: Logs out current logged in user session
      tags:
      - common
      x-accepts:
      - application/json
  /user/{username}:
    delete:
      description: This can only be done by the logged in user.
      operationId: deleteUser
      parameters:
      - description: The name that needs to be deleted
        explode: false
        in: path
        name: username
        required: true
        schema:
          type: string
        style: simple
      responses:
        "400":
          description: Invalid username supplied
        "404":
          description: User not found
      security:
      - api_key: []
      summary: Delete user
      tags:
      - common
      x-accepts:
      - application/json
    get:
      description: ""
      operationId: getUserByName
      parameters:
      - description: The name that needs to be fetched. Use user1 for testing.
        explode: false
        in: path
        name: username
        required: true
        schema:
          type: string
        style: simple
      responses:
        "200":
          content:
            application/xml:
              schema:
                $ref: '#/components/schemas/User'
            application/json:
              schema:
                $ref: '#/components/schemas/User'
          description: successful operation
        "400":
          description: Invalid username supplied
        "404":
          description: User not found
      summary: Get user by user name
      tags:
<<<<<<< HEAD
      - user
      x-accepts: application/json
=======
      - common
      x-accepts:
      - application/json
      - application/xml
>>>>>>> a2ee3a7c
    put:
      description: This can only be done by the logged in user.
      operationId: updateUser
      parameters:
      - description: name that need to be deleted
        explode: false
        in: path
        name: username
        required: true
        schema:
          type: string
        style: simple
      requestBody:
        content:
          application/json:
            schema:
              $ref: '#/components/schemas/User'
        description: Updated user object
        required: true
      responses:
        "400":
          description: Invalid user supplied
        "404":
          description: User not found
      security:
      - api_key: []
      summary: Updated user
      tags:
      - common
      x-content-type: application/json
      x-accepts:
      - application/json
components:
  requestBodies:
    UserArray:
      content:
        application/json:
          schema:
            items:
              $ref: '#/components/schemas/User'
            type: array
      description: List of user object
      required: true
    Pet:
      content:
        application/json:
          schema:
            $ref: '#/components/schemas/Pet'
        application/xml:
          schema:
            $ref: '#/components/schemas/Pet'
      description: Pet object that needs to be added to the store
      required: true
  schemas:
    Order:
      description: An order for a pets from the pet store
      example:
        petId: 6
        quantity: 1
        id: 0
        shipDate: 2000-01-23T04:56:07.000+00:00
        complete: false
        status: placed
      properties:
        id:
          format: int64
          type: integer
        petId:
          format: int64
          type: integer
        quantity:
          format: int32
          type: integer
        shipDate:
          format: date-time
          type: string
        status:
          description: Order Status
          enum:
          - placed
          - approved
          - delivered
          type: string
        complete:
          default: false
          type: boolean
      title: Pet Order
      type: object
      xml:
        name: Order
    Category:
      description: A category for a pet
      example:
        name: name
        id: 6
      properties:
        id:
          format: int64
          type: integer
        name:
          pattern: "^[a-zA-Z0-9]+[a-zA-Z0-9\\.\\-_]*[a-zA-Z0-9]+$"
          type: string
      title: Pet category
      type: object
      xml:
        name: Category
    User:
      description: A User who is purchasing from the pet store
      example:
        firstName: firstName
        lastName: lastName
        password: password
        userStatus: 6
        phone: phone
        id: 0
        email: email
        username: username
      properties:
        id:
          format: int64
          type: integer
        username:
          type: string
        firstName:
          type: string
        lastName:
          type: string
        email:
          type: string
        password:
          type: string
        phone:
          type: string
        userStatus:
          description: User Status
          format: int32
          type: integer
      title: a User
      type: object
      xml:
        name: User
    Tag:
      description: A tag for a pet
      example:
        name: name
        id: 1
      properties:
        id:
          format: int64
          type: integer
        name:
          type: string
      title: Pet Tag
      type: object
      xml:
        name: Tag
    Pet:
      description: A pet for sale in the pet store
      example:
        photoUrls:
        - photoUrls
        - photoUrls
        name: doggie
        id: 0
        category:
          name: name
          id: 6
        tags:
        - name: name
          id: 1
        - name: name
          id: 1
        status: available
      properties:
        id:
          format: int64
          type: integer
        category:
          $ref: '#/components/schemas/Category'
        name:
          example: doggie
          type: string
        photoUrls:
          items:
            type: string
          type: array
          xml:
            name: photoUrl
            wrapped: true
        tags:
          items:
            $ref: '#/components/schemas/Tag'
          type: array
          xml:
            name: tag
            wrapped: true
        status:
          deprecated: true
          description: pet status in the store
          enum:
          - available
          - pending
          - sold
          type: string
      required:
      - name
      - photoUrls
      title: a Pet
      type: object
      xml:
        name: Pet
    ApiResponse:
      description: Describes the result of uploading an image resource
      example:
        code: 0
        type: type
        message: message
      properties:
        code:
          format: int32
          type: integer
        type:
          type: string
        message:
          type: string
      title: An uploaded response
      type: object
    updatePetWithForm_request:
      properties:
        name:
          description: Updated name of the pet
          type: string
        status:
          description: Updated status of the pet
          type: string
      type: object
    uploadFile_request:
      properties:
        additionalMetadata:
          description: Additional data to pass to server
          type: string
        file:
          description: file to upload
          format: binary
          type: string
      type: object
  securitySchemes:
    petstore_auth:
      flows:
        implicit:
          authorizationUrl: http://petstore.swagger.io/api/oauth/dialog
          scopes:
            write:pets: modify pets in your account
            read:pets: read your pets
      type: oauth2
    api_key:
      in: header
      name: api_key
      type: apiKey
<|MERGE_RESOLUTION|>--- conflicted
+++ resolved
@@ -46,13 +46,9 @@
       tags:
       - common
       x-content-type: application/json
-<<<<<<< HEAD
-      x-accepts: application/json
-=======
       x-accepts:
       - application/json
       - application/xml
->>>>>>> a2ee3a7c
     put:
       description: ""
       externalDocs:
@@ -85,13 +81,9 @@
       tags:
       - common
       x-content-type: application/json
-<<<<<<< HEAD
-      x-accepts: application/json
-=======
       x-accepts:
       - application/json
       - application/xml
->>>>>>> a2ee3a7c
   /pet/findByStatus:
     get:
       description: Multiple status values can be provided with comma separated strings
@@ -134,15 +126,10 @@
         - read:pets
       summary: Finds Pets by status
       tags:
-<<<<<<< HEAD
-      - pet
-      x-accepts: application/json
-=======
       - common
       x-accepts:
       - application/json
       - application/xml
->>>>>>> a2ee3a7c
   /pet/findByTags:
     get:
       deprecated: true
@@ -181,15 +168,10 @@
         - read:pets
       summary: Finds Pets by tags
       tags:
-<<<<<<< HEAD
-      - pet
-      x-accepts: application/json
-=======
       - common
       x-accepts:
       - application/json
       - application/xml
->>>>>>> a2ee3a7c
   /pet/{petId}:
     delete:
       description: ""
@@ -254,15 +236,10 @@
       - api_key: []
       summary: Find pet by ID
       tags:
-<<<<<<< HEAD
-      - pet
-      x-accepts: application/json
-=======
       - common
       x-accepts:
       - application/json
       - application/xml
->>>>>>> a2ee3a7c
     post:
       description: ""
       operationId: updatePetWithForm
@@ -378,13 +355,9 @@
       tags:
       - common
       x-content-type: application/json
-<<<<<<< HEAD
-      x-accepts: application/json
-=======
       x-accepts:
       - application/json
       - application/xml
->>>>>>> a2ee3a7c
   /store/order/{orderId}:
     delete:
       description: For valid response try integer IDs with value < 1000. Anything
@@ -441,15 +414,10 @@
           description: Order not found
       summary: Find purchase order by ID
       tags:
-<<<<<<< HEAD
-      - store
-      x-accepts: application/json
-=======
       - common
       x-accepts:
       - application/json
       - application/xml
->>>>>>> a2ee3a7c
   /user:
     post:
       description: This can only be done by the logged in user.
@@ -565,15 +533,10 @@
           description: Invalid username/password supplied
       summary: Logs user into the system
       tags:
-<<<<<<< HEAD
-      - user
-      x-accepts: application/json
-=======
       - common
       x-accepts:
       - application/json
       - application/xml
->>>>>>> a2ee3a7c
   /user/logout:
     get:
       description: ""
@@ -641,15 +604,10 @@
           description: User not found
       summary: Get user by user name
       tags:
-<<<<<<< HEAD
-      - user
-      x-accepts: application/json
-=======
       - common
       x-accepts:
       - application/json
       - application/xml
->>>>>>> a2ee3a7c
     put:
       description: This can only be done by the logged in user.
       operationId: updateUser
