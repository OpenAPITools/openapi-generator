apply plugin: 'idea'
apply plugin: 'eclipse'

group = 'org.openapitools'
version = '1.0.0'

buildscript {
    repositories {
        maven { url "https://repo1.maven.org/maven2" }
        jcenter()
    }
    dependencies {
        classpath 'com.android.tools.build:gradle:2.3.+'
        classpath 'com.github.dcendents:android-maven-gradle-plugin:1.5'
    }
}

repositories {
    jcenter()
}


if(hasProperty('target') && target == 'android') {

    apply plugin: 'com.android.library'
    apply plugin: 'com.github.dcendents.android-maven'

    android {
        compileSdkVersion 25
        buildToolsVersion '25.0.2'
        defaultConfig {
            minSdkVersion 14
            targetSdkVersion 25
        }
        compileOptions {
            sourceCompatibility JavaVersion.VERSION_1_8
            targetCompatibility JavaVersion.VERSION_1_8
        }

        // Rename the aar correctly
        libraryVariants.all { variant ->
            variant.outputs.each { output ->
                def outputFile = output.outputFile
                if (outputFile != null && outputFile.name.endsWith('.aar')) {
                    def fileName = "${project.name}-${variant.baseName}-${version}.aar"
                    output.outputFile = new File(outputFile.parent, fileName)
                }
            }
        }

        dependencies {
            provided 'javax.annotation:jsr250-api:1.0'
        }
    }

    afterEvaluate {
        android.libraryVariants.all { variant ->
            def task = project.tasks.create "jar${variant.name.capitalize()}", Jar
            task.description = "Create jar artifact for ${variant.name}"
            task.dependsOn variant.javaCompile
            task.from variant.javaCompile.destinationDir
            task.destinationDir = project.file("${project.buildDir}/outputs/jar")
            task.archiveName = "${project.name}-${variant.baseName}-${version}.jar"
            artifacts.add('archives', task);
        }
    }

    task sourcesJar(type: Jar) {
        from android.sourceSets.main.java.srcDirs
        classifier = 'sources'
    }

    artifacts {
        archives sourcesJar
    }

} else {

    apply plugin: 'java'
    apply plugin: 'maven'

    sourceCompatibility = JavaVersion.VERSION_1_8
    targetCompatibility = JavaVersion.VERSION_1_8

    install {
        repositories.mavenInstaller {
            pom.artifactId = 'petstore-java-client-retrofit2-play25'
        }
    }

    task execute(type:JavaExec) {
       main = System.getProperty('mainClass')
       classpath = sourceSets.main.runtimeClasspath
    }
}

ext {
    oltu_version = "1.0.1"
    retrofit_version = "2.3.0"
<<<<<<< HEAD
    jackson_version = "2.10.3"
    jackson_databind_version = "2.10.3"
    jackson_databind_nullable_version = "0.2.1"
=======
    jackson_version = "2.10.4"
>>>>>>> cac4170c
    play_version = "2.5.14"
    swagger_annotations_version = "1.5.22"
    junit_version = "4.13"
    threetenbp_version = "1.4.0"
    json_fire_version = "1.8.0"
}

dependencies {
    compile "com.squareup.retrofit2:retrofit:$retrofit_version"
    compile "com.squareup.retrofit2:converter-scalars:$retrofit_version"
    compile "com.squareup.retrofit2:converter-gson:$retrofit_version"
    compile "io.swagger:swagger-annotations:$swagger_annotations_version"
    compile "com.google.code.findbugs:jsr305:3.0.2"
    compile ("org.apache.oltu.oauth2:org.apache.oltu.oauth2.client:$oltu_version"){
        exclude group:'org.apache.oltu.oauth2' , module: 'org.apache.oltu.oauth2.common'
    }
    compile "io.gsonfire:gson-fire:$json_fire_version"
    compile "org.threeten:threetenbp:$threetenbp_version"
    compile "com.typesafe.play:play-java-ws_2.11:$play_version"
    compile "com.squareup.retrofit2:converter-jackson:$retrofit_version"
    compile "com.fasterxml.jackson.core:jackson-core:$jackson_version"
    compile "com.fasterxml.jackson.core:jackson-annotations:$jackson_version"
    compile "com.fasterxml.jackson.core:jackson-databind:$jackson_databind_version"
    compile "org.openapitools:jackson-databind-nullable:$jackson_databind_nullable_version"
    compile "com.fasterxml.jackson.datatype:jackson-datatype-jsr310:$jackson_version"

    testCompile "junit:junit:$junit_version"
}<|MERGE_RESOLUTION|>--- conflicted
+++ resolved
@@ -97,13 +97,9 @@
 ext {
     oltu_version = "1.0.1"
     retrofit_version = "2.3.0"
-<<<<<<< HEAD
-    jackson_version = "2.10.3"
-    jackson_databind_version = "2.10.3"
+    jackson_version = "2.10.4"
+    jackson_databind_version = "2.10.4"
     jackson_databind_nullable_version = "0.2.1"
-=======
-    jackson_version = "2.10.4"
->>>>>>> cac4170c
     play_version = "2.5.14"
     swagger_annotations_version = "1.5.22"
     junit_version = "4.13"
