package org.openapitools.client.api;

import org.openapitools.client.ApiException;
import org.openapitools.client.ApiClient;
import org.openapitools.client.ApiResponse;
import org.openapitools.client.Configuration;
import org.openapitools.client.Pair;

import javax.ws.rs.core.GenericType;

import java.math.BigDecimal;
import org.openapitools.client.model.Client;
import java.io.File;
import org.openapitools.client.model.FileSchemaTestClass;
import org.threeten.bp.LocalDate;
import org.threeten.bp.OffsetDateTime;
import org.openapitools.client.model.OuterComposite;
import org.openapitools.client.model.User;
import org.openapitools.client.model.XmlItem;

import java.util.ArrayList;
import java.util.HashMap;
import java.util.List;
import java.util.Map;


public class FakeApi {
  private ApiClient apiClient;

  public FakeApi() {
    this(Configuration.getDefaultApiClient());
  }

  public FakeApi(ApiClient apiClient) {
    this.apiClient = apiClient;
  }

  public ApiClient getApiClient() {
    return apiClient;
  }

  public void setApiClient(ApiClient apiClient) {
    this.apiClient = apiClient;
  }
  /**
   * creates an XmlItem
   * this route creates an XmlItem
   * @param xmlItem XmlItem Body (required)
   * @throws ApiException if fails to make API call
   * @http.response.details
     <table summary="Response Details" border="1">
       <tr><td> Status Code </td><td> Description </td><td> Response Headers </td></tr>
       <tr><td> 200 </td><td> successful operation </td><td>  -  </td></tr>
     </table>
   */
  public void createXmlItem(XmlItem xmlItem) throws ApiException {
    createXmlItemWithHttpInfo(xmlItem);
  }

  /**
   * creates an XmlItem
   * this route creates an XmlItem
   * @param xmlItem XmlItem Body (required)
   * @return ApiResponse&lt;Void&gt;
   * @throws ApiException if fails to make API call
   * @http.response.details
     <table summary="Response Details" border="1">
       <tr><td> Status Code </td><td> Description </td><td> Response Headers </td></tr>
       <tr><td> 200 </td><td> successful operation </td><td>  -  </td></tr>
     </table>
   */
  public ApiResponse<Void> createXmlItemWithHttpInfo(XmlItem xmlItem) throws ApiException {
    Object localVarPostBody = xmlItem;
    
    // verify the required parameter 'xmlItem' is set
    if (xmlItem == null) {
      throw new ApiException(400, "Missing the required parameter 'xmlItem' when calling createXmlItem");
    }
    
    // create path and map variables
    String localVarPath = "/fake/create_xml_item";

    // query params
    List<Pair> localVarQueryParams = new ArrayList<Pair>();
    Map<String, String> localVarHeaderParams = new HashMap<String, String>();
    Map<String, String> localVarCookieParams = new HashMap<String, String>();
    Map<String, Object> localVarFormParams = new HashMap<String, Object>();


    
    
    
    final String[] localVarAccepts = {
      
    };
    final String localVarAccept = apiClient.selectHeaderAccept(localVarAccepts);

    final String[] localVarContentTypes = {
      "application/xml", "application/xml; charset=utf-8", "application/xml; charset=utf-16", "text/xml", "text/xml; charset=utf-8", "text/xml; charset=utf-16"
    };
    final String localVarContentType = apiClient.selectHeaderContentType(localVarContentTypes);

    String[] localVarAuthNames = new String[] {  };

<<<<<<< HEAD

    return apiClient.invokeAPI("FakeApi.createXmlItem", localVarPath, "POST", localVarQueryParams, localVarPostBody, localVarHeaderParams, localVarCookieParams, localVarFormParams, localVarAccept, localVarContentType, localVarAuthNames, null);
=======
    
    return apiClient.invokeAPI(localVarPath, "POST", localVarQueryParams, localVarPostBody, localVarHeaderParams, localVarCookieParams, localVarFormParams, localVarAccept, localVarContentType, localVarAuthNames, null);
>>>>>>> 63859d6d
  }
  /**
   * 
   * Test serialization of outer boolean types
   * @param body Input boolean as post body (optional)
   * @return Boolean
   * @throws ApiException if fails to make API call
   * @http.response.details
     <table summary="Response Details" border="1">
       <tr><td> Status Code </td><td> Description </td><td> Response Headers </td></tr>
       <tr><td> 200 </td><td> Output boolean </td><td>  -  </td></tr>
     </table>
   */
  public Boolean fakeOuterBooleanSerialize(Boolean body) throws ApiException {
    return fakeOuterBooleanSerializeWithHttpInfo(body).getData();
  }

  /**
   * 
   * Test serialization of outer boolean types
   * @param body Input boolean as post body (optional)
   * @return ApiResponse&lt;Boolean&gt;
   * @throws ApiException if fails to make API call
   * @http.response.details
     <table summary="Response Details" border="1">
       <tr><td> Status Code </td><td> Description </td><td> Response Headers </td></tr>
       <tr><td> 200 </td><td> Output boolean </td><td>  -  </td></tr>
     </table>
   */
  public ApiResponse<Boolean> fakeOuterBooleanSerializeWithHttpInfo(Boolean body) throws ApiException {
    Object localVarPostBody = body;
    
    // create path and map variables
    String localVarPath = "/fake/outer/boolean";

    // query params
    List<Pair> localVarQueryParams = new ArrayList<Pair>();
    Map<String, String> localVarHeaderParams = new HashMap<String, String>();
    Map<String, String> localVarCookieParams = new HashMap<String, String>();
    Map<String, Object> localVarFormParams = new HashMap<String, Object>();


    
    
    
    final String[] localVarAccepts = {
      "*/*"
    };
    final String localVarAccept = apiClient.selectHeaderAccept(localVarAccepts);

    final String[] localVarContentTypes = {
      
    };
    final String localVarContentType = apiClient.selectHeaderContentType(localVarContentTypes);

    String[] localVarAuthNames = new String[] {  };

    GenericType<Boolean> localVarReturnType = new GenericType<Boolean>() {};
<<<<<<< HEAD
    return apiClient.invokeAPI("FakeApi.fakeOuterBooleanSerialize", localVarPath, "POST", localVarQueryParams, localVarPostBody, localVarHeaderParams, localVarCookieParams, localVarFormParams, localVarAccept, localVarContentType, localVarAuthNames, localVarReturnType);
      }
=======
    return apiClient.invokeAPI(localVarPath, "POST", localVarQueryParams, localVarPostBody, localVarHeaderParams, localVarCookieParams, localVarFormParams, localVarAccept, localVarContentType, localVarAuthNames, localVarReturnType);
  }
>>>>>>> 63859d6d
  /**
   * 
   * Test serialization of object with outer number type
   * @param body Input composite as post body (optional)
   * @return OuterComposite
   * @throws ApiException if fails to make API call
   * @http.response.details
     <table summary="Response Details" border="1">
       <tr><td> Status Code </td><td> Description </td><td> Response Headers </td></tr>
       <tr><td> 200 </td><td> Output composite </td><td>  -  </td></tr>
     </table>
   */
  public OuterComposite fakeOuterCompositeSerialize(OuterComposite body) throws ApiException {
    return fakeOuterCompositeSerializeWithHttpInfo(body).getData();
  }

  /**
   * 
   * Test serialization of object with outer number type
   * @param body Input composite as post body (optional)
   * @return ApiResponse&lt;OuterComposite&gt;
   * @throws ApiException if fails to make API call
   * @http.response.details
     <table summary="Response Details" border="1">
       <tr><td> Status Code </td><td> Description </td><td> Response Headers </td></tr>
       <tr><td> 200 </td><td> Output composite </td><td>  -  </td></tr>
     </table>
   */
  public ApiResponse<OuterComposite> fakeOuterCompositeSerializeWithHttpInfo(OuterComposite body) throws ApiException {
    Object localVarPostBody = body;
    
    // create path and map variables
    String localVarPath = "/fake/outer/composite";

    // query params
    List<Pair> localVarQueryParams = new ArrayList<Pair>();
    Map<String, String> localVarHeaderParams = new HashMap<String, String>();
    Map<String, String> localVarCookieParams = new HashMap<String, String>();
    Map<String, Object> localVarFormParams = new HashMap<String, Object>();


    
    
    
    final String[] localVarAccepts = {
      "*/*"
    };
    final String localVarAccept = apiClient.selectHeaderAccept(localVarAccepts);

    final String[] localVarContentTypes = {
      
    };
    final String localVarContentType = apiClient.selectHeaderContentType(localVarContentTypes);

    String[] localVarAuthNames = new String[] {  };

    GenericType<OuterComposite> localVarReturnType = new GenericType<OuterComposite>() {};
<<<<<<< HEAD
    return apiClient.invokeAPI("FakeApi.fakeOuterCompositeSerialize", localVarPath, "POST", localVarQueryParams, localVarPostBody, localVarHeaderParams, localVarCookieParams, localVarFormParams, localVarAccept, localVarContentType, localVarAuthNames, localVarReturnType);
      }
=======
    return apiClient.invokeAPI(localVarPath, "POST", localVarQueryParams, localVarPostBody, localVarHeaderParams, localVarCookieParams, localVarFormParams, localVarAccept, localVarContentType, localVarAuthNames, localVarReturnType);
  }
>>>>>>> 63859d6d
  /**
   * 
   * Test serialization of outer number types
   * @param body Input number as post body (optional)
   * @return BigDecimal
   * @throws ApiException if fails to make API call
   * @http.response.details
     <table summary="Response Details" border="1">
       <tr><td> Status Code </td><td> Description </td><td> Response Headers </td></tr>
       <tr><td> 200 </td><td> Output number </td><td>  -  </td></tr>
     </table>
   */
  public BigDecimal fakeOuterNumberSerialize(BigDecimal body) throws ApiException {
    return fakeOuterNumberSerializeWithHttpInfo(body).getData();
  }

  /**
   * 
   * Test serialization of outer number types
   * @param body Input number as post body (optional)
   * @return ApiResponse&lt;BigDecimal&gt;
   * @throws ApiException if fails to make API call
   * @http.response.details
     <table summary="Response Details" border="1">
       <tr><td> Status Code </td><td> Description </td><td> Response Headers </td></tr>
       <tr><td> 200 </td><td> Output number </td><td>  -  </td></tr>
     </table>
   */
  public ApiResponse<BigDecimal> fakeOuterNumberSerializeWithHttpInfo(BigDecimal body) throws ApiException {
    Object localVarPostBody = body;
    
    // create path and map variables
    String localVarPath = "/fake/outer/number";

    // query params
    List<Pair> localVarQueryParams = new ArrayList<Pair>();
    Map<String, String> localVarHeaderParams = new HashMap<String, String>();
    Map<String, String> localVarCookieParams = new HashMap<String, String>();
    Map<String, Object> localVarFormParams = new HashMap<String, Object>();


    
    
    
    final String[] localVarAccepts = {
      "*/*"
    };
    final String localVarAccept = apiClient.selectHeaderAccept(localVarAccepts);

    final String[] localVarContentTypes = {
      
    };
    final String localVarContentType = apiClient.selectHeaderContentType(localVarContentTypes);

    String[] localVarAuthNames = new String[] {  };

    GenericType<BigDecimal> localVarReturnType = new GenericType<BigDecimal>() {};
<<<<<<< HEAD
    return apiClient.invokeAPI("FakeApi.fakeOuterNumberSerialize", localVarPath, "POST", localVarQueryParams, localVarPostBody, localVarHeaderParams, localVarCookieParams, localVarFormParams, localVarAccept, localVarContentType, localVarAuthNames, localVarReturnType);
      }
=======
    return apiClient.invokeAPI(localVarPath, "POST", localVarQueryParams, localVarPostBody, localVarHeaderParams, localVarCookieParams, localVarFormParams, localVarAccept, localVarContentType, localVarAuthNames, localVarReturnType);
  }
>>>>>>> 63859d6d
  /**
   * 
   * Test serialization of outer string types
   * @param body Input string as post body (optional)
   * @return String
   * @throws ApiException if fails to make API call
   * @http.response.details
     <table summary="Response Details" border="1">
       <tr><td> Status Code </td><td> Description </td><td> Response Headers </td></tr>
       <tr><td> 200 </td><td> Output string </td><td>  -  </td></tr>
     </table>
   */
  public String fakeOuterStringSerialize(String body) throws ApiException {
    return fakeOuterStringSerializeWithHttpInfo(body).getData();
  }

  /**
   * 
   * Test serialization of outer string types
   * @param body Input string as post body (optional)
   * @return ApiResponse&lt;String&gt;
   * @throws ApiException if fails to make API call
   * @http.response.details
     <table summary="Response Details" border="1">
       <tr><td> Status Code </td><td> Description </td><td> Response Headers </td></tr>
       <tr><td> 200 </td><td> Output string </td><td>  -  </td></tr>
     </table>
   */
  public ApiResponse<String> fakeOuterStringSerializeWithHttpInfo(String body) throws ApiException {
    Object localVarPostBody = body;
    
    // create path and map variables
    String localVarPath = "/fake/outer/string";

    // query params
    List<Pair> localVarQueryParams = new ArrayList<Pair>();
    Map<String, String> localVarHeaderParams = new HashMap<String, String>();
    Map<String, String> localVarCookieParams = new HashMap<String, String>();
    Map<String, Object> localVarFormParams = new HashMap<String, Object>();


    
    
    
    final String[] localVarAccepts = {
      "*/*"
    };
    final String localVarAccept = apiClient.selectHeaderAccept(localVarAccepts);

    final String[] localVarContentTypes = {
      
    };
    final String localVarContentType = apiClient.selectHeaderContentType(localVarContentTypes);

    String[] localVarAuthNames = new String[] {  };

    GenericType<String> localVarReturnType = new GenericType<String>() {};
<<<<<<< HEAD
    return apiClient.invokeAPI("FakeApi.fakeOuterStringSerialize", localVarPath, "POST", localVarQueryParams, localVarPostBody, localVarHeaderParams, localVarCookieParams, localVarFormParams, localVarAccept, localVarContentType, localVarAuthNames, localVarReturnType);
      }
=======
    return apiClient.invokeAPI(localVarPath, "POST", localVarQueryParams, localVarPostBody, localVarHeaderParams, localVarCookieParams, localVarFormParams, localVarAccept, localVarContentType, localVarAuthNames, localVarReturnType);
  }
>>>>>>> 63859d6d
  /**
   * 
   * For this test, the body for this request much reference a schema named &#x60;File&#x60;.
   * @param body  (required)
   * @throws ApiException if fails to make API call
   * @http.response.details
     <table summary="Response Details" border="1">
       <tr><td> Status Code </td><td> Description </td><td> Response Headers </td></tr>
       <tr><td> 200 </td><td> Success </td><td>  -  </td></tr>
     </table>
   */
  public void testBodyWithFileSchema(FileSchemaTestClass body) throws ApiException {
    testBodyWithFileSchemaWithHttpInfo(body);
  }

  /**
   * 
   * For this test, the body for this request much reference a schema named &#x60;File&#x60;.
   * @param body  (required)
   * @return ApiResponse&lt;Void&gt;
   * @throws ApiException if fails to make API call
   * @http.response.details
     <table summary="Response Details" border="1">
       <tr><td> Status Code </td><td> Description </td><td> Response Headers </td></tr>
       <tr><td> 200 </td><td> Success </td><td>  -  </td></tr>
     </table>
   */
  public ApiResponse<Void> testBodyWithFileSchemaWithHttpInfo(FileSchemaTestClass body) throws ApiException {
    Object localVarPostBody = body;
    
    // verify the required parameter 'body' is set
    if (body == null) {
      throw new ApiException(400, "Missing the required parameter 'body' when calling testBodyWithFileSchema");
    }
    
    // create path and map variables
    String localVarPath = "/fake/body-with-file-schema";

    // query params
    List<Pair> localVarQueryParams = new ArrayList<Pair>();
    Map<String, String> localVarHeaderParams = new HashMap<String, String>();
    Map<String, String> localVarCookieParams = new HashMap<String, String>();
    Map<String, Object> localVarFormParams = new HashMap<String, Object>();


    
    
    
    final String[] localVarAccepts = {
      
    };
    final String localVarAccept = apiClient.selectHeaderAccept(localVarAccepts);

    final String[] localVarContentTypes = {
      "application/json"
    };
    final String localVarContentType = apiClient.selectHeaderContentType(localVarContentTypes);

    String[] localVarAuthNames = new String[] {  };

<<<<<<< HEAD

    return apiClient.invokeAPI("FakeApi.testBodyWithFileSchema", localVarPath, "PUT", localVarQueryParams, localVarPostBody, localVarHeaderParams, localVarCookieParams, localVarFormParams, localVarAccept, localVarContentType, localVarAuthNames, null);
=======
    
    return apiClient.invokeAPI(localVarPath, "PUT", localVarQueryParams, localVarPostBody, localVarHeaderParams, localVarCookieParams, localVarFormParams, localVarAccept, localVarContentType, localVarAuthNames, null);
>>>>>>> 63859d6d
  }
  /**
   * 
   * 
   * @param query  (required)
   * @param body  (required)
   * @throws ApiException if fails to make API call
   * @http.response.details
     <table summary="Response Details" border="1">
       <tr><td> Status Code </td><td> Description </td><td> Response Headers </td></tr>
       <tr><td> 200 </td><td> Success </td><td>  -  </td></tr>
     </table>
   */
  public void testBodyWithQueryParams(String query, User body) throws ApiException {
    testBodyWithQueryParamsWithHttpInfo(query, body);
  }

  /**
   * 
   * 
   * @param query  (required)
   * @param body  (required)
   * @return ApiResponse&lt;Void&gt;
   * @throws ApiException if fails to make API call
   * @http.response.details
     <table summary="Response Details" border="1">
       <tr><td> Status Code </td><td> Description </td><td> Response Headers </td></tr>
       <tr><td> 200 </td><td> Success </td><td>  -  </td></tr>
     </table>
   */
  public ApiResponse<Void> testBodyWithQueryParamsWithHttpInfo(String query, User body) throws ApiException {
    Object localVarPostBody = body;
    
    // verify the required parameter 'query' is set
    if (query == null) {
      throw new ApiException(400, "Missing the required parameter 'query' when calling testBodyWithQueryParams");
    }
    
    // verify the required parameter 'body' is set
    if (body == null) {
      throw new ApiException(400, "Missing the required parameter 'body' when calling testBodyWithQueryParams");
    }
    
    // create path and map variables
    String localVarPath = "/fake/body-with-query-params";

    // query params
    List<Pair> localVarQueryParams = new ArrayList<Pair>();
    Map<String, String> localVarHeaderParams = new HashMap<String, String>();
    Map<String, String> localVarCookieParams = new HashMap<String, String>();
    Map<String, Object> localVarFormParams = new HashMap<String, Object>();

    localVarQueryParams.addAll(apiClient.parameterToPairs("", "query", query));

    
    
    
    final String[] localVarAccepts = {
      
    };
    final String localVarAccept = apiClient.selectHeaderAccept(localVarAccepts);

    final String[] localVarContentTypes = {
      "application/json"
    };
    final String localVarContentType = apiClient.selectHeaderContentType(localVarContentTypes);

    String[] localVarAuthNames = new String[] {  };

<<<<<<< HEAD

    return apiClient.invokeAPI("FakeApi.testBodyWithQueryParams", localVarPath, "PUT", localVarQueryParams, localVarPostBody, localVarHeaderParams, localVarCookieParams, localVarFormParams, localVarAccept, localVarContentType, localVarAuthNames, null);
=======
    
    return apiClient.invokeAPI(localVarPath, "PUT", localVarQueryParams, localVarPostBody, localVarHeaderParams, localVarCookieParams, localVarFormParams, localVarAccept, localVarContentType, localVarAuthNames, null);
>>>>>>> 63859d6d
  }
  /**
   * To test \&quot;client\&quot; model
   * To test \&quot;client\&quot; model
   * @param body client model (required)
   * @return Client
   * @throws ApiException if fails to make API call
   * @http.response.details
     <table summary="Response Details" border="1">
       <tr><td> Status Code </td><td> Description </td><td> Response Headers </td></tr>
       <tr><td> 200 </td><td> successful operation </td><td>  -  </td></tr>
     </table>
   */
  public Client testClientModel(Client body) throws ApiException {
    return testClientModelWithHttpInfo(body).getData();
  }

  /**
   * To test \&quot;client\&quot; model
   * To test \&quot;client\&quot; model
   * @param body client model (required)
   * @return ApiResponse&lt;Client&gt;
   * @throws ApiException if fails to make API call
   * @http.response.details
     <table summary="Response Details" border="1">
       <tr><td> Status Code </td><td> Description </td><td> Response Headers </td></tr>
       <tr><td> 200 </td><td> successful operation </td><td>  -  </td></tr>
     </table>
   */
  public ApiResponse<Client> testClientModelWithHttpInfo(Client body) throws ApiException {
    Object localVarPostBody = body;
    
    // verify the required parameter 'body' is set
    if (body == null) {
      throw new ApiException(400, "Missing the required parameter 'body' when calling testClientModel");
    }
    
    // create path and map variables
    String localVarPath = "/fake";

    // query params
    List<Pair> localVarQueryParams = new ArrayList<Pair>();
    Map<String, String> localVarHeaderParams = new HashMap<String, String>();
    Map<String, String> localVarCookieParams = new HashMap<String, String>();
    Map<String, Object> localVarFormParams = new HashMap<String, Object>();


    
    
    
    final String[] localVarAccepts = {
      "application/json"
    };
    final String localVarAccept = apiClient.selectHeaderAccept(localVarAccepts);

    final String[] localVarContentTypes = {
      "application/json"
    };
    final String localVarContentType = apiClient.selectHeaderContentType(localVarContentTypes);

    String[] localVarAuthNames = new String[] {  };

    GenericType<Client> localVarReturnType = new GenericType<Client>() {};
<<<<<<< HEAD
    return apiClient.invokeAPI("FakeApi.testClientModel", localVarPath, "PATCH", localVarQueryParams, localVarPostBody, localVarHeaderParams, localVarCookieParams, localVarFormParams, localVarAccept, localVarContentType, localVarAuthNames, localVarReturnType);
      }
=======
    return apiClient.invokeAPI(localVarPath, "PATCH", localVarQueryParams, localVarPostBody, localVarHeaderParams, localVarCookieParams, localVarFormParams, localVarAccept, localVarContentType, localVarAuthNames, localVarReturnType);
  }
>>>>>>> 63859d6d
  /**
   * Fake endpoint for testing various parameters  假端點  偽のエンドポイント  가짜 엔드 포인트
   * Fake endpoint for testing various parameters  假端點  偽のエンドポイント  가짜 엔드 포인트
   * @param number None (required)
   * @param _double None (required)
   * @param patternWithoutDelimiter None (required)
   * @param _byte None (required)
   * @param integer None (optional)
   * @param int32 None (optional)
   * @param int64 None (optional)
   * @param _float None (optional)
   * @param string None (optional)
   * @param binary None (optional)
   * @param date None (optional)
   * @param dateTime None (optional)
   * @param password None (optional)
   * @param paramCallback None (optional)
   * @throws ApiException if fails to make API call
   * @http.response.details
     <table summary="Response Details" border="1">
       <tr><td> Status Code </td><td> Description </td><td> Response Headers </td></tr>
       <tr><td> 400 </td><td> Invalid username supplied </td><td>  -  </td></tr>
       <tr><td> 404 </td><td> User not found </td><td>  -  </td></tr>
     </table>
   */
  public void testEndpointParameters(BigDecimal number, Double _double, String patternWithoutDelimiter, byte[] _byte, Integer integer, Integer int32, Long int64, Float _float, String string, File binary, LocalDate date, OffsetDateTime dateTime, String password, String paramCallback) throws ApiException {
    testEndpointParametersWithHttpInfo(number, _double, patternWithoutDelimiter, _byte, integer, int32, int64, _float, string, binary, date, dateTime, password, paramCallback);
  }

  /**
   * Fake endpoint for testing various parameters  假端點  偽のエンドポイント  가짜 엔드 포인트
   * Fake endpoint for testing various parameters  假端點  偽のエンドポイント  가짜 엔드 포인트
   * @param number None (required)
   * @param _double None (required)
   * @param patternWithoutDelimiter None (required)
   * @param _byte None (required)
   * @param integer None (optional)
   * @param int32 None (optional)
   * @param int64 None (optional)
   * @param _float None (optional)
   * @param string None (optional)
   * @param binary None (optional)
   * @param date None (optional)
   * @param dateTime None (optional)
   * @param password None (optional)
   * @param paramCallback None (optional)
   * @return ApiResponse&lt;Void&gt;
   * @throws ApiException if fails to make API call
   * @http.response.details
     <table summary="Response Details" border="1">
       <tr><td> Status Code </td><td> Description </td><td> Response Headers </td></tr>
       <tr><td> 400 </td><td> Invalid username supplied </td><td>  -  </td></tr>
       <tr><td> 404 </td><td> User not found </td><td>  -  </td></tr>
     </table>
   */
  public ApiResponse<Void> testEndpointParametersWithHttpInfo(BigDecimal number, Double _double, String patternWithoutDelimiter, byte[] _byte, Integer integer, Integer int32, Long int64, Float _float, String string, File binary, LocalDate date, OffsetDateTime dateTime, String password, String paramCallback) throws ApiException {
    Object localVarPostBody = null;
    
    // verify the required parameter 'number' is set
    if (number == null) {
      throw new ApiException(400, "Missing the required parameter 'number' when calling testEndpointParameters");
    }
    
    // verify the required parameter '_double' is set
    if (_double == null) {
      throw new ApiException(400, "Missing the required parameter '_double' when calling testEndpointParameters");
    }
    
    // verify the required parameter 'patternWithoutDelimiter' is set
    if (patternWithoutDelimiter == null) {
      throw new ApiException(400, "Missing the required parameter 'patternWithoutDelimiter' when calling testEndpointParameters");
    }
    
    // verify the required parameter '_byte' is set
    if (_byte == null) {
      throw new ApiException(400, "Missing the required parameter '_byte' when calling testEndpointParameters");
    }
    
    // create path and map variables
    String localVarPath = "/fake";

    // query params
    List<Pair> localVarQueryParams = new ArrayList<Pair>();
    Map<String, String> localVarHeaderParams = new HashMap<String, String>();
    Map<String, String> localVarCookieParams = new HashMap<String, String>();
    Map<String, Object> localVarFormParams = new HashMap<String, Object>();


    
    
    if (integer != null)
      localVarFormParams.put("integer", integer);
if (int32 != null)
      localVarFormParams.put("int32", int32);
if (int64 != null)
      localVarFormParams.put("int64", int64);
if (number != null)
      localVarFormParams.put("number", number);
if (_float != null)
      localVarFormParams.put("float", _float);
if (_double != null)
      localVarFormParams.put("double", _double);
if (string != null)
      localVarFormParams.put("string", string);
if (patternWithoutDelimiter != null)
      localVarFormParams.put("pattern_without_delimiter", patternWithoutDelimiter);
if (_byte != null)
      localVarFormParams.put("byte", _byte);
if (binary != null)
      localVarFormParams.put("binary", binary);
if (date != null)
      localVarFormParams.put("date", date);
if (dateTime != null)
      localVarFormParams.put("dateTime", dateTime);
if (password != null)
      localVarFormParams.put("password", password);
if (paramCallback != null)
      localVarFormParams.put("callback", paramCallback);

    final String[] localVarAccepts = {
      
    };
    final String localVarAccept = apiClient.selectHeaderAccept(localVarAccepts);

    final String[] localVarContentTypes = {
      "application/x-www-form-urlencoded"
    };
    final String localVarContentType = apiClient.selectHeaderContentType(localVarContentTypes);

    String[] localVarAuthNames = new String[] { "http_basic_test" };

<<<<<<< HEAD

    return apiClient.invokeAPI("FakeApi.testEndpointParameters", localVarPath, "POST", localVarQueryParams, localVarPostBody, localVarHeaderParams, localVarCookieParams, localVarFormParams, localVarAccept, localVarContentType, localVarAuthNames, null);
=======
    
    return apiClient.invokeAPI(localVarPath, "POST", localVarQueryParams, localVarPostBody, localVarHeaderParams, localVarCookieParams, localVarFormParams, localVarAccept, localVarContentType, localVarAuthNames, null);
>>>>>>> 63859d6d
  }
  /**
   * To test enum parameters
   * To test enum parameters
   * @param enumHeaderStringArray Header parameter enum test (string array) (optional, default to new ArrayList&lt;String&gt;())
   * @param enumHeaderString Header parameter enum test (string) (optional, default to -efg)
   * @param enumQueryStringArray Query parameter enum test (string array) (optional, default to new ArrayList&lt;String&gt;())
   * @param enumQueryString Query parameter enum test (string) (optional, default to -efg)
   * @param enumQueryInteger Query parameter enum test (double) (optional)
   * @param enumQueryDouble Query parameter enum test (double) (optional)
   * @param enumFormStringArray Form parameter enum test (string array) (optional, default to $)
   * @param enumFormString Form parameter enum test (string) (optional, default to -efg)
   * @throws ApiException if fails to make API call
   * @http.response.details
     <table summary="Response Details" border="1">
       <tr><td> Status Code </td><td> Description </td><td> Response Headers </td></tr>
       <tr><td> 400 </td><td> Invalid request </td><td>  -  </td></tr>
       <tr><td> 404 </td><td> Not found </td><td>  -  </td></tr>
     </table>
   */
  public void testEnumParameters(List<String> enumHeaderStringArray, String enumHeaderString, List<String> enumQueryStringArray, String enumQueryString, Integer enumQueryInteger, Double enumQueryDouble, List<String> enumFormStringArray, String enumFormString) throws ApiException {
    testEnumParametersWithHttpInfo(enumHeaderStringArray, enumHeaderString, enumQueryStringArray, enumQueryString, enumQueryInteger, enumQueryDouble, enumFormStringArray, enumFormString);
  }

  /**
   * To test enum parameters
   * To test enum parameters
   * @param enumHeaderStringArray Header parameter enum test (string array) (optional, default to new ArrayList&lt;String&gt;())
   * @param enumHeaderString Header parameter enum test (string) (optional, default to -efg)
   * @param enumQueryStringArray Query parameter enum test (string array) (optional, default to new ArrayList&lt;String&gt;())
   * @param enumQueryString Query parameter enum test (string) (optional, default to -efg)
   * @param enumQueryInteger Query parameter enum test (double) (optional)
   * @param enumQueryDouble Query parameter enum test (double) (optional)
   * @param enumFormStringArray Form parameter enum test (string array) (optional, default to $)
   * @param enumFormString Form parameter enum test (string) (optional, default to -efg)
   * @return ApiResponse&lt;Void&gt;
   * @throws ApiException if fails to make API call
   * @http.response.details
     <table summary="Response Details" border="1">
       <tr><td> Status Code </td><td> Description </td><td> Response Headers </td></tr>
       <tr><td> 400 </td><td> Invalid request </td><td>  -  </td></tr>
       <tr><td> 404 </td><td> Not found </td><td>  -  </td></tr>
     </table>
   */
  public ApiResponse<Void> testEnumParametersWithHttpInfo(List<String> enumHeaderStringArray, String enumHeaderString, List<String> enumQueryStringArray, String enumQueryString, Integer enumQueryInteger, Double enumQueryDouble, List<String> enumFormStringArray, String enumFormString) throws ApiException {
    Object localVarPostBody = null;
    
    // create path and map variables
    String localVarPath = "/fake";

    // query params
    List<Pair> localVarQueryParams = new ArrayList<Pair>();
    Map<String, String> localVarHeaderParams = new HashMap<String, String>();
    Map<String, String> localVarCookieParams = new HashMap<String, String>();
    Map<String, Object> localVarFormParams = new HashMap<String, Object>();

    localVarQueryParams.addAll(apiClient.parameterToPairs("csv", "enum_query_string_array", enumQueryStringArray));
    localVarQueryParams.addAll(apiClient.parameterToPairs("", "enum_query_string", enumQueryString));
    localVarQueryParams.addAll(apiClient.parameterToPairs("", "enum_query_integer", enumQueryInteger));
    localVarQueryParams.addAll(apiClient.parameterToPairs("", "enum_query_double", enumQueryDouble));

    if (enumHeaderStringArray != null)
      localVarHeaderParams.put("enum_header_string_array", apiClient.parameterToString(enumHeaderStringArray));
if (enumHeaderString != null)
      localVarHeaderParams.put("enum_header_string", apiClient.parameterToString(enumHeaderString));

    
    if (enumFormStringArray != null)
      localVarFormParams.put("enum_form_string_array", enumFormStringArray);
if (enumFormString != null)
      localVarFormParams.put("enum_form_string", enumFormString);

    final String[] localVarAccepts = {
      
    };
    final String localVarAccept = apiClient.selectHeaderAccept(localVarAccepts);

    final String[] localVarContentTypes = {
      "application/x-www-form-urlencoded"
    };
    final String localVarContentType = apiClient.selectHeaderContentType(localVarContentTypes);

    String[] localVarAuthNames = new String[] {  };

<<<<<<< HEAD

    return apiClient.invokeAPI("FakeApi.testEnumParameters", localVarPath, "GET", localVarQueryParams, localVarPostBody, localVarHeaderParams, localVarCookieParams, localVarFormParams, localVarAccept, localVarContentType, localVarAuthNames, null);
=======
    
    return apiClient.invokeAPI(localVarPath, "GET", localVarQueryParams, localVarPostBody, localVarHeaderParams, localVarCookieParams, localVarFormParams, localVarAccept, localVarContentType, localVarAuthNames, null);
>>>>>>> 63859d6d
  }

private ApiResponse<Void> testGroupParametersWithHttpInfo(Integer requiredStringGroup, Boolean requiredBooleanGroup, Long requiredInt64Group, Integer stringGroup, Boolean booleanGroup, Long int64Group) throws ApiException {
    Object localVarPostBody = null;
    
    // verify the required parameter 'requiredStringGroup' is set
    if (requiredStringGroup == null) {
      throw new ApiException(400, "Missing the required parameter 'requiredStringGroup' when calling testGroupParameters");
    }
    
    // verify the required parameter 'requiredBooleanGroup' is set
    if (requiredBooleanGroup == null) {
      throw new ApiException(400, "Missing the required parameter 'requiredBooleanGroup' when calling testGroupParameters");
    }
    
    // verify the required parameter 'requiredInt64Group' is set
    if (requiredInt64Group == null) {
      throw new ApiException(400, "Missing the required parameter 'requiredInt64Group' when calling testGroupParameters");
    }
    
    // create path and map variables
    String localVarPath = "/fake";

    // query params
    List<Pair> localVarQueryParams = new ArrayList<Pair>();
    Map<String, String> localVarHeaderParams = new HashMap<String, String>();
    Map<String, String> localVarCookieParams = new HashMap<String, String>();
    Map<String, Object> localVarFormParams = new HashMap<String, Object>();

    localVarQueryParams.addAll(apiClient.parameterToPairs("", "required_string_group", requiredStringGroup));
    localVarQueryParams.addAll(apiClient.parameterToPairs("", "required_int64_group", requiredInt64Group));
    localVarQueryParams.addAll(apiClient.parameterToPairs("", "string_group", stringGroup));
    localVarQueryParams.addAll(apiClient.parameterToPairs("", "int64_group", int64Group));

    if (requiredBooleanGroup != null)
      localVarHeaderParams.put("required_boolean_group", apiClient.parameterToString(requiredBooleanGroup));
if (booleanGroup != null)
      localVarHeaderParams.put("boolean_group", apiClient.parameterToString(booleanGroup));

    
    
    final String[] localVarAccepts = {
      
    };
    final String localVarAccept = apiClient.selectHeaderAccept(localVarAccepts);

    final String[] localVarContentTypes = {
      
    };
    final String localVarContentType = apiClient.selectHeaderContentType(localVarContentTypes);

    String[] localVarAuthNames = new String[] {  };

<<<<<<< HEAD

    return apiClient.invokeAPI("FakeApi.testGroupParameters", localVarPath, "DELETE", localVarQueryParams, localVarPostBody, localVarHeaderParams, localVarCookieParams, localVarFormParams, localVarAccept, localVarContentType, localVarAuthNames, null);
=======
    
    return apiClient.invokeAPI(localVarPath, "DELETE", localVarQueryParams, localVarPostBody, localVarHeaderParams, localVarCookieParams, localVarFormParams, localVarAccept, localVarContentType, localVarAuthNames, null);
>>>>>>> 63859d6d
  }

  public class APItestGroupParametersRequest {
    private Integer requiredStringGroup;
    private Boolean requiredBooleanGroup;
    private Long requiredInt64Group;
    private Integer stringGroup;
    private Boolean booleanGroup;
    private Long int64Group;

    private APItestGroupParametersRequest() {
    }
    

    /**
     * Set requiredStringGroup
     * @param requiredStringGroup Required String in group parameters (required)
     * @return APItestGroupParametersRequest
     */
    public APItestGroupParametersRequest requiredStringGroup(Integer requiredStringGroup) {
      this.requiredStringGroup = requiredStringGroup;
      return this;
    }
    

    /**
     * Set requiredBooleanGroup
     * @param requiredBooleanGroup Required Boolean in group parameters (required)
     * @return APItestGroupParametersRequest
     */
    public APItestGroupParametersRequest requiredBooleanGroup(Boolean requiredBooleanGroup) {
      this.requiredBooleanGroup = requiredBooleanGroup;
      return this;
    }
    

    /**
     * Set requiredInt64Group
     * @param requiredInt64Group Required Integer in group parameters (required)
     * @return APItestGroupParametersRequest
     */
    public APItestGroupParametersRequest requiredInt64Group(Long requiredInt64Group) {
      this.requiredInt64Group = requiredInt64Group;
      return this;
    }
    

    /**
     * Set stringGroup
     * @param stringGroup String in group parameters (optional)
     * @return APItestGroupParametersRequest
     */
    public APItestGroupParametersRequest stringGroup(Integer stringGroup) {
      this.stringGroup = stringGroup;
      return this;
    }
    

    /**
     * Set booleanGroup
     * @param booleanGroup Boolean in group parameters (optional)
     * @return APItestGroupParametersRequest
     */
    public APItestGroupParametersRequest booleanGroup(Boolean booleanGroup) {
      this.booleanGroup = booleanGroup;
      return this;
    }
    

    /**
     * Set int64Group
     * @param int64Group Integer in group parameters (optional)
     * @return APItestGroupParametersRequest
     */
    public APItestGroupParametersRequest int64Group(Long int64Group) {
      this.int64Group = int64Group;
      return this;
    }
    

    /**
     * Execute testGroupParameters request
     
     * @throws ApiException if fails to make API call
     * @http.response.details
       <table summary="Response Details" border="1">
         <tr><td> Status Code </td><td> Description </td><td> Response Headers </td></tr>
         <tr><td> 400 </td><td> Someting wrong </td><td>  -  </td></tr>
       </table>
     
     */
    
    public void execute() throws ApiException {
      this.executeWithHttpInfo().getData();
    }

    /**
     * Execute testGroupParameters request with HTTP info returned
     * @return ApiResponse&lt;Void&gt;
     * @throws ApiException if fails to make API call
     * @http.response.details
       <table summary="Response Details" border="1">
         <tr><td> Status Code </td><td> Description </td><td> Response Headers </td></tr>
         <tr><td> 400 </td><td> Someting wrong </td><td>  -  </td></tr>
       </table>
     
     */
    
    public ApiResponse<Void> executeWithHttpInfo() throws ApiException {
      return testGroupParametersWithHttpInfo(requiredStringGroup, requiredBooleanGroup, requiredInt64Group, stringGroup, booleanGroup, int64Group);
    }
  }

  /**
   * Fake endpoint to test group parameters (optional)
   * Fake endpoint to test group parameters (optional)
   * @return testGroupParametersRequest
   * @throws ApiException if fails to make API call
   
   
   */
  
  public APItestGroupParametersRequest testGroupParameters() throws ApiException {
    return new APItestGroupParametersRequest();
  }
  /**
   * test inline additionalProperties
   * 
   * @param param request body (required)
   * @throws ApiException if fails to make API call
   * @http.response.details
     <table summary="Response Details" border="1">
       <tr><td> Status Code </td><td> Description </td><td> Response Headers </td></tr>
       <tr><td> 200 </td><td> successful operation </td><td>  -  </td></tr>
     </table>
   */
  public void testInlineAdditionalProperties(Map<String, String> param) throws ApiException {
    testInlineAdditionalPropertiesWithHttpInfo(param);
  }

  /**
   * test inline additionalProperties
   * 
   * @param param request body (required)
   * @return ApiResponse&lt;Void&gt;
   * @throws ApiException if fails to make API call
   * @http.response.details
     <table summary="Response Details" border="1">
       <tr><td> Status Code </td><td> Description </td><td> Response Headers </td></tr>
       <tr><td> 200 </td><td> successful operation </td><td>  -  </td></tr>
     </table>
   */
  public ApiResponse<Void> testInlineAdditionalPropertiesWithHttpInfo(Map<String, String> param) throws ApiException {
    Object localVarPostBody = param;
    
    // verify the required parameter 'param' is set
    if (param == null) {
      throw new ApiException(400, "Missing the required parameter 'param' when calling testInlineAdditionalProperties");
    }
    
    // create path and map variables
    String localVarPath = "/fake/inline-additionalProperties";

    // query params
    List<Pair> localVarQueryParams = new ArrayList<Pair>();
    Map<String, String> localVarHeaderParams = new HashMap<String, String>();
    Map<String, String> localVarCookieParams = new HashMap<String, String>();
    Map<String, Object> localVarFormParams = new HashMap<String, Object>();


    
    
    
    final String[] localVarAccepts = {
      
    };
    final String localVarAccept = apiClient.selectHeaderAccept(localVarAccepts);

    final String[] localVarContentTypes = {
      "application/json"
    };
    final String localVarContentType = apiClient.selectHeaderContentType(localVarContentTypes);

    String[] localVarAuthNames = new String[] {  };

<<<<<<< HEAD

    return apiClient.invokeAPI("FakeApi.testInlineAdditionalProperties", localVarPath, "POST", localVarQueryParams, localVarPostBody, localVarHeaderParams, localVarCookieParams, localVarFormParams, localVarAccept, localVarContentType, localVarAuthNames, null);
=======
    
    return apiClient.invokeAPI(localVarPath, "POST", localVarQueryParams, localVarPostBody, localVarHeaderParams, localVarCookieParams, localVarFormParams, localVarAccept, localVarContentType, localVarAuthNames, null);
>>>>>>> 63859d6d
  }
  /**
   * test json serialization of form data
   * 
   * @param param field1 (required)
   * @param param2 field2 (required)
   * @throws ApiException if fails to make API call
   * @http.response.details
     <table summary="Response Details" border="1">
       <tr><td> Status Code </td><td> Description </td><td> Response Headers </td></tr>
       <tr><td> 200 </td><td> successful operation </td><td>  -  </td></tr>
     </table>
   */
  public void testJsonFormData(String param, String param2) throws ApiException {
    testJsonFormDataWithHttpInfo(param, param2);
  }

  /**
   * test json serialization of form data
   * 
   * @param param field1 (required)
   * @param param2 field2 (required)
   * @return ApiResponse&lt;Void&gt;
   * @throws ApiException if fails to make API call
   * @http.response.details
     <table summary="Response Details" border="1">
       <tr><td> Status Code </td><td> Description </td><td> Response Headers </td></tr>
       <tr><td> 200 </td><td> successful operation </td><td>  -  </td></tr>
     </table>
   */
  public ApiResponse<Void> testJsonFormDataWithHttpInfo(String param, String param2) throws ApiException {
    Object localVarPostBody = null;
    
    // verify the required parameter 'param' is set
    if (param == null) {
      throw new ApiException(400, "Missing the required parameter 'param' when calling testJsonFormData");
    }
    
    // verify the required parameter 'param2' is set
    if (param2 == null) {
      throw new ApiException(400, "Missing the required parameter 'param2' when calling testJsonFormData");
    }
    
    // create path and map variables
    String localVarPath = "/fake/jsonFormData";

    // query params
    List<Pair> localVarQueryParams = new ArrayList<Pair>();
    Map<String, String> localVarHeaderParams = new HashMap<String, String>();
    Map<String, String> localVarCookieParams = new HashMap<String, String>();
    Map<String, Object> localVarFormParams = new HashMap<String, Object>();


    
    
    if (param != null)
      localVarFormParams.put("param", param);
if (param2 != null)
      localVarFormParams.put("param2", param2);

    final String[] localVarAccepts = {
      
    };
    final String localVarAccept = apiClient.selectHeaderAccept(localVarAccepts);

    final String[] localVarContentTypes = {
      "application/x-www-form-urlencoded"
    };
    final String localVarContentType = apiClient.selectHeaderContentType(localVarContentTypes);

    String[] localVarAuthNames = new String[] {  };

<<<<<<< HEAD

    return apiClient.invokeAPI("FakeApi.testJsonFormData", localVarPath, "GET", localVarQueryParams, localVarPostBody, localVarHeaderParams, localVarCookieParams, localVarFormParams, localVarAccept, localVarContentType, localVarAuthNames, null);
=======
    
    return apiClient.invokeAPI(localVarPath, "GET", localVarQueryParams, localVarPostBody, localVarHeaderParams, localVarCookieParams, localVarFormParams, localVarAccept, localVarContentType, localVarAuthNames, null);
>>>>>>> 63859d6d
  }
  /**
   * 
   * To test the collection format in query parameters
   * @param pipe  (required)
   * @param ioutil  (required)
   * @param http  (required)
   * @param url  (required)
   * @param context  (required)
   * @throws ApiException if fails to make API call
   * @http.response.details
     <table summary="Response Details" border="1">
       <tr><td> Status Code </td><td> Description </td><td> Response Headers </td></tr>
       <tr><td> 200 </td><td> Success </td><td>  -  </td></tr>
     </table>
   */
  public void testQueryParameterCollectionFormat(List<String> pipe, List<String> ioutil, List<String> http, List<String> url, List<String> context) throws ApiException {
    testQueryParameterCollectionFormatWithHttpInfo(pipe, ioutil, http, url, context);
  }

  /**
   * 
   * To test the collection format in query parameters
   * @param pipe  (required)
   * @param ioutil  (required)
   * @param http  (required)
   * @param url  (required)
   * @param context  (required)
   * @return ApiResponse&lt;Void&gt;
   * @throws ApiException if fails to make API call
   * @http.response.details
     <table summary="Response Details" border="1">
       <tr><td> Status Code </td><td> Description </td><td> Response Headers </td></tr>
       <tr><td> 200 </td><td> Success </td><td>  -  </td></tr>
     </table>
   */
  public ApiResponse<Void> testQueryParameterCollectionFormatWithHttpInfo(List<String> pipe, List<String> ioutil, List<String> http, List<String> url, List<String> context) throws ApiException {
    Object localVarPostBody = null;
    
    // verify the required parameter 'pipe' is set
    if (pipe == null) {
      throw new ApiException(400, "Missing the required parameter 'pipe' when calling testQueryParameterCollectionFormat");
    }
    
    // verify the required parameter 'ioutil' is set
    if (ioutil == null) {
      throw new ApiException(400, "Missing the required parameter 'ioutil' when calling testQueryParameterCollectionFormat");
    }
    
    // verify the required parameter 'http' is set
    if (http == null) {
      throw new ApiException(400, "Missing the required parameter 'http' when calling testQueryParameterCollectionFormat");
    }
    
    // verify the required parameter 'url' is set
    if (url == null) {
      throw new ApiException(400, "Missing the required parameter 'url' when calling testQueryParameterCollectionFormat");
    }
    
    // verify the required parameter 'context' is set
    if (context == null) {
      throw new ApiException(400, "Missing the required parameter 'context' when calling testQueryParameterCollectionFormat");
    }
    
    // create path and map variables
    String localVarPath = "/fake/test-query-paramters";

    // query params
    List<Pair> localVarQueryParams = new ArrayList<Pair>();
    Map<String, String> localVarHeaderParams = new HashMap<String, String>();
    Map<String, String> localVarCookieParams = new HashMap<String, String>();
    Map<String, Object> localVarFormParams = new HashMap<String, Object>();

    localVarQueryParams.addAll(apiClient.parameterToPairs("csv", "pipe", pipe));
    localVarQueryParams.addAll(apiClient.parameterToPairs("csv", "ioutil", ioutil));
    localVarQueryParams.addAll(apiClient.parameterToPairs("space", "http", http));
    localVarQueryParams.addAll(apiClient.parameterToPairs("csv", "url", url));
    localVarQueryParams.addAll(apiClient.parameterToPairs("multi", "context", context));

    
    
    
    final String[] localVarAccepts = {
      
    };
    final String localVarAccept = apiClient.selectHeaderAccept(localVarAccepts);

    final String[] localVarContentTypes = {
      
    };
    final String localVarContentType = apiClient.selectHeaderContentType(localVarContentTypes);

    String[] localVarAuthNames = new String[] {  };

<<<<<<< HEAD

    return apiClient.invokeAPI("FakeApi.testQueryParameterCollectionFormat", localVarPath, "PUT", localVarQueryParams, localVarPostBody, localVarHeaderParams, localVarCookieParams, localVarFormParams, localVarAccept, localVarContentType, localVarAuthNames, null);
=======
    
    return apiClient.invokeAPI(localVarPath, "PUT", localVarQueryParams, localVarPostBody, localVarHeaderParams, localVarCookieParams, localVarFormParams, localVarAccept, localVarContentType, localVarAuthNames, null);
>>>>>>> 63859d6d
  }
}<|MERGE_RESOLUTION|>--- conflicted
+++ resolved
@@ -102,13 +102,8 @@
 
     String[] localVarAuthNames = new String[] {  };
 
-<<<<<<< HEAD
-
+    
     return apiClient.invokeAPI("FakeApi.createXmlItem", localVarPath, "POST", localVarQueryParams, localVarPostBody, localVarHeaderParams, localVarCookieParams, localVarFormParams, localVarAccept, localVarContentType, localVarAuthNames, null);
-=======
-    
-    return apiClient.invokeAPI(localVarPath, "POST", localVarQueryParams, localVarPostBody, localVarHeaderParams, localVarCookieParams, localVarFormParams, localVarAccept, localVarContentType, localVarAuthNames, null);
->>>>>>> 63859d6d
   }
   /**
    * 
@@ -167,13 +162,8 @@
     String[] localVarAuthNames = new String[] {  };
 
     GenericType<Boolean> localVarReturnType = new GenericType<Boolean>() {};
-<<<<<<< HEAD
     return apiClient.invokeAPI("FakeApi.fakeOuterBooleanSerialize", localVarPath, "POST", localVarQueryParams, localVarPostBody, localVarHeaderParams, localVarCookieParams, localVarFormParams, localVarAccept, localVarContentType, localVarAuthNames, localVarReturnType);
-      }
-=======
-    return apiClient.invokeAPI(localVarPath, "POST", localVarQueryParams, localVarPostBody, localVarHeaderParams, localVarCookieParams, localVarFormParams, localVarAccept, localVarContentType, localVarAuthNames, localVarReturnType);
-  }
->>>>>>> 63859d6d
+  }
   /**
    * 
    * Test serialization of object with outer number type
@@ -231,13 +221,8 @@
     String[] localVarAuthNames = new String[] {  };
 
     GenericType<OuterComposite> localVarReturnType = new GenericType<OuterComposite>() {};
-<<<<<<< HEAD
     return apiClient.invokeAPI("FakeApi.fakeOuterCompositeSerialize", localVarPath, "POST", localVarQueryParams, localVarPostBody, localVarHeaderParams, localVarCookieParams, localVarFormParams, localVarAccept, localVarContentType, localVarAuthNames, localVarReturnType);
-      }
-=======
-    return apiClient.invokeAPI(localVarPath, "POST", localVarQueryParams, localVarPostBody, localVarHeaderParams, localVarCookieParams, localVarFormParams, localVarAccept, localVarContentType, localVarAuthNames, localVarReturnType);
-  }
->>>>>>> 63859d6d
+  }
   /**
    * 
    * Test serialization of outer number types
@@ -295,13 +280,8 @@
     String[] localVarAuthNames = new String[] {  };
 
     GenericType<BigDecimal> localVarReturnType = new GenericType<BigDecimal>() {};
-<<<<<<< HEAD
     return apiClient.invokeAPI("FakeApi.fakeOuterNumberSerialize", localVarPath, "POST", localVarQueryParams, localVarPostBody, localVarHeaderParams, localVarCookieParams, localVarFormParams, localVarAccept, localVarContentType, localVarAuthNames, localVarReturnType);
-      }
-=======
-    return apiClient.invokeAPI(localVarPath, "POST", localVarQueryParams, localVarPostBody, localVarHeaderParams, localVarCookieParams, localVarFormParams, localVarAccept, localVarContentType, localVarAuthNames, localVarReturnType);
-  }
->>>>>>> 63859d6d
+  }
   /**
    * 
    * Test serialization of outer string types
@@ -359,13 +339,8 @@
     String[] localVarAuthNames = new String[] {  };
 
     GenericType<String> localVarReturnType = new GenericType<String>() {};
-<<<<<<< HEAD
     return apiClient.invokeAPI("FakeApi.fakeOuterStringSerialize", localVarPath, "POST", localVarQueryParams, localVarPostBody, localVarHeaderParams, localVarCookieParams, localVarFormParams, localVarAccept, localVarContentType, localVarAuthNames, localVarReturnType);
-      }
-=======
-    return apiClient.invokeAPI(localVarPath, "POST", localVarQueryParams, localVarPostBody, localVarHeaderParams, localVarCookieParams, localVarFormParams, localVarAccept, localVarContentType, localVarAuthNames, localVarReturnType);
-  }
->>>>>>> 63859d6d
+  }
   /**
    * 
    * For this test, the body for this request much reference a schema named &#x60;File&#x60;.
@@ -426,13 +401,8 @@
 
     String[] localVarAuthNames = new String[] {  };
 
-<<<<<<< HEAD
-
+    
     return apiClient.invokeAPI("FakeApi.testBodyWithFileSchema", localVarPath, "PUT", localVarQueryParams, localVarPostBody, localVarHeaderParams, localVarCookieParams, localVarFormParams, localVarAccept, localVarContentType, localVarAuthNames, null);
-=======
-    
-    return apiClient.invokeAPI(localVarPath, "PUT", localVarQueryParams, localVarPostBody, localVarHeaderParams, localVarCookieParams, localVarFormParams, localVarAccept, localVarContentType, localVarAuthNames, null);
->>>>>>> 63859d6d
   }
   /**
    * 
@@ -502,13 +472,8 @@
 
     String[] localVarAuthNames = new String[] {  };
 
-<<<<<<< HEAD
-
+    
     return apiClient.invokeAPI("FakeApi.testBodyWithQueryParams", localVarPath, "PUT", localVarQueryParams, localVarPostBody, localVarHeaderParams, localVarCookieParams, localVarFormParams, localVarAccept, localVarContentType, localVarAuthNames, null);
-=======
-    
-    return apiClient.invokeAPI(localVarPath, "PUT", localVarQueryParams, localVarPostBody, localVarHeaderParams, localVarCookieParams, localVarFormParams, localVarAccept, localVarContentType, localVarAuthNames, null);
->>>>>>> 63859d6d
   }
   /**
    * To test \&quot;client\&quot; model
@@ -572,13 +537,8 @@
     String[] localVarAuthNames = new String[] {  };
 
     GenericType<Client> localVarReturnType = new GenericType<Client>() {};
-<<<<<<< HEAD
     return apiClient.invokeAPI("FakeApi.testClientModel", localVarPath, "PATCH", localVarQueryParams, localVarPostBody, localVarHeaderParams, localVarCookieParams, localVarFormParams, localVarAccept, localVarContentType, localVarAuthNames, localVarReturnType);
-      }
-=======
-    return apiClient.invokeAPI(localVarPath, "PATCH", localVarQueryParams, localVarPostBody, localVarHeaderParams, localVarCookieParams, localVarFormParams, localVarAccept, localVarContentType, localVarAuthNames, localVarReturnType);
-  }
->>>>>>> 63859d6d
+  }
   /**
    * Fake endpoint for testing various parameters  假端點  偽のエンドポイント  가짜 엔드 포인트
    * Fake endpoint for testing various parameters  假端點  偽のエンドポイント  가짜 엔드 포인트
@@ -710,13 +670,8 @@
 
     String[] localVarAuthNames = new String[] { "http_basic_test" };
 
-<<<<<<< HEAD
-
+    
     return apiClient.invokeAPI("FakeApi.testEndpointParameters", localVarPath, "POST", localVarQueryParams, localVarPostBody, localVarHeaderParams, localVarCookieParams, localVarFormParams, localVarAccept, localVarContentType, localVarAuthNames, null);
-=======
-    
-    return apiClient.invokeAPI(localVarPath, "POST", localVarQueryParams, localVarPostBody, localVarHeaderParams, localVarCookieParams, localVarFormParams, localVarAccept, localVarContentType, localVarAuthNames, null);
->>>>>>> 63859d6d
   }
   /**
    * To test enum parameters
@@ -801,13 +756,8 @@
 
     String[] localVarAuthNames = new String[] {  };
 
-<<<<<<< HEAD
-
+    
     return apiClient.invokeAPI("FakeApi.testEnumParameters", localVarPath, "GET", localVarQueryParams, localVarPostBody, localVarHeaderParams, localVarCookieParams, localVarFormParams, localVarAccept, localVarContentType, localVarAuthNames, null);
-=======
-    
-    return apiClient.invokeAPI(localVarPath, "GET", localVarQueryParams, localVarPostBody, localVarHeaderParams, localVarCookieParams, localVarFormParams, localVarAccept, localVarContentType, localVarAuthNames, null);
->>>>>>> 63859d6d
   }
 
 private ApiResponse<Void> testGroupParametersWithHttpInfo(Integer requiredStringGroup, Boolean requiredBooleanGroup, Long requiredInt64Group, Integer stringGroup, Boolean booleanGroup, Long int64Group) throws ApiException {
@@ -861,13 +811,8 @@
 
     String[] localVarAuthNames = new String[] {  };
 
-<<<<<<< HEAD
-
+    
     return apiClient.invokeAPI("FakeApi.testGroupParameters", localVarPath, "DELETE", localVarQueryParams, localVarPostBody, localVarHeaderParams, localVarCookieParams, localVarFormParams, localVarAccept, localVarContentType, localVarAuthNames, null);
-=======
-    
-    return apiClient.invokeAPI(localVarPath, "DELETE", localVarQueryParams, localVarPostBody, localVarHeaderParams, localVarCookieParams, localVarFormParams, localVarAccept, localVarContentType, localVarAuthNames, null);
->>>>>>> 63859d6d
   }
 
   public class APItestGroupParametersRequest {
@@ -1053,13 +998,8 @@
 
     String[] localVarAuthNames = new String[] {  };
 
-<<<<<<< HEAD
-
+    
     return apiClient.invokeAPI("FakeApi.testInlineAdditionalProperties", localVarPath, "POST", localVarQueryParams, localVarPostBody, localVarHeaderParams, localVarCookieParams, localVarFormParams, localVarAccept, localVarContentType, localVarAuthNames, null);
-=======
-    
-    return apiClient.invokeAPI(localVarPath, "POST", localVarQueryParams, localVarPostBody, localVarHeaderParams, localVarCookieParams, localVarFormParams, localVarAccept, localVarContentType, localVarAuthNames, null);
->>>>>>> 63859d6d
   }
   /**
    * test json serialization of form data
@@ -1132,13 +1072,8 @@
 
     String[] localVarAuthNames = new String[] {  };
 
-<<<<<<< HEAD
-
+    
     return apiClient.invokeAPI("FakeApi.testJsonFormData", localVarPath, "GET", localVarQueryParams, localVarPostBody, localVarHeaderParams, localVarCookieParams, localVarFormParams, localVarAccept, localVarContentType, localVarAuthNames, null);
-=======
-    
-    return apiClient.invokeAPI(localVarPath, "GET", localVarQueryParams, localVarPostBody, localVarHeaderParams, localVarCookieParams, localVarFormParams, localVarAccept, localVarContentType, localVarAuthNames, null);
->>>>>>> 63859d6d
   }
   /**
    * 
@@ -1233,12 +1168,7 @@
 
     String[] localVarAuthNames = new String[] {  };
 
-<<<<<<< HEAD
-
+    
     return apiClient.invokeAPI("FakeApi.testQueryParameterCollectionFormat", localVarPath, "PUT", localVarQueryParams, localVarPostBody, localVarHeaderParams, localVarCookieParams, localVarFormParams, localVarAccept, localVarContentType, localVarAuthNames, null);
-=======
-    
-    return apiClient.invokeAPI(localVarPath, "PUT", localVarQueryParams, localVarPostBody, localVarHeaderParams, localVarCookieParams, localVarFormParams, localVarAccept, localVarContentType, localVarAuthNames, null);
->>>>>>> 63859d6d
   }
 }