--- conflicted
+++ resolved
@@ -93,16 +93,9 @@
 }
 
 ext {
-<<<<<<< HEAD
-    swagger_annotations_version = "1.5.8"
-    jackson_version = "2.7.5"
-    jersey_version = "2.22.2"
-=======
     swagger_annotations_version = "1.5.15"
     jackson_version = "2.8.9"
     jersey_version = "2.25.1"
-    jodatime_version = "2.9.9"
->>>>>>> 522d704f
     junit_version = "4.12"
 }
 
