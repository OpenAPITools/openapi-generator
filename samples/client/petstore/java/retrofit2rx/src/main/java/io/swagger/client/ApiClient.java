--- conflicted
+++ resolved
@@ -107,13 +107,8 @@
     json = new JSON();
     okBuilder = new OkHttpClient.Builder();
 
-<<<<<<< HEAD
-    String baseUrl = "http://petstore.swagger.io/v2";
+    String baseUrl = "http://petstore.swagger.io:80/v2";
     if (!baseUrl.endsWith("/"))
-=======
-    String baseUrl = "http://petstore.swagger.io:80/v2";
-    if(!baseUrl.endsWith("/"))
->>>>>>> e64d547d
       baseUrl = baseUrl + "/";
 
     adapterBuilder = new Retrofit
