--- conflicted
+++ resolved
@@ -43,11 +43,11 @@
         this();
         for(String authName : authNames) { 
             Interceptor auth;
-            if (authName.equals("api_key")) { 
+            if ("api_key".equals(authName)) { 
                 auth = new ApiKeyAuth("header", "api_key");
-            } else if (authName.equals("http_basic_test")) { 
+            } else if ("http_basic_test".equals(authName)) { 
                 auth = new HttpBasicAuth();
-            } else if (authName.equals("petstore_auth")) { 
+            } else if ("petstore_auth".equals(authName)) { 
                 auth = new OAuth(OAuthFlow.implicit, "http://petstore.swagger.io/api/oauth/dialog", "", "write:pets, read:pets");
             } else {
                 throw new RuntimeException("auth name \"" + authName + "\" not found in available auth names");
@@ -375,8 +375,6 @@
             return gsonConverterFactory.requestBodyConverter(type, parameterAnnotations, methodAnnotations, retrofit);
     }
 }
-<<<<<<< HEAD
-=======
 
 /**
  * Gson TypeAdapter for Joda DateTime type
@@ -435,5 +433,4 @@
                 return formatter.parseLocalDate(date);
         }
     }
-}
->>>>>>> 282afa4f
+}