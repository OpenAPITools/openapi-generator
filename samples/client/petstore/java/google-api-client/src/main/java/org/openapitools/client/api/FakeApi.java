--- conflicted
+++ resolved
@@ -883,43 +883,22 @@
     * Fake endpoint to test group parameters (optional)
     * Fake endpoint to test group parameters (optional)
     * <p><b>400</b> - Someting wrong
-<<<<<<< HEAD
-=======
     * @param requiredStringGroup Required String in group parameters
     * @param requiredBooleanGroup Required Boolean in group parameters
     * @param requiredInt64Group Required Integer in group parameters
->>>>>>> 31d99287
     * @param stringGroup String in group parameters
     * @param booleanGroup Boolean in group parameters
     * @param int64Group Integer in group parameters
     * @throws IOException if an error occurs while attempting to invoke the API
     **/
-<<<<<<< HEAD
-    public void testGroupParameters(Integer stringGroup, Boolean booleanGroup, Long int64Group) throws IOException {
-        testGroupParametersForHttpResponse(stringGroup, booleanGroup, int64Group);
-=======
     public void testGroupParameters(Integer requiredStringGroup, Boolean requiredBooleanGroup, Long requiredInt64Group, Integer stringGroup, Boolean booleanGroup, Long int64Group) throws IOException {
         testGroupParametersForHttpResponse(requiredStringGroup, requiredBooleanGroup, requiredInt64Group, stringGroup, booleanGroup, int64Group);
->>>>>>> 31d99287
     }
 
   /**
     * Fake endpoint to test group parameters (optional)
     * Fake endpoint to test group parameters (optional)
     * <p><b>400</b> - Someting wrong
-<<<<<<< HEAD
-    * @param params Map of query params. A collection will be interpreted as passing in multiple instances of the same query param.
-    * @throws IOException if an error occurs while attempting to invoke the API
-    **/
-    public void testGroupParameters(Map<String, Object> params) throws IOException {
-        testGroupParametersForHttpResponse(params);
-    }
-
-    public HttpResponse testGroupParametersForHttpResponse(Integer stringGroup, Boolean booleanGroup, Long int64Group) throws IOException {
-        
-        UriBuilder uriBuilder = UriBuilder.fromUri(apiClient.getBasePath() + "/fake");
-        if (stringGroup != null) {
-=======
     * @param requiredStringGroup Required String in group parameters
     * @param requiredBooleanGroup Required Boolean in group parameters
     * @param requiredInt64Group Required Integer in group parameters
@@ -963,7 +942,6 @@
                 uriBuilder = uriBuilder.queryParam(key, value);
             }
         }        if (stringGroup != null) {
->>>>>>> 31d99287
             String key = "string_group";
             Object value = stringGroup;
             if (value instanceof Collection) {
@@ -992,10 +970,6 @@
         return apiClient.getHttpRequestFactory().buildRequest(HttpMethods.DELETE, genericUrl, content).execute();
     }
 
-<<<<<<< HEAD
-    public HttpResponse testGroupParametersForHttpResponse(Map<String, Object> params) throws IOException {
-        
-=======
     public HttpResponse testGroupParametersForHttpResponse(Integer requiredStringGroup, Boolean requiredBooleanGroup, Long requiredInt64Group, Map<String, Object> params) throws IOException {
         // verify the required parameter 'requiredStringGroup' is set
         if (requiredStringGroup == null) {
@@ -1007,18 +981,14 @@
         if (requiredInt64Group == null) {
             throw new IllegalArgumentException("Missing the required parameter 'requiredInt64Group' when calling testGroupParameters");
         }
->>>>>>> 31d99287
         UriBuilder uriBuilder = UriBuilder.fromUri(apiClient.getBasePath() + "/fake");
 
         // Copy the params argument if present, to allow passing in immutable maps
         Map<String, Object> allParams = params == null ? new HashMap<String, Object>() : new HashMap<String, Object>(params);
-<<<<<<< HEAD
-=======
         // Add the required query param 'requiredStringGroup' to the map of query params
         allParams.put("requiredStringGroup", requiredStringGroup);
         // Add the required query param 'requiredInt64Group' to the map of query params
         allParams.put("requiredInt64Group", requiredInt64Group);
->>>>>>> 31d99287
 
         for (Map.Entry<String, Object> entry: allParams.entrySet()) {
             String key = entry.getKey();
