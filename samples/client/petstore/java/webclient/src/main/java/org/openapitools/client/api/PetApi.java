--- conflicted
+++ resolved
@@ -161,17 +161,10 @@
      * <p><b>200</b> - successful operation
      * <p><b>400</b> - Invalid tag value
      * @param tags Tags to filter by
-<<<<<<< HEAD
      * @return Set&lt;Pet&gt;
-     * @throws RestClientException if an error occurs while attempting to invoke the API
-     */
-    public Flux<Pet> findPetsByTags(Set<String> tags) throws RestClientException {
-=======
-     * @return List&lt;Pet&gt;
-     * @throws WebClientResponseException if an error occurs while attempting to invoke the API
-     */
-    public Flux<Pet> findPetsByTags(List<String> tags) throws WebClientResponseException {
->>>>>>> dec13656
+     * @throws WebClientResponseException if an error occurs while attempting to invoke the API
+     */
+    public Flux<Pet> findPetsByTags(Set<String> tags) throws WebClientResponseException {
         Object postBody = null;
         // verify the required parameter 'tags' is set
         if (tags == null) {
