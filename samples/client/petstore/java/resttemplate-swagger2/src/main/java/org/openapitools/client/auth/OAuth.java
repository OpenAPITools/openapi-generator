/*
 * OpenAPI Petstore
 * This is a sample server Petstore server. For this sample, you can use the api key `special-key` to test the authorization filters.
 *
 * The version of the OpenAPI document: 1.0.0
 * 
 *
 * NOTE: This class is auto generated by OpenAPI Generator (https://openapi-generator.tech).
 * https://openapi-generator.tech
 * Do not edit the class manually.
 */


package org.openapitools.client.auth;

import java.util.Optional;
import java.util.function.Supplier;
import org.springframework.http.HttpHeaders;
import org.springframework.util.MultiValueMap;

/**
 * Provides support for RFC 6750 - Bearer Token usage for OAUTH 2.0 Authorization.
 */
<<<<<<< HEAD
@javax.annotation.Generated(value = "org.openapitools.codegen.languages.JavaClientCodegen", comments = "Generator version: 7.14.0")
=======
@javax.annotation.Generated(value = "org.openapitools.codegen.languages.JavaClientCodegen", comments = "Generator version: 7.15.0-SNAPSHOT")
>>>>>>> a5f638fe
public class OAuth implements Authentication {
    private Supplier<String> tokenSupplier;

    /**
     * Returns the bearer token used for Authorization.
     *
     * @return The bearer token
     */
    public String getAccessToken() {
        return tokenSupplier.get();
    }

    /**
     * Sets the bearer access token used for Authorization.
     *
     * @param accessToken The bearer token to send in the Authorization header
     */
    public void setAccessToken(String accessToken) {
        setAccessToken(() -> accessToken);
    }

    /**
     * Sets the supplier of bearer tokens used for Authorization.
     *
     * @param tokenSupplier The supplier of bearer tokens to send in the Authorization header
     */
    public void setAccessToken(Supplier<String> tokenSupplier) {
        this.tokenSupplier = tokenSupplier;
    }

    @Override
    public void applyToParams(MultiValueMap<String, String> queryParams, HttpHeaders headerParams, MultiValueMap<String, String> cookieParams) {
        Optional.ofNullable(tokenSupplier).map(Supplier::get).ifPresent(accessToken ->
            headerParams.add(HttpHeaders.AUTHORIZATION, "Bearer " + accessToken)
        );
    }
}<|MERGE_RESOLUTION|>--- conflicted
+++ resolved
@@ -21,11 +21,7 @@
 /**
  * Provides support for RFC 6750 - Bearer Token usage for OAUTH 2.0 Authorization.
  */
-<<<<<<< HEAD
-@javax.annotation.Generated(value = "org.openapitools.codegen.languages.JavaClientCodegen", comments = "Generator version: 7.14.0")
-=======
 @javax.annotation.Generated(value = "org.openapitools.codegen.languages.JavaClientCodegen", comments = "Generator version: 7.15.0-SNAPSHOT")
->>>>>>> a5f638fe
 public class OAuth implements Authentication {
     private Supplier<String> tokenSupplier;
 
