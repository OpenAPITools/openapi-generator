/*
 * OpenAPI Petstore
 * This spec is mainly for testing Petstore server and contains fake endpoints, models. Please do not use this for any other purpose. Special characters: \" \\
 *
 * The version of the OpenAPI document: 1.0.0
 * 
 *
 * NOTE: This class is auto generated by OpenAPI Generator (https://openapi-generator.tech).
 * https://openapi-generator.tech
 * Do not edit the class manually.
 */

package org.openapitools.client.api;

import org.openapitools.client.ApiClient;
import org.openapitools.client.ApiException;
import org.openapitools.client.Pair;

import org.openapitools.client.model.Order;

import com.fasterxml.jackson.core.type.TypeReference;
import com.fasterxml.jackson.databind.ObjectMapper;

import java.io.IOException;
import java.io.InputStream;
import java.net.URI;
import java.net.http.HttpClient;
import java.net.http.HttpRequest;
import java.net.http.HttpResponse;
import java.time.Duration;
import java.util.function.Consumer;

import java.util.ArrayList;
import java.util.StringJoiner;
import java.util.List;
import java.util.Map;



public class StoreApi {
  private final HttpClient memberVarHttpClient;
  private final ObjectMapper memberVarObjectMapper;
  private final String memberVarBaseUri;
  private final Consumer<HttpRequest.Builder> memberVarInterceptor;
  private final Duration memberVarReadTimeout;
  private final Consumer<HttpResponse<InputStream>> memberVarResponseInterceptor;
  
  public StoreApi() {
    this(new ApiClient());
  }

  public StoreApi(ApiClient apiClient) {
    memberVarHttpClient = apiClient.getHttpClient();
    memberVarObjectMapper = apiClient.getObjectMapper();
    memberVarBaseUri = apiClient.getBaseUri();
    memberVarInterceptor = apiClient.getRequestInterceptor();
    memberVarReadTimeout = apiClient.getReadTimeout();
    memberVarResponseInterceptor = apiClient.getResponseInterceptor();
  }

  /**
   * Delete purchase order by ID
   * For valid response try integer IDs with value &lt; 1000. Anything above 1000 or nonintegers will generate API errors
   * @param orderId ID of the order that needs to be deleted (required)
   * @throws ApiException if fails to make API call
   */
  public void deleteOrder (String orderId) throws ApiException {
    // verify the required parameter 'orderId' is set
    if (orderId == null) {
        throw new ApiException(400, "Missing the required parameter 'orderId' when calling deleteOrder");
    }

    HttpRequest.Builder localVarRequestBuilder = HttpRequest.newBuilder();

    String localVarPath = "/store/order/{order_id}"
        .replace("{order_id}", ApiClient.urlEncode(orderId.toString()));

    localVarRequestBuilder.uri(URI.create(memberVarBaseUri + localVarPath));

    localVarRequestBuilder.header("Accept", "application/json");

    try {
      localVarRequestBuilder.method("DELETE", HttpRequest.BodyPublishers.noBody());
      if (memberVarReadTimeout != null) {
        localVarRequestBuilder.timeout(memberVarReadTimeout);
      }
      if (memberVarInterceptor != null) {
        memberVarInterceptor.accept(localVarRequestBuilder);
      }
      HttpResponse<InputStream> localVarResponse = memberVarHttpClient.send(
<<<<<<< HEAD
      localVarRequestBuilder.build(),
      HttpResponse.BodyHandlers.ofInputStream());
=======
          localVarRequestBuilder.build(),
          HttpResponse.BodyHandlers.ofInputStream());
      if (memberVarResponseInterceptor != null) {
        memberVarResponseInterceptor.accept(localVarResponse);
      }          
>>>>>>> 15d58dc8
      if (localVarResponse.statusCode()/ 100 != 2) {
          throw new ApiException(localVarResponse.statusCode(),
              "deleteOrder call received non-success response",
              localVarResponse.headers(),
              localVarResponse.body() == null ? null : new String(localVarResponse.body().readAllBytes()));
      }
    } catch (IOException e) {
      throw new ApiException(e);
    }
    catch (InterruptedException e) {
      Thread.currentThread().interrupt();
      throw new ApiException(e);
    }
  }
  /**
   * Returns pet inventories by status
   * Returns a map of status codes to quantities
   * @return Map&lt;String, Integer&gt;
   * @throws ApiException if fails to make API call
   */
  public Map<String, Integer> getInventory () throws ApiException {

    HttpRequest.Builder localVarRequestBuilder = HttpRequest.newBuilder();

    String localVarPath = "/store/inventory";

    localVarRequestBuilder.uri(URI.create(memberVarBaseUri + localVarPath));

    localVarRequestBuilder.header("Accept", "application/json");

    try {
      localVarRequestBuilder.method("GET", HttpRequest.BodyPublishers.noBody());
      if (memberVarReadTimeout != null) {
        localVarRequestBuilder.timeout(memberVarReadTimeout);
      }
      if (memberVarInterceptor != null) {
        memberVarInterceptor.accept(localVarRequestBuilder);
      }
      HttpResponse<InputStream> localVarResponse = memberVarHttpClient.send(
<<<<<<< HEAD
      localVarRequestBuilder.build(),
      HttpResponse.BodyHandlers.ofInputStream());
=======
          localVarRequestBuilder.build(),
          HttpResponse.BodyHandlers.ofInputStream());
      if (memberVarResponseInterceptor != null) {
        memberVarResponseInterceptor.accept(localVarResponse);
      }          
>>>>>>> 15d58dc8
      if (localVarResponse.statusCode()/ 100 != 2) {
          throw new ApiException(localVarResponse.statusCode(),
              "getInventory call received non-success response",
              localVarResponse.headers(),
              localVarResponse.body() == null ? null : new String(localVarResponse.body().readAllBytes()));
      }
      return memberVarObjectMapper.readValue(localVarResponse.body(), new TypeReference<Map<String, Integer>>() {});
    } catch (IOException e) {
      throw new ApiException(e);
    }
    catch (InterruptedException e) {
      Thread.currentThread().interrupt();
      throw new ApiException(e);
    }
  }
  /**
   * Find purchase order by ID
   * For valid response try integer IDs with value &lt;&#x3D; 5 or &gt; 10. Other values will generated exceptions
   * @param orderId ID of pet that needs to be fetched (required)
   * @return Order
   * @throws ApiException if fails to make API call
   */
  public Order getOrderById (Long orderId) throws ApiException {
    // verify the required parameter 'orderId' is set
    if (orderId == null) {
        throw new ApiException(400, "Missing the required parameter 'orderId' when calling getOrderById");
    }

    HttpRequest.Builder localVarRequestBuilder = HttpRequest.newBuilder();

    String localVarPath = "/store/order/{order_id}"
        .replace("{order_id}", ApiClient.urlEncode(orderId.toString()));

    localVarRequestBuilder.uri(URI.create(memberVarBaseUri + localVarPath));

    localVarRequestBuilder.header("Accept", "application/json");

    try {
      localVarRequestBuilder.method("GET", HttpRequest.BodyPublishers.noBody());
      if (memberVarReadTimeout != null) {
        localVarRequestBuilder.timeout(memberVarReadTimeout);
      }
      if (memberVarInterceptor != null) {
        memberVarInterceptor.accept(localVarRequestBuilder);
      }
      HttpResponse<InputStream> localVarResponse = memberVarHttpClient.send(
<<<<<<< HEAD
      localVarRequestBuilder.build(),
      HttpResponse.BodyHandlers.ofInputStream());
=======
          localVarRequestBuilder.build(),
          HttpResponse.BodyHandlers.ofInputStream());
      if (memberVarResponseInterceptor != null) {
        memberVarResponseInterceptor.accept(localVarResponse);
      }          
>>>>>>> 15d58dc8
      if (localVarResponse.statusCode()/ 100 != 2) {
          throw new ApiException(localVarResponse.statusCode(),
              "getOrderById call received non-success response",
              localVarResponse.headers(),
              localVarResponse.body() == null ? null : new String(localVarResponse.body().readAllBytes()));
      }
      return memberVarObjectMapper.readValue(localVarResponse.body(), new TypeReference<Order>() {});
    } catch (IOException e) {
      throw new ApiException(e);
    }
    catch (InterruptedException e) {
      Thread.currentThread().interrupt();
      throw new ApiException(e);
    }
  }
  /**
   * Place an order for a pet
   * 
   * @param body order placed for purchasing the pet (required)
   * @return Order
   * @throws ApiException if fails to make API call
   */
  public Order placeOrder (Order body) throws ApiException {
    // verify the required parameter 'body' is set
    if (body == null) {
        throw new ApiException(400, "Missing the required parameter 'body' when calling placeOrder");
    }

    HttpRequest.Builder localVarRequestBuilder = HttpRequest.newBuilder();

    String localVarPath = "/store/order";

    localVarRequestBuilder.uri(URI.create(memberVarBaseUri + localVarPath));

    localVarRequestBuilder.header("Content-Type", "application/json");
    localVarRequestBuilder.header("Accept", "application/json");

    try {
      byte[] localVarPostBody = memberVarObjectMapper.writeValueAsBytes(body);
      localVarRequestBuilder.method("POST", HttpRequest.BodyPublishers.ofByteArray(localVarPostBody));
      if (memberVarReadTimeout != null) {
        localVarRequestBuilder.timeout(memberVarReadTimeout);
      }
      if (memberVarInterceptor != null) {
        memberVarInterceptor.accept(localVarRequestBuilder);
      }
      HttpResponse<InputStream> localVarResponse = memberVarHttpClient.send(
<<<<<<< HEAD
      localVarRequestBuilder.build(),
      HttpResponse.BodyHandlers.ofInputStream());
=======
          localVarRequestBuilder.build(),
          HttpResponse.BodyHandlers.ofInputStream());
      if (memberVarResponseInterceptor != null) {
        memberVarResponseInterceptor.accept(localVarResponse);
      }          
>>>>>>> 15d58dc8
      if (localVarResponse.statusCode()/ 100 != 2) {
          throw new ApiException(localVarResponse.statusCode(),
              "placeOrder call received non-success response",
              localVarResponse.headers(),
              localVarResponse.body() == null ? null : new String(localVarResponse.body().readAllBytes()));
      }
      return memberVarObjectMapper.readValue(localVarResponse.body(), new TypeReference<Order>() {});
    } catch (IOException e) {
      throw new ApiException(e);
    }
    catch (InterruptedException e) {
      Thread.currentThread().interrupt();
      throw new ApiException(e);
    }
  }
}<|MERGE_RESOLUTION|>--- conflicted
+++ resolved
@@ -88,16 +88,11 @@
         memberVarInterceptor.accept(localVarRequestBuilder);
       }
       HttpResponse<InputStream> localVarResponse = memberVarHttpClient.send(
-<<<<<<< HEAD
-      localVarRequestBuilder.build(),
-      HttpResponse.BodyHandlers.ofInputStream());
-=======
-          localVarRequestBuilder.build(),
-          HttpResponse.BodyHandlers.ofInputStream());
-      if (memberVarResponseInterceptor != null) {
-        memberVarResponseInterceptor.accept(localVarResponse);
-      }          
->>>>>>> 15d58dc8
+      localVarRequestBuilder.build(),
+      HttpResponse.BodyHandlers.ofInputStream());
+      if (memberVarResponseInterceptor != null) {
+        memberVarResponseInterceptor.accept(localVarResponse);
+      }          
       if (localVarResponse.statusCode()/ 100 != 2) {
           throw new ApiException(localVarResponse.statusCode(),
               "deleteOrder call received non-success response",
@@ -137,16 +132,11 @@
         memberVarInterceptor.accept(localVarRequestBuilder);
       }
       HttpResponse<InputStream> localVarResponse = memberVarHttpClient.send(
-<<<<<<< HEAD
-      localVarRequestBuilder.build(),
-      HttpResponse.BodyHandlers.ofInputStream());
-=======
-          localVarRequestBuilder.build(),
-          HttpResponse.BodyHandlers.ofInputStream());
-      if (memberVarResponseInterceptor != null) {
-        memberVarResponseInterceptor.accept(localVarResponse);
-      }          
->>>>>>> 15d58dc8
+      localVarRequestBuilder.build(),
+      HttpResponse.BodyHandlers.ofInputStream());
+      if (memberVarResponseInterceptor != null) {
+        memberVarResponseInterceptor.accept(localVarResponse);
+      }          
       if (localVarResponse.statusCode()/ 100 != 2) {
           throw new ApiException(localVarResponse.statusCode(),
               "getInventory call received non-success response",
@@ -193,16 +183,11 @@
         memberVarInterceptor.accept(localVarRequestBuilder);
       }
       HttpResponse<InputStream> localVarResponse = memberVarHttpClient.send(
-<<<<<<< HEAD
-      localVarRequestBuilder.build(),
-      HttpResponse.BodyHandlers.ofInputStream());
-=======
-          localVarRequestBuilder.build(),
-          HttpResponse.BodyHandlers.ofInputStream());
-      if (memberVarResponseInterceptor != null) {
-        memberVarResponseInterceptor.accept(localVarResponse);
-      }          
->>>>>>> 15d58dc8
+      localVarRequestBuilder.build(),
+      HttpResponse.BodyHandlers.ofInputStream());
+      if (memberVarResponseInterceptor != null) {
+        memberVarResponseInterceptor.accept(localVarResponse);
+      }          
       if (localVarResponse.statusCode()/ 100 != 2) {
           throw new ApiException(localVarResponse.statusCode(),
               "getOrderById call received non-success response",
@@ -250,16 +235,11 @@
         memberVarInterceptor.accept(localVarRequestBuilder);
       }
       HttpResponse<InputStream> localVarResponse = memberVarHttpClient.send(
-<<<<<<< HEAD
-      localVarRequestBuilder.build(),
-      HttpResponse.BodyHandlers.ofInputStream());
-=======
-          localVarRequestBuilder.build(),
-          HttpResponse.BodyHandlers.ofInputStream());
-      if (memberVarResponseInterceptor != null) {
-        memberVarResponseInterceptor.accept(localVarResponse);
-      }          
->>>>>>> 15d58dc8
+      localVarRequestBuilder.build(),
+      HttpResponse.BodyHandlers.ofInputStream());
+      if (memberVarResponseInterceptor != null) {
+        memberVarResponseInterceptor.accept(localVarResponse);
+      }          
       if (localVarResponse.statusCode()/ 100 != 2) {
           throw new ApiException(localVarResponse.statusCode(),
               "placeOrder call received non-success response",
