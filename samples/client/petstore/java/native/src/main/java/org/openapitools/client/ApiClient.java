/*
 * OpenAPI Petstore
 * This spec is mainly for testing Petstore server and contains fake endpoints, models. Please do not use this for any other purpose. Special characters: \" \\
 *
 * The version of the OpenAPI document: 1.0.0
 * 
 *
 * NOTE: This class is auto generated by OpenAPI Generator (https://openapi-generator.tech).
 * https://openapi-generator.tech
 * Do not edit the class manually.
 */

package org.openapitools.client;

import com.fasterxml.jackson.annotation.JsonInclude;
import com.fasterxml.jackson.databind.DeserializationFeature;
import com.fasterxml.jackson.databind.ObjectMapper;
import com.fasterxml.jackson.databind.SerializationFeature;
import com.fasterxml.jackson.datatype.jsr310.JavaTimeModule;
import org.openapitools.jackson.nullable.JsonNullableModule;

import java.io.InputStream;
import java.net.URI;
import java.net.URLEncoder;
import java.net.http.HttpClient;
import java.net.http.HttpConnectTimeoutException;
import java.net.http.HttpRequest;
import java.net.http.HttpResponse;
import java.time.Duration;
import java.time.OffsetDateTime;
import java.time.format.DateTimeFormatter;
import java.util.Collection;
import java.util.Collections;
import java.util.List;
import java.util.StringJoiner;
import java.util.function.Consumer;
import java.util.stream.Collectors;

import static java.nio.charset.StandardCharsets.UTF_8;

/**
 * Configuration and utility class for API clients.
 *
 * <p>This class can be constructed and modified, then used to instantiate the
 * various API classes. The API classes use the settings in this class to
 * configure themselves, but otherwise do not store a link to this class.</p>
 *
 * <p>This class is mutable and not synchronized, so it is not thread-safe.
 * The API classes generated from this are immutable and thread-safe.</p>
 *
 * <p>The setter methods of this class return the current object to facilitate
 * a fluent style of configuration.</p>
 */
<<<<<<< HEAD
@javax.annotation.Generated(value = "org.openapitools.codegen.languages.JavaClientCodegen", comments = "Generator version: 7.14.0")
=======
@javax.annotation.Generated(value = "org.openapitools.codegen.languages.JavaClientCodegen", comments = "Generator version: 7.15.0-SNAPSHOT")
>>>>>>> d11d008e
public class ApiClient {

  protected HttpClient.Builder builder;
  protected ObjectMapper mapper;
  protected String scheme;
  protected String host;
  protected int port;
  protected String basePath;
  protected Consumer<HttpRequest.Builder> interceptor;
  protected Consumer<HttpResponse<InputStream>> responseInterceptor;
  protected Consumer<HttpResponse<String>> asyncResponseInterceptor;
  protected Duration readTimeout;
  protected Duration connectTimeout;

  public static String valueToString(Object value) {
    if (value == null) {
      return "";
    }
    if (value instanceof OffsetDateTime) {
      return ((OffsetDateTime) value).format(DateTimeFormatter.ISO_OFFSET_DATE_TIME);
    }
    return value.toString();
  }

  /**
   * URL encode a string in the UTF-8 encoding.
   *
   * @param s String to encode.
   * @return URL-encoded representation of the input string.
   */
  public static String urlEncode(String s) {
    return URLEncoder.encode(s, UTF_8).replaceAll("\\+", "%20");
  }

  /**
   * Convert a URL query name/value parameter to a list of encoded {@link Pair}
   * objects.
   *
   * <p>The value can be null, in which case an empty list is returned.</p>
   *
   * @param name The query name parameter.
   * @param value The query value, which may not be a collection but may be
   *              null.
   * @return A singleton list of the {@link Pair} objects representing the input
   * parameters, which is encoded for use in a URL. If the value is null, an
   * empty list is returned.
   */
  public static List<Pair> parameterToPairs(String name, Object value) {
    if (name == null || name.isEmpty() || value == null) {
      return Collections.emptyList();
    }
    return Collections.singletonList(new Pair(urlEncode(name), urlEncode(valueToString(value))));
  }

  /**
   * Convert a URL query name/collection parameter to a list of encoded
   * {@link Pair} objects.
   *
   * @param collectionFormat The swagger collectionFormat string (csv, tsv, etc).
   * @param name The query name parameter.
   * @param values A collection of values for the given query name, which may be
   *               null.
   * @return A list of {@link Pair} objects representing the input parameters,
   * which is encoded for use in a URL. If the values collection is null, an
   * empty list is returned.
   */
  public static List<Pair> parameterToPairs(
      String collectionFormat, String name, Collection<?> values) {
    if (name == null || name.isEmpty() || values == null || values.isEmpty()) {
      return Collections.emptyList();
    }

    // get the collection format (default: csv)
    String format = collectionFormat == null || collectionFormat.isEmpty() ? "csv" : collectionFormat;

    // create the params based on the collection format
    if ("multi".equals(format)) {
      return values.stream()
          .map(value -> new Pair(urlEncode(name), urlEncode(valueToString(value))))
          .collect(Collectors.toList());
    }

    String delimiter;
    switch(format) {
      case "csv":
        delimiter = urlEncode(",");
        break;
      case "ssv":
        delimiter = urlEncode(" ");
        break;
      case "tsv":
        delimiter = urlEncode("\t");
        break;
      case "pipes":
        delimiter = urlEncode("|");
        break;
      default:
        throw new IllegalArgumentException("Illegal collection format: " + collectionFormat);
    }

    StringJoiner joiner = new StringJoiner(delimiter);
    for (Object value : values) {
      joiner.add(urlEncode(valueToString(value)));
    }

    return Collections.singletonList(new Pair(urlEncode(name), joiner.toString()));
  }

  /**
   * Create an instance of ApiClient.
   */
  public ApiClient() {
    this.builder = createDefaultHttpClientBuilder();
    this.mapper = createDefaultObjectMapper();
    updateBaseUri(getDefaultBaseUri());
    interceptor = null;
    readTimeout = null;
    connectTimeout = null;
    responseInterceptor = null;
    asyncResponseInterceptor = null;
  }

  /**
   * Create an instance of ApiClient.
   *
   * @param builder Http client builder.
   * @param mapper Object mapper.
   * @param baseUri Base URI
   */
  public ApiClient(HttpClient.Builder builder, ObjectMapper mapper, String baseUri) {
    this.builder = builder;
    this.mapper = mapper;
    updateBaseUri(baseUri != null ? baseUri : getDefaultBaseUri());
    interceptor = null;
    readTimeout = null;
    connectTimeout = null;
    responseInterceptor = null;
    asyncResponseInterceptor = null;
  }

  public static ObjectMapper createDefaultObjectMapper() {
    ObjectMapper mapper = new ObjectMapper();
    mapper.setSerializationInclusion(JsonInclude.Include.NON_NULL);
    mapper.configure(DeserializationFeature.FAIL_ON_UNKNOWN_PROPERTIES, false);
    mapper.configure(DeserializationFeature.FAIL_ON_INVALID_SUBTYPE, false);
    mapper.disable(SerializationFeature.WRITE_DATES_AS_TIMESTAMPS);
    mapper.enable(SerializationFeature.WRITE_ENUMS_USING_TO_STRING);
    mapper.enable(DeserializationFeature.READ_ENUMS_USING_TO_STRING);
    mapper.disable(DeserializationFeature.ADJUST_DATES_TO_CONTEXT_TIME_ZONE);
    mapper.registerModule(new JavaTimeModule());
    mapper.registerModule(new JsonNullableModule());
    mapper.registerModule(new RFC3339JavaTimeModule());
    return mapper;
  }

  protected String getDefaultBaseUri() {
    return "http://petstore.swagger.io:80/v2";
  }

  public static HttpClient.Builder createDefaultHttpClientBuilder() {
    return HttpClient.newBuilder();
  }

  public final void updateBaseUri(String baseUri) {
    URI uri = URI.create(baseUri);
    scheme = uri.getScheme();
    host = uri.getHost();
    port = uri.getPort();
    basePath = uri.getRawPath();
  }

  /**
   * Set a custom {@link HttpClient.Builder} object to use when creating the
   * {@link HttpClient} that is used by the API client.
   *
   * @param builder Custom client builder.
   * @return This object.
   */
  public ApiClient setHttpClientBuilder(HttpClient.Builder builder) {
    this.builder = builder;
    return this;
  }

  /**
   * Get an {@link HttpClient} based on the current {@link HttpClient.Builder}.
   *
   * <p>The returned object is immutable and thread-safe.</p>
   *
   * @return The HTTP client.
   */
  public HttpClient getHttpClient() {
    return builder.build();
  }

  /**
   * Set a custom {@link ObjectMapper} to serialize and deserialize the request
   * and response bodies.
   *
   * @param mapper Custom object mapper.
   * @return This object.
   */
  public ApiClient setObjectMapper(ObjectMapper mapper) {
    this.mapper = mapper;
    return this;
  }

  /**
   * Get a copy of the current {@link ObjectMapper}.
   *
   * @return A copy of the current object mapper.
   */
  public ObjectMapper getObjectMapper() {
    return mapper.copy();
  }

  /**
   * Set a custom host name for the target service.
   *
   * @param host The host name of the target service.
   * @return This object.
   */
  public ApiClient setHost(String host) {
    this.host = host;
    return this;
  }

  /**
   * Set a custom port number for the target service.
   *
   * @param port The port of the target service. Set this to -1 to reset the
   *             value to the default for the scheme.
   * @return This object.
   */
  public ApiClient setPort(int port) {
    this.port = port;
    return this;
  }

  /**
   * Set a custom base path for the target service, for example '/v2'.
   *
   * @param basePath The base path against which the rest of the path is
   *                 resolved.
   * @return This object.
   */
  public ApiClient setBasePath(String basePath) {
    this.basePath = basePath;
    return this;
  }

  /**
   * Get the base URI to resolve the endpoint paths against.
   *
   * @return The complete base URI that the rest of the API parameters are
   * resolved against.
   */
  public String getBaseUri() {
    return scheme + "://" + host + (port == -1 ? "" : ":" + port) + basePath;
  }

  /**
   * Set a custom scheme for the target service, for example 'https'.
   *
   * @param scheme The scheme of the target service
   * @return This object.
   */
  public ApiClient setScheme(String scheme){
    this.scheme = scheme;
    return this;
  }

  /**
   * Set a custom request interceptor.
   *
   * <p>A request interceptor is a mechanism for altering each request before it
   * is sent. After the request has been fully configured but not yet built, the
   * request builder is passed into this function for further modification,
   * after which it is sent out.</p>
   *
   * <p>This is useful for altering the requests in a custom manner, such as
   * adding headers. It could also be used for logging and monitoring.</p>
   *
   * @param interceptor A function invoked before creating each request. A value
   *                    of null resets the interceptor to a no-op.
   * @return This object.
   */
  public ApiClient setRequestInterceptor(Consumer<HttpRequest.Builder> interceptor) {
    this.interceptor = interceptor;
    return this;
  }

  /**
   * Get the custom interceptor.
   *
   * @return The custom interceptor that was set, or null if there isn't any.
   */
  public Consumer<HttpRequest.Builder> getRequestInterceptor() {
    return interceptor;
  }

  /**
   * Set a custom response interceptor.
   *
   * <p>This is useful for logging, monitoring or extraction of header variables</p>
   *
   * @param interceptor A function invoked before creating each request. A value
   *                    of null resets the interceptor to a no-op.
   * @return This object.
   */
  public ApiClient setResponseInterceptor(Consumer<HttpResponse<InputStream>> interceptor) {
    this.responseInterceptor = interceptor;
    return this;
  }

 /**
   * Get the custom response interceptor.
   *
   * @return The custom interceptor that was set, or null if there isn't any.
   */
  public Consumer<HttpResponse<InputStream>> getResponseInterceptor() {
    return responseInterceptor;
  }

  /**
   * Set a custom async response interceptor. Use this interceptor when asyncNative is set to 'true'.
   *
   * <p>This is useful for logging, monitoring or extraction of header variables</p>
   *
   * @param interceptor A function invoked before creating each request. A value
   *                    of null resets the interceptor to a no-op.
   * @return This object.
   */
  public ApiClient setAsyncResponseInterceptor(Consumer<HttpResponse<String>> interceptor) {
    this.asyncResponseInterceptor = interceptor;
    return this;
  }

 /**
   * Get the custom async response interceptor. Use this interceptor when asyncNative is set to 'true'.
   *
   * @return The custom interceptor that was set, or null if there isn't any.
   */
  public Consumer<HttpResponse<String>> getAsyncResponseInterceptor() {
    return asyncResponseInterceptor;
  }

  /**
   * Set the read timeout for the http client.
   *
   * <p>This is the value used by default for each request, though it can be
   * overridden on a per-request basis with a request interceptor.</p>
   *
   * @param readTimeout The read timeout used by default by the http client.
   *                    Setting this value to null resets the timeout to an
   *                    effectively infinite value.
   * @return This object.
   */
  public ApiClient setReadTimeout(Duration readTimeout) {
    this.readTimeout = readTimeout;
    return this;
  }

  /**
   * Get the read timeout that was set.
   *
   * @return The read timeout, or null if no timeout was set. Null represents
   * an infinite wait time.
   */
  public Duration getReadTimeout() {
    return readTimeout;
  }
  /**
   * Sets the connect timeout (in milliseconds) for the http client.
   *
   * <p> In the case where a new connection needs to be established, if
   * the connection cannot be established within the given {@code
   * duration}, then {@link HttpClient#send(HttpRequest,BodyHandler)
   * HttpClient::send} throws an {@link HttpConnectTimeoutException}, or
   * {@link HttpClient#sendAsync(HttpRequest,BodyHandler)
   * HttpClient::sendAsync} completes exceptionally with an
   * {@code HttpConnectTimeoutException}. If a new connection does not
   * need to be established, for example if a connection can be reused
   * from a previous request, then this timeout duration has no effect.
   *
   * @param connectTimeout connection timeout in milliseconds
   *
   * @return This object.
   */
  public ApiClient setConnectTimeout(Duration connectTimeout) {
    this.connectTimeout = connectTimeout;
    this.builder.connectTimeout(connectTimeout);
    return this;
  }

  /**
   * Get connection timeout (in milliseconds).
   *
   * @return Timeout in milliseconds
   */
  public Duration getConnectTimeout() {
    return connectTimeout;
  }
}<|MERGE_RESOLUTION|>--- conflicted
+++ resolved
@@ -51,11 +51,7 @@
  * <p>The setter methods of this class return the current object to facilitate
  * a fluent style of configuration.</p>
  */
-<<<<<<< HEAD
-@javax.annotation.Generated(value = "org.openapitools.codegen.languages.JavaClientCodegen", comments = "Generator version: 7.14.0")
-=======
 @javax.annotation.Generated(value = "org.openapitools.codegen.languages.JavaClientCodegen", comments = "Generator version: 7.15.0-SNAPSHOT")
->>>>>>> d11d008e
 public class ApiClient {
 
   protected HttpClient.Builder builder;
