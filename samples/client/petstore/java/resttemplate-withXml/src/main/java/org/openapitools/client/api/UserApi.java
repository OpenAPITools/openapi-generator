package org.openapitools.client.api;

import org.openapitools.client.ApiClient;

import java.time.OffsetDateTime;
import org.openapitools.client.model.User;

import java.util.Collections;
import java.util.HashMap;
import java.util.List;
import java.util.Locale;
import java.util.Map;
import java.util.stream.Collectors;

import org.springframework.beans.factory.annotation.Autowired;
import org.springframework.stereotype.Component;
import org.springframework.util.LinkedMultiValueMap;
import org.springframework.util.MultiValueMap;
import org.springframework.web.client.RestClientException;
import org.springframework.web.client.HttpClientErrorException;
import org.springframework.core.ParameterizedTypeReference;
import org.springframework.core.io.FileSystemResource;
import org.springframework.http.HttpHeaders;
import org.springframework.http.HttpMethod;
import org.springframework.http.HttpStatus;
import org.springframework.http.MediaType;
import org.springframework.http.ResponseEntity;

@javax.annotation.Generated(value = "org.openapitools.codegen.languages.JavaClientCodegen")
@Component("org.openapitools.client.api.UserApi")
public class UserApi {
    private ApiClient apiClient;

    public UserApi() {
        this(new ApiClient());
    }

    @Autowired
    public UserApi(ApiClient apiClient) {
        this.apiClient = apiClient;
    }

    public ApiClient getApiClient() {
        return apiClient;
    }

    public void setApiClient(ApiClient apiClient) {
        this.apiClient = apiClient;
    }

    /**
     * Create user
     * This can only be done by the logged in user.
     * <p><b>0</b> - successful operation
     * @param body Created user object (required)
     * @throws RestClientException if an error occurs while attempting to invoke the API
     */
    public void createUser(User body) throws RestClientException {
        createUserWithHttpInfo(body);
    }

    /**
     * Create user
     * This can only be done by the logged in user.
     * <p><b>0</b> - successful operation
     * @param body Created user object (required)
     * @return ResponseEntity&lt;Void&gt;
     * @throws RestClientException if an error occurs while attempting to invoke the API
     */
    public ResponseEntity<Void> createUserWithHttpInfo(User body) throws RestClientException {
        Object localVarPostBody = body;
        
        // verify the required parameter 'body' is set
        if (body == null) {
            throw new HttpClientErrorException(HttpStatus.BAD_REQUEST, "Missing the required parameter 'body' when calling createUser");
        }
        

<<<<<<< HEAD

        final MultiValueMap<String, String> queryParams = new LinkedMultiValueMap<String, String>();
        final HttpHeaders headerParams = new HttpHeaders();
        final MultiValueMap<String, String> cookieParams = new LinkedMultiValueMap<String, String>();
        final MultiValueMap<String, Object> formParams = new LinkedMultiValueMap<String, Object>();
=======
        final MultiValueMap<String, String> localVarQueryParams = new LinkedMultiValueMap<String, String>();
        final HttpHeaders localVarHeaderParams = new HttpHeaders();
        final MultiValueMap<String, String> localVarCookieParams = new LinkedMultiValueMap<String, String>();
        final MultiValueMap<String, Object> localVarFormParams = new LinkedMultiValueMap<String, Object>();
>>>>>>> de745a4c

        final String[] localVarAccepts = {  };
        final List<MediaType> localVarAccept = apiClient.selectHeaderAccept(localVarAccepts);
        final String[] localVarContentTypes = {  };
        final MediaType localVarContentType = apiClient.selectHeaderContentType(localVarContentTypes);

        String[] localVarAuthNames = new String[] {  };

        ParameterizedTypeReference<Void> localReturnType = new ParameterizedTypeReference<Void>() {};
        return apiClient.invokeAPI("/user", HttpMethod.POST, Collections.<String, Object>emptyMap(), localVarQueryParams, localVarPostBody, localVarHeaderParams, localVarCookieParams, localVarFormParams, localVarAccept, localVarContentType, localVarAuthNames, localReturnType);
    }
    /**
     * Creates list of users with given input array
     * 
     * <p><b>0</b> - successful operation
     * @param body List of user object (required)
     * @throws RestClientException if an error occurs while attempting to invoke the API
     */
    public void createUsersWithArrayInput(List<User> body) throws RestClientException {
        createUsersWithArrayInputWithHttpInfo(body);
    }

    /**
     * Creates list of users with given input array
     * 
     * <p><b>0</b> - successful operation
     * @param body List of user object (required)
     * @return ResponseEntity&lt;Void&gt;
     * @throws RestClientException if an error occurs while attempting to invoke the API
     */
    public ResponseEntity<Void> createUsersWithArrayInputWithHttpInfo(List<User> body) throws RestClientException {
        Object localVarPostBody = body;
        
        // verify the required parameter 'body' is set
        if (body == null) {
            throw new HttpClientErrorException(HttpStatus.BAD_REQUEST, "Missing the required parameter 'body' when calling createUsersWithArrayInput");
        }
        

<<<<<<< HEAD

        final MultiValueMap<String, String> queryParams = new LinkedMultiValueMap<String, String>();
        final HttpHeaders headerParams = new HttpHeaders();
        final MultiValueMap<String, String> cookieParams = new LinkedMultiValueMap<String, String>();
        final MultiValueMap<String, Object> formParams = new LinkedMultiValueMap<String, Object>();
=======
        final MultiValueMap<String, String> localVarQueryParams = new LinkedMultiValueMap<String, String>();
        final HttpHeaders localVarHeaderParams = new HttpHeaders();
        final MultiValueMap<String, String> localVarCookieParams = new LinkedMultiValueMap<String, String>();
        final MultiValueMap<String, Object> localVarFormParams = new LinkedMultiValueMap<String, Object>();
>>>>>>> de745a4c

        final String[] localVarAccepts = {  };
        final List<MediaType> localVarAccept = apiClient.selectHeaderAccept(localVarAccepts);
        final String[] localVarContentTypes = {  };
        final MediaType localVarContentType = apiClient.selectHeaderContentType(localVarContentTypes);

        String[] localVarAuthNames = new String[] {  };

        ParameterizedTypeReference<Void> localReturnType = new ParameterizedTypeReference<Void>() {};
        return apiClient.invokeAPI("/user/createWithArray", HttpMethod.POST, Collections.<String, Object>emptyMap(), localVarQueryParams, localVarPostBody, localVarHeaderParams, localVarCookieParams, localVarFormParams, localVarAccept, localVarContentType, localVarAuthNames, localReturnType);
    }
    /**
     * Creates list of users with given input array
     * 
     * <p><b>0</b> - successful operation
     * @param body List of user object (required)
     * @throws RestClientException if an error occurs while attempting to invoke the API
     */
    public void createUsersWithListInput(List<User> body) throws RestClientException {
        createUsersWithListInputWithHttpInfo(body);
    }

    /**
     * Creates list of users with given input array
     * 
     * <p><b>0</b> - successful operation
     * @param body List of user object (required)
     * @return ResponseEntity&lt;Void&gt;
     * @throws RestClientException if an error occurs while attempting to invoke the API
     */
    public ResponseEntity<Void> createUsersWithListInputWithHttpInfo(List<User> body) throws RestClientException {
        Object localVarPostBody = body;
        
        // verify the required parameter 'body' is set
        if (body == null) {
            throw new HttpClientErrorException(HttpStatus.BAD_REQUEST, "Missing the required parameter 'body' when calling createUsersWithListInput");
        }
        

<<<<<<< HEAD

        final MultiValueMap<String, String> queryParams = new LinkedMultiValueMap<String, String>();
        final HttpHeaders headerParams = new HttpHeaders();
        final MultiValueMap<String, String> cookieParams = new LinkedMultiValueMap<String, String>();
        final MultiValueMap<String, Object> formParams = new LinkedMultiValueMap<String, Object>();
=======
        final MultiValueMap<String, String> localVarQueryParams = new LinkedMultiValueMap<String, String>();
        final HttpHeaders localVarHeaderParams = new HttpHeaders();
        final MultiValueMap<String, String> localVarCookieParams = new LinkedMultiValueMap<String, String>();
        final MultiValueMap<String, Object> localVarFormParams = new LinkedMultiValueMap<String, Object>();
>>>>>>> de745a4c

        final String[] localVarAccepts = {  };
        final List<MediaType> localVarAccept = apiClient.selectHeaderAccept(localVarAccepts);
        final String[] localVarContentTypes = {  };
        final MediaType localVarContentType = apiClient.selectHeaderContentType(localVarContentTypes);

        String[] localVarAuthNames = new String[] {  };

        ParameterizedTypeReference<Void> localReturnType = new ParameterizedTypeReference<Void>() {};
        return apiClient.invokeAPI("/user/createWithList", HttpMethod.POST, Collections.<String, Object>emptyMap(), localVarQueryParams, localVarPostBody, localVarHeaderParams, localVarCookieParams, localVarFormParams, localVarAccept, localVarContentType, localVarAuthNames, localReturnType);
    }
    /**
     * Delete user
     * This can only be done by the logged in user.
     * <p><b>400</b> - Invalid username supplied
     * <p><b>404</b> - User not found
     * @param username The name that needs to be deleted (required)
     * @throws RestClientException if an error occurs while attempting to invoke the API
     */
    public void deleteUser(String username) throws RestClientException {
        deleteUserWithHttpInfo(username);
    }

    /**
     * Delete user
     * This can only be done by the logged in user.
     * <p><b>400</b> - Invalid username supplied
     * <p><b>404</b> - User not found
     * @param username The name that needs to be deleted (required)
     * @return ResponseEntity&lt;Void&gt;
     * @throws RestClientException if an error occurs while attempting to invoke the API
     */
    public ResponseEntity<Void> deleteUserWithHttpInfo(String username) throws RestClientException {
        Object localVarPostBody = null;
        
        // verify the required parameter 'username' is set
        if (username == null) {
            throw new HttpClientErrorException(HttpStatus.BAD_REQUEST, "Missing the required parameter 'username' when calling deleteUser");
        }
        

        // create path and map variables
        final Map<String, Object> uriVariables = new HashMap<String, Object>();
        uriVariables.put("username", username);

        final MultiValueMap<String, String> localVarQueryParams = new LinkedMultiValueMap<String, String>();
        final HttpHeaders localVarHeaderParams = new HttpHeaders();
        final MultiValueMap<String, String> localVarCookieParams = new LinkedMultiValueMap<String, String>();
        final MultiValueMap<String, Object> localVarFormParams = new LinkedMultiValueMap<String, Object>();

        final String[] localVarAccepts = {  };
        final List<MediaType> localVarAccept = apiClient.selectHeaderAccept(localVarAccepts);
        final String[] localVarContentTypes = {  };
        final MediaType localVarContentType = apiClient.selectHeaderContentType(localVarContentTypes);

        String[] localVarAuthNames = new String[] {  };

        ParameterizedTypeReference<Void> localReturnType = new ParameterizedTypeReference<Void>() {};
        return apiClient.invokeAPI("/user/{username}", HttpMethod.DELETE, uriVariables, localVarQueryParams, localVarPostBody, localVarHeaderParams, localVarCookieParams, localVarFormParams, localVarAccept, localVarContentType, localVarAuthNames, localReturnType);
    }
    /**
     * Get user by user name
     * 
     * <p><b>200</b> - successful operation
     * <p><b>400</b> - Invalid username supplied
     * <p><b>404</b> - User not found
     * @param username The name that needs to be fetched. Use user1 for testing. (required)
     * @return User
     * @throws RestClientException if an error occurs while attempting to invoke the API
     */
    public User getUserByName(String username) throws RestClientException {
        return getUserByNameWithHttpInfo(username).getBody();
    }

    /**
     * Get user by user name
     * 
     * <p><b>200</b> - successful operation
     * <p><b>400</b> - Invalid username supplied
     * <p><b>404</b> - User not found
     * @param username The name that needs to be fetched. Use user1 for testing. (required)
     * @return ResponseEntity&lt;User&gt;
     * @throws RestClientException if an error occurs while attempting to invoke the API
     */
    public ResponseEntity<User> getUserByNameWithHttpInfo(String username) throws RestClientException {
        Object localVarPostBody = null;
        
        // verify the required parameter 'username' is set
        if (username == null) {
            throw new HttpClientErrorException(HttpStatus.BAD_REQUEST, "Missing the required parameter 'username' when calling getUserByName");
        }
        

        // create path and map variables
        final Map<String, Object> uriVariables = new HashMap<String, Object>();
        uriVariables.put("username", username);

        final MultiValueMap<String, String> localVarQueryParams = new LinkedMultiValueMap<String, String>();
        final HttpHeaders localVarHeaderParams = new HttpHeaders();
        final MultiValueMap<String, String> localVarCookieParams = new LinkedMultiValueMap<String, String>();
        final MultiValueMap<String, Object> localVarFormParams = new LinkedMultiValueMap<String, Object>();

        final String[] localVarAccepts = { 
            "application/xml", "application/json"
         };
        final List<MediaType> localVarAccept = apiClient.selectHeaderAccept(localVarAccepts);
        final String[] localVarContentTypes = {  };
        final MediaType localVarContentType = apiClient.selectHeaderContentType(localVarContentTypes);

        String[] localVarAuthNames = new String[] {  };

        ParameterizedTypeReference<User> localReturnType = new ParameterizedTypeReference<User>() {};
        return apiClient.invokeAPI("/user/{username}", HttpMethod.GET, uriVariables, localVarQueryParams, localVarPostBody, localVarHeaderParams, localVarCookieParams, localVarFormParams, localVarAccept, localVarContentType, localVarAuthNames, localReturnType);
    }
    /**
     * Logs user into the system
     * 
     * <p><b>200</b> - successful operation
     * <p><b>400</b> - Invalid username/password supplied
     * @param username The user name for login (required)
     * @param password The password for login in clear text (required)
     * @return String
     * @throws RestClientException if an error occurs while attempting to invoke the API
     */
    public String loginUser(String username, String password) throws RestClientException {
        return loginUserWithHttpInfo(username, password).getBody();
    }

    /**
     * Logs user into the system
     * 
     * <p><b>200</b> - successful operation
     * <p><b>400</b> - Invalid username/password supplied
     * @param username The user name for login (required)
     * @param password The password for login in clear text (required)
     * @return ResponseEntity&lt;String&gt;
     * @throws RestClientException if an error occurs while attempting to invoke the API
     */
    public ResponseEntity<String> loginUserWithHttpInfo(String username, String password) throws RestClientException {
        Object localVarPostBody = null;
        
        // verify the required parameter 'username' is set
        if (username == null) {
            throw new HttpClientErrorException(HttpStatus.BAD_REQUEST, "Missing the required parameter 'username' when calling loginUser");
        }
        
        // verify the required parameter 'password' is set
        if (password == null) {
            throw new HttpClientErrorException(HttpStatus.BAD_REQUEST, "Missing the required parameter 'password' when calling loginUser");
        }
        

<<<<<<< HEAD

        final MultiValueMap<String, String> queryParams = new LinkedMultiValueMap<String, String>();
        final HttpHeaders headerParams = new HttpHeaders();
        final MultiValueMap<String, String> cookieParams = new LinkedMultiValueMap<String, String>();
        final MultiValueMap<String, Object> formParams = new LinkedMultiValueMap<String, Object>();
=======
        final MultiValueMap<String, String> localVarQueryParams = new LinkedMultiValueMap<String, String>();
        final HttpHeaders localVarHeaderParams = new HttpHeaders();
        final MultiValueMap<String, String> localVarCookieParams = new LinkedMultiValueMap<String, String>();
        final MultiValueMap<String, Object> localVarFormParams = new LinkedMultiValueMap<String, Object>();
>>>>>>> de745a4c

        localVarQueryParams.putAll(apiClient.parameterToMultiValueMap(null, "username", username));
        localVarQueryParams.putAll(apiClient.parameterToMultiValueMap(null, "password", password));

        final String[] localVarAccepts = { 
            "application/xml", "application/json"
         };
        final List<MediaType> localVarAccept = apiClient.selectHeaderAccept(localVarAccepts);
        final String[] localVarContentTypes = {  };
        final MediaType localVarContentType = apiClient.selectHeaderContentType(localVarContentTypes);

        String[] localVarAuthNames = new String[] {  };

        ParameterizedTypeReference<String> localReturnType = new ParameterizedTypeReference<String>() {};
        return apiClient.invokeAPI("/user/login", HttpMethod.GET, Collections.<String, Object>emptyMap(), localVarQueryParams, localVarPostBody, localVarHeaderParams, localVarCookieParams, localVarFormParams, localVarAccept, localVarContentType, localVarAuthNames, localReturnType);
    }
    /**
     * Logs out current logged in user session
     * 
     * <p><b>0</b> - successful operation
     * @throws RestClientException if an error occurs while attempting to invoke the API
     */
    public void logoutUser() throws RestClientException {
        logoutUserWithHttpInfo();
    }

    /**
     * Logs out current logged in user session
     * 
     * <p><b>0</b> - successful operation
     * @return ResponseEntity&lt;Void&gt;
     * @throws RestClientException if an error occurs while attempting to invoke the API
     */
    public ResponseEntity<Void> logoutUserWithHttpInfo() throws RestClientException {
        Object localVarPostBody = null;
        

<<<<<<< HEAD

        final MultiValueMap<String, String> queryParams = new LinkedMultiValueMap<String, String>();
        final HttpHeaders headerParams = new HttpHeaders();
        final MultiValueMap<String, String> cookieParams = new LinkedMultiValueMap<String, String>();
        final MultiValueMap<String, Object> formParams = new LinkedMultiValueMap<String, Object>();
=======
        final MultiValueMap<String, String> localVarQueryParams = new LinkedMultiValueMap<String, String>();
        final HttpHeaders localVarHeaderParams = new HttpHeaders();
        final MultiValueMap<String, String> localVarCookieParams = new LinkedMultiValueMap<String, String>();
        final MultiValueMap<String, Object> localVarFormParams = new LinkedMultiValueMap<String, Object>();
>>>>>>> de745a4c

        final String[] localVarAccepts = {  };
        final List<MediaType> localVarAccept = apiClient.selectHeaderAccept(localVarAccepts);
        final String[] localVarContentTypes = {  };
        final MediaType localVarContentType = apiClient.selectHeaderContentType(localVarContentTypes);

        String[] localVarAuthNames = new String[] {  };

        ParameterizedTypeReference<Void> localReturnType = new ParameterizedTypeReference<Void>() {};
        return apiClient.invokeAPI("/user/logout", HttpMethod.GET, Collections.<String, Object>emptyMap(), localVarQueryParams, localVarPostBody, localVarHeaderParams, localVarCookieParams, localVarFormParams, localVarAccept, localVarContentType, localVarAuthNames, localReturnType);
    }
    /**
     * Updated user
     * This can only be done by the logged in user.
     * <p><b>400</b> - Invalid user supplied
     * <p><b>404</b> - User not found
     * @param username name that need to be deleted (required)
     * @param body Updated user object (required)
     * @throws RestClientException if an error occurs while attempting to invoke the API
     */
    public void updateUser(String username, User body) throws RestClientException {
        updateUserWithHttpInfo(username, body);
    }

    /**
     * Updated user
     * This can only be done by the logged in user.
     * <p><b>400</b> - Invalid user supplied
     * <p><b>404</b> - User not found
     * @param username name that need to be deleted (required)
     * @param body Updated user object (required)
     * @return ResponseEntity&lt;Void&gt;
     * @throws RestClientException if an error occurs while attempting to invoke the API
     */
    public ResponseEntity<Void> updateUserWithHttpInfo(String username, User body) throws RestClientException {
        Object localVarPostBody = body;
        
        // verify the required parameter 'username' is set
        if (username == null) {
            throw new HttpClientErrorException(HttpStatus.BAD_REQUEST, "Missing the required parameter 'username' when calling updateUser");
        }
        
        // verify the required parameter 'body' is set
        if (body == null) {
            throw new HttpClientErrorException(HttpStatus.BAD_REQUEST, "Missing the required parameter 'body' when calling updateUser");
        }
        

        // create path and map variables
        final Map<String, Object> uriVariables = new HashMap<String, Object>();
        uriVariables.put("username", username);

        final MultiValueMap<String, String> localVarQueryParams = new LinkedMultiValueMap<String, String>();
        final HttpHeaders localVarHeaderParams = new HttpHeaders();
        final MultiValueMap<String, String> localVarCookieParams = new LinkedMultiValueMap<String, String>();
        final MultiValueMap<String, Object> localVarFormParams = new LinkedMultiValueMap<String, Object>();

        final String[] localVarAccepts = {  };
        final List<MediaType> localVarAccept = apiClient.selectHeaderAccept(localVarAccepts);
        final String[] localVarContentTypes = {  };
        final MediaType localVarContentType = apiClient.selectHeaderContentType(localVarContentTypes);

        String[] localVarAuthNames = new String[] {  };

        ParameterizedTypeReference<Void> localReturnType = new ParameterizedTypeReference<Void>() {};
        return apiClient.invokeAPI("/user/{username}", HttpMethod.PUT, uriVariables, localVarQueryParams, localVarPostBody, localVarHeaderParams, localVarCookieParams, localVarFormParams, localVarAccept, localVarContentType, localVarAuthNames, localReturnType);
    }
}<|MERGE_RESOLUTION|>--- conflicted
+++ resolved
@@ -76,18 +76,10 @@
         }
         
 
-<<<<<<< HEAD
-
-        final MultiValueMap<String, String> queryParams = new LinkedMultiValueMap<String, String>();
-        final HttpHeaders headerParams = new HttpHeaders();
-        final MultiValueMap<String, String> cookieParams = new LinkedMultiValueMap<String, String>();
-        final MultiValueMap<String, Object> formParams = new LinkedMultiValueMap<String, Object>();
-=======
-        final MultiValueMap<String, String> localVarQueryParams = new LinkedMultiValueMap<String, String>();
-        final HttpHeaders localVarHeaderParams = new HttpHeaders();
-        final MultiValueMap<String, String> localVarCookieParams = new LinkedMultiValueMap<String, String>();
-        final MultiValueMap<String, Object> localVarFormParams = new LinkedMultiValueMap<String, Object>();
->>>>>>> de745a4c
+        final MultiValueMap<String, String> localVarQueryParams = new LinkedMultiValueMap<String, String>();
+        final HttpHeaders localVarHeaderParams = new HttpHeaders();
+        final MultiValueMap<String, String> localVarCookieParams = new LinkedMultiValueMap<String, String>();
+        final MultiValueMap<String, Object> localVarFormParams = new LinkedMultiValueMap<String, Object>();
 
         final String[] localVarAccepts = {  };
         final List<MediaType> localVarAccept = apiClient.selectHeaderAccept(localVarAccepts);
@@ -127,18 +119,10 @@
         }
         
 
-<<<<<<< HEAD
-
-        final MultiValueMap<String, String> queryParams = new LinkedMultiValueMap<String, String>();
-        final HttpHeaders headerParams = new HttpHeaders();
-        final MultiValueMap<String, String> cookieParams = new LinkedMultiValueMap<String, String>();
-        final MultiValueMap<String, Object> formParams = new LinkedMultiValueMap<String, Object>();
-=======
-        final MultiValueMap<String, String> localVarQueryParams = new LinkedMultiValueMap<String, String>();
-        final HttpHeaders localVarHeaderParams = new HttpHeaders();
-        final MultiValueMap<String, String> localVarCookieParams = new LinkedMultiValueMap<String, String>();
-        final MultiValueMap<String, Object> localVarFormParams = new LinkedMultiValueMap<String, Object>();
->>>>>>> de745a4c
+        final MultiValueMap<String, String> localVarQueryParams = new LinkedMultiValueMap<String, String>();
+        final HttpHeaders localVarHeaderParams = new HttpHeaders();
+        final MultiValueMap<String, String> localVarCookieParams = new LinkedMultiValueMap<String, String>();
+        final MultiValueMap<String, Object> localVarFormParams = new LinkedMultiValueMap<String, Object>();
 
         final String[] localVarAccepts = {  };
         final List<MediaType> localVarAccept = apiClient.selectHeaderAccept(localVarAccepts);
@@ -178,18 +162,10 @@
         }
         
 
-<<<<<<< HEAD
-
-        final MultiValueMap<String, String> queryParams = new LinkedMultiValueMap<String, String>();
-        final HttpHeaders headerParams = new HttpHeaders();
-        final MultiValueMap<String, String> cookieParams = new LinkedMultiValueMap<String, String>();
-        final MultiValueMap<String, Object> formParams = new LinkedMultiValueMap<String, Object>();
-=======
-        final MultiValueMap<String, String> localVarQueryParams = new LinkedMultiValueMap<String, String>();
-        final HttpHeaders localVarHeaderParams = new HttpHeaders();
-        final MultiValueMap<String, String> localVarCookieParams = new LinkedMultiValueMap<String, String>();
-        final MultiValueMap<String, Object> localVarFormParams = new LinkedMultiValueMap<String, Object>();
->>>>>>> de745a4c
+        final MultiValueMap<String, String> localVarQueryParams = new LinkedMultiValueMap<String, String>();
+        final HttpHeaders localVarHeaderParams = new HttpHeaders();
+        final MultiValueMap<String, String> localVarCookieParams = new LinkedMultiValueMap<String, String>();
+        final MultiValueMap<String, Object> localVarFormParams = new LinkedMultiValueMap<String, Object>();
 
         final String[] localVarAccepts = {  };
         final List<MediaType> localVarAccept = apiClient.selectHeaderAccept(localVarAccepts);
@@ -342,18 +318,10 @@
         }
         
 
-<<<<<<< HEAD
-
-        final MultiValueMap<String, String> queryParams = new LinkedMultiValueMap<String, String>();
-        final HttpHeaders headerParams = new HttpHeaders();
-        final MultiValueMap<String, String> cookieParams = new LinkedMultiValueMap<String, String>();
-        final MultiValueMap<String, Object> formParams = new LinkedMultiValueMap<String, Object>();
-=======
-        final MultiValueMap<String, String> localVarQueryParams = new LinkedMultiValueMap<String, String>();
-        final HttpHeaders localVarHeaderParams = new HttpHeaders();
-        final MultiValueMap<String, String> localVarCookieParams = new LinkedMultiValueMap<String, String>();
-        final MultiValueMap<String, Object> localVarFormParams = new LinkedMultiValueMap<String, Object>();
->>>>>>> de745a4c
+        final MultiValueMap<String, String> localVarQueryParams = new LinkedMultiValueMap<String, String>();
+        final HttpHeaders localVarHeaderParams = new HttpHeaders();
+        final MultiValueMap<String, String> localVarCookieParams = new LinkedMultiValueMap<String, String>();
+        final MultiValueMap<String, Object> localVarFormParams = new LinkedMultiValueMap<String, Object>();
 
         localVarQueryParams.putAll(apiClient.parameterToMultiValueMap(null, "username", username));
         localVarQueryParams.putAll(apiClient.parameterToMultiValueMap(null, "password", password));
@@ -391,18 +359,10 @@
         Object localVarPostBody = null;
         
 
-<<<<<<< HEAD
-
-        final MultiValueMap<String, String> queryParams = new LinkedMultiValueMap<String, String>();
-        final HttpHeaders headerParams = new HttpHeaders();
-        final MultiValueMap<String, String> cookieParams = new LinkedMultiValueMap<String, String>();
-        final MultiValueMap<String, Object> formParams = new LinkedMultiValueMap<String, Object>();
-=======
-        final MultiValueMap<String, String> localVarQueryParams = new LinkedMultiValueMap<String, String>();
-        final HttpHeaders localVarHeaderParams = new HttpHeaders();
-        final MultiValueMap<String, String> localVarCookieParams = new LinkedMultiValueMap<String, String>();
-        final MultiValueMap<String, Object> localVarFormParams = new LinkedMultiValueMap<String, Object>();
->>>>>>> de745a4c
+        final MultiValueMap<String, String> localVarQueryParams = new LinkedMultiValueMap<String, String>();
+        final HttpHeaders localVarHeaderParams = new HttpHeaders();
+        final MultiValueMap<String, String> localVarCookieParams = new LinkedMultiValueMap<String, String>();
+        final MultiValueMap<String, Object> localVarFormParams = new LinkedMultiValueMap<String, Object>();
 
         final String[] localVarAccepts = {  };
         final List<MediaType> localVarAccept = apiClient.selectHeaderAccept(localVarAccepts);
