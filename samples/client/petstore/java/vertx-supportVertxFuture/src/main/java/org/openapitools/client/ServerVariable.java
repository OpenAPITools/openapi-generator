--- conflicted
+++ resolved
@@ -18,11 +18,7 @@
 /**
  * Representing a Server Variable for server URL template substitution.
  */
-<<<<<<< HEAD
-@javax.annotation.Generated(value = "org.openapitools.codegen.languages.JavaClientCodegen", comments = "Generator version: 7.14.0")
-=======
 @javax.annotation.Generated(value = "org.openapitools.codegen.languages.JavaClientCodegen", comments = "Generator version: 7.15.0-SNAPSHOT")
->>>>>>> d11d008e
 public class ServerVariable {
     public String description;
     public String defaultValue;
