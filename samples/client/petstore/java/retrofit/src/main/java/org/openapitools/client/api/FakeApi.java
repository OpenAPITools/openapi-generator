--- conflicted
+++ resolved
@@ -287,12 +287,9 @@
    * Fake endpoint to test group parameters (optional)
    * Sync method
    * Fake endpoint to test group parameters (optional)
-<<<<<<< HEAD
-=======
    * @param requiredStringGroup Required String in group parameters (required)
    * @param requiredBooleanGroup Required Boolean in group parameters (required)
    * @param requiredInt64Group Required Integer in group parameters (required)
->>>>>>> f8f7ffaa
    * @param stringGroup String in group parameters (optional)
    * @param booleanGroup Boolean in group parameters (optional)
    * @param int64Group Integer in group parameters (optional)
@@ -301,22 +298,15 @@
   
   @DELETE("/fake")
   Void testGroupParameters(
-<<<<<<< HEAD
-    @retrofit.http.Query("string_group") Integer stringGroup, @retrofit.http.Header("boolean_group") Boolean booleanGroup, @retrofit.http.Query("int64_group") Long int64Group
-=======
     @retrofit.http.Query("required_string_group") Integer requiredStringGroup, @retrofit.http.Header("required_boolean_group") Boolean requiredBooleanGroup, @retrofit.http.Query("required_int64_group") Long requiredInt64Group, @retrofit.http.Query("string_group") Integer stringGroup, @retrofit.http.Header("boolean_group") Boolean booleanGroup, @retrofit.http.Query("int64_group") Long int64Group
->>>>>>> f8f7ffaa
   );
 
   /**
    * Fake endpoint to test group parameters (optional)
    * Async method
-<<<<<<< HEAD
-=======
    * @param requiredStringGroup Required String in group parameters (required)
    * @param requiredBooleanGroup Required Boolean in group parameters (required)
    * @param requiredInt64Group Required Integer in group parameters (required)
->>>>>>> f8f7ffaa
    * @param stringGroup String in group parameters (optional)
    * @param booleanGroup Boolean in group parameters (optional)
    * @param int64Group Integer in group parameters (optional)
@@ -325,11 +315,7 @@
   
   @DELETE("/fake")
   void testGroupParameters(
-<<<<<<< HEAD
-    @retrofit.http.Query("string_group") Integer stringGroup, @retrofit.http.Header("boolean_group") Boolean booleanGroup, @retrofit.http.Query("int64_group") Long int64Group, Callback<Void> cb
-=======
     @retrofit.http.Query("required_string_group") Integer requiredStringGroup, @retrofit.http.Header("required_boolean_group") Boolean requiredBooleanGroup, @retrofit.http.Query("required_int64_group") Long requiredInt64Group, @retrofit.http.Query("string_group") Integer stringGroup, @retrofit.http.Header("boolean_group") Boolean booleanGroup, @retrofit.http.Query("int64_group") Long int64Group, Callback<Void> cb
->>>>>>> f8f7ffaa
   );
   /**
    * test inline additionalProperties
