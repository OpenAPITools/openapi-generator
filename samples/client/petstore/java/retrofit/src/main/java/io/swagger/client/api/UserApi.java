package io.swagger.client.api;

import io.swagger.client.CollectionFormats.*;

import retrofit.Callback;
import retrofit.http.*;
import retrofit.mime.*;

import io.swagger.client.model.User;

import java.util.ArrayList;
import java.util.HashMap;
import java.util.List;
import java.util.Map;

public interface UserApi {
  /**
   * Create user
   * Sync method
   * This can only be done by the logged in user.
   * @param body Created user object (optional)
   * @return Void
   */
  
  @POST("/user")
  Void createUser(
    @Body User body
  );

  /**
   * Create user
   * Async method
   * @param body Created user object (optional)
   * @param cb callback method
   * @return void
   */
  
  @POST("/user")
  void createUser(
    @Body User body, Callback<Void> cb
  );
  /**
   * Creates list of users with given input array
   * Sync method
   * 
   * @param body List of user object (optional)
   * @return Void
   */
  
  @POST("/user/createWithArray")
  Void createUsersWithArrayInput(
    @Body List<User> body
  );

  /**
   * Creates list of users with given input array
   * Async method
   * @param body List of user object (optional)
   * @param cb callback method
   * @return void
   */
  
  @POST("/user/createWithArray")
  void createUsersWithArrayInput(
    @Body List<User> body, Callback<Void> cb
  );
  /**
   * Creates list of users with given input array
   * Sync method
   * 
   * @param body List of user object (optional)
   * @return Void
   */
  
  @POST("/user/createWithList")
  Void createUsersWithListInput(
    @Body List<User> body
  );

  /**
   * Creates list of users with given input array
   * Async method
   * @param body List of user object (optional)
   * @param cb callback method
   * @return void
   */
  
  @POST("/user/createWithList")
  void createUsersWithListInput(
    @Body List<User> body, Callback<Void> cb
  );
  /**
   * Delete user
   * Sync method
   * This can only be done by the logged in user.
   * @param username The name that needs to be deleted (required)
   * @return Void
   */
  
  @DELETE("/user/{username}")
  Void deleteUser(
    @Path("username") String username
  );

  /**
   * Delete user
   * Async method
   * @param username The name that needs to be deleted (required)
   * @param cb callback method
   * @return void
   */
  
  @DELETE("/user/{username}")
  void deleteUser(
    @Path("username") String username, Callback<Void> cb
  );
  /**
   * Get user by user name
   * Sync method
   * 
   * @param username The name that needs to be fetched. Use user1 for testing.  (required)
   * @return User
   */
  
  @GET("/user/{username}")
  User getUserByName(
    @Path("username") String username
  );

  /**
   * Get user by user name
   * Async method
   * @param username The name that needs to be fetched. Use user1 for testing.  (required)
   * @param cb callback method
   * @return void
   */
  
  @GET("/user/{username}")
  void getUserByName(
    @Path("username") String username, Callback<User> cb
  );
  /**
   * Logs user into the system
   * Sync method
   * 
   * @param username The user name for login (optional)
   * @param password The password for login in clear text (optional)
   * @return String
   */
  
  @GET("/user/login")
  String loginUser(
    @Query("username") String username, @Query("password") String password
  );

  /**
   * Logs user into the system
   * Async method
   * @param username The user name for login (optional)
   * @param password The password for login in clear text (optional)
   * @param cb callback method
   * @return void
   */
  
  @GET("/user/login")
  void loginUser(
    @Query("username") String username, @Query("password") String password, Callback<String> cb
  );
  /**
   * Logs out current logged in user session
   * Sync method
   * 
   * @return Void
   */
  
  @GET("/user/logout")
  Void logoutUser();
    

  /**
   * Logs out current logged in user session
   * Async method
   * @param cb callback method
   * @return void
   */
  
  @GET("/user/logout")
  void logoutUser(
    Callback<Void> cb
  );
  /**
   * Updated user
   * Sync method
   * This can only be done by the logged in user.
   * @param username name that need to be deleted (required)
   * @param body Updated user object (optional)
   * @return Void
   */
  
  @PUT("/user/{username}")
  Void updateUser(
    @Path("username") String username, @Body User body
  );

  /**
   * Updated user
   * Async method
   * @param username name that need to be deleted (required)
   * @param body Updated user object (optional)
   * @param cb callback method
   * @return void
   */
  
  @PUT("/user/{username}")
  void updateUser(
    @Path("username") String username, @Body User body, Callback<Void> cb
  );
<<<<<<< HEAD
  
=======
>>>>>>> 7ee6fa98
}<|MERGE_RESOLUTION|>--- conflicted
+++ resolved
@@ -18,7 +18,7 @@
    * Create user
    * Sync method
    * This can only be done by the logged in user.
-   * @param body Created user object (optional)
+   * @param body Created user object (required)
    * @return Void
    */
   
@@ -30,7 +30,7 @@
   /**
    * Create user
    * Async method
-   * @param body Created user object (optional)
+   * @param body Created user object (required)
    * @param cb callback method
    * @return void
    */
@@ -43,7 +43,7 @@
    * Creates list of users with given input array
    * Sync method
    * 
-   * @param body List of user object (optional)
+   * @param body List of user object (required)
    * @return Void
    */
   
@@ -55,7 +55,7 @@
   /**
    * Creates list of users with given input array
    * Async method
-   * @param body List of user object (optional)
+   * @param body List of user object (required)
    * @param cb callback method
    * @return void
    */
@@ -68,7 +68,7 @@
    * Creates list of users with given input array
    * Sync method
    * 
-   * @param body List of user object (optional)
+   * @param body List of user object (required)
    * @return Void
    */
   
@@ -80,7 +80,7 @@
   /**
    * Creates list of users with given input array
    * Async method
-   * @param body List of user object (optional)
+   * @param body List of user object (required)
    * @param cb callback method
    * @return void
    */
@@ -143,8 +143,8 @@
    * Logs user into the system
    * Sync method
    * 
-   * @param username The user name for login (optional)
-   * @param password The password for login in clear text (optional)
+   * @param username The user name for login (required)
+   * @param password The password for login in clear text (required)
    * @return String
    */
   
@@ -156,8 +156,8 @@
   /**
    * Logs user into the system
    * Async method
-   * @param username The user name for login (optional)
-   * @param password The password for login in clear text (optional)
+   * @param username The user name for login (required)
+   * @param password The password for login in clear text (required)
    * @param cb callback method
    * @return void
    */
@@ -193,7 +193,7 @@
    * Sync method
    * This can only be done by the logged in user.
    * @param username name that need to be deleted (required)
-   * @param body Updated user object (optional)
+   * @param body Updated user object (required)
    * @return Void
    */
   
@@ -206,7 +206,7 @@
    * Updated user
    * Async method
    * @param username name that need to be deleted (required)
-   * @param body Updated user object (optional)
+   * @param body Updated user object (required)
    * @param cb callback method
    * @return void
    */
@@ -215,8 +215,4 @@
   void updateUser(
     @Path("username") String username, @Body User body, Callback<Void> cb
   );
-<<<<<<< HEAD
-  
-=======
->>>>>>> 7ee6fa98
 }