--- conflicted
+++ resolved
@@ -31,12 +31,8 @@
     jackson_version = "2.10.4"
     jackson_databind_version = "2.10.4"
     vertx_version = "3.4.2"
-<<<<<<< HEAD
-    junit_version = "4.13"
-=======
     junit_version = "4.13.1"
     jackson_databind_nullable_version = "0.2.1"
->>>>>>> f30d6c83
 }
 
 dependencies {
@@ -48,6 +44,7 @@
     compile "com.fasterxml.jackson.core:jackson-annotations:$jackson_version"
     compile "com.fasterxml.jackson.core:jackson-databind:$jackson_databind_version"
     compile "com.fasterxml.jackson.datatype:jackson-datatype-jsr310:$jackson_version"
+    compile "org.openapitools:jackson-databind-nullable:$jackson_databind_nullable_version"
     compile 'javax.annotation:javax.annotation-api:1.3.2'
     testCompile "junit:junit:$junit_version"
     testCompile "io.vertx:vertx-unit:$vertx_version"
