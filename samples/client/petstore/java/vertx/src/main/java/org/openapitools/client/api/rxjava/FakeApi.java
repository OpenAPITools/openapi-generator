--- conflicted
+++ resolved
@@ -262,49 +262,32 @@
     /**
      * Fake endpoint to test group parameters (optional)
      * Fake endpoint to test group parameters (optional)
-<<<<<<< HEAD
-=======
      * @param requiredStringGroup Required String in group parameters (required)
      * @param requiredBooleanGroup Required Boolean in group parameters (required)
      * @param requiredInt64Group Required Integer in group parameters (required)
->>>>>>> f8f7ffaa
      * @param stringGroup String in group parameters (optional)
      * @param booleanGroup Boolean in group parameters (optional)
      * @param int64Group Integer in group parameters (optional)
      * @param resultHandler Asynchronous result handler
      */
-<<<<<<< HEAD
-    public void testGroupParameters(Integer stringGroup, Boolean booleanGroup, Long int64Group, Handler<AsyncResult<Void>> resultHandler) {
-        delegate.testGroupParameters(stringGroup, booleanGroup, int64Group, resultHandler);
-=======
     public void testGroupParameters(Integer requiredStringGroup, Boolean requiredBooleanGroup, Long requiredInt64Group, Integer stringGroup, Boolean booleanGroup, Long int64Group, Handler<AsyncResult<Void>> resultHandler) {
         delegate.testGroupParameters(requiredStringGroup, requiredBooleanGroup, requiredInt64Group, stringGroup, booleanGroup, int64Group, resultHandler);
->>>>>>> f8f7ffaa
     }
 
     /**
      * Fake endpoint to test group parameters (optional)
      * Fake endpoint to test group parameters (optional)
-<<<<<<< HEAD
-=======
      * @param requiredStringGroup Required String in group parameters (required)
      * @param requiredBooleanGroup Required Boolean in group parameters (required)
      * @param requiredInt64Group Required Integer in group parameters (required)
->>>>>>> f8f7ffaa
      * @param stringGroup String in group parameters (optional)
      * @param booleanGroup Boolean in group parameters (optional)
      * @param int64Group Integer in group parameters (optional)
      * @return Asynchronous result handler (RxJava Single)
      */
-<<<<<<< HEAD
-    public Single<Void> rxTestGroupParameters(Integer stringGroup, Boolean booleanGroup, Long int64Group) {
-        return Single.create(new io.vertx.rx.java.SingleOnSubscribeAdapter<>(fut -> {
-            delegate.testGroupParameters(stringGroup, booleanGroup, int64Group, fut);
-=======
     public Single<Void> rxTestGroupParameters(Integer requiredStringGroup, Boolean requiredBooleanGroup, Long requiredInt64Group, Integer stringGroup, Boolean booleanGroup, Long int64Group) {
         return Single.create(new io.vertx.rx.java.SingleOnSubscribeAdapter<>(fut -> {
             delegate.testGroupParameters(requiredStringGroup, requiredBooleanGroup, requiredInt64Group, stringGroup, booleanGroup, int64Group, fut);
->>>>>>> f8f7ffaa
         }));
     }
     /**
