--- conflicted
+++ resolved
@@ -18,11 +18,7 @@
 
 import java.util.List;
 
-<<<<<<< HEAD
-@javax.annotation.Generated(value = "org.openapitools.codegen.languages.JavaClientCodegen", comments = "Generator version: 7.14.0")
-=======
 @javax.annotation.Generated(value = "org.openapitools.codegen.languages.JavaClientCodegen", comments = "Generator version: 7.15.0-SNAPSHOT")
->>>>>>> a5f638fe
 public interface Authentication {
     /**
      * Apply authentication settings to header and query params.
