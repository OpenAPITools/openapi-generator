/*
 * OpenAPI Petstore
 * This is a sample server Petstore server. For this sample, you can use the api key `special-key` to test the authorization filters.
 *
 * The version of the OpenAPI document: 1.0.0
 * 
 *
 * NOTE: This class is auto generated by OpenAPI Generator (https://openapi-generator.tech).
 * https://openapi-generator.tech
 * Do not edit the class manually.
 */


package org.openapitools.client.model;

import java.util.Objects;
import com.google.gson.TypeAdapter;
import com.google.gson.annotations.JsonAdapter;
import com.google.gson.annotations.SerializedName;
import com.google.gson.stream.JsonReader;
import com.google.gson.stream.JsonWriter;
import java.io.IOException;
import java.util.Arrays;

import com.google.gson.Gson;
import com.google.gson.GsonBuilder;
import com.google.gson.JsonArray;
import com.google.gson.JsonDeserializationContext;
import com.google.gson.JsonDeserializer;
import com.google.gson.JsonElement;
import com.google.gson.JsonObject;
import com.google.gson.JsonParseException;
import com.google.gson.TypeAdapterFactory;
import com.google.gson.reflect.TypeToken;
import com.google.gson.TypeAdapter;
import com.google.gson.stream.JsonReader;
import com.google.gson.stream.JsonWriter;
import java.io.IOException;

import java.util.HashMap;
import java.util.HashSet;
import java.util.List;
import java.util.Map;
import java.util.Set;

import org.openapitools.client.JSON;

/**
 * A tag for a pet
 */
<<<<<<< HEAD
@javax.annotation.Generated(value = "org.openapitools.codegen.languages.JavaClientCodegen", comments = "Generator version: 7.14.0")
=======
@javax.annotation.Generated(value = "org.openapitools.codegen.languages.JavaClientCodegen", comments = "Generator version: 7.15.0-SNAPSHOT")
>>>>>>> d11d008e
public class Tag {
  public static final String SERIALIZED_NAME_ID = "id";
  @SerializedName(SERIALIZED_NAME_ID)
  @javax.annotation.Nullable
  private Long id;

  public static final String SERIALIZED_NAME_NAME = "name";
  @SerializedName(SERIALIZED_NAME_NAME)
  @javax.annotation.Nullable
  private String name;

  public Tag() {
  }

  public Tag id(@javax.annotation.Nullable Long id) {
    this.id = id;
    return this;
  }

  /**
   * Get id
   * @return id
   */
  @javax.annotation.Nullable
  public Long getId() {
    return id;
  }

  public void setId(@javax.annotation.Nullable Long id) {
    this.id = id;
  }


  public Tag name(@javax.annotation.Nullable String name) {
    this.name = name;
    return this;
  }

  /**
   * Get name
   * @return name
   */
  @javax.annotation.Nullable
  public String getName() {
    return name;
  }

  public void setName(@javax.annotation.Nullable String name) {
    this.name = name;
  }

  /**
   * A container for additional, undeclared properties.
   * This is a holder for any undeclared properties as specified with
   * the 'additionalProperties' keyword in the OAS document.
   */
  private Map<String, Object> additionalProperties;

  /**
   * Set the additional (undeclared) property with the specified name and value.
   * If the property does not already exist, create it otherwise replace it.
   *
   * @param key name of the property
   * @param value value of the property
   * @return the Tag instance itself
   */
  public Tag putAdditionalProperty(String key, Object value) {
    if (this.additionalProperties == null) {
        this.additionalProperties = new HashMap<String, Object>();
    }
    this.additionalProperties.put(key, value);
    return this;
  }

  /**
   * Return the additional (undeclared) property.
   *
   * @return a map of objects
   */
  public Map<String, Object> getAdditionalProperties() {
    return additionalProperties;
  }

  /**
   * Return the additional (undeclared) property with the specified name.
   *
   * @param key name of the property
   * @return an object
   */
  public Object getAdditionalProperty(String key) {
    if (this.additionalProperties == null) {
        return null;
    }
    return this.additionalProperties.get(key);
  }


  @Override
  public boolean equals(Object o) {
    if (this == o) {
      return true;
    }
    if (o == null || getClass() != o.getClass()) {
      return false;
    }
    Tag tag = (Tag) o;
    return Objects.equals(this.id, tag.id) &&
        Objects.equals(this.name, tag.name)&&
        Objects.equals(this.additionalProperties, tag.additionalProperties);
  }

  @Override
  public int hashCode() {
    return Objects.hash(id, name, additionalProperties);
  }

  @Override
  public String toString() {
    StringBuilder sb = new StringBuilder();
    sb.append("class Tag {\n");
    sb.append("    id: ").append(toIndentedString(id)).append("\n");
    sb.append("    name: ").append(toIndentedString(name)).append("\n");
    sb.append("    additionalProperties: ").append(toIndentedString(additionalProperties)).append("\n");
    sb.append("}");
    return sb.toString();
  }

  /**
   * Convert the given object to string with each line indented by 4 spaces
   * (except the first line).
   */
  private String toIndentedString(Object o) {
    if (o == null) {
      return "null";
    }
    return o.toString().replace("\n", "\n    ");
  }


  public static HashSet<String> openapiFields;
  public static HashSet<String> openapiRequiredFields;

  static {
    // a set of all properties/fields (JSON key names)
    openapiFields = new HashSet<String>(Arrays.asList("id", "name"));

    // a set of required properties/fields (JSON key names)
    openapiRequiredFields = new HashSet<String>(0);
  }

  /**
   * Validates the JSON Element and throws an exception if issues found
   *
   * @param jsonElement JSON Element
   * @throws IOException if the JSON Element is invalid with respect to Tag
   */
  public static void validateJsonElement(JsonElement jsonElement) throws IOException {
      if (jsonElement == null) {
        if (!Tag.openapiRequiredFields.isEmpty()) { // has required fields but JSON element is null
          throw new IllegalArgumentException(String.format("The required field(s) %s in Tag is not found in the empty JSON string", Tag.openapiRequiredFields.toString()));
        }
      }
        JsonObject jsonObj = jsonElement.getAsJsonObject();
      if ((jsonObj.get("name") != null && !jsonObj.get("name").isJsonNull()) && !jsonObj.get("name").isJsonPrimitive()) {
        throw new IllegalArgumentException(String.format("Expected the field `name` to be a primitive type in the JSON string but got `%s`", jsonObj.get("name").toString()));
      }
  }

  public static class CustomTypeAdapterFactory implements TypeAdapterFactory {
    @SuppressWarnings("unchecked")
    @Override
    public <T> TypeAdapter<T> create(Gson gson, TypeToken<T> type) {
       if (!Tag.class.isAssignableFrom(type.getRawType())) {
         return null; // this class only serializes 'Tag' and its subtypes
       }
       final TypeAdapter<JsonElement> elementAdapter = gson.getAdapter(JsonElement.class);
       final TypeAdapter<Tag> thisAdapter
                        = gson.getDelegateAdapter(this, TypeToken.get(Tag.class));

       return (TypeAdapter<T>) new TypeAdapter<Tag>() {
           @Override
           public void write(JsonWriter out, Tag value) throws IOException {
             JsonObject obj = thisAdapter.toJsonTree(value).getAsJsonObject();
             obj.remove("additionalProperties");
             // serialize additional properties
             if (value.getAdditionalProperties() != null) {
               for (Map.Entry<String, Object> entry : value.getAdditionalProperties().entrySet()) {
                 if (entry.getValue() instanceof String)
                   obj.addProperty(entry.getKey(), (String) entry.getValue());
                 else if (entry.getValue() instanceof Number)
                   obj.addProperty(entry.getKey(), (Number) entry.getValue());
                 else if (entry.getValue() instanceof Boolean)
                   obj.addProperty(entry.getKey(), (Boolean) entry.getValue());
                 else if (entry.getValue() instanceof Character)
                   obj.addProperty(entry.getKey(), (Character) entry.getValue());
                 else {
                   JsonElement jsonElement = gson.toJsonTree(entry.getValue());
                   if (jsonElement.isJsonArray()) {
                     obj.add(entry.getKey(), jsonElement.getAsJsonArray());
                   } else {
                     obj.add(entry.getKey(), jsonElement.getAsJsonObject());
                   }
                 }
               }
             }
             elementAdapter.write(out, obj);
           }

           @Override
           public Tag read(JsonReader in) throws IOException {
             JsonElement jsonElement = elementAdapter.read(in);
             validateJsonElement(jsonElement);
             JsonObject jsonObj = jsonElement.getAsJsonObject();
             // store additional fields in the deserialized instance
             Tag instance = thisAdapter.fromJsonTree(jsonObj);
             for (Map.Entry<String, JsonElement> entry : jsonObj.entrySet()) {
               if (!openapiFields.contains(entry.getKey())) {
                 if (entry.getValue().isJsonPrimitive()) { // primitive type
                   if (entry.getValue().getAsJsonPrimitive().isString())
                     instance.putAdditionalProperty(entry.getKey(), entry.getValue().getAsString());
                   else if (entry.getValue().getAsJsonPrimitive().isNumber())
                     instance.putAdditionalProperty(entry.getKey(), entry.getValue().getAsNumber());
                   else if (entry.getValue().getAsJsonPrimitive().isBoolean())
                     instance.putAdditionalProperty(entry.getKey(), entry.getValue().getAsBoolean());
                   else
                     throw new IllegalArgumentException(String.format("The field `%s` has unknown primitive type. Value: %s", entry.getKey(), entry.getValue().toString()));
                 } else if (entry.getValue().isJsonArray()) {
                     instance.putAdditionalProperty(entry.getKey(), gson.fromJson(entry.getValue(), List.class));
                 } else { // JSON object
                     instance.putAdditionalProperty(entry.getKey(), gson.fromJson(entry.getValue(), HashMap.class));
                 }
               }
             }
             return instance;
           }

       }.nullSafe();
    }
  }

  /**
   * Create an instance of Tag given an JSON string
   *
   * @param jsonString JSON string
   * @return An instance of Tag
   * @throws IOException if the JSON string is invalid with respect to Tag
   */
  public static Tag fromJson(String jsonString) throws IOException {
    return JSON.getGson().fromJson(jsonString, Tag.class);
  }

  /**
   * Convert an instance of Tag to an JSON string
   *
   * @return JSON string
   */
  public String toJson() {
    return JSON.getGson().toJson(this);
  }
}
<|MERGE_RESOLUTION|>--- conflicted
+++ resolved
@@ -48,11 +48,7 @@
 /**
  * A tag for a pet
  */
-<<<<<<< HEAD
-@javax.annotation.Generated(value = "org.openapitools.codegen.languages.JavaClientCodegen", comments = "Generator version: 7.14.0")
-=======
 @javax.annotation.Generated(value = "org.openapitools.codegen.languages.JavaClientCodegen", comments = "Generator version: 7.15.0-SNAPSHOT")
->>>>>>> d11d008e
 public class Tag {
   public static final String SERIALIZED_NAME_ID = "id";
   @SerializedName(SERIALIZED_NAME_ID)
