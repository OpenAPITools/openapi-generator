package org.openapitools.client.api;

import org.openapitools.client.CollectionFormats.*;

import io.reactivex.Observable;
import io.reactivex.Completable;
import retrofit2.http.*;

import okhttp3.RequestBody;
import okhttp3.ResponseBody;
import okhttp3.MultipartBody;

import java.math.BigDecimal;
import org.openapitools.client.model.Client;
import java.io.File;
import org.openapitools.client.model.FileSchemaTestClass;
import org.threeten.bp.LocalDate;
import org.threeten.bp.OffsetDateTime;
import org.openapitools.client.model.OuterComposite;
import org.openapitools.client.model.User;

import java.util.ArrayList;
import java.util.HashMap;
import java.util.List;
import java.util.Map;

public interface FakeApi {
  /**
   * 
   * Test serialization of outer boolean types
   * @param body Input boolean as post body (optional)
   * @return Observable&lt;Boolean&gt;
   */
  @POST("fake/outer/boolean")
  Observable<Boolean> fakeOuterBooleanSerialize(
    @retrofit2.http.Body Boolean body
  );

  /**
   * 
   * Test serialization of object with outer number type
   * @param outerComposite Input composite as post body (optional)
   * @return Observable&lt;OuterComposite&gt;
   */
  @POST("fake/outer/composite")
  Observable<OuterComposite> fakeOuterCompositeSerialize(
    @retrofit2.http.Body OuterComposite outerComposite
  );

  /**
   * 
   * Test serialization of outer number types
   * @param body Input number as post body (optional)
   * @return Observable&lt;BigDecimal&gt;
   */
  @POST("fake/outer/number")
  Observable<BigDecimal> fakeOuterNumberSerialize(
    @retrofit2.http.Body BigDecimal body
  );

  /**
   * 
   * Test serialization of outer string types
   * @param body Input string as post body (optional)
   * @return Observable&lt;String&gt;
   */
  @POST("fake/outer/string")
  Observable<String> fakeOuterStringSerialize(
    @retrofit2.http.Body String body
  );

  /**
   * 
   * For this test, the body for this request much reference a schema named &#x60;File&#x60;.
   * @param fileSchemaTestClass  (required)
   * @return Completable
   */
  @Headers({
    "Content-Type:application/json"
  })
  @PUT("fake/body-with-file-schema")
  Completable testBodyWithFileSchema(
    @retrofit2.http.Body FileSchemaTestClass fileSchemaTestClass
  );

  /**
   * 
   * 
   * @param query  (required)
   * @param user  (required)
   * @return Completable
   */
  @Headers({
    "Content-Type:application/json"
  })
  @PUT("fake/body-with-query-params")
  Completable testBodyWithQueryParams(
    @retrofit2.http.Query("query") String query, @retrofit2.http.Body User user
  );

  /**
   * To test \&quot;client\&quot; model
   * To test \&quot;client\&quot; model
   * @param client client model (required)
   * @return Observable&lt;Client&gt;
   */
  @Headers({
    "Content-Type:application/json"
  })
  @PATCH("fake")
  Observable<Client> testClientModel(
    @retrofit2.http.Body Client client
  );

  /**
   * Fake endpoint for testing various parameters 假端點 偽のエンドポイント 가짜 엔드 포인트 
   * Fake endpoint for testing various parameters 假端點 偽のエンドポイント 가짜 엔드 포인트 
   * @param number None (required)
   * @param _double None (required)
   * @param patternWithoutDelimiter None (required)
   * @param _byte None (required)
   * @param integer None (optional)
   * @param int32 None (optional)
   * @param int64 None (optional)
   * @param _float None (optional)
   * @param string None (optional)
   * @param binary None (optional)
   * @param date None (optional)
   * @param dateTime None (optional)
   * @param password None (optional)
   * @param paramCallback None (optional)
   * @return Completable
   */
  @retrofit2.http.FormUrlEncoded
  @POST("fake")
  Completable testEndpointParameters(
    @retrofit2.http.Field("number") BigDecimal number, @retrofit2.http.Field("double") Double _double, @retrofit2.http.Field("pattern_without_delimiter") String patternWithoutDelimiter, @retrofit2.http.Field("byte") byte[] _byte, @retrofit2.http.Field("integer") Integer integer, @retrofit2.http.Field("int32") Integer int32, @retrofit2.http.Field("int64") Long int64, @retrofit2.http.Field("float") Float _float, @retrofit2.http.Field("string") String string, @retrofit2.http.Field("binary") MultipartBody.Part binary, @retrofit2.http.Field("date") LocalDate date, @retrofit2.http.Field("dateTime") OffsetDateTime dateTime, @retrofit2.http.Field("password") String password, @retrofit2.http.Field("callback") String paramCallback
  );

  /**
   * To test enum parameters
   * To test enum parameters
   * @param enumHeaderStringArray Header parameter enum test (string array) (optional, default to new ArrayList&lt;String&gt;())
   * @param enumHeaderString Header parameter enum test (string) (optional, default to -efg)
   * @param enumQueryStringArray Query parameter enum test (string array) (optional, default to new ArrayList&lt;String&gt;())
   * @param enumQueryString Query parameter enum test (string) (optional, default to -efg)
   * @param enumQueryInteger Query parameter enum test (double) (optional)
   * @param enumQueryDouble Query parameter enum test (double) (optional)
   * @param enumFormStringArray Form parameter enum test (string array) (optional, default to $)
   * @param enumFormString Form parameter enum test (string) (optional, default to -efg)
   * @return Completable
   */
  @retrofit2.http.FormUrlEncoded
  @GET("fake")
  Completable testEnumParameters(
    @retrofit2.http.Header("enum_header_string_array") List<String> enumHeaderStringArray, @retrofit2.http.Header("enum_header_string") String enumHeaderString, @retrofit2.http.Query("enum_query_string_array") CSVParams enumQueryStringArray, @retrofit2.http.Query("enum_query_string") String enumQueryString, @retrofit2.http.Query("enum_query_integer") Integer enumQueryInteger, @retrofit2.http.Query("enum_query_double") Double enumQueryDouble, @retrofit2.http.Field("enum_form_string_array") List<String> enumFormStringArray, @retrofit2.http.Field("enum_form_string") String enumFormString
  );

  /**
   * Fake endpoint to test group parameters (optional)
   * Fake endpoint to test group parameters (optional)
<<<<<<< HEAD
=======
   * @param requiredStringGroup Required String in group parameters (required)
   * @param requiredBooleanGroup Required Boolean in group parameters (required)
   * @param requiredInt64Group Required Integer in group parameters (required)
>>>>>>> f8f7ffaa
   * @param stringGroup String in group parameters (optional)
   * @param booleanGroup Boolean in group parameters (optional)
   * @param int64Group Integer in group parameters (optional)
   * @return Completable
   */
  @DELETE("fake")
  Completable testGroupParameters(
<<<<<<< HEAD
    @retrofit2.http.Query("string_group") Integer stringGroup, @retrofit2.http.Header("boolean_group") Boolean booleanGroup, @retrofit2.http.Query("int64_group") Long int64Group
=======
    @retrofit2.http.Query("required_string_group") Integer requiredStringGroup, @retrofit2.http.Header("required_boolean_group") Boolean requiredBooleanGroup, @retrofit2.http.Query("required_int64_group") Long requiredInt64Group, @retrofit2.http.Query("string_group") Integer stringGroup, @retrofit2.http.Header("boolean_group") Boolean booleanGroup, @retrofit2.http.Query("int64_group") Long int64Group
>>>>>>> f8f7ffaa
  );

  /**
   * test inline additionalProperties
   * 
   * @param requestBody request body (required)
   * @return Completable
   */
  @Headers({
    "Content-Type:application/json"
  })
  @POST("fake/inline-additionalProperties")
  Completable testInlineAdditionalProperties(
    @retrofit2.http.Body Map<String, String> requestBody
  );

  /**
   * test json serialization of form data
   * 
   * @param param field1 (required)
   * @param param2 field2 (required)
   * @return Completable
   */
  @retrofit2.http.FormUrlEncoded
  @GET("fake/jsonFormData")
  Completable testJsonFormData(
    @retrofit2.http.Field("param") String param, @retrofit2.http.Field("param2") String param2
  );

}<|MERGE_RESOLUTION|>--- conflicted
+++ resolved
@@ -159,12 +159,9 @@
   /**
    * Fake endpoint to test group parameters (optional)
    * Fake endpoint to test group parameters (optional)
-<<<<<<< HEAD
-=======
    * @param requiredStringGroup Required String in group parameters (required)
    * @param requiredBooleanGroup Required Boolean in group parameters (required)
    * @param requiredInt64Group Required Integer in group parameters (required)
->>>>>>> f8f7ffaa
    * @param stringGroup String in group parameters (optional)
    * @param booleanGroup Boolean in group parameters (optional)
    * @param int64Group Integer in group parameters (optional)
@@ -172,11 +169,7 @@
    */
   @DELETE("fake")
   Completable testGroupParameters(
-<<<<<<< HEAD
-    @retrofit2.http.Query("string_group") Integer stringGroup, @retrofit2.http.Header("boolean_group") Boolean booleanGroup, @retrofit2.http.Query("int64_group") Long int64Group
-=======
     @retrofit2.http.Query("required_string_group") Integer requiredStringGroup, @retrofit2.http.Header("required_boolean_group") Boolean requiredBooleanGroup, @retrofit2.http.Query("required_int64_group") Long requiredInt64Group, @retrofit2.http.Query("string_group") Integer stringGroup, @retrofit2.http.Header("boolean_group") Boolean booleanGroup, @retrofit2.http.Query("int64_group") Long int64Group
->>>>>>> f8f7ffaa
   );
 
   /**
