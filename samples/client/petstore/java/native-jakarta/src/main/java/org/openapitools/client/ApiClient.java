/*
 * OpenAPI Petstore
 * This is a sample server Petstore server. For this sample, you can use the api key `special-key` to test the authorization filters.
 *
 * The version of the OpenAPI document: 1.0.0
 * 
 *
 * NOTE: This class is auto generated by OpenAPI Generator (https://openapi-generator.tech).
 * https://openapi-generator.tech
 * Do not edit the class manually.
 */

package org.openapitools.client;

import com.fasterxml.jackson.annotation.JsonInclude;
import com.fasterxml.jackson.databind.DeserializationFeature;
import com.fasterxml.jackson.databind.ObjectMapper;
import com.fasterxml.jackson.databind.SerializationFeature;
import com.fasterxml.jackson.datatype.jsr310.JavaTimeModule;
import org.openapitools.jackson.nullable.JsonNullableModule;

import java.io.InputStream;
import java.net.URI;
import java.net.URLEncoder;
import java.net.http.HttpClient;
import java.net.http.HttpConnectTimeoutException;
import java.net.http.HttpRequest;
import java.net.http.HttpResponse;
import java.time.Duration;
import java.time.OffsetDateTime;
import java.time.format.DateTimeFormatter;
import java.util.Collection;
import java.util.Collections;
import java.util.List;
import java.util.StringJoiner;
import java.util.function.Consumer;
import java.util.stream.Collectors;

import static java.nio.charset.StandardCharsets.UTF_8;

/**
 * Configuration and utility class for API clients.
 *
 * <p>This class can be constructed and modified, then used to instantiate the
 * various API classes. The API classes use the settings in this class to
 * configure themselves, but otherwise do not store a link to this class.</p>
 *
 * <p>This class is mutable and not synchronized, so it is not thread-safe.
 * The API classes generated from this are immutable and thread-safe.</p>
 *
 * <p>The setter methods of this class return the current object to facilitate
 * a fluent style of configuration.</p>
 */
<<<<<<< HEAD
@jakarta.annotation.Generated(value = "org.openapitools.codegen.languages.JavaClientCodegen", comments = "Generator version: 8.0.0-SNAPSHOT")
=======
@jakarta.annotation.Generated(value = "org.openapitools.codegen.languages.JavaClientCodegen", comments = "Generator version: 7.8.0-SNAPSHOT")
>>>>>>> 131fd518
public class ApiClient {

  private HttpClient.Builder builder;
  private ObjectMapper mapper;
  private String scheme;
  private String host;
  private int port;
  private String basePath;
  private Consumer<HttpRequest.Builder> interceptor;
  private Consumer<HttpResponse<InputStream>> responseInterceptor;
  private Consumer<HttpResponse<String>> asyncResponseInterceptor;
  private Duration readTimeout;
  private Duration connectTimeout;

  public static String valueToString(Object value) {
    if (value == null) {
      return "";
    }
    if (value instanceof OffsetDateTime) {
      return ((OffsetDateTime) value).format(DateTimeFormatter.ISO_OFFSET_DATE_TIME);
    }
    return value.toString();
  }

  /**
   * URL encode a string in the UTF-8 encoding.
   *
   * @param s String to encode.
   * @return URL-encoded representation of the input string.
   */
  public static String urlEncode(String s) {
    return URLEncoder.encode(s, UTF_8).replaceAll("\\+", "%20");
  }

  /**
   * Convert a URL query name/value parameter to a list of encoded {@link Pair}
   * objects.
   *
   * <p>The value can be null, in which case an empty list is returned.</p>
   *
   * @param name The query name parameter.
   * @param value The query value, which may not be a collection but may be
   *              null.
   * @return A singleton list of the {@link Pair} objects representing the input
   * parameters, which is encoded for use in a URL. If the value is null, an
   * empty list is returned.
   */
  public static List<Pair> parameterToPairs(String name, Object value) {
    if (name == null || name.isEmpty() || value == null) {
      return Collections.emptyList();
    }
    return Collections.singletonList(new Pair(urlEncode(name), urlEncode(valueToString(value))));
  }

  /**
   * Convert a URL query name/collection parameter to a list of encoded
   * {@link Pair} objects.
   *
   * @param collectionFormat The swagger collectionFormat string (csv, tsv, etc).
   * @param name The query name parameter.
   * @param values A collection of values for the given query name, which may be
   *               null.
   * @return A list of {@link Pair} objects representing the input parameters,
   * which is encoded for use in a URL. If the values collection is null, an
   * empty list is returned.
   */
  public static List<Pair> parameterToPairs(
      String collectionFormat, String name, Collection<?> values) {
    if (name == null || name.isEmpty() || values == null || values.isEmpty()) {
      return Collections.emptyList();
    }

    // get the collection format (default: csv)
    String format = collectionFormat == null || collectionFormat.isEmpty() ? "csv" : collectionFormat;

    // create the params based on the collection format
    if ("multi".equals(format)) {
      return values.stream()
          .map(value -> new Pair(urlEncode(name), urlEncode(valueToString(value))))
          .collect(Collectors.toList());
    }

    String delimiter;
    switch(format) {
      case "csv":
        delimiter = urlEncode(",");
        break;
      case "ssv":
        delimiter = urlEncode(" ");
        break;
      case "tsv":
        delimiter = urlEncode("\t");
        break;
      case "pipes":
        delimiter = urlEncode("|");
        break;
      default:
        throw new IllegalArgumentException("Illegal collection format: " + collectionFormat);
    }

    StringJoiner joiner = new StringJoiner(delimiter);
    for (Object value : values) {
      joiner.add(urlEncode(valueToString(value)));
    }

    return Collections.singletonList(new Pair(urlEncode(name), joiner.toString()));
  }

  /**
   * Create an instance of ApiClient.
   */
  public ApiClient() {
    this.builder = createDefaultHttpClientBuilder();
    this.mapper = createDefaultObjectMapper();
    updateBaseUri(getDefaultBaseUri());
    interceptor = null;
    readTimeout = null;
    connectTimeout = null;
    responseInterceptor = null;
    asyncResponseInterceptor = null;
  }

  /**
   * Create an instance of ApiClient.
   *
   * @param builder Http client builder.
   * @param mapper Object mapper.
   * @param baseUri Base URI
   */
  public ApiClient(HttpClient.Builder builder, ObjectMapper mapper, String baseUri) {
    this.builder = builder;
    this.mapper = mapper;
    updateBaseUri(baseUri != null ? baseUri : getDefaultBaseUri());
    interceptor = null;
    readTimeout = null;
    connectTimeout = null;
    responseInterceptor = null;
    asyncResponseInterceptor = null;
  }

  protected ObjectMapper createDefaultObjectMapper() {
    ObjectMapper mapper = new ObjectMapper();
    mapper.setSerializationInclusion(JsonInclude.Include.NON_NULL);
    mapper.configure(DeserializationFeature.FAIL_ON_UNKNOWN_PROPERTIES, false);
    mapper.configure(DeserializationFeature.FAIL_ON_INVALID_SUBTYPE, false);
    mapper.disable(SerializationFeature.WRITE_DATES_AS_TIMESTAMPS);
    mapper.enable(SerializationFeature.WRITE_ENUMS_USING_TO_STRING);
    mapper.enable(DeserializationFeature.READ_ENUMS_USING_TO_STRING);
    mapper.disable(DeserializationFeature.ADJUST_DATES_TO_CONTEXT_TIME_ZONE);
    mapper.registerModule(new JavaTimeModule());
    mapper.registerModule(new JsonNullableModule());
    return mapper;
  }

  protected String getDefaultBaseUri() {
    return "http://petstore.swagger.io/v2";
  }

  protected HttpClient.Builder createDefaultHttpClientBuilder() {
    return HttpClient.newBuilder();
  }

  public void updateBaseUri(String baseUri) {
    URI uri = URI.create(baseUri);
    scheme = uri.getScheme();
    host = uri.getHost();
    port = uri.getPort();
    basePath = uri.getRawPath();
  }

  /**
   * Set a custom {@link HttpClient.Builder} object to use when creating the
   * {@link HttpClient} that is used by the API client.
   *
   * @param builder Custom client builder.
   * @return This object.
   */
  public ApiClient setHttpClientBuilder(HttpClient.Builder builder) {
    this.builder = builder;
    return this;
  }

  /**
   * Get an {@link HttpClient} based on the current {@link HttpClient.Builder}.
   *
   * <p>The returned object is immutable and thread-safe.</p>
   *
   * @return The HTTP client.
   */
  public HttpClient getHttpClient() {
    return builder.build();
  }

  /**
   * Set a custom {@link ObjectMapper} to serialize and deserialize the request
   * and response bodies.
   *
   * @param mapper Custom object mapper.
   * @return This object.
   */
  public ApiClient setObjectMapper(ObjectMapper mapper) {
    this.mapper = mapper;
    return this;
  }

  /**
   * Get a copy of the current {@link ObjectMapper}.
   *
   * @return A copy of the current object mapper.
   */
  public ObjectMapper getObjectMapper() {
    return mapper.copy();
  }

  /**
   * Set a custom host name for the target service.
   *
   * @param host The host name of the target service.
   * @return This object.
   */
  public ApiClient setHost(String host) {
    this.host = host;
    return this;
  }

  /**
   * Set a custom port number for the target service.
   *
   * @param port The port of the target service. Set this to -1 to reset the
   *             value to the default for the scheme.
   * @return This object.
   */
  public ApiClient setPort(int port) {
    this.port = port;
    return this;
  }

  /**
   * Set a custom base path for the target service, for example '/v2'.
   *
   * @param basePath The base path against which the rest of the path is
   *                 resolved.
   * @return This object.
   */
  public ApiClient setBasePath(String basePath) {
    this.basePath = basePath;
    return this;
  }

  /**
   * Get the base URI to resolve the endpoint paths against.
   *
   * @return The complete base URI that the rest of the API parameters are
   * resolved against.
   */
  public String getBaseUri() {
    return scheme + "://" + host + (port == -1 ? "" : ":" + port) + basePath;
  }

  /**
   * Set a custom scheme for the target service, for example 'https'.
   *
   * @param scheme The scheme of the target service
   * @return This object.
   */
  public ApiClient setScheme(String scheme){
    this.scheme = scheme;
    return this;
  }

  /**
   * Set a custom request interceptor.
   *
   * <p>A request interceptor is a mechanism for altering each request before it
   * is sent. After the request has been fully configured but not yet built, the
   * request builder is passed into this function for further modification,
   * after which it is sent out.</p>
   *
   * <p>This is useful for altering the requests in a custom manner, such as
   * adding headers. It could also be used for logging and monitoring.</p>
   *
   * @param interceptor A function invoked before creating each request. A value
   *                    of null resets the interceptor to a no-op.
   * @return This object.
   */
  public ApiClient setRequestInterceptor(Consumer<HttpRequest.Builder> interceptor) {
    this.interceptor = interceptor;
    return this;
  }

  /**
   * Get the custom interceptor.
   *
   * @return The custom interceptor that was set, or null if there isn't any.
   */
  public Consumer<HttpRequest.Builder> getRequestInterceptor() {
    return interceptor;
  }

  /**
   * Set a custom response interceptor.
   *
   * <p>This is useful for logging, monitoring or extraction of header variables</p>
   *
   * @param interceptor A function invoked before creating each request. A value
   *                    of null resets the interceptor to a no-op.
   * @return This object.
   */
  public ApiClient setResponseInterceptor(Consumer<HttpResponse<InputStream>> interceptor) {
    this.responseInterceptor = interceptor;
    return this;
  }

 /**
   * Get the custom response interceptor.
   *
   * @return The custom interceptor that was set, or null if there isn't any.
   */
  public Consumer<HttpResponse<InputStream>> getResponseInterceptor() {
    return responseInterceptor;
  }

  /**
   * Set a custom async response interceptor. Use this interceptor when asyncNative is set to 'true'.
   *
   * <p>This is useful for logging, monitoring or extraction of header variables</p>
   *
   * @param interceptor A function invoked before creating each request. A value
   *                    of null resets the interceptor to a no-op.
   * @return This object.
   */
  public ApiClient setAsyncResponseInterceptor(Consumer<HttpResponse<String>> interceptor) {
    this.asyncResponseInterceptor = interceptor;
    return this;
  }

 /**
   * Get the custom async response interceptor. Use this interceptor when asyncNative is set to 'true'.
   *
   * @return The custom interceptor that was set, or null if there isn't any.
   */
  public Consumer<HttpResponse<String>> getAsyncResponseInterceptor() {
    return asyncResponseInterceptor;
  }

  /**
   * Set the read timeout for the http client.
   *
   * <p>This is the value used by default for each request, though it can be
   * overridden on a per-request basis with a request interceptor.</p>
   *
   * @param readTimeout The read timeout used by default by the http client.
   *                    Setting this value to null resets the timeout to an
   *                    effectively infinite value.
   * @return This object.
   */
  public ApiClient setReadTimeout(Duration readTimeout) {
    this.readTimeout = readTimeout;
    return this;
  }

  /**
   * Get the read timeout that was set.
   *
   * @return The read timeout, or null if no timeout was set. Null represents
   * an infinite wait time.
   */
  public Duration getReadTimeout() {
    return readTimeout;
  }
  /**
   * Sets the connect timeout (in milliseconds) for the http client.
   *
   * <p> In the case where a new connection needs to be established, if
   * the connection cannot be established within the given {@code
   * duration}, then {@link HttpClient#send(HttpRequest,BodyHandler)
   * HttpClient::send} throws an {@link HttpConnectTimeoutException}, or
   * {@link HttpClient#sendAsync(HttpRequest,BodyHandler)
   * HttpClient::sendAsync} completes exceptionally with an
   * {@code HttpConnectTimeoutException}. If a new connection does not
   * need to be established, for example if a connection can be reused
   * from a previous request, then this timeout duration has no effect.
   *
   * @param connectTimeout connection timeout in milliseconds
   *
   * @return This object.
   */
  public ApiClient setConnectTimeout(Duration connectTimeout) {
    this.connectTimeout = connectTimeout;
    this.builder.connectTimeout(connectTimeout);
    return this;
  }

  /**
   * Get connection timeout (in milliseconds).
   *
   * @return Timeout in milliseconds
   */
  public Duration getConnectTimeout() {
    return connectTimeout;
  }
}<|MERGE_RESOLUTION|>--- conflicted
+++ resolved
@@ -51,11 +51,7 @@
  * <p>The setter methods of this class return the current object to facilitate
  * a fluent style of configuration.</p>
  */
-<<<<<<< HEAD
 @jakarta.annotation.Generated(value = "org.openapitools.codegen.languages.JavaClientCodegen", comments = "Generator version: 8.0.0-SNAPSHOT")
-=======
-@jakarta.annotation.Generated(value = "org.openapitools.codegen.languages.JavaClientCodegen", comments = "Generator version: 7.8.0-SNAPSHOT")
->>>>>>> 131fd518
 public class ApiClient {
 
   private HttpClient.Builder builder;
