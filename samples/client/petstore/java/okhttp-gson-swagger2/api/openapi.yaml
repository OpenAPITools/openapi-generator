--- conflicted
+++ resolved
@@ -46,13 +46,9 @@
       tags:
       - pet
       x-content-type: application/json
-<<<<<<< HEAD
-      x-accepts: application/json
-=======
       x-accepts:
       - application/json
       - application/xml
->>>>>>> a2ee3a7c
     put:
       description: ""
       externalDocs:
@@ -85,13 +81,9 @@
       tags:
       - pet
       x-content-type: application/json
-<<<<<<< HEAD
-      x-accepts: application/json
-=======
       x-accepts:
       - application/json
       - application/xml
->>>>>>> a2ee3a7c
   /pet/findByStatus:
     get:
       description: Multiple status values can be provided with comma separated strings
@@ -135,13 +127,9 @@
       summary: Finds Pets by status
       tags:
       - pet
-<<<<<<< HEAD
-      x-accepts: application/json
-=======
       x-accepts:
       - application/json
       - application/xml
->>>>>>> a2ee3a7c
   /pet/findByTags:
     get:
       deprecated: true
@@ -181,13 +169,9 @@
       summary: Finds Pets by tags
       tags:
       - pet
-<<<<<<< HEAD
-      x-accepts: application/json
-=======
       x-accepts:
       - application/json
       - application/xml
->>>>>>> a2ee3a7c
   /pet/{petId}:
     delete:
       description: ""
@@ -253,13 +237,9 @@
       summary: Find pet by ID
       tags:
       - pet
-<<<<<<< HEAD
-      x-accepts: application/json
-=======
       x-accepts:
       - application/json
       - application/xml
->>>>>>> a2ee3a7c
     post:
       description: ""
       operationId: updatePetWithForm
@@ -375,13 +355,9 @@
       tags:
       - store
       x-content-type: application/json
-<<<<<<< HEAD
-      x-accepts: application/json
-=======
       x-accepts:
       - application/json
       - application/xml
->>>>>>> a2ee3a7c
   /store/order/{orderId}:
     delete:
       description: For valid response try integer IDs with value < 1000. Anything
@@ -439,13 +415,9 @@
       summary: Find purchase order by ID
       tags:
       - store
-<<<<<<< HEAD
-      x-accepts: application/json
-=======
       x-accepts:
       - application/json
       - application/xml
->>>>>>> a2ee3a7c
   /user:
     post:
       description: This can only be done by the logged in user.
@@ -562,13 +534,9 @@
       summary: Logs user into the system
       tags:
       - user
-<<<<<<< HEAD
-      x-accepts: application/json
-=======
       x-accepts:
       - application/json
       - application/xml
->>>>>>> a2ee3a7c
   /user/logout:
     get:
       description: ""
@@ -637,13 +605,9 @@
       summary: Get user by user name
       tags:
       - user
-<<<<<<< HEAD
-      x-accepts: application/json
-=======
       x-accepts:
       - application/json
       - application/xml
->>>>>>> a2ee3a7c
     put:
       description: This can only be done by the logged in user.
       operationId: updateUser
