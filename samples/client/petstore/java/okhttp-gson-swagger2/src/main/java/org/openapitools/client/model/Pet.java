/*
 * OpenAPI Petstore
 * This is a sample server Petstore server. For this sample, you can use the api key `special-key` to test the authorization filters.
 *
 * The version of the OpenAPI document: 1.0.0
 * 
 *
 * NOTE: This class is auto generated by OpenAPI Generator (https://openapi-generator.tech).
 * https://openapi-generator.tech
 * Do not edit the class manually.
 */


package org.openapitools.client.model;

import java.util.Objects;
import com.google.gson.TypeAdapter;
import com.google.gson.annotations.JsonAdapter;
import com.google.gson.annotations.SerializedName;
import com.google.gson.stream.JsonReader;
import com.google.gson.stream.JsonWriter;
import io.swagger.v3.oas.annotations.media.Schema;
import java.io.IOException;
import java.util.ArrayList;
import java.util.Arrays;
import java.util.List;
import org.openapitools.client.model.Category;
import org.openapitools.client.model.Tag;

import com.google.gson.Gson;
import com.google.gson.GsonBuilder;
import com.google.gson.JsonArray;
import com.google.gson.JsonDeserializationContext;
import com.google.gson.JsonDeserializer;
import com.google.gson.JsonElement;
import com.google.gson.JsonObject;
import com.google.gson.JsonParseException;
import com.google.gson.TypeAdapterFactory;
import com.google.gson.reflect.TypeToken;
import com.google.gson.TypeAdapter;
import com.google.gson.stream.JsonReader;
import com.google.gson.stream.JsonWriter;
import java.io.IOException;

import java.util.HashMap;
import java.util.HashSet;
import java.util.List;
import java.util.Map;
import java.util.Set;

import org.openapitools.client.JSON;

/**
 * A pet for sale in the pet store
 */
@Schema(description = "A pet for sale in the pet store")
<<<<<<< HEAD
@javax.annotation.Generated(value = "org.openapitools.codegen.languages.JavaClientCodegen", comments = "Generator version: 7.14.0")
=======
@javax.annotation.Generated(value = "org.openapitools.codegen.languages.JavaClientCodegen", comments = "Generator version: 7.15.0-SNAPSHOT")
>>>>>>> d11d008e
public class Pet {
  public static final String SERIALIZED_NAME_ID = "id";
  @SerializedName(SERIALIZED_NAME_ID)
  @javax.annotation.Nullable
  private Long id;

  public static final String SERIALIZED_NAME_CATEGORY = "category";
  @SerializedName(SERIALIZED_NAME_CATEGORY)
  @javax.annotation.Nullable
  private Category category;

  public static final String SERIALIZED_NAME_NAME = "name";
  @SerializedName(SERIALIZED_NAME_NAME)
  @javax.annotation.Nonnull
  private String name;

  public static final String SERIALIZED_NAME_PHOTO_URLS = "photoUrls";
  @SerializedName(SERIALIZED_NAME_PHOTO_URLS)
  @javax.annotation.Nonnull
  private List<String> photoUrls = new ArrayList<>();

  public static final String SERIALIZED_NAME_TAGS = "tags";
  @SerializedName(SERIALIZED_NAME_TAGS)
  @javax.annotation.Nullable
  private List<Tag> tags = new ArrayList<>();

  /**
   * pet status in the store
   */
  @JsonAdapter(StatusEnum.Adapter.class)
  public enum StatusEnum {
    AVAILABLE("available"),
    
    PENDING("pending"),
    
    SOLD("sold");

    private String value;

    StatusEnum(String value) {
      this.value = value;
    }

    public String getValue() {
      return value;
    }

    @Override
    public String toString() {
      return String.valueOf(value);
    }

    public static StatusEnum fromValue(String value) {
      for (StatusEnum b : StatusEnum.values()) {
        if (b.value.equals(value)) {
          return b;
        }
      }
      throw new IllegalArgumentException("Unexpected value '" + value + "'");
    }

    public static class Adapter extends TypeAdapter<StatusEnum> {
      @Override
      public void write(final JsonWriter jsonWriter, final StatusEnum enumeration) throws IOException {
        jsonWriter.value(enumeration.getValue());
      }

      @Override
      public StatusEnum read(final JsonReader jsonReader) throws IOException {
        String value =  jsonReader.nextString();
        return StatusEnum.fromValue(value);
      }
    }

    public static void validateJsonElement(JsonElement jsonElement) throws IOException {
      String value = jsonElement.getAsString();
      StatusEnum.fromValue(value);
    }
  }

  public static final String SERIALIZED_NAME_STATUS = "status";
  @Deprecated
  @SerializedName(SERIALIZED_NAME_STATUS)
  @javax.annotation.Nullable
  private StatusEnum status;

  public Pet() {
  }

  public Pet id(@javax.annotation.Nullable Long id) {
    this.id = id;
    return this;
  }

  /**
   * Get id
   * @return id
   */
  @javax.annotation.Nullable
  @Schema(requiredMode = Schema.RequiredMode.NOT_REQUIRED, description = "")
  public Long getId() {
    return id;
  }

  public void setId(@javax.annotation.Nullable Long id) {
    this.id = id;
  }


  public Pet category(@javax.annotation.Nullable Category category) {
    this.category = category;
    return this;
  }

  /**
   * Get category
   * @return category
   */
  @javax.annotation.Nullable
  @Schema(requiredMode = Schema.RequiredMode.NOT_REQUIRED, description = "")
  public Category getCategory() {
    return category;
  }

  public void setCategory(@javax.annotation.Nullable Category category) {
    this.category = category;
  }


  public Pet name(@javax.annotation.Nonnull String name) {
    this.name = name;
    return this;
  }

  /**
   * Get name
   * @return name
   */
  @javax.annotation.Nonnull
  @Schema(example = "doggie", requiredMode = Schema.RequiredMode.REQUIRED, description = "")
  public String getName() {
    return name;
  }

  public void setName(@javax.annotation.Nonnull String name) {
    this.name = name;
  }


  public Pet photoUrls(@javax.annotation.Nonnull List<String> photoUrls) {
    this.photoUrls = photoUrls;
    return this;
  }

  public Pet addPhotoUrlsItem(String photoUrlsItem) {
    if (this.photoUrls == null) {
      this.photoUrls = new ArrayList<>();
    }
    this.photoUrls.add(photoUrlsItem);
    return this;
  }

  /**
   * Get photoUrls
   * @return photoUrls
   */
  @javax.annotation.Nonnull
  @Schema(requiredMode = Schema.RequiredMode.REQUIRED, description = "")
  public List<String> getPhotoUrls() {
    return photoUrls;
  }

  public void setPhotoUrls(@javax.annotation.Nonnull List<String> photoUrls) {
    this.photoUrls = photoUrls;
  }


  public Pet tags(@javax.annotation.Nullable List<Tag> tags) {
    this.tags = tags;
    return this;
  }

  public Pet addTagsItem(Tag tagsItem) {
    if (this.tags == null) {
      this.tags = new ArrayList<>();
    }
    this.tags.add(tagsItem);
    return this;
  }

  /**
   * Get tags
   * @return tags
   */
  @javax.annotation.Nullable
  @Schema(requiredMode = Schema.RequiredMode.NOT_REQUIRED, description = "")
  public List<Tag> getTags() {
    return tags;
  }

  public void setTags(@javax.annotation.Nullable List<Tag> tags) {
    this.tags = tags;
  }


  @Deprecated
  public Pet status(@javax.annotation.Nullable StatusEnum status) {
    this.status = status;
    return this;
  }

  /**
   * pet status in the store
   * @return status
   * @deprecated
   */
  @Deprecated
  @javax.annotation.Nullable
  @Schema(requiredMode = Schema.RequiredMode.NOT_REQUIRED, description = "pet status in the store")
  public StatusEnum getStatus() {
    return status;
  }

  @Deprecated
  public void setStatus(@javax.annotation.Nullable StatusEnum status) {
    this.status = status;
  }

  /**
   * A container for additional, undeclared properties.
   * This is a holder for any undeclared properties as specified with
   * the 'additionalProperties' keyword in the OAS document.
   */
  private Map<String, Object> additionalProperties;

  /**
   * Set the additional (undeclared) property with the specified name and value.
   * If the property does not already exist, create it otherwise replace it.
   *
   * @param key name of the property
   * @param value value of the property
   * @return the Pet instance itself
   */
  public Pet putAdditionalProperty(String key, Object value) {
    if (this.additionalProperties == null) {
        this.additionalProperties = new HashMap<String, Object>();
    }
    this.additionalProperties.put(key, value);
    return this;
  }

  /**
   * Return the additional (undeclared) property.
   *
   * @return a map of objects
   */
  public Map<String, Object> getAdditionalProperties() {
    return additionalProperties;
  }

  /**
   * Return the additional (undeclared) property with the specified name.
   *
   * @param key name of the property
   * @return an object
   */
  public Object getAdditionalProperty(String key) {
    if (this.additionalProperties == null) {
        return null;
    }
    return this.additionalProperties.get(key);
  }


  @Override
  public boolean equals(Object o) {
    if (this == o) {
      return true;
    }
    if (o == null || getClass() != o.getClass()) {
      return false;
    }
    Pet pet = (Pet) o;
    return Objects.equals(this.id, pet.id) &&
        Objects.equals(this.category, pet.category) &&
        Objects.equals(this.name, pet.name) &&
        Objects.equals(this.photoUrls, pet.photoUrls) &&
        Objects.equals(this.tags, pet.tags) &&
        Objects.equals(this.status, pet.status)&&
        Objects.equals(this.additionalProperties, pet.additionalProperties);
  }

  @Override
  public int hashCode() {
    return Objects.hash(id, category, name, photoUrls, tags, status, additionalProperties);
  }

  @Override
  public String toString() {
    StringBuilder sb = new StringBuilder();
    sb.append("class Pet {\n");
    sb.append("    id: ").append(toIndentedString(id)).append("\n");
    sb.append("    category: ").append(toIndentedString(category)).append("\n");
    sb.append("    name: ").append(toIndentedString(name)).append("\n");
    sb.append("    photoUrls: ").append(toIndentedString(photoUrls)).append("\n");
    sb.append("    tags: ").append(toIndentedString(tags)).append("\n");
    sb.append("    status: ").append(toIndentedString(status)).append("\n");
    sb.append("    additionalProperties: ").append(toIndentedString(additionalProperties)).append("\n");
    sb.append("}");
    return sb.toString();
  }

  /**
   * Convert the given object to string with each line indented by 4 spaces
   * (except the first line).
   */
  private String toIndentedString(Object o) {
    if (o == null) {
      return "null";
    }
    return o.toString().replace("\n", "\n    ");
  }


  public static HashSet<String> openapiFields;
  public static HashSet<String> openapiRequiredFields;

  static {
    // a set of all properties/fields (JSON key names)
    openapiFields = new HashSet<String>(Arrays.asList("id", "category", "name", "photoUrls", "tags", "status"));

    // a set of required properties/fields (JSON key names)
    openapiRequiredFields = new HashSet<String>(Arrays.asList("name", "photoUrls"));
  }

  /**
   * Validates the JSON Element and throws an exception if issues found
   *
   * @param jsonElement JSON Element
   * @throws IOException if the JSON Element is invalid with respect to Pet
   */
  public static void validateJsonElement(JsonElement jsonElement) throws IOException {
      if (jsonElement == null) {
        if (!Pet.openapiRequiredFields.isEmpty()) { // has required fields but JSON element is null
          throw new IllegalArgumentException(String.format("The required field(s) %s in Pet is not found in the empty JSON string", Pet.openapiRequiredFields.toString()));
        }
      }

      // check to make sure all required properties/fields are present in the JSON string
      for (String requiredField : Pet.openapiRequiredFields) {
        if (jsonElement.getAsJsonObject().get(requiredField) == null) {
          throw new IllegalArgumentException(String.format("The required field `%s` is not found in the JSON string: %s", requiredField, jsonElement.toString()));
        }
      }
        JsonObject jsonObj = jsonElement.getAsJsonObject();
      // validate the optional field `category`
      if (jsonObj.get("category") != null && !jsonObj.get("category").isJsonNull()) {
        Category.validateJsonElement(jsonObj.get("category"));
      }
      if (!jsonObj.get("name").isJsonPrimitive()) {
        throw new IllegalArgumentException(String.format("Expected the field `name` to be a primitive type in the JSON string but got `%s`", jsonObj.get("name").toString()));
      }
      // ensure the required json array is present
      if (jsonObj.get("photoUrls") == null) {
        throw new IllegalArgumentException("Expected the field `linkedContent` to be an array in the JSON string but got `null`");
      } else if (!jsonObj.get("photoUrls").isJsonArray()) {
        throw new IllegalArgumentException(String.format("Expected the field `photoUrls` to be an array in the JSON string but got `%s`", jsonObj.get("photoUrls").toString()));
      }
      if (jsonObj.get("tags") != null && !jsonObj.get("tags").isJsonNull()) {
        JsonArray jsonArraytags = jsonObj.getAsJsonArray("tags");
        if (jsonArraytags != null) {
          // ensure the json data is an array
          if (!jsonObj.get("tags").isJsonArray()) {
            throw new IllegalArgumentException(String.format("Expected the field `tags` to be an array in the JSON string but got `%s`", jsonObj.get("tags").toString()));
          }

          // validate the optional field `tags` (array)
          for (int i = 0; i < jsonArraytags.size(); i++) {
            Tag.validateJsonElement(jsonArraytags.get(i));
          };
        }
      }
      if ((jsonObj.get("status") != null && !jsonObj.get("status").isJsonNull()) && !jsonObj.get("status").isJsonPrimitive()) {
        throw new IllegalArgumentException(String.format("Expected the field `status` to be a primitive type in the JSON string but got `%s`", jsonObj.get("status").toString()));
      }
      // validate the optional field `status`
      if (jsonObj.get("status") != null && !jsonObj.get("status").isJsonNull()) {
        StatusEnum.validateJsonElement(jsonObj.get("status"));
      }
  }

  public static class CustomTypeAdapterFactory implements TypeAdapterFactory {
    @SuppressWarnings("unchecked")
    @Override
    public <T> TypeAdapter<T> create(Gson gson, TypeToken<T> type) {
       if (!Pet.class.isAssignableFrom(type.getRawType())) {
         return null; // this class only serializes 'Pet' and its subtypes
       }
       final TypeAdapter<JsonElement> elementAdapter = gson.getAdapter(JsonElement.class);
       final TypeAdapter<Pet> thisAdapter
                        = gson.getDelegateAdapter(this, TypeToken.get(Pet.class));

       return (TypeAdapter<T>) new TypeAdapter<Pet>() {
           @Override
           public void write(JsonWriter out, Pet value) throws IOException {
             JsonObject obj = thisAdapter.toJsonTree(value).getAsJsonObject();
             obj.remove("additionalProperties");
             // serialize additional properties
             if (value.getAdditionalProperties() != null) {
               for (Map.Entry<String, Object> entry : value.getAdditionalProperties().entrySet()) {
                 if (entry.getValue() instanceof String)
                   obj.addProperty(entry.getKey(), (String) entry.getValue());
                 else if (entry.getValue() instanceof Number)
                   obj.addProperty(entry.getKey(), (Number) entry.getValue());
                 else if (entry.getValue() instanceof Boolean)
                   obj.addProperty(entry.getKey(), (Boolean) entry.getValue());
                 else if (entry.getValue() instanceof Character)
                   obj.addProperty(entry.getKey(), (Character) entry.getValue());
                 else {
                   JsonElement jsonElement = gson.toJsonTree(entry.getValue());
                   if (jsonElement.isJsonArray()) {
                     obj.add(entry.getKey(), jsonElement.getAsJsonArray());
                   } else {
                     obj.add(entry.getKey(), jsonElement.getAsJsonObject());
                   }
                 }
               }
             }
             elementAdapter.write(out, obj);
           }

           @Override
           public Pet read(JsonReader in) throws IOException {
             JsonElement jsonElement = elementAdapter.read(in);
             validateJsonElement(jsonElement);
             JsonObject jsonObj = jsonElement.getAsJsonObject();
             // store additional fields in the deserialized instance
             Pet instance = thisAdapter.fromJsonTree(jsonObj);
             for (Map.Entry<String, JsonElement> entry : jsonObj.entrySet()) {
               if (!openapiFields.contains(entry.getKey())) {
                 if (entry.getValue().isJsonPrimitive()) { // primitive type
                   if (entry.getValue().getAsJsonPrimitive().isString())
                     instance.putAdditionalProperty(entry.getKey(), entry.getValue().getAsString());
                   else if (entry.getValue().getAsJsonPrimitive().isNumber())
                     instance.putAdditionalProperty(entry.getKey(), entry.getValue().getAsNumber());
                   else if (entry.getValue().getAsJsonPrimitive().isBoolean())
                     instance.putAdditionalProperty(entry.getKey(), entry.getValue().getAsBoolean());
                   else
                     throw new IllegalArgumentException(String.format("The field `%s` has unknown primitive type. Value: %s", entry.getKey(), entry.getValue().toString()));
                 } else if (entry.getValue().isJsonArray()) {
                     instance.putAdditionalProperty(entry.getKey(), gson.fromJson(entry.getValue(), List.class));
                 } else { // JSON object
                     instance.putAdditionalProperty(entry.getKey(), gson.fromJson(entry.getValue(), HashMap.class));
                 }
               }
             }
             return instance;
           }

       }.nullSafe();
    }
  }

  /**
   * Create an instance of Pet given an JSON string
   *
   * @param jsonString JSON string
   * @return An instance of Pet
   * @throws IOException if the JSON string is invalid with respect to Pet
   */
  public static Pet fromJson(String jsonString) throws IOException {
    return JSON.getGson().fromJson(jsonString, Pet.class);
  }

  /**
   * Convert an instance of Pet to an JSON string
   *
   * @return JSON string
   */
  public String toJson() {
    return JSON.getGson().toJson(this);
  }
}
<|MERGE_RESOLUTION|>--- conflicted
+++ resolved
@@ -54,11 +54,7 @@
  * A pet for sale in the pet store
  */
 @Schema(description = "A pet for sale in the pet store")
-<<<<<<< HEAD
-@javax.annotation.Generated(value = "org.openapitools.codegen.languages.JavaClientCodegen", comments = "Generator version: 7.14.0")
-=======
 @javax.annotation.Generated(value = "org.openapitools.codegen.languages.JavaClientCodegen", comments = "Generator version: 7.15.0-SNAPSHOT")
->>>>>>> d11d008e
 public class Pet {
   public static final String SERIALIZED_NAME_ID = "id";
   @SerializedName(SERIALIZED_NAME_ID)
