--- conflicted
+++ resolved
@@ -20,8 +20,8 @@
 import com.google.gson.stream.JsonReader;
 import com.google.gson.stream.JsonWriter;
 import java.io.IOException;
+import java.time.OffsetDateTime;
 import java.util.Arrays;
-import org.openapitools.jackson.nullable.JsonNullable;
 
 import com.google.gson.Gson;
 import com.google.gson.GsonBuilder;
@@ -53,39 +53,23 @@
 public class Order {
   public static final String SERIALIZED_NAME_ID = "id";
   @SerializedName(SERIALIZED_NAME_ID)
-<<<<<<< HEAD
-  private Object id = null;
+  @javax.annotation.Nullable
+  private Long id;
 
   public static final String SERIALIZED_NAME_PET_ID = "petId";
   @SerializedName(SERIALIZED_NAME_PET_ID)
-  private Object petId = null;
+  @javax.annotation.Nullable
+  private Long petId;
 
   public static final String SERIALIZED_NAME_QUANTITY = "quantity";
   @SerializedName(SERIALIZED_NAME_QUANTITY)
-  private Object quantity = null;
+  @javax.annotation.Nullable
+  private Integer quantity;
 
   public static final String SERIALIZED_NAME_SHIP_DATE = "shipDate";
   @SerializedName(SERIALIZED_NAME_SHIP_DATE)
-  private Object shipDate = null;
-=======
-  @javax.annotation.Nullable
-  private Long id;
-
-  public static final String SERIALIZED_NAME_PET_ID = "petId";
-  @SerializedName(SERIALIZED_NAME_PET_ID)
-  @javax.annotation.Nullable
-  private Long petId;
-
-  public static final String SERIALIZED_NAME_QUANTITY = "quantity";
-  @SerializedName(SERIALIZED_NAME_QUANTITY)
-  @javax.annotation.Nullable
-  private Integer quantity;
-
-  public static final String SERIALIZED_NAME_SHIP_DATE = "shipDate";
-  @SerializedName(SERIALIZED_NAME_SHIP_DATE)
   @javax.annotation.Nullable
   private OffsetDateTime shipDate;
->>>>>>> a2ee3a7c
 
   /**
    * Order Status
@@ -98,13 +82,13 @@
     
     DELIVERED("delivered");
 
-    private Object value;
-
-    StatusEnum(Object value) {
+    private String value;
+
+    StatusEnum(String value) {
       this.value = value;
     }
 
-    public Object getValue() {
+    public String getValue() {
       return value;
     }
 
@@ -113,13 +97,13 @@
       return String.valueOf(value);
     }
 
-    public static StatusEnum fromValue(Object value) {
+    public static StatusEnum fromValue(String value) {
       for (StatusEnum b : StatusEnum.values()) {
         if (b.value.equals(value)) {
           return b;
         }
       }
-      return null;
+      throw new IllegalArgumentException("Unexpected value '" + value + "'");
     }
 
     public static class Adapter extends TypeAdapter<StatusEnum> {
@@ -130,43 +114,31 @@
 
       @Override
       public StatusEnum read(final JsonReader jsonReader) throws IOException {
-        Object value =  jsonReader.nextObject();
+        String value =  jsonReader.nextString();
         return StatusEnum.fromValue(value);
       }
     }
 
     public static void validateJsonElement(JsonElement jsonElement) throws IOException {
-      Object value = jsonElement.getAsObject();
+      String value = jsonElement.getAsString();
       StatusEnum.fromValue(value);
     }
   }
 
   public static final String SERIALIZED_NAME_STATUS = "status";
   @SerializedName(SERIALIZED_NAME_STATUS)
-<<<<<<< HEAD
-  private StatusEnum status = null;
+  @javax.annotation.Nullable
+  private StatusEnum status;
 
   public static final String SERIALIZED_NAME_COMPLETE = "complete";
   @SerializedName(SERIALIZED_NAME_COMPLETE)
-  private Object complete = false;
-=======
-  @javax.annotation.Nullable
-  private StatusEnum status;
-
-  public static final String SERIALIZED_NAME_COMPLETE = "complete";
-  @SerializedName(SERIALIZED_NAME_COMPLETE)
   @javax.annotation.Nullable
   private Boolean complete = false;
->>>>>>> a2ee3a7c
 
   public Order() {
   }
 
-<<<<<<< HEAD
-  public Order id(Object id) {
-=======
   public Order id(@javax.annotation.Nullable Long id) {
->>>>>>> a2ee3a7c
     this.id = id;
     return this;
   }
@@ -176,24 +148,16 @@
    * @return id
    */
   @javax.annotation.Nullable
-  public Object getId() {
+  public Long getId() {
     return id;
   }
 
-<<<<<<< HEAD
-  public void setId(Object id) {
-=======
   public void setId(@javax.annotation.Nullable Long id) {
->>>>>>> a2ee3a7c
     this.id = id;
   }
 
 
-<<<<<<< HEAD
-  public Order petId(Object petId) {
-=======
   public Order petId(@javax.annotation.Nullable Long petId) {
->>>>>>> a2ee3a7c
     this.petId = petId;
     return this;
   }
@@ -203,24 +167,16 @@
    * @return petId
    */
   @javax.annotation.Nullable
-  public Object getPetId() {
+  public Long getPetId() {
     return petId;
   }
 
-<<<<<<< HEAD
-  public void setPetId(Object petId) {
-=======
   public void setPetId(@javax.annotation.Nullable Long petId) {
->>>>>>> a2ee3a7c
     this.petId = petId;
   }
 
 
-<<<<<<< HEAD
-  public Order quantity(Object quantity) {
-=======
   public Order quantity(@javax.annotation.Nullable Integer quantity) {
->>>>>>> a2ee3a7c
     this.quantity = quantity;
     return this;
   }
@@ -230,24 +186,16 @@
    * @return quantity
    */
   @javax.annotation.Nullable
-  public Object getQuantity() {
+  public Integer getQuantity() {
     return quantity;
   }
 
-<<<<<<< HEAD
-  public void setQuantity(Object quantity) {
-=======
   public void setQuantity(@javax.annotation.Nullable Integer quantity) {
->>>>>>> a2ee3a7c
     this.quantity = quantity;
   }
 
 
-<<<<<<< HEAD
-  public Order shipDate(Object shipDate) {
-=======
   public Order shipDate(@javax.annotation.Nullable OffsetDateTime shipDate) {
->>>>>>> a2ee3a7c
     this.shipDate = shipDate;
     return this;
   }
@@ -257,15 +205,11 @@
    * @return shipDate
    */
   @javax.annotation.Nullable
-  public Object getShipDate() {
+  public OffsetDateTime getShipDate() {
     return shipDate;
   }
 
-<<<<<<< HEAD
-  public void setShipDate(Object shipDate) {
-=======
   public void setShipDate(@javax.annotation.Nullable OffsetDateTime shipDate) {
->>>>>>> a2ee3a7c
     this.shipDate = shipDate;
   }
 
@@ -289,11 +233,7 @@
   }
 
 
-<<<<<<< HEAD
-  public Order complete(Object complete) {
-=======
   public Order complete(@javax.annotation.Nullable Boolean complete) {
->>>>>>> a2ee3a7c
     this.complete = complete;
     return this;
   }
@@ -303,15 +243,11 @@
    * @return complete
    */
   @javax.annotation.Nullable
-  public Object getComplete() {
+  public Boolean getComplete() {
     return complete;
   }
 
-<<<<<<< HEAD
-  public void setComplete(Object complete) {
-=======
   public void setComplete(@javax.annotation.Nullable Boolean complete) {
->>>>>>> a2ee3a7c
     this.complete = complete;
   }
 
@@ -379,20 +315,9 @@
         Objects.equals(this.additionalProperties, order.additionalProperties);
   }
 
-  private static <T> boolean equalsNullable(JsonNullable<T> a, JsonNullable<T> b) {
-    return a == b || (a != null && b != null && a.isPresent() && b.isPresent() && Objects.deepEquals(a.get(), b.get()));
-  }
-
   @Override
   public int hashCode() {
     return Objects.hash(id, petId, quantity, shipDate, status, complete, additionalProperties);
-  }
-
-  private static <T> int hashCodeNullable(JsonNullable<T> a) {
-    if (a == null) {
-      return 1;
-    }
-    return a.isPresent() ? Arrays.deepHashCode(new Object[]{a.get()}) : 31;
   }
 
   @Override
@@ -452,6 +377,9 @@
         }
       }
         JsonObject jsonObj = jsonElement.getAsJsonObject();
+      if ((jsonObj.get("status") != null && !jsonObj.get("status").isJsonNull()) && !jsonObj.get("status").isJsonPrimitive()) {
+        throw new IllegalArgumentException(String.format("Expected the field `status` to be a primitive type in the JSON string but got `%s`", jsonObj.get("status").toString()));
+      }
       // validate the optional field `status`
       if (jsonObj.get("status") != null && !jsonObj.get("status").isJsonNull()) {
         StatusEnum.validateJsonElement(jsonObj.get("status"));
