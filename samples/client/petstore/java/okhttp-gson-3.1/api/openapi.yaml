openapi: 3.1.0
info:
  description: "This is a sample server Petstore server. For this sample, you can\
    \ use the api key `special-key` to test the authorization filters."
  license:
    name: Apache-2.0
    url: https://www.apache.org/licenses/LICENSE-2.0.html
  title: OpenAPI Petstore
  version: 1.0.0
externalDocs:
  description: Find out more about Swagger
  url: http://swagger.io
servers:
- url: http://petstore.swagger.io/v2
tags:
- description: Everything about your Pets
  name: pet
- description: Access to Petstore orders
  name: store
- description: Operations about user
  name: user
paths:
  /pet:
    post:
      description: ""
      operationId: addPet
      requestBody:
        $ref: '#/components/requestBodies/Pet'
      responses:
        "200":
          content:
            application/xml:
              schema:
                $ref: '#/components/schemas/Pet'
            application/json:
              schema:
                $ref: '#/components/schemas/Pet'
          description: successful operation
        "405":
          description: Invalid input
      security:
      - petstore_auth:
        - write:pets
        - read:pets
      summary: Add a new pet to the store
      tags:
      - pet
      x-content-type: application/json
<<<<<<< HEAD
      x-accepts: application/json
=======
      x-accepts:
      - application/json
      - application/xml
>>>>>>> a2ee3a7c
    put:
      description: ""
      externalDocs:
        description: API documentation for the updatePet operation
        url: http://petstore.swagger.io/v2/doc/updatePet
      operationId: updatePet
      requestBody:
        $ref: '#/components/requestBodies/Pet'
      responses:
        "200":
          content:
            application/xml:
              schema:
                $ref: '#/components/schemas/Pet'
            application/json:
              schema:
                $ref: '#/components/schemas/Pet'
          description: successful operation
        "400":
          description: Invalid ID supplied
        "404":
          description: Pet not found
        "405":
          description: Validation exception
      security:
      - petstore_auth:
        - write:pets
        - read:pets
      summary: Update an existing pet
      tags:
      - pet
      x-content-type: application/json
<<<<<<< HEAD
      x-accepts: application/json
=======
      x-accepts:
      - application/json
      - application/xml
>>>>>>> a2ee3a7c
  /pet/findByStatus:
    get:
      description: Multiple status values can be provided with comma separated strings
      operationId: findPetsByStatus
      parameters:
      - deprecated: true
        description: Status values that need to be considered for filter
        explode: false
        in: query
        name: status
        required: true
        schema:
          items:
            default: available
            enum:
            - available
            - pending
            - sold
            type: string
          type: array
        style: form
      responses:
        "200":
          content:
            application/xml:
              schema:
                items:
                  $ref: '#/components/schemas/Pet'
                type: array
            application/json:
              schema:
                items:
                  $ref: '#/components/schemas/Pet'
                type: array
          description: successful operation
        "400":
          description: Invalid status value
      security:
      - petstore_auth:
        - read:pets
      summary: Finds Pets by status
      tags:
      - pet
<<<<<<< HEAD
      x-accepts: application/json
=======
      x-accepts:
      - application/json
      - application/xml
>>>>>>> a2ee3a7c
  /pet/findByTags:
    get:
      deprecated: true
      description: "Multiple tags can be provided with comma separated strings. Use\
        \ tag1, tag2, tag3 for testing."
      operationId: findPetsByTags
      parameters:
      - description: Tags to filter by
        explode: false
        in: query
        name: tags
        required: true
        schema:
          items:
            type: string
          type: array
        style: form
      responses:
        "200":
          content:
            application/xml:
              schema:
                items:
                  $ref: '#/components/schemas/Pet'
                type: array
            application/json:
              schema:
                items:
                  $ref: '#/components/schemas/Pet'
                type: array
          description: successful operation
        "400":
          description: Invalid tag value
      security:
      - petstore_auth:
        - read:pets
      summary: Finds Pets by tags
      tags:
      - pet
<<<<<<< HEAD
      x-accepts: application/json
=======
      x-accepts:
      - application/json
      - application/xml
>>>>>>> a2ee3a7c
  /pet/{petId}:
    delete:
      description: ""
      operationId: deletePet
      parameters:
      - explode: false
        in: header
        name: api_key
        required: false
        schema:
          type: string
        style: simple
      - description: Pet id to delete
        explode: false
        in: path
        name: petId
        required: true
        schema:
          format: int64
          type: integer
        style: simple
      responses:
        "400":
          description: Invalid pet value
      security:
      - petstore_auth:
        - write:pets
        - read:pets
      summary: Deletes a pet
      tags:
      - pet
      x-accepts:
      - application/json
    get:
      description: Returns a single pet
      operationId: getPetById
      parameters:
      - description: ID of pet to return
        explode: false
        in: path
        name: petId
        required: true
        schema:
          format: int64
          type: integer
        style: simple
      responses:
        "200":
          content:
            application/xml:
              schema:
                $ref: '#/components/schemas/Pet'
            application/json:
              schema:
                $ref: '#/components/schemas/Pet'
          description: successful operation
        "400":
          description: Invalid ID supplied
        "404":
          description: Pet not found
      security:
      - api_key: []
      summary: Find pet by ID
      tags:
      - pet
<<<<<<< HEAD
      x-accepts: application/json
=======
      x-accepts:
      - application/json
      - application/xml
>>>>>>> a2ee3a7c
    post:
      description: ""
      operationId: updatePetWithForm
      parameters:
      - description: ID of pet that needs to be updated
        explode: false
        in: path
        name: petId
        required: true
        schema:
          format: int64
          type: integer
        style: simple
      requestBody:
        content:
          application/x-www-form-urlencoded:
            schema:
              $ref: '#/components/schemas/updatePetWithForm_request'
      responses:
        "405":
          description: Invalid input
      security:
      - petstore_auth:
        - write:pets
        - read:pets
      summary: Updates a pet in the store with form data
      tags:
      - pet
      x-content-type: application/x-www-form-urlencoded
      x-accepts:
      - application/json
  /pet/{petId}/uploadImage:
    post:
      description: ""
      operationId: uploadFile
      parameters:
      - description: ID of pet to update
        explode: false
        in: path
        name: petId
        required: true
        schema:
          format: int64
          type: integer
        style: simple
      requestBody:
        content:
          multipart/form-data:
            schema:
              $ref: '#/components/schemas/uploadFile_request'
      responses:
        "200":
          content:
            application/json:
              schema:
                $ref: '#/components/schemas/ApiResponse'
          description: successful operation
      security:
      - petstore_auth:
        - write:pets
        - read:pets
      summary: uploads an image
      tags:
      - pet
      x-content-type: multipart/form-data
      x-accepts:
      - application/json
  /store/inventory:
    get:
      description: Returns a map of status codes to quantities
      operationId: getInventory
      responses:
        "200":
          content:
            application/json:
              schema:
                additionalProperties:
                  format: int32
                  type: integer
          description: successful operation
      security:
      - api_key: []
      summary: Returns pet inventories by status
      tags:
      - store
      x-accepts:
      - application/json
  /store/order:
    post:
      description: ""
      operationId: placeOrder
      requestBody:
        content:
          application/json:
            schema:
              $ref: '#/components/schemas/Order'
        description: order placed for purchasing the pet
        required: true
      responses:
        "200":
          content:
            application/xml:
              schema:
                $ref: '#/components/schemas/Order'
            application/json:
              schema:
                $ref: '#/components/schemas/Order'
          description: successful operation
        "400":
          description: Invalid Order
      summary: Place an order for a pet
      tags:
      - store
      x-content-type: application/json
<<<<<<< HEAD
      x-accepts: application/json
=======
      x-accepts:
      - application/json
      - application/xml
>>>>>>> a2ee3a7c
  /store/order/{orderId}:
    delete:
      description: For valid response try integer IDs with value < 1000. Anything
        above 1000 or nonintegers will generate API errors
      operationId: deleteOrder
      parameters:
      - description: ID of the order that needs to be deleted
        explode: false
        in: path
        name: orderId
        required: true
        schema:
          type: string
        style: simple
      responses:
        "400":
          description: Invalid ID supplied
        "404":
          description: Order not found
      summary: Delete purchase order by ID
      tags:
      - store
      x-accepts:
      - application/json
    get:
      description: For valid response try integer IDs with value <= 5 or > 10. Other
        values will generate exceptions
      operationId: getOrderById
      parameters:
      - description: ID of pet that needs to be fetched
        explode: false
        in: path
        name: orderId
        required: true
        schema:
          format: int64
          maximum: 5
          minimum: 1
          type: integer
        style: simple
      responses:
        "200":
          content:
            application/xml:
              schema:
                $ref: '#/components/schemas/Order'
            application/json:
              schema:
                $ref: '#/components/schemas/Order'
          description: successful operation
        "400":
          description: Invalid ID supplied
        "404":
          description: Order not found
      summary: Find purchase order by ID
      tags:
      - store
<<<<<<< HEAD
      x-accepts: application/json
=======
      x-accepts:
      - application/json
      - application/xml
>>>>>>> a2ee3a7c
  /user:
    post:
      description: This can only be done by the logged in user.
      operationId: createUser
      requestBody:
        content:
          application/json:
            schema:
              $ref: '#/components/schemas/User'
        description: Created user object
        required: true
      responses:
        default:
          description: successful operation
      security:
      - api_key: []
      summary: Create user
      tags:
      - user
      x-content-type: application/json
      x-accepts:
      - application/json
  /user/createWithArray:
    post:
      description: ""
      operationId: createUsersWithArrayInput
      requestBody:
        $ref: '#/components/requestBodies/UserArray'
      responses:
        default:
          description: successful operation
      security:
      - api_key: []
      summary: Creates list of users with given input array
      tags:
      - user
      x-content-type: application/json
      x-accepts:
      - application/json
  /user/createWithList:
    post:
      description: ""
      operationId: createUsersWithListInput
      requestBody:
        $ref: '#/components/requestBodies/UserArray'
      responses:
        default:
          description: successful operation
      security:
      - api_key: []
      summary: Creates list of users with given input array
      tags:
      - user
      x-content-type: application/json
      x-accepts:
      - application/json
  /user/login:
    get:
      description: ""
      operationId: loginUser
      parameters:
      - description: The user name for login
        explode: true
        in: query
        name: username
        required: true
        schema:
          pattern: "^[a-zA-Z0-9]+[a-zA-Z0-9\\.\\-_]*[a-zA-Z0-9]+$"
          type: string
        style: form
      - description: The password for login in clear text
        explode: true
        in: query
        name: password
        required: true
        schema:
          type: string
        style: form
      responses:
        "200":
          content:
            application/xml:
              schema:
                type: string
            application/json:
              schema:
                type: string
          description: successful operation
          headers:
            Set-Cookie:
              description: Cookie authentication key for use with the `api_key` apiKey
                authentication.
              explode: false
              schema:
                example: AUTH_KEY=abcde12345; Path=/; HttpOnly
                type: string
              style: simple
            X-Rate-Limit:
              description: calls per hour allowed by the user
              explode: false
              schema:
                format: int32
                type: integer
              style: simple
            X-Expires-After:
              description: date in UTC when token expires
              explode: false
              schema:
                format: date-time
                type: string
              style: simple
        "400":
          description: Invalid username/password supplied
      summary: Logs user into the system
      tags:
      - user
<<<<<<< HEAD
      x-accepts: application/json
=======
      x-accepts:
      - application/json
      - application/xml
>>>>>>> a2ee3a7c
  /user/logout:
    get:
      description: ""
      operationId: logoutUser
      responses:
        default:
          description: successful operation
      security:
      - api_key: []
      summary: Logs out current logged in user session
      tags:
      - user
      x-accepts:
      - application/json
  /user/{username}:
    delete:
      description: This can only be done by the logged in user.
      operationId: deleteUser
      parameters:
      - description: The name that needs to be deleted
        explode: false
        in: path
        name: username
        required: true
        schema:
          type: string
        style: simple
      responses:
        "400":
          description: Invalid username supplied
        "404":
          description: User not found
      security:
      - api_key: []
      summary: Delete user
      tags:
      - user
      x-accepts:
      - application/json
    get:
      description: ""
      operationId: getUserByName
      parameters:
      - description: The name that needs to be fetched. Use user1 for testing.
        explode: false
        in: path
        name: username
        required: true
        schema:
          type: string
        style: simple
      responses:
        "200":
          content:
            application/xml:
              schema:
                $ref: '#/components/schemas/User'
            application/json:
              schema:
                $ref: '#/components/schemas/User'
          description: successful operation
        "400":
          description: Invalid username supplied
        "404":
          description: User not found
      summary: Get user by user name
      tags:
      - user
<<<<<<< HEAD
      x-accepts: application/json
=======
      x-accepts:
      - application/json
      - application/xml
>>>>>>> a2ee3a7c
    put:
      description: This can only be done by the logged in user.
      operationId: updateUser
      parameters:
      - description: name that need to be deleted
        explode: false
        in: path
        name: username
        required: true
        schema:
          type: string
        style: simple
      requestBody:
        content:
          application/json:
            schema:
              $ref: '#/components/schemas/User'
        description: Updated user object
        required: true
      responses:
        "400":
          description: Invalid user supplied
        "404":
          description: User not found
      security:
      - api_key: []
      summary: Updated user
      tags:
      - user
      x-content-type: application/json
      x-accepts:
      - application/json
  /no_ref:
    get:
      operationId: response_no_ref
      responses:
        "200":
          content:
            text/plain:
              schema:
                type: string
          description: required to pass validation
      tags:
      - fake
      x-accepts:
      - text/plain
  /ref/no_ref:
    get:
      operationId: response_ref_to_no_ref
      responses:
        "200":
          $ref: '#/components/responses/no_ref'
      tags:
      - fake
      x-accepts:
      - text/plain
  /ref/ref:
    get:
      operationId: response_ref_to_ref
      responses:
        "200":
          $ref: '#/components/responses/ref'
      tags:
      - fake
      x-accepts:
      - text/plain
  /ref/ref_to_parameter:
    get:
      operationId: ref_to_ref_parameter
      parameters:
      - $ref: '#/components/parameters/ref_to_uuid'
      responses:
        "200":
          $ref: '#/components/responses/ref'
      tags:
      - fake
      x-accepts:
      - text/plain
    parameters:
    - $ref: '#/components/parameters/ref_to_uuid'
  /ref/ref_to_path_level_parameter_oneof:
    get:
      description: to test $ref to path level parameters
      operationId: ref_to_ref_parameter_oneof
      parameters:
      - $ref: '#/components/parameters/ref_to_oneof'
      responses:
        "200":
          description: Successful Response
      tags:
      - fake
      x-accepts:
      - application/json
    parameters:
    - $ref: '#/components/parameters/ref_to_oneof'
  /ref/ref_to_operation_level_parameter_oneof:
    get:
      description: to test $ref to operation level parameters
      operationId: ref_to_ref_parameter_anyof
      parameters:
      - $ref: '#/components/parameters/ref_to_anyof'
      responses:
        "200":
          description: Successful Response
      tags:
      - fake
      x-accepts:
      - application/json
  /fake/api/changeowner:
    post:
      operationId: op1
      parameters: []
      responses:
        "201":
          content:
            application/json:
              schema: {}
          description: Successful Response
        "422":
          content:
            application/json:
              schema:
                $ref: '#/components/schemas/HTTPValidationError'
          description: Validation Error
      summary: op1
      tags:
      - fake
      x-accepts:
      - application/json
  /fake/api/changename:
    post:
      operationId: op2
      parameters: []
      responses:
        "201":
          content:
            application/json:
              schema: {}
          description: Successful Response
        "422":
          content:
            application/json:
              schema:
                $ref: '#/components/schemas/HTTPValidationError'
          description: Validation Error
      summary: op2
      tags:
      - fake
      x-accepts:
      - application/json
  /fake/api/query/enum:
    post:
      operationId: op3
      parameters:
      - description: query enum test
        explode: true
        in: query
        name: query_enum
        required: true
        schema:
          items:
            $ref: '#/components/schemas/CodesEnum'
          type: array
        style: form
      responses:
        "200":
          description: Successful Response
      summary: op3
      tags:
      - fake
      x-accepts:
      - application/json
  /fake/inline/schema/anyof/path1:
    get:
      responses:
        "200":
          content:
            application/json:
              schema:
                $ref: '#/components/schemas/myObject'
          description: ""
      tags:
      - fake
      x-accepts:
      - application/json
  /fake/inline/schema/anyof/path2:
    get:
      responses:
        "200":
          content:
            application/json:
              schema:
                $ref: '#/components/schemas/myObject'
          description: ""
      tags:
      - fake
      x-accepts:
      - application/json
  /fake/inline/schema/anyof/path3:
    get:
      responses:
        "200":
          content:
            application/json:
              schema:
                items:
                  $ref: '#/components/schemas/myObject'
                nullable: true
                type: array
          description: ""
      tags:
      - fake
      x-accepts:
      - application/json
components:
  parameters:
    ref_to_uuid:
      description: to test ref to parameter (uuid)
      explode: false
      in: header
      name: ref_to_uuid
      required: true
      schema:
        example: 61864654-6e6b-4152-a62f-795fdd606bc2
        format: uuid
        type: string
      style: simple
    ref_to_oneof:
      description: to test ref to parameter (oneof)
      explode: false
      in: header
      name: ref_to_oneof
      required: true
      schema:
        $ref: '#/components/schemas/_ref_ref_to_path_level_parameter_oneof_ref_to_oneof_parameter'
      style: simple
    ref_to_anyof:
      description: to test ref to parameter (anyof)
      explode: false
      in: header
      name: ref_to_anyof
      required: true
      schema:
        $ref: '#/components/schemas/ref_to_ref_parameter_anyof_ref_to_anyof_parameter'
      style: simple
  requestBodies:
    UserArray:
      content:
        application/json:
          schema:
            items:
              $ref: '#/components/schemas/User'
            type: array
      description: List of user object
      required: true
    Pet:
      content:
        application/json:
          schema:
            $ref: '#/components/schemas/Pet'
        application/xml:
          schema:
            $ref: '#/components/schemas/Pet'
      description: Pet object that needs to be added to the store
      required: true
  responses:
    no_ref:
      content:
        text/plain:
          schema:
            type: string
      description: required to pass validation
    ref:
      content:
        text/plain:
          schema:
            $ref: '#/components/schemas/simple_text'
      description: required to pass validation
  schemas:
    Order:
      description: An order for a pets from the pet store
      example:
        petId: ""
        quantity: ""
        id: ""
        shipDate: ""
        complete: ""
        status: ""
      properties:
        id:
          format: int64
        petId:
          format: int64
        quantity:
          format: int32
        shipDate:
          format: date-time
        status:
          description: Order Status
          enum:
          - placed
          - approved
          - delivered
        complete:
          default: false
      title: Pet Order
      xml:
        name: Order
    Category:
      description: A category for a pet
      example:
        name: ""
        id: ""
      properties:
        id:
          format: int64
        name:
          pattern: "^[a-zA-Z0-9]+[a-zA-Z0-9\\.\\-_]*[a-zA-Z0-9]+$"
      title: Pet category
      xml:
        name: Category
    User:
      description: A User who is purchasing from the pet store
      example:
        firstName: ""
        lastName: ""
        password: ""
        userStatus: ""
        phone: ""
        id: ""
        email: ""
        username: ""
      properties:
        id:
          format: int64
        username: {}
        firstName: {}
        lastName: {}
        email: {}
        password: {}
        phone: {}
        userStatus:
          description: User Status
          format: int32
      title: a User
      xml:
        name: User
    Tag:
      description: A tag for a pet
      properties:
        id:
          format: int64
        name: {}
      title: Pet Tag
      xml:
        name: Tag
    Pet:
      description: A pet for sale in the pet store
      example:
        photoUrls: ""
        name: doggie
        id: ""
        category:
          name: ""
          id: ""
        tags: ""
        status: ""
      properties:
        id:
          format: int64
        category:
          $ref: '#/components/schemas/Category'
        name:
          example: doggie
        photoUrls:
          items: {}
          xml:
            name: photoUrl
            wrapped: true
        tags:
          items:
            $ref: '#/components/schemas/Tag'
          xml:
            name: tag
            wrapped: true
        status:
          deprecated: true
          description: pet status in the store
          enum:
          - available
          - pending
          - sold
      required:
      - name
      - photoUrls
      title: a Pet
      xml:
        name: Pet
    ApiResponse:
      description: Describes the result of uploading an image resource
      example:
        code: ""
        type: ""
        message: ""
      properties:
        code:
          format: int32
        type: {}
        message: {}
      title: An uploaded response
    StringOrInt:
      description: string or int
    OneOfStringOrInt:
      description: string or int (onefOf)
      oneOf:
      - type: string
      - {}
    Dog:
      allOf:
      - $ref: '#/components/schemas/Animal'
      - properties:
          breed:
            type: string
    Cat:
      allOf:
      - $ref: '#/components/schemas/Animal'
      - properties:
          declawed: {}
    Animal:
      discriminator:
        propertyName: className
      properties:
        className: {}
        color:
          default: red
      required:
      - className
    simple_text:
      type: string
    any_type_test:
      properties:
        any_type_property: {}
        array_prop:
          description: test array in 3.1 spec
          items:
            type: string
<<<<<<< HEAD
    HTTPValidationError:
      properties: {}
      title: HTTPValidationError
    AnyOfArray:
      anyOf:
      - items: {}
      - items: {}
=======
          type: array
        ref_array_prefix_items:
          description: |
            An item that was added to the queue.
          items: {}
          maxItems: 5
          minItems: 3
          type: array
    HTTPValidationError:
      properties: {}
      title: HTTPValidationError
      type: object
    ArrayPrefixItems:
      description: |
        An item that was added to the queue.
      items: {}
      maxItems: 5
      minItems: 3
      type: array
    circular_reference_1:
      properties:
        prop1:
          $ref: '#/components/schemas/circular_reference_2'
    circular_reference_2:
      properties:
        prop1:
          $ref: '#/components/schemas/circular_reference_3'
    circular_reference_3:
      properties:
        prop1:
          $ref: '#/components/schemas/circular_reference_1'
    array_of_same_ref:
      properties:
        arrayFooOne:
          items:
            $ref: '#/components/schemas/Tag'
          type: array
        arrayFooTwo:
          items:
            $ref: '#/components/schemas/Tag'
          type: array
        arrayFooThree:
          items:
            $ref: '#/components/schemas/Tag'
          type: array
    CodesEnum:
      enum:
      - Code 1
      - Code 2
      - Code 3
      type: string
    SimpleModelWithArrayProperty:
      properties:
        arrayOfStrings:
          items:
            type: string
          type: array
      required:
      - arrayOfStrings
    AllOfSimpleModel:
      allOf:
      - $ref: '#/components/schemas/SimpleModelWithArrayProperty'
    myObject:
      type: object
    SelfReference:
      items: {}
      type: array
    SelfReferenceOneOf:
      oneOf:
      - type: string
      - type: boolean
    SelfReferenceAnyOf:
      anyOf:
      - type: string
      - type: boolean
    SelfReferenceAdditionalProperties:
      additionalProperties: {}
      properties:
        dummy:
          type: string
>>>>>>> a2ee3a7c
    updatePetWithForm_request:
      properties:
        name:
          description: Updated name of the pet
          type: string
        status:
          description: Updated status of the pet
          type: string
    uploadFile_request:
      properties:
        additionalMetadata:
          description: Additional data to pass to server
          type: string
        file:
          description: file to upload
          format: binary
          type: string
    _ref_ref_to_path_level_parameter_oneof_ref_to_oneof_parameter:
      oneOf:
      - type: string
      - type: integer
    ref_to_ref_parameter_anyof_ref_to_anyof_parameter:
      oneOf:
      - type: string
      - items:
          type: string
        type: array
    _fake_webhooks_sources_deleted_post_request_event:
      properties:
        event_id:
          type: string
      required:
      - event_id
    _fake_webhooks_sources_deleted_post_request:
      description: inline schema in webhooks
      properties:
        event_timestamp:
          format: date-time
          type: string
        event_type:
          type: string
        event:
          $ref: '#/components/schemas/_fake_webhooks_sources_deleted_post_request_event'
      required:
      - event
      - event_timestamp
      - event_type
  securitySchemes:
    petstore_auth:
      flows:
        implicit:
          authorizationUrl: http://petstore.swagger.io/api/oauth/dialog
          scopes:
            write:pets: modify pets in your account
            read:pets: read your pets
      type: oauth2
    api_key:
      in: header
      name: api_key
      type: apiKey
<|MERGE_RESOLUTION|>--- conflicted
+++ resolved
@@ -46,13 +46,9 @@
       tags:
       - pet
       x-content-type: application/json
-<<<<<<< HEAD
-      x-accepts: application/json
-=======
       x-accepts:
       - application/json
       - application/xml
->>>>>>> a2ee3a7c
     put:
       description: ""
       externalDocs:
@@ -85,13 +81,9 @@
       tags:
       - pet
       x-content-type: application/json
-<<<<<<< HEAD
-      x-accepts: application/json
-=======
       x-accepts:
       - application/json
       - application/xml
->>>>>>> a2ee3a7c
   /pet/findByStatus:
     get:
       description: Multiple status values can be provided with comma separated strings
@@ -135,13 +127,9 @@
       summary: Finds Pets by status
       tags:
       - pet
-<<<<<<< HEAD
-      x-accepts: application/json
-=======
       x-accepts:
       - application/json
       - application/xml
->>>>>>> a2ee3a7c
   /pet/findByTags:
     get:
       deprecated: true
@@ -181,13 +169,9 @@
       summary: Finds Pets by tags
       tags:
       - pet
-<<<<<<< HEAD
-      x-accepts: application/json
-=======
       x-accepts:
       - application/json
       - application/xml
->>>>>>> a2ee3a7c
   /pet/{petId}:
     delete:
       description: ""
@@ -253,13 +237,9 @@
       summary: Find pet by ID
       tags:
       - pet
-<<<<<<< HEAD
-      x-accepts: application/json
-=======
       x-accepts:
       - application/json
       - application/xml
->>>>>>> a2ee3a7c
     post:
       description: ""
       operationId: updatePetWithForm
@@ -374,13 +354,9 @@
       tags:
       - store
       x-content-type: application/json
-<<<<<<< HEAD
-      x-accepts: application/json
-=======
       x-accepts:
       - application/json
       - application/xml
->>>>>>> a2ee3a7c
   /store/order/{orderId}:
     delete:
       description: For valid response try integer IDs with value < 1000. Anything
@@ -438,13 +414,9 @@
       summary: Find purchase order by ID
       tags:
       - store
-<<<<<<< HEAD
-      x-accepts: application/json
-=======
       x-accepts:
       - application/json
       - application/xml
->>>>>>> a2ee3a7c
   /user:
     post:
       description: This can only be done by the logged in user.
@@ -561,13 +533,9 @@
       summary: Logs user into the system
       tags:
       - user
-<<<<<<< HEAD
-      x-accepts: application/json
-=======
       x-accepts:
       - application/json
       - application/xml
->>>>>>> a2ee3a7c
   /user/logout:
     get:
       description: ""
@@ -636,13 +604,9 @@
       summary: Get user by user name
       tags:
       - user
-<<<<<<< HEAD
-      x-accepts: application/json
-=======
       x-accepts:
       - application/json
       - application/xml
->>>>>>> a2ee3a7c
     put:
       description: This can only be done by the logged in user.
       operationId: updateUser
@@ -925,106 +889,138 @@
     Order:
       description: An order for a pets from the pet store
       example:
-        petId: ""
-        quantity: ""
-        id: ""
-        shipDate: ""
-        complete: ""
-        status: ""
+        petId: 6
+        quantity: 1
+        id: 0
+        shipDate: 2000-01-23T04:56:07.000+00:00
+        complete: false
+        status: placed
       properties:
         id:
           format: int64
+          type: integer
         petId:
           format: int64
+          type: integer
         quantity:
           format: int32
+          type: integer
         shipDate:
           format: date-time
+          type: string
         status:
           description: Order Status
           enum:
           - placed
           - approved
           - delivered
+          type: string
         complete:
           default: false
+          type: boolean
       title: Pet Order
       xml:
         name: Order
     Category:
       description: A category for a pet
       example:
-        name: ""
-        id: ""
+        name: name
+        id: 6
       properties:
         id:
           format: int64
+          type: integer
         name:
           pattern: "^[a-zA-Z0-9]+[a-zA-Z0-9\\.\\-_]*[a-zA-Z0-9]+$"
+          type: string
       title: Pet category
       xml:
         name: Category
     User:
       description: A User who is purchasing from the pet store
       example:
-        firstName: ""
-        lastName: ""
-        password: ""
-        userStatus: ""
-        phone: ""
-        id: ""
-        email: ""
-        username: ""
+        firstName: firstName
+        lastName: lastName
+        password: password
+        userStatus: 6
+        phone: phone
+        id: 0
+        email: email
+        username: username
       properties:
         id:
           format: int64
-        username: {}
-        firstName: {}
-        lastName: {}
-        email: {}
-        password: {}
-        phone: {}
+          type: integer
+        username:
+          type: string
+        firstName:
+          type: string
+        lastName:
+          type: string
+        email:
+          type: string
+        password:
+          type: string
+        phone:
+          type: string
         userStatus:
           description: User Status
           format: int32
+          type: integer
       title: a User
       xml:
         name: User
     Tag:
       description: A tag for a pet
+      example:
+        name: name
+        id: 1
       properties:
         id:
           format: int64
-        name: {}
+          type: integer
+        name:
+          type: string
       title: Pet Tag
       xml:
         name: Tag
     Pet:
       description: A pet for sale in the pet store
       example:
-        photoUrls: ""
+        photoUrls:
+        - photoUrls
+        - photoUrls
         name: doggie
-        id: ""
+        id: 0
         category:
-          name: ""
-          id: ""
-        tags: ""
-        status: ""
+          name: name
+          id: 6
+        tags:
+        - name: name
+          id: 1
+        - name: name
+          id: 1
+        status: available
       properties:
         id:
           format: int64
+          type: integer
         category:
           $ref: '#/components/schemas/Category'
         name:
           example: doggie
+          type: string
         photoUrls:
-          items: {}
+          items:
+            type: string
+          type: array
           xml:
             name: photoUrl
             wrapped: true
         tags:
           items:
             $ref: '#/components/schemas/Tag'
+          type: array
           xml:
             name: tag
             wrapped: true
@@ -1035,6 +1031,7 @@
           - available
           - pending
           - sold
+          type: string
       required:
       - name
       - photoUrls
@@ -1044,22 +1041,29 @@
     ApiResponse:
       description: Describes the result of uploading an image resource
       example:
-        code: ""
-        type: ""
-        message: ""
+        code: 0
+        type: type
+        message: message
       properties:
         code:
           format: int32
-        type: {}
-        message: {}
+          type: integer
+        type:
+          type: string
+        message:
+          type: string
       title: An uploaded response
     StringOrInt:
+      anyOf:
+      - type: string
+      - format: int32
+        type: integer
       description: string or int
     OneOfStringOrInt:
       description: string or int (onefOf)
       oneOf:
       - type: string
-      - {}
+      - type: integer
     Dog:
       allOf:
       - $ref: '#/components/schemas/Animal'
@@ -1070,14 +1074,17 @@
       allOf:
       - $ref: '#/components/schemas/Animal'
       - properties:
-          declawed: {}
+          declawed:
+            type: boolean
     Animal:
       discriminator:
         propertyName: className
       properties:
-        className: {}
+        className:
+          type: string
         color:
           default: red
+          type: string
       required:
       - className
     simple_text:
@@ -1089,15 +1096,6 @@
           description: test array in 3.1 spec
           items:
             type: string
-<<<<<<< HEAD
-    HTTPValidationError:
-      properties: {}
-      title: HTTPValidationError
-    AnyOfArray:
-      anyOf:
-      - items: {}
-      - items: {}
-=======
           type: array
         ref_array_prefix_items:
           description: |
@@ -1178,7 +1176,6 @@
       properties:
         dummy:
           type: string
->>>>>>> a2ee3a7c
     updatePetWithForm_request:
       properties:
         name:
