package org.openapitools.client;

import org.apache.commons.logging.Log;
import org.apache.commons.logging.LogFactory;
import org.springframework.beans.factory.annotation.Autowired;
import org.springframework.core.ParameterizedTypeReference;
import org.springframework.http.HttpHeaders;
import org.springframework.http.HttpMethod;
import org.springframework.http.HttpRequest;
import org.springframework.http.HttpStatus;
import org.springframework.http.InvalidMediaTypeException;
import org.springframework.http.MediaType;
import org.springframework.http.RequestEntity;
import org.springframework.http.RequestEntity.BodyBuilder;
import org.springframework.http.ResponseEntity;
import org.springframework.http.client.BufferingClientHttpRequestFactory;
import org.springframework.http.client.ClientHttpRequestExecution;
import org.springframework.http.client.ClientHttpRequestInterceptor;
import org.springframework.http.client.ClientHttpResponse;
import org.springframework.stereotype.Component;
import org.springframework.util.CollectionUtils;
import org.springframework.util.LinkedMultiValueMap;
import org.springframework.util.MultiValueMap;
import org.springframework.util.StringUtils;
import org.springframework.web.client.RestClientException;
import org.springframework.web.client.RestTemplate;
import org.springframework.web.util.UriComponentsBuilder;
import org.openapitools.jackson.nullable.JsonNullableModule;


import java.io.BufferedReader;
import java.io.IOException;
import java.io.InputStream;
import java.io.InputStreamReader;
import java.io.UnsupportedEncodingException;
import java.net.URI;
import java.net.URISyntaxException;
import java.net.URLEncoder;
import java.nio.charset.StandardCharsets;
import java.text.DateFormat;
import java.text.ParseException;
import java.util.Arrays;
import java.util.ArrayList;
import java.util.Collection;
import java.util.Collections;
import java.util.Date;
import java.util.HashMap;
import java.util.Iterator;
import java.util.List;
import java.util.Map;
import java.util.Map.Entry;
import java.util.TimeZone;
import java.time.OffsetDateTime;

import org.openapitools.client.auth.Authentication;
import org.openapitools.client.auth.HttpBasicAuth;
import org.openapitools.client.auth.ApiKeyAuth;
import org.openapitools.client.auth.OAuth;

@javax.annotation.Generated(value = "org.openapitools.codegen.languages.JavaClientCodegen")
@Component("org.openapitools.client.ApiClient")
public class ApiClient extends JavaTimeFormatter {
    public enum CollectionFormat {
        CSV(","), TSV("\t"), SSV(" "), PIPES("|"), MULTI(null);

        private final String separator;

        private CollectionFormat(String separator) {
            this.separator = separator;
        }

        private String collectionToString(Collection<?> collection) {
            return StringUtils.collectionToDelimitedString(collection, separator);
        }
    }

    private boolean debugging = false;

    private HttpHeaders defaultHeaders = new HttpHeaders();
    private MultiValueMap<String, String> defaultCookies = new LinkedMultiValueMap<String, String>();

    private String basePath = "http://petstore.swagger.io:80/v2";

    private RestTemplate restTemplate;

    private Map<String, Authentication> authentications;

    private DateFormat dateFormat;

    public ApiClient() {
        this.restTemplate = buildRestTemplate();
        init();
    }

    @Autowired
    public ApiClient(RestTemplate restTemplate) {
        this.restTemplate = restTemplate;
        init();
    }

    protected void init() {
        // Use RFC3339 format for date and datetime.
        // See http://xml2rfc.ietf.org/public/rfc/html/rfc3339.html#anchor14
        this.dateFormat = new RFC3339DateFormat();

        // Use UTC as the default time zone.
        this.dateFormat.setTimeZone(TimeZone.getTimeZone("UTC"));

        // Set default User-Agent.
        setUserAgent("Java-SDK");

        // Setup authentications (key: authentication name, value: authentication).
        authentications = new HashMap<String, Authentication>();
        authentications.put("api_key", new ApiKeyAuth("header", "api_key"));
        authentications.put("api_key_query", new ApiKeyAuth("query", "api_key_query"));
        authentications.put("http_basic_test", new HttpBasicAuth());
        authentications.put("petstore_auth", new OAuth());
        // Prevent the authentications from being modified.
        authentications = Collections.unmodifiableMap(authentications);
    }

    /**
     * Get the current base path
     *
     * @return String the base path
     */
    public String getBasePath() {
        return basePath;
    }

    /**
     * Set the base path, which should include the host
     *
     * @param basePath the base path
     * @return ApiClient this client
     */
    public ApiClient setBasePath(String basePath) {
        this.basePath = basePath;
        return this;
    }

    /**
     * Get authentications (key: authentication name, value: authentication).
     *
     * @return Map the currently configured authentication types
     */
    public Map<String, Authentication> getAuthentications() {
        return authentications;
    }

    /**
     * Get authentication for the given name.
     *
     * @param authName The authentication name
     * @return The authentication, null if not found
     */
    public Authentication getAuthentication(String authName) {
        return authentications.get(authName);
    }


    /**
     * Helper method to set username for the first HTTP basic authentication.
     *
     * @param username Username
     */
    public void setUsername(String username) {
        for (Authentication auth : authentications.values()) {
            if (auth instanceof HttpBasicAuth) {
                ((HttpBasicAuth) auth).setUsername(username);
                return;
            }
        }
        throw new RuntimeException("No HTTP basic authentication configured!");
    }

    /**
     * Helper method to set password for the first HTTP basic authentication.
     * @param password Password
     */
    public void setPassword(String password) {
        for (Authentication auth : authentications.values()) {
            if (auth instanceof HttpBasicAuth) {
                ((HttpBasicAuth) auth).setPassword(password);
                return;
            }
        }
        throw new RuntimeException("No HTTP basic authentication configured!");
    }


    /**
     * Helper method to set API key value for the first API key authentication.
     *
     * @param apiKey the API key
     */
    public void setApiKey(String apiKey) {
        for (Authentication auth : authentications.values()) {
            if (auth instanceof ApiKeyAuth) {
                ((ApiKeyAuth) auth).setApiKey(apiKey);
                return;
            }
        }
        throw new RuntimeException("No API key authentication configured!");
    }

    /**
     * Helper method to set API key prefix for the first API key authentication.
     *
     * @param apiKeyPrefix API key prefix
     */
    public void setApiKeyPrefix(String apiKeyPrefix) {
        for (Authentication auth : authentications.values()) {
            if (auth instanceof ApiKeyAuth) {
                ((ApiKeyAuth) auth).setApiKeyPrefix(apiKeyPrefix);
                return;
            }
        }
        throw new RuntimeException("No API key authentication configured!");
    }


    /**
     * Helper method to set access token for the first OAuth2 authentication.
     *
     * @param accessToken Access token
     */
    public void setAccessToken(String accessToken) {
        for (Authentication auth : authentications.values()) {
            if (auth instanceof OAuth) {
                ((OAuth) auth).setAccessToken(accessToken);
                return;
            }
        }
        throw new RuntimeException("No OAuth2 authentication configured!");
    }


    /**
     * Set the User-Agent header's value (by adding to the default header map).
     *
     * @param userAgent the user agent string
     * @return ApiClient this client
     */
    public ApiClient setUserAgent(String userAgent) {
        addDefaultHeader("User-Agent", userAgent);
        return this;
    }

    /**
     * Add a default header.
     *
     * @param name  The header's name
     * @param value The header's value
     * @return ApiClient this client
     */
    public ApiClient addDefaultHeader(String name, String value) {
        if (defaultHeaders.containsKey(name)) {
            defaultHeaders.remove(name);
        }
        defaultHeaders.add(name, value);
        return this;
    }

    /**
     * Add a default cookie.
     *
     * @param name  The cookie's name
     * @param value The cookie's value
     * @return ApiClient this client
     */
    public ApiClient addDefaultCookie(String name, String value) {
        if (defaultCookies.containsKey(name)) {
            defaultCookies.remove(name);
        }
        defaultCookies.add(name, value);
        return this;
    }

    public void setDebugging(boolean debugging) {
        List<ClientHttpRequestInterceptor> currentInterceptors = this.restTemplate.getInterceptors();
        if (debugging) {
            if (currentInterceptors == null) {
                currentInterceptors = new ArrayList<ClientHttpRequestInterceptor>();
            }
            ClientHttpRequestInterceptor interceptor = new ApiClientHttpRequestInterceptor();
            currentInterceptors.add(interceptor);
            this.restTemplate.setInterceptors(currentInterceptors);
        } else {
            if (currentInterceptors != null && !currentInterceptors.isEmpty()) {
                Iterator<ClientHttpRequestInterceptor> iter = currentInterceptors.iterator();
                while (iter.hasNext()) {
                    ClientHttpRequestInterceptor interceptor = iter.next();
                    if (interceptor instanceof ApiClientHttpRequestInterceptor) {
                        iter.remove();
                    }
                }
                this.restTemplate.setInterceptors(currentInterceptors);
            }
        }
        this.debugging = debugging;
    }

    /**
     * Check that whether debugging is enabled for this API client.
     * @return boolean true if this client is enabled for debugging, false otherwise
     */
    public boolean isDebugging() {
        return debugging;
    }

    /**
     * Get the date format used to parse/format date parameters.
     * @return DateFormat format
     */
    public DateFormat getDateFormat() {
        return dateFormat;
    }

    /**
     * Set the date format used to parse/format date parameters.
     * @param dateFormat Date format
     * @return API client
     */
    public ApiClient setDateFormat(DateFormat dateFormat) {
        this.dateFormat = dateFormat;
<<<<<<< HEAD
=======
        for (HttpMessageConverter converter : restTemplate.getMessageConverters()) {
            if (converter instanceof AbstractJackson2HttpMessageConverter) {
                ObjectMapper mapper = ((AbstractJackson2HttpMessageConverter) converter).getObjectMapper();
                mapper.setDateFormat(dateFormat);
            }
        }
>>>>>>> a187b114
        return this;
    }

    /**
     * Parse the given string into Date object.
     *
     * @param str the string to parse
     * @return the Date parsed from the string
     */
    public Date parseDate(String str) {
        try {
            return dateFormat.parse(str);
        } catch (ParseException e) {
            throw new RuntimeException(e);
        }
    }

    /**
     * Format the given Date object into string.
     *
     * @param date the date to format
     * @return the formatted date as string
     */
    public String formatDate(Date date) {
        return dateFormat.format(date);
    }

    /**
     * Format the given parameter object into string.
     *
     * @param param the object to convert
     * @return String the parameter represented as a String
     */
    public String parameterToString(Object param) {
        if (param == null) {
            return "";
        } else if (param instanceof Date) {
            return formatDate( (Date) param);
        } else if (param instanceof OffsetDateTime) {
            return formatOffsetDateTime((OffsetDateTime) param);
        } else if (param instanceof Collection) {
            StringBuilder b = new StringBuilder();
            for (Object o : (Collection<?>) param) {
                if (b.length() > 0) {
                    b.append(",");
                }
                b.append(String.valueOf(o));
            }
            return b.toString();
        } else {
            return String.valueOf(param);
        }
    }

    /**
    * Formats the specified collection path parameter to a string value.
    *
    * @param collectionFormat The collection format of the parameter.
    * @param values The values of the parameter.
    * @return String representation of the parameter
    */
    public String collectionPathParameterToString(CollectionFormat collectionFormat, Collection<?> values) {
        // create the value based on the collection format
        if (CollectionFormat.MULTI.equals(collectionFormat)) {
            // not valid for path params
            return parameterToString(values);
        }

        // collectionFormat is assumed to be "csv" by default
        if (collectionFormat == null) {
            collectionFormat = CollectionFormat.CSV;
        }

        return collectionFormat.collectionToString(values);
    }

    /**
     * Converts a parameter to a {@link MultiValueMap} for use in REST requests
     *
     * @param collectionFormat The format to convert to
     * @param name The name of the parameter
     * @param value The parameter's value
     * @return a Map containing the String value(s) of the input parameter
     */
    public MultiValueMap<String, String> parameterToMultiValueMap(CollectionFormat collectionFormat, String name, Object value) {
        final MultiValueMap<String, String> params = new LinkedMultiValueMap<String, String>();

        if (name == null || name.isEmpty() || value == null) {
            return params;
        }

        if (collectionFormat == null) {
            collectionFormat = CollectionFormat.CSV;
        }

        Collection<?> valueCollection = null;
        if (value instanceof Collection) {
            valueCollection = (Collection<?>) value;
        } else {
            params.add(name, parameterToString(value));
            return params;
        }

        if (valueCollection.isEmpty()) {
            return params;
        }

        if (collectionFormat.equals(CollectionFormat.MULTI)) {
            for (Object item : valueCollection) {
                params.add(name, parameterToString(item));
            }
            return params;
        }

        List<String> values = new ArrayList<String>();
        for (Object o : valueCollection) {
            values.add(parameterToString(o));
        }
        params.add(name, collectionFormat.collectionToString(values));

        return params;
    }

   /**
    * Check if the given {@code String} is a JSON MIME.
    *
    * @param mediaType the input MediaType
    * @return boolean true if the MediaType represents JSON, false otherwise
    */
    public boolean isJsonMime(String mediaType) {
        // "* / *" is default to JSON
        if ("*/*".equals(mediaType)) {
            return true;
        }

        try {
            return isJsonMime(MediaType.parseMediaType(mediaType));
        } catch (InvalidMediaTypeException e) {
        }
        return false;
    }

    /**
     * Check if the given MIME is a JSON MIME.
     * JSON MIME examples:
     *     application/json
     *     application/json; charset=UTF8
     *     APPLICATION/JSON
     *
     * @param mediaType the input MediaType
     * @return boolean true if the MediaType represents JSON, false otherwise
     */
    public boolean isJsonMime(MediaType mediaType) {
        return mediaType != null && (MediaType.APPLICATION_JSON.isCompatibleWith(mediaType) || mediaType.getSubtype().matches("^.*\\+json[;]?\\s*$"));
    }

   /**
    * Check if the given {@code String} is a Problem JSON MIME (RFC-7807).
    *
    * @param mediaType the input MediaType
    * @return boolean true if the MediaType represents Problem JSON, false otherwise
    */
    public boolean isProblemJsonMime(String mediaType) {
        return "application/problem+json".equalsIgnoreCase(mediaType);
    }

    /**
     * Select the Accept header's value from the given accepts array:
     *     if JSON exists in the given array, use it;
     *     otherwise use all of them (joining into a string)
     *
     * @param accepts The accepts array to select from
     * @return List The list of MediaTypes to use for the Accept header
     */
    public List<MediaType> selectHeaderAccept(String[] accepts) {
        if (accepts.length == 0) {
            return null;
        }
        for (String accept : accepts) {
            MediaType mediaType = MediaType.parseMediaType(accept);
            if (isJsonMime(mediaType) && !isProblemJsonMime(accept)) {
                return Collections.singletonList(mediaType);
            }
        }
        return MediaType.parseMediaTypes(StringUtils.arrayToCommaDelimitedString(accepts));
    }

    /**
     * Select the Content-Type header's value from the given array:
     *     if JSON exists in the given array, use it;
     *     otherwise use the first one of the array.
     *
     * @param contentTypes The Content-Type array to select from
     * @return MediaType The Content-Type header to use. If the given array is empty, JSON will be used.
     */
    public MediaType selectHeaderContentType(String[] contentTypes) {
        if (contentTypes.length == 0) {
            return MediaType.APPLICATION_JSON;
        }
        for (String contentType : contentTypes) {
            MediaType mediaType = MediaType.parseMediaType(contentType);
            if (isJsonMime(mediaType)) {
                return mediaType;
            }
        }
        return MediaType.parseMediaType(contentTypes[0]);
    }

    /**
     * Select the body to use for the request
     *
     * @param obj the body object
     * @param formParams the form parameters
     * @param contentType the content type of the request
     * @return Object the selected body
     */
    protected Object selectBody(Object obj, MultiValueMap<String, Object> formParams, MediaType contentType) {
        boolean isForm = MediaType.MULTIPART_FORM_DATA.isCompatibleWith(contentType) || MediaType.APPLICATION_FORM_URLENCODED.isCompatibleWith(contentType);
        return isForm ? formParams : obj;
    }

    /**
     * Expand path template with variables
     *
     * @param pathTemplate path template with placeholders
     * @param variables variables to replace
     * @return path with placeholders replaced by variables
     */
    public String expandPath(String pathTemplate, Map<String, Object> variables) {
        return restTemplate.getUriTemplateHandler().expand(pathTemplate, variables).toString();
    }

    /**
     * Include queryParams in uriParams taking into account the paramName
     *
     * @param queryParam The query parameters
     * @param uriParams The path parameters
     * return templatized query string
     */
    private String generateQueryUri(MultiValueMap<String, String> queryParams, Map<String, Object> uriParams) {
        StringBuilder queryBuilder = new StringBuilder();
        queryParams.forEach((name, values) -> {
            if (CollectionUtils.isEmpty(values)) {
                if (queryBuilder.length() != 0) {
                    queryBuilder.append('&');
                }
                queryBuilder.append(name);
            } else {
                int valueItemCounter = 0;
                for (Object value : values) {
                    if (queryBuilder.length() != 0) {
                        queryBuilder.append('&');
                    }
                    queryBuilder.append(name);
                    if (value != null) {
                        String templatizedKey = name + valueItemCounter++;
                        uriParams.put(templatizedKey, value.toString());
                        queryBuilder.append('=').append("{").append(templatizedKey).append("}");
                    }
                }
            }
        });
        return queryBuilder.toString();

    }

    /**
     * Invoke API by sending HTTP request with the given options.
     *
     * @param <T> the return type to use
     * @param path The sub-path of the HTTP URL
     * @param method The request method
     * @param pathParams The path parameters
     * @param queryParams The query parameters
     * @param body The request body object
     * @param headerParams The header parameters
     * @param cookieParams The cookie parameters
     * @param formParams The form parameters
     * @param accept The request's Accept header
     * @param contentType The request's Content-Type header
     * @param authNames The authentications to apply
     * @param returnType The return type into which to deserialize the response
     * @return ResponseEntity&lt;T&gt; The response of the chosen type
     */
    public <T> ResponseEntity<T> invokeAPI(String path, HttpMethod method, Map<String, Object> pathParams, MultiValueMap<String, String> queryParams, Object body, HttpHeaders headerParams, MultiValueMap<String, String> cookieParams, MultiValueMap<String, Object> formParams, List<MediaType> accept, MediaType contentType, String[] authNames, ParameterizedTypeReference<T> returnType) throws RestClientException {
        updateParamsForAuth(authNames, queryParams, headerParams, cookieParams);

   	    Map<String,Object> uriParams = new HashMap();
        uriParams.putAll(pathParams);

        String finalUri = path;

        if (queryParams != null && !queryParams.isEmpty()) {
            //Include queryParams in uriParams taking into account the paramName
            String queryUri = generateQueryUri(queryParams, uriParams);
            //Append to finalUri the templatized query string like "?param1={param1Value}&.......
            finalUri += "?" + queryUri;
        }
        String expandedPath = this.expandPath(finalUri, uriParams);
        final UriComponentsBuilder builder = UriComponentsBuilder.fromHttpUrl(basePath).path(expandedPath);

        URI uri;
        try {
            uri = new URI(builder.build().toUriString());
        } catch (URISyntaxException ex)  {
            throw new RestClientException("Could not build URL: " + builder.toUriString(), ex);
        }

        final BodyBuilder requestBuilder = RequestEntity.method(method, uri);
        if (accept != null) {
            requestBuilder.accept(accept.toArray(new MediaType[accept.size()]));
        }
        if (contentType != null) {
            requestBuilder.contentType(contentType);
        }

        addHeadersToRequest(headerParams, requestBuilder);
        addHeadersToRequest(defaultHeaders, requestBuilder);
        addCookiesToRequest(cookieParams, requestBuilder);
        addCookiesToRequest(defaultCookies, requestBuilder);

        RequestEntity<Object> requestEntity = requestBuilder.body(selectBody(body, formParams, contentType));

        ResponseEntity<T> responseEntity = restTemplate.exchange(requestEntity, returnType);

        if (responseEntity.getStatusCode().is2xxSuccessful()) {
            return responseEntity;
        } else {
            // The error handler built into the RestTemplate should handle 400 and 500 series errors.
            throw new RestClientException("API returned " + responseEntity.getStatusCode() + " and it wasn't handled by the RestTemplate error handler");
        }
    }

    /**
     * Add headers to the request that is being built
     * @param headers The headers to add
     * @param requestBuilder The current request
     */
    protected void addHeadersToRequest(HttpHeaders headers, BodyBuilder requestBuilder) {
        for (Entry<String, List<String>> entry : headers.entrySet()) {
            List<String> values = entry.getValue();
            for (String value : values) {
                if (value != null) {
                    requestBuilder.header(entry.getKey(), value);
                }
            }
        }
    }

    /**
     * Add cookies to the request that is being built
     *
     * @param cookies        The cookies to add
     * @param requestBuilder The current request
     */
    protected void addCookiesToRequest(MultiValueMap<String, String> cookies, BodyBuilder requestBuilder) {
        if (!cookies.isEmpty()) {
            requestBuilder.header("Cookie", buildCookieHeader(cookies));
        }
    }

    /**
     * Build cookie header. Keeps a single value per cookie (as per <a href="https://tools.ietf.org/html/rfc6265#section-5.3">
     * RFC6265 section 5.3</a>).
     *
     * @param cookies map all cookies
     * @return header string for cookies.
     */
    private String buildCookieHeader(MultiValueMap<String, String> cookies) {
        final StringBuilder cookieValue = new StringBuilder();
        String delimiter = "";
        for (final Map.Entry<String, List<String>> entry : cookies.entrySet()) {
            final String value = entry.getValue().get(entry.getValue().size() - 1);
            cookieValue.append(String.format("%s%s=%s", delimiter, entry.getKey(), value));
            delimiter = "; ";
        }
        return cookieValue.toString();
    }

    /**
     * Build the RestTemplate used to make HTTP requests.
     * @return RestTemplate
     */
    protected RestTemplate buildRestTemplate() {
        RestTemplate restTemplate = new RestTemplate();
<<<<<<< HEAD
=======
        for (HttpMessageConverter converter : restTemplate.getMessageConverters()) {
            if (converter instanceof AbstractJackson2HttpMessageConverter){
                ObjectMapper mapper = ((AbstractJackson2HttpMessageConverter) converter).getObjectMapper();
                ThreeTenModule module = new ThreeTenModule();
                module.addDeserializer(Instant.class, CustomInstantDeserializer.INSTANT);
                module.addDeserializer(OffsetDateTime.class, CustomInstantDeserializer.OFFSET_DATE_TIME);
                module.addDeserializer(ZonedDateTime.class, CustomInstantDeserializer.ZONED_DATE_TIME);
                mapper.registerModule(module);
                mapper.registerModule(new JsonNullableModule());
            }
        }
>>>>>>> a187b114
        // This allows us to read the response more than once - Necessary for debugging.
        restTemplate.setRequestFactory(new BufferingClientHttpRequestFactory(restTemplate.getRequestFactory()));
        return restTemplate;
    }

    /**
     * Update query and header parameters based on authentication settings.
     *
     * @param authNames The authentications to apply
     * @param queryParams The query parameters
     * @param headerParams The header parameters
     */
    protected void updateParamsForAuth(String[] authNames, MultiValueMap<String, String> queryParams, HttpHeaders headerParams, MultiValueMap<String, String> cookieParams) {
        for (String authName : authNames) {
            Authentication auth = authentications.get(authName);
            if (auth == null) {
                throw new RestClientException("Authentication undefined: " + authName);
            }
            auth.applyToParams(queryParams, headerParams, cookieParams);
        }
    }

    private class ApiClientHttpRequestInterceptor implements ClientHttpRequestInterceptor {
        private final Log log = LogFactory.getLog(ApiClientHttpRequestInterceptor.class);

        @Override
        public ClientHttpResponse intercept(HttpRequest request, byte[] body, ClientHttpRequestExecution execution) throws IOException {
            logRequest(request, body);
            ClientHttpResponse response = execution.execute(request, body);
            logResponse(response);
            return response;
        }

        private void logRequest(HttpRequest request, byte[] body) throws UnsupportedEncodingException {
            log.info("URI: " + request.getURI());
            log.info("HTTP Method: " + request.getMethod());
            log.info("HTTP Headers: " + headersToString(request.getHeaders()));
            log.info("Request Body: " + new String(body, StandardCharsets.UTF_8));
        }

        private void logResponse(ClientHttpResponse response) throws IOException {
            log.info("HTTP Status Code: " + response.getRawStatusCode());
            log.info("Status Text: " + response.getStatusText());
            log.info("HTTP Headers: " + headersToString(response.getHeaders()));
            log.info("Response Body: " + bodyToString(response.getBody()));
        }

        private String headersToString(HttpHeaders headers) {
            StringBuilder builder = new StringBuilder();
            for (Entry<String, List<String>> entry : headers.entrySet()) {
                builder.append(entry.getKey()).append("=[");
                for (String value : entry.getValue()) {
                    builder.append(value).append(",");
                }
                builder.setLength(builder.length() - 1); // Get rid of trailing comma
                builder.append("],");
            }
            builder.setLength(builder.length() - 1); // Get rid of trailing comma
            return builder.toString();
        }

        private String bodyToString(InputStream body) throws IOException {
            StringBuilder builder = new StringBuilder();
            BufferedReader bufferedReader = new BufferedReader(new InputStreamReader(body, StandardCharsets.UTF_8));
            String line = bufferedReader.readLine();
            while (line != null) {
                builder.append(line).append(System.lineSeparator());
                line = bufferedReader.readLine();
            }
            bufferedReader.close();
            return builder.toString();
        }
    }
}
<|MERGE_RESOLUTION|>--- conflicted
+++ resolved
@@ -324,15 +324,6 @@
      */
     public ApiClient setDateFormat(DateFormat dateFormat) {
         this.dateFormat = dateFormat;
-<<<<<<< HEAD
-=======
-        for (HttpMessageConverter converter : restTemplate.getMessageConverters()) {
-            if (converter instanceof AbstractJackson2HttpMessageConverter) {
-                ObjectMapper mapper = ((AbstractJackson2HttpMessageConverter) converter).getObjectMapper();
-                mapper.setDateFormat(dateFormat);
-            }
-        }
->>>>>>> a187b114
         return this;
     }
 
@@ -718,20 +709,6 @@
      */
     protected RestTemplate buildRestTemplate() {
         RestTemplate restTemplate = new RestTemplate();
-<<<<<<< HEAD
-=======
-        for (HttpMessageConverter converter : restTemplate.getMessageConverters()) {
-            if (converter instanceof AbstractJackson2HttpMessageConverter){
-                ObjectMapper mapper = ((AbstractJackson2HttpMessageConverter) converter).getObjectMapper();
-                ThreeTenModule module = new ThreeTenModule();
-                module.addDeserializer(Instant.class, CustomInstantDeserializer.INSTANT);
-                module.addDeserializer(OffsetDateTime.class, CustomInstantDeserializer.OFFSET_DATE_TIME);
-                module.addDeserializer(ZonedDateTime.class, CustomInstantDeserializer.ZONED_DATE_TIME);
-                mapper.registerModule(module);
-                mapper.registerModule(new JsonNullableModule());
-            }
-        }
->>>>>>> a187b114
         // This allows us to read the response more than once - Necessary for debugging.
         restTemplate.setRequestFactory(new BufferingClientHttpRequestFactory(restTemplate.getRequestFactory()));
         return restTemplate;
