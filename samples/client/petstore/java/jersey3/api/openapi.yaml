--- conflicted
+++ resolved
@@ -1240,11 +1240,8 @@
       summary: Array of Enums
       tags:
       - fake
-<<<<<<< HEAD
-      x-accepts:
-      - application/json
-=======
-      x-accepts: application/json
+      x-accepts:
+      - application/json
   /fake/request-array-string:
     post:
       operationId: postArrayOfString
@@ -1263,9 +1260,8 @@
       tags:
       - fake
       x-content-type: application/json
-      x-accepts: application/json
->>>>>>> c7e9bd2f
-components:
+      x-accepts:
+      - application/json
   requestBodies:
     UserArray:
       content:
