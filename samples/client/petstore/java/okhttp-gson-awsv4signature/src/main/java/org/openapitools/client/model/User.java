--- conflicted
+++ resolved
@@ -48,11 +48,7 @@
 /**
  * A User who is purchasing from the pet store
  */
-<<<<<<< HEAD
-@javax.annotation.Generated(value = "org.openapitools.codegen.languages.JavaClientCodegen", comments = "Generator version: 7.14.0")
-=======
 @javax.annotation.Generated(value = "org.openapitools.codegen.languages.JavaClientCodegen", comments = "Generator version: 7.15.0-SNAPSHOT")
->>>>>>> a5f638fe
 public class User {
   public static final String SERIALIZED_NAME_ID = "id";
   @SerializedName(SERIALIZED_NAME_ID)
