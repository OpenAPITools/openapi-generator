# petstore-restclient

OpenAPI Petstore

- API version: 1.0.0

<<<<<<< HEAD
- Generator version: 8.0.0-SNAPSHOT
=======
- Generator version: 7.8.0-SNAPSHOT
>>>>>>> 131fd518

This spec is mainly for testing Petstore server and contains fake endpoints, models. Please do not use this for any other purpose. Special characters: \" \\


*Automatically generated by the [OpenAPI Generator](https://openapi-generator.tech)*

## Requirements

Building the API client library requires:

1. Java 17+
2. Maven/Gradle

## Installation

To install the API client library to your local Maven repository, simply execute:

```shell
mvn clean install
```

To deploy it to a remote Maven repository instead, configure the settings of the repository and execute:

```shell
mvn clean deploy
```

Refer to the [OSSRH Guide](http://central.sonatype.org/pages/ossrh-guide.html) for more information.

### Maven users

Add this dependency to your project's POM:

```xml
<dependency>
  <groupId>org.openapitools</groupId>
  <artifactId>petstore-restclient</artifactId>
  <version>1.0.0</version>
  <scope>compile</scope>
</dependency>
```

### Gradle users

Add this dependency to your project's build file:

```groovy
  repositories {
    mavenCentral()     // Needed if the 'petstore-restclient' jar has been published to maven central.
    mavenLocal()       // Needed if the 'petstore-restclient' jar has been published to the local maven repo.
  }

  dependencies {
     implementation "org.openapitools:petstore-restclient:1.0.0"
  }
```

### Others

At first generate the JAR by executing:

```shell
mvn clean package
```

Then manually install the following JARs:

- `target/petstore-restclient-1.0.0.jar`
- `target/lib/*.jar`

## Getting Started

Please follow the [installation](#installation) instruction and execute the following Java code:

```java

import org.openapitools.client.*;
import org.openapitools.client.auth.*;
import org.openapitools.client.model.*;
import org.openapitools.client.api.AnotherFakeApi;

public class AnotherFakeApiExample {

    public static void main(String[] args) {
        ApiClient defaultClient = new ApiClient();
        defaultClient.setBasePath("http://petstore.swagger.io:80/v2");
        
        AnotherFakeApi apiInstance = new AnotherFakeApi(defaultClient);
        Client client = new Client(); // Client | client model
        try {
            Client result = apiInstance.call123testSpecialTags(client);
            System.out.println(result);
        } catch (HttpStatusCodeException e) {
            System.err.println("Exception when calling AnotherFakeApi#call123testSpecialTags");
            System.err.println("Status code: " + e.getStatusCode().value());
            System.err.println("Reason: " + e.getResponseBodyAsString());
            System.err.println("Response headers: " + e.getResponseHeaders());
            e.printStackTrace();
        }
    }
}

```

## Documentation for API Endpoints

All URIs are relative to *http://petstore.swagger.io:80/v2*

Class | Method | HTTP request | Description
------------ | ------------- | ------------- | -------------
*AnotherFakeApi* | [**call123testSpecialTags**](docs/AnotherFakeApi.md#call123testSpecialTags) | **PATCH** /another-fake/dummy | To test special tags
*DefaultApi* | [**fooGet**](docs/DefaultApi.md#fooGet) | **GET** /foo | 
*FakeApi* | [**fakeBigDecimalMap**](docs/FakeApi.md#fakeBigDecimalMap) | **GET** /fake/BigDecimalMap | 
*FakeApi* | [**fakeHealthGet**](docs/FakeApi.md#fakeHealthGet) | **GET** /fake/health | Health check endpoint
*FakeApi* | [**fakeHttpSignatureTest**](docs/FakeApi.md#fakeHttpSignatureTest) | **GET** /fake/http-signature-test | test http signature authentication
*FakeApi* | [**fakeOuterBooleanSerialize**](docs/FakeApi.md#fakeOuterBooleanSerialize) | **POST** /fake/outer/boolean | 
*FakeApi* | [**fakeOuterCompositeSerialize**](docs/FakeApi.md#fakeOuterCompositeSerialize) | **POST** /fake/outer/composite | 
*FakeApi* | [**fakeOuterNumberSerialize**](docs/FakeApi.md#fakeOuterNumberSerialize) | **POST** /fake/outer/number | 
*FakeApi* | [**fakeOuterStringSerialize**](docs/FakeApi.md#fakeOuterStringSerialize) | **POST** /fake/outer/string | 
*FakeApi* | [**fakePropertyEnumIntegerSerialize**](docs/FakeApi.md#fakePropertyEnumIntegerSerialize) | **POST** /fake/property/enum-int | 
*FakeApi* | [**testAdditionalPropertiesReference**](docs/FakeApi.md#testAdditionalPropertiesReference) | **POST** /fake/additionalProperties-reference | test referenced additionalProperties
*FakeApi* | [**testBodyWithBinary**](docs/FakeApi.md#testBodyWithBinary) | **PUT** /fake/body-with-binary | 
*FakeApi* | [**testBodyWithFileSchema**](docs/FakeApi.md#testBodyWithFileSchema) | **PUT** /fake/body-with-file-schema | 
*FakeApi* | [**testBodyWithQueryParams**](docs/FakeApi.md#testBodyWithQueryParams) | **PUT** /fake/body-with-query-params | 
*FakeApi* | [**testClientModel**](docs/FakeApi.md#testClientModel) | **PATCH** /fake | To test \&quot;client\&quot; model
*FakeApi* | [**testEndpointParameters**](docs/FakeApi.md#testEndpointParameters) | **POST** /fake | Fake endpoint for testing various parameters 假端點 偽のエンドポイント 가짜 엔드 포인트 
*FakeApi* | [**testEnumParameters**](docs/FakeApi.md#testEnumParameters) | **GET** /fake | To test enum parameters
*FakeApi* | [**testGroupParameters**](docs/FakeApi.md#testGroupParameters) | **DELETE** /fake | Fake endpoint to test group parameters (optional)
*FakeApi* | [**testInlineAdditionalProperties**](docs/FakeApi.md#testInlineAdditionalProperties) | **POST** /fake/inline-additionalProperties | test inline additionalProperties
*FakeApi* | [**testInlineFreeformAdditionalProperties**](docs/FakeApi.md#testInlineFreeformAdditionalProperties) | **POST** /fake/inline-freeform-additionalProperties | test inline free-form additionalProperties
*FakeApi* | [**testJsonFormData**](docs/FakeApi.md#testJsonFormData) | **GET** /fake/jsonFormData | test json serialization of form data
*FakeApi* | [**testNullable**](docs/FakeApi.md#testNullable) | **POST** /fake/nullable | test nullable parent property
*FakeApi* | [**testQueryParameterCollectionFormat**](docs/FakeApi.md#testQueryParameterCollectionFormat) | **PUT** /fake/test-query-parameters | 
*FakeApi* | [**testStringMapReference**](docs/FakeApi.md#testStringMapReference) | **POST** /fake/stringMap-reference | test referenced string map
*FakeClassnameTags123Api* | [**testClassname**](docs/FakeClassnameTags123Api.md#testClassname) | **PATCH** /fake_classname_test | To test class name in snake case
*PetApi* | [**addPet**](docs/PetApi.md#addPet) | **POST** /pet | Add a new pet to the store
*PetApi* | [**deletePet**](docs/PetApi.md#deletePet) | **DELETE** /pet/{petId} | Deletes a pet
*PetApi* | [**findPetsByStatus**](docs/PetApi.md#findPetsByStatus) | **GET** /pet/findByStatus | Finds Pets by status
*PetApi* | [**findPetsByTags**](docs/PetApi.md#findPetsByTags) | **GET** /pet/findByTags | Finds Pets by tags
*PetApi* | [**getPetById**](docs/PetApi.md#getPetById) | **GET** /pet/{petId} | Find pet by ID
*PetApi* | [**updatePet**](docs/PetApi.md#updatePet) | **PUT** /pet | Update an existing pet
*PetApi* | [**updatePetWithForm**](docs/PetApi.md#updatePetWithForm) | **POST** /pet/{petId} | Updates a pet in the store with form data
*PetApi* | [**uploadFile**](docs/PetApi.md#uploadFile) | **POST** /pet/{petId}/uploadImage | uploads an image
*PetApi* | [**uploadFileWithRequiredFile**](docs/PetApi.md#uploadFileWithRequiredFile) | **POST** /fake/{petId}/uploadImageWithRequiredFile | uploads an image (required)
*StoreApi* | [**deleteOrder**](docs/StoreApi.md#deleteOrder) | **DELETE** /store/order/{order_id} | Delete purchase order by ID
*StoreApi* | [**getInventory**](docs/StoreApi.md#getInventory) | **GET** /store/inventory | Returns pet inventories by status
*StoreApi* | [**getOrderById**](docs/StoreApi.md#getOrderById) | **GET** /store/order/{order_id} | Find purchase order by ID
*StoreApi* | [**placeOrder**](docs/StoreApi.md#placeOrder) | **POST** /store/order | Place an order for a pet
*UserApi* | [**createUser**](docs/UserApi.md#createUser) | **POST** /user | Create user
*UserApi* | [**createUsersWithArrayInput**](docs/UserApi.md#createUsersWithArrayInput) | **POST** /user/createWithArray | Creates list of users with given input array
*UserApi* | [**createUsersWithListInput**](docs/UserApi.md#createUsersWithListInput) | **POST** /user/createWithList | Creates list of users with given input array
*UserApi* | [**deleteUser**](docs/UserApi.md#deleteUser) | **DELETE** /user/{username} | Delete user
*UserApi* | [**getUserByName**](docs/UserApi.md#getUserByName) | **GET** /user/{username} | Get user by user name
*UserApi* | [**loginUser**](docs/UserApi.md#loginUser) | **GET** /user/login | Logs user into the system
*UserApi* | [**logoutUser**](docs/UserApi.md#logoutUser) | **GET** /user/logout | Logs out current logged in user session
*UserApi* | [**updateUser**](docs/UserApi.md#updateUser) | **PUT** /user/{username} | Updated user


## Documentation for Models

 - [AdditionalPropertiesClass](docs/AdditionalPropertiesClass.md)
 - [AllOfWithSingleRef](docs/AllOfWithSingleRef.md)
 - [Animal](docs/Animal.md)
 - [ArrayOfArrayOfNumberOnly](docs/ArrayOfArrayOfNumberOnly.md)
 - [ArrayOfNumberOnly](docs/ArrayOfNumberOnly.md)
 - [ArrayTest](docs/ArrayTest.md)
 - [Capitalization](docs/Capitalization.md)
 - [Cat](docs/Cat.md)
 - [Category](docs/Category.md)
 - [ChildWithNullable](docs/ChildWithNullable.md)
 - [ClassModel](docs/ClassModel.md)
 - [Client](docs/Client.md)
 - [DeprecatedObject](docs/DeprecatedObject.md)
 - [Dog](docs/Dog.md)
 - [EnumArrays](docs/EnumArrays.md)
 - [EnumClass](docs/EnumClass.md)
 - [EnumTest](docs/EnumTest.md)
 - [FakeBigDecimalMap200Response](docs/FakeBigDecimalMap200Response.md)
 - [FileSchemaTestClass](docs/FileSchemaTestClass.md)
 - [Foo](docs/Foo.md)
 - [FooGetDefaultResponse](docs/FooGetDefaultResponse.md)
 - [FormatTest](docs/FormatTest.md)
 - [HasOnlyReadOnly](docs/HasOnlyReadOnly.md)
 - [HealthCheckResult](docs/HealthCheckResult.md)
 - [MapTest](docs/MapTest.md)
 - [MixedPropertiesAndAdditionalPropertiesClass](docs/MixedPropertiesAndAdditionalPropertiesClass.md)
 - [Model200Response](docs/Model200Response.md)
 - [ModelApiResponse](docs/ModelApiResponse.md)
 - [ModelFile](docs/ModelFile.md)
 - [ModelList](docs/ModelList.md)
 - [ModelReturn](docs/ModelReturn.md)
 - [Name](docs/Name.md)
 - [NullableClass](docs/NullableClass.md)
 - [NumberOnly](docs/NumberOnly.md)
 - [ObjectWithDeprecatedFields](docs/ObjectWithDeprecatedFields.md)
 - [Order](docs/Order.md)
 - [OuterComposite](docs/OuterComposite.md)
 - [OuterEnum](docs/OuterEnum.md)
 - [OuterEnumDefaultValue](docs/OuterEnumDefaultValue.md)
 - [OuterEnumInteger](docs/OuterEnumInteger.md)
 - [OuterEnumIntegerDefaultValue](docs/OuterEnumIntegerDefaultValue.md)
 - [OuterObjectWithEnumProperty](docs/OuterObjectWithEnumProperty.md)
 - [ParentWithNullable](docs/ParentWithNullable.md)
 - [Pet](docs/Pet.md)
 - [ReadOnlyFirst](docs/ReadOnlyFirst.md)
 - [SingleRefType](docs/SingleRefType.md)
 - [SpecialModelName](docs/SpecialModelName.md)
 - [Tag](docs/Tag.md)
 - [TestInlineFreeformAdditionalPropertiesRequest](docs/TestInlineFreeformAdditionalPropertiesRequest.md)
 - [User](docs/User.md)


<a id="documentation-for-authorization"></a>
## Documentation for Authorization


Authentication schemes defined for the API:
<a id="petstore_auth"></a>
### petstore_auth


- **Type**: OAuth
- **Flow**: implicit
- **Authorization URL**: http://petstore.swagger.io/api/oauth/dialog
- **Scopes**: 
  - write:pets: modify pets in your account
  - read:pets: read your pets

<a id="api_key"></a>
### api_key


- **Type**: API key
- **API key parameter name**: api_key
- **Location**: HTTP header

<a id="api_key_query"></a>
### api_key_query


- **Type**: API key
- **API key parameter name**: api_key_query
- **Location**: URL query string

<a id="http_basic_test"></a>
### http_basic_test


- **Type**: HTTP basic authentication

<a id="bearer_test"></a>
### bearer_test


- **Type**: HTTP Bearer Token authentication (JWT)

<a id="http_signature_test"></a>
### http_signature_test


- **Type**: HTTP signature authentication


## Recommendation

It's recommended to create an instance of `ApiClient` per thread in a multithreaded environment to avoid any potential issues.

## Author


<|MERGE_RESOLUTION|>--- conflicted
+++ resolved
@@ -4,11 +4,7 @@
 
 - API version: 1.0.0
 
-<<<<<<< HEAD
 - Generator version: 8.0.0-SNAPSHOT
-=======
-- Generator version: 7.8.0-SNAPSHOT
->>>>>>> 131fd518
 
 This spec is mainly for testing Petstore server and contains fake endpoints, models. Please do not use this for any other purpose. Special characters: \" \\
 
