/*
 * OpenAPI Petstore
 * This spec is mainly for testing Petstore server and contains fake endpoints, models. Please do not use this for any other purpose. Special characters: \" \\
 *
 * The version of the OpenAPI document: 1.0.0
 * 
 *
 * NOTE: This class is auto generated by OpenAPI Generator (https://openapi-generator.tech).
 * https://openapi-generator.tech
 * Do not edit the class manually.
 */


package org.openapitools.client.auth;

/**
 * OAuth flows that are supported by this client
 */
<<<<<<< HEAD
@javax.annotation.Generated(value = "org.openapitools.codegen.languages.JavaClientCodegen", comments = "Generator version: 7.14.0")
=======
@javax.annotation.Generated(value = "org.openapitools.codegen.languages.JavaClientCodegen", comments = "Generator version: 7.15.0-SNAPSHOT")
>>>>>>> a5f638fe
public enum OAuthFlow {
    ACCESS_CODE, //called authorizationCode  in OpenAPI 3.0
    IMPLICIT,
    PASSWORD,
    APPLICATION //called clientCredentials in OpenAPI 3.0
}<|MERGE_RESOLUTION|>--- conflicted
+++ resolved
@@ -16,11 +16,7 @@
 /**
  * OAuth flows that are supported by this client
  */
-<<<<<<< HEAD
-@javax.annotation.Generated(value = "org.openapitools.codegen.languages.JavaClientCodegen", comments = "Generator version: 7.14.0")
-=======
 @javax.annotation.Generated(value = "org.openapitools.codegen.languages.JavaClientCodegen", comments = "Generator version: 7.15.0-SNAPSHOT")
->>>>>>> a5f638fe
 public enum OAuthFlow {
     ACCESS_CODE, //called authorizationCode  in OpenAPI 3.0
     IMPLICIT,
