--- conflicted
+++ resolved
@@ -15,55 +15,51 @@
 
 import java.util.Objects;
 import java.util.Arrays;
-import com.google.gson.TypeAdapter;
-import com.google.gson.annotations.JsonAdapter;
-import com.google.gson.annotations.SerializedName;
-import com.google.gson.stream.JsonReader;
-import com.google.gson.stream.JsonWriter;
+import com.fasterxml.jackson.annotation.JsonInclude;
+import com.fasterxml.jackson.annotation.JsonProperty;
+import com.fasterxml.jackson.annotation.JsonCreator;
+import com.fasterxml.jackson.annotation.JsonValue;
 import io.swagger.annotations.ApiModel;
 import io.swagger.annotations.ApiModelProperty;
-import java.io.IOException;
 import java.util.ArrayList;
 import java.util.LinkedHashSet;
 import java.util.List;
 import java.util.Set;
 import org.openapitools.client.model.Category;
 import org.openapitools.client.model.Tag;
+import com.fasterxml.jackson.annotation.JsonPropertyOrder;
 
 /**
  * Pet
  */
+@JsonPropertyOrder({
+  Pet.JSON_PROPERTY_ID,
+  Pet.JSON_PROPERTY_CATEGORY,
+  Pet.JSON_PROPERTY_NAME,
+  Pet.JSON_PROPERTY_PHOTO_URLS,
+  Pet.JSON_PROPERTY_TAGS,
+  Pet.JSON_PROPERTY_STATUS
+})
 
 public class Pet {
-  public static final String SERIALIZED_NAME_ID = "id";
-  @SerializedName(SERIALIZED_NAME_ID)
+  public static final String JSON_PROPERTY_ID = "id";
   private Long id;
 
-  public static final String SERIALIZED_NAME_CATEGORY = "category";
-  @SerializedName(SERIALIZED_NAME_CATEGORY)
+  public static final String JSON_PROPERTY_CATEGORY = "category";
   private Category category;
 
-  public static final String SERIALIZED_NAME_NAME = "name";
-  @SerializedName(SERIALIZED_NAME_NAME)
+  public static final String JSON_PROPERTY_NAME = "name";
   private String name;
 
-<<<<<<< HEAD
-  public static final String SERIALIZED_NAME_PHOTO_URLS = "photoUrls";
-  @SerializedName(SERIALIZED_NAME_PHOTO_URLS)
-  private List<String> photoUrls = new ArrayList<String>();
-=======
   public static final String JSON_PROPERTY_PHOTO_URLS = "photoUrls";
   private Set<String> photoUrls = new LinkedHashSet<>();
->>>>>>> 2c372172
-
-  public static final String SERIALIZED_NAME_TAGS = "tags";
-  @SerializedName(SERIALIZED_NAME_TAGS)
+
+  public static final String JSON_PROPERTY_TAGS = "tags";
   private List<Tag> tags = null;
 
   /**
    * pet status in the store
    */
-  @JsonAdapter(StatusEnum.Adapter.class)
   public enum StatusEnum {
     AVAILABLE("available"),
     
@@ -77,6 +73,7 @@
       this.value = value;
     }
 
+    @JsonValue
     public String getValue() {
       return value;
     }
@@ -86,6 +83,7 @@
       return String.valueOf(value);
     }
 
+    @JsonCreator
     public static StatusEnum fromValue(String value) {
       for (StatusEnum b : StatusEnum.values()) {
         if (b.value.equals(value)) {
@@ -94,23 +92,9 @@
       }
       throw new IllegalArgumentException("Unexpected value '" + value + "'");
     }
-
-    public static class Adapter extends TypeAdapter<StatusEnum> {
-      @Override
-      public void write(final JsonWriter jsonWriter, final StatusEnum enumeration) throws IOException {
-        jsonWriter.value(enumeration.getValue());
-      }
-
-      @Override
-      public StatusEnum read(final JsonReader jsonReader) throws IOException {
-        String value =  jsonReader.nextString();
-        return StatusEnum.fromValue(value);
-      }
-    }
-  }
-
-  public static final String SERIALIZED_NAME_STATUS = "status";
-  @SerializedName(SERIALIZED_NAME_STATUS)
+  }
+
+  public static final String JSON_PROPERTY_STATUS = "status";
   private StatusEnum status;
 
 
@@ -126,6 +110,8 @@
   **/
   @javax.annotation.Nullable
   @ApiModelProperty(value = "")
+  @JsonProperty(JSON_PROPERTY_ID)
+  @JsonInclude(value = JsonInclude.Include.USE_DEFAULTS)
 
   public Long getId() {
     return id;
@@ -149,6 +135,8 @@
   **/
   @javax.annotation.Nullable
   @ApiModelProperty(value = "")
+  @JsonProperty(JSON_PROPERTY_CATEGORY)
+  @JsonInclude(value = JsonInclude.Include.USE_DEFAULTS)
 
   public Category getCategory() {
     return category;
@@ -171,6 +159,8 @@
    * @return name
   **/
   @ApiModelProperty(example = "doggie", required = true, value = "")
+  @JsonProperty(JSON_PROPERTY_NAME)
+  @JsonInclude(value = JsonInclude.Include.ALWAYS)
 
   public String getName() {
     return name;
@@ -198,6 +188,8 @@
    * @return photoUrls
   **/
   @ApiModelProperty(required = true, value = "")
+  @JsonProperty(JSON_PROPERTY_PHOTO_URLS)
+  @JsonInclude(value = JsonInclude.Include.ALWAYS)
 
   public Set<String> getPhotoUrls() {
     return photoUrls;
@@ -217,7 +209,7 @@
 
   public Pet addTagsItem(Tag tagsItem) {
     if (this.tags == null) {
-      this.tags = new ArrayList<Tag>();
+      this.tags = new ArrayList<>();
     }
     this.tags.add(tagsItem);
     return this;
@@ -229,6 +221,8 @@
   **/
   @javax.annotation.Nullable
   @ApiModelProperty(value = "")
+  @JsonProperty(JSON_PROPERTY_TAGS)
+  @JsonInclude(value = JsonInclude.Include.USE_DEFAULTS)
 
   public List<Tag> getTags() {
     return tags;
@@ -252,6 +246,8 @@
   **/
   @javax.annotation.Nullable
   @ApiModelProperty(value = "pet status in the store")
+  @JsonProperty(JSON_PROPERTY_STATUS)
+  @JsonInclude(value = JsonInclude.Include.USE_DEFAULTS)
 
   public StatusEnum getStatus() {
     return status;
