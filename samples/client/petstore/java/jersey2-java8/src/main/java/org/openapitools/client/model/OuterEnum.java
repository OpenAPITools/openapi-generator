/*
 * OpenAPI Petstore
 * This spec is mainly for testing Petstore server and contains fake endpoints, models. Please do not use this for any other purpose. Special characters: \" \\
 *
 * The version of the OpenAPI document: 1.0.0
 * 
 *
 * NOTE: This class is auto generated by OpenAPI Generator (https://openapi-generator.tech).
 * https://openapi-generator.tech
 * Do not edit the class manually.
 */


package org.openapitools.client.model;

import java.util.Objects;
import java.util.Arrays;
<<<<<<< HEAD
import com.google.gson.annotations.SerializedName;
=======
import java.util.Map;
import java.util.HashMap;
import com.fasterxml.jackson.annotation.JsonPropertyOrder;
import org.openapitools.client.JSON;

>>>>>>> 14c14bf9

import java.io.IOException;
import com.google.gson.TypeAdapter;
import com.google.gson.annotations.JsonAdapter;
import com.google.gson.stream.JsonReader;
import com.google.gson.stream.JsonWriter;

/**
 * Gets or Sets OuterEnum
 */
@JsonAdapter(OuterEnum.Adapter.class)
public enum OuterEnum {
  
  PLACED("placed"),
  
  APPROVED("approved"),
  
  DELIVERED("delivered");

  private String value;

  OuterEnum(String value) {
    this.value = value;
  }

  public String getValue() {
    return value;
  }

  @Override
  public String toString() {
    return String.valueOf(value);
  }

  public static OuterEnum fromValue(String value) {
    for (OuterEnum b : OuterEnum.values()) {
      if (b.value.equals(value)) {
        return b;
      }
    }
    throw new IllegalArgumentException("Unexpected value '" + value + "'");
  }

  public static class Adapter extends TypeAdapter<OuterEnum> {
    @Override
    public void write(final JsonWriter jsonWriter, final OuterEnum enumeration) throws IOException {
      jsonWriter.value(enumeration.getValue());
    }

    @Override
    public OuterEnum read(final JsonReader jsonReader) throws IOException {
      String value = jsonReader.nextString();
      return OuterEnum.fromValue(value);
    }
  }
}
<|MERGE_RESOLUTION|>--- conflicted
+++ resolved
@@ -15,26 +15,18 @@
 
 import java.util.Objects;
 import java.util.Arrays;
-<<<<<<< HEAD
-import com.google.gson.annotations.SerializedName;
-=======
 import java.util.Map;
 import java.util.HashMap;
 import com.fasterxml.jackson.annotation.JsonPropertyOrder;
 import org.openapitools.client.JSON;
 
->>>>>>> 14c14bf9
 
-import java.io.IOException;
-import com.google.gson.TypeAdapter;
-import com.google.gson.annotations.JsonAdapter;
-import com.google.gson.stream.JsonReader;
-import com.google.gson.stream.JsonWriter;
+import com.fasterxml.jackson.annotation.JsonCreator;
+import com.fasterxml.jackson.annotation.JsonValue;
 
 /**
  * Gets or Sets OuterEnum
  */
-@JsonAdapter(OuterEnum.Adapter.class)
 public enum OuterEnum {
   
   PLACED("placed"),
@@ -49,6 +41,7 @@
     this.value = value;
   }
 
+  @JsonValue
   public String getValue() {
     return value;
   }
@@ -58,6 +51,7 @@
     return String.valueOf(value);
   }
 
+  @JsonCreator
   public static OuterEnum fromValue(String value) {
     for (OuterEnum b : OuterEnum.values()) {
       if (b.value.equals(value)) {
@@ -66,17 +60,4 @@
     }
     throw new IllegalArgumentException("Unexpected value '" + value + "'");
   }
-
-  public static class Adapter extends TypeAdapter<OuterEnum> {
-    @Override
-    public void write(final JsonWriter jsonWriter, final OuterEnum enumeration) throws IOException {
-      jsonWriter.value(enumeration.getValue());
-    }
-
-    @Override
-    public OuterEnum read(final JsonReader jsonReader) throws IOException {
-      String value = jsonReader.nextString();
-      return OuterEnum.fromValue(value);
-    }
-  }
 }
