--- conflicted
+++ resolved
@@ -97,13 +97,8 @@
 
     String[] localVarAuthNames = new String[] {  };
 
-<<<<<<< HEAD
-
+    
     return apiClient.invokeAPI("StoreApi.deleteOrder", localVarPath, "DELETE", localVarQueryParams, localVarPostBody, localVarHeaderParams, localVarCookieParams, localVarFormParams, localVarAccept, localVarContentType, localVarAuthNames, null);
-=======
-    
-    return apiClient.invokeAPI(localVarPath, "DELETE", localVarQueryParams, localVarPostBody, localVarHeaderParams, localVarCookieParams, localVarFormParams, localVarAccept, localVarContentType, localVarAuthNames, null);
->>>>>>> 63859d6d
   }
   /**
    * Returns pet inventories by status
@@ -160,13 +155,8 @@
     String[] localVarAuthNames = new String[] { "api_key" };
 
     GenericType<Map<String, Integer>> localVarReturnType = new GenericType<Map<String, Integer>>() {};
-<<<<<<< HEAD
     return apiClient.invokeAPI("StoreApi.getInventory", localVarPath, "GET", localVarQueryParams, localVarPostBody, localVarHeaderParams, localVarCookieParams, localVarFormParams, localVarAccept, localVarContentType, localVarAuthNames, localVarReturnType);
-      }
-=======
-    return apiClient.invokeAPI(localVarPath, "GET", localVarQueryParams, localVarPostBody, localVarHeaderParams, localVarCookieParams, localVarFormParams, localVarAccept, localVarContentType, localVarAuthNames, localVarReturnType);
-  }
->>>>>>> 63859d6d
+  }
   /**
    * Find purchase order by ID
    * For valid response try integer IDs with value &lt;&#x3D; 5 or &gt; 10. Other values will generated exceptions
@@ -234,13 +224,8 @@
     String[] localVarAuthNames = new String[] {  };
 
     GenericType<Order> localVarReturnType = new GenericType<Order>() {};
-<<<<<<< HEAD
     return apiClient.invokeAPI("StoreApi.getOrderById", localVarPath, "GET", localVarQueryParams, localVarPostBody, localVarHeaderParams, localVarCookieParams, localVarFormParams, localVarAccept, localVarContentType, localVarAuthNames, localVarReturnType);
-      }
-=======
-    return apiClient.invokeAPI(localVarPath, "GET", localVarQueryParams, localVarPostBody, localVarHeaderParams, localVarCookieParams, localVarFormParams, localVarAccept, localVarContentType, localVarAuthNames, localVarReturnType);
-  }
->>>>>>> 63859d6d
+  }
   /**
    * Place an order for a pet
    * 
@@ -305,11 +290,6 @@
     String[] localVarAuthNames = new String[] {  };
 
     GenericType<Order> localVarReturnType = new GenericType<Order>() {};
-<<<<<<< HEAD
     return apiClient.invokeAPI("StoreApi.placeOrder", localVarPath, "POST", localVarQueryParams, localVarPostBody, localVarHeaderParams, localVarCookieParams, localVarFormParams, localVarAccept, localVarContentType, localVarAuthNames, localVarReturnType);
-      }
-=======
-    return apiClient.invokeAPI(localVarPath, "POST", localVarQueryParams, localVarPostBody, localVarHeaderParams, localVarCookieParams, localVarFormParams, localVarAccept, localVarContentType, localVarAuthNames, localVarReturnType);
-  }
->>>>>>> 63859d6d
+  }
 }