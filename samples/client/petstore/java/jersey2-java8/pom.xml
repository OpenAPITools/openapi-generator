--- conflicted
+++ resolved
@@ -239,13 +239,8 @@
   </dependencies>
   <properties>
     <swagger-core-version>1.5.15</swagger-core-version>
-<<<<<<< HEAD
-    <jersey-version>2.22.2</jersey-version>
-    <jackson-version>2.7.5</jackson-version>
-=======
     <jersey-version>2.25.1</jersey-version>
     <jackson-version>2.8.9</jackson-version>
->>>>>>> e377f26a
     <maven-plugin-version>1.0.0</maven-plugin-version>
     <junit-version>4.12</junit-version>
   </properties>
