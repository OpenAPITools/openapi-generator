lazy val root = (project in file(".")).
  settings(
    organization := "org.openapitools",
    name := "petstore-jersey2-java8",
    version := "1.0.0",
    scalaVersion := "2.11.4",
    scalacOptions ++= Seq("-feature"),
    javacOptions in compile ++= Seq("-Xlint:deprecation"),
    publishArtifact in (Compile, packageDoc) := false,
    resolvers += Resolver.mavenLocal,
    libraryDependencies ++= Seq(
<<<<<<< HEAD
      "io.swagger" % "swagger-annotations" % "1.5.24",
      "com.squareup.okhttp3" % "okhttp" % "3.14.7",
      "com.squareup.okhttp3" % "logging-interceptor" % "3.14.7",
      "com.google.code.gson" % "gson" % "2.8.6",
      "org.apache.commons" % "commons-lang3" % "3.10",
      "org.apache.oltu.oauth2" % "org.apache.oltu.oauth2.client" % "1.0.1",
      "org.threeten" % "threetenbp" % "1.4.3" % "compile",
      "io.gsonfire" % "gson-fire" % "1.8.3" % "compile",
      "javax.annotation" % "javax.annotation-api" % "1.3.2" % "compile",
      "com.google.code.findbugs" % "jsr305" % "3.0.2" % "compile",
=======
      "io.swagger" % "swagger-annotations" % "1.5.22",
      "org.glassfish.jersey.core" % "jersey-client" % "2.25.1",
      "org.glassfish.jersey.media" % "jersey-media-multipart" % "2.25.1",
      "org.glassfish.jersey.media" % "jersey-media-json-jackson" % "2.25.1",
      "com.fasterxml.jackson.core" % "jackson-core" % "2.10.4" % "compile",
      "com.fasterxml.jackson.core" % "jackson-annotations" % "2.10.4" % "compile",
      "com.fasterxml.jackson.core" % "jackson-databind" % "2.10.4" % "compile",
      "com.fasterxml.jackson.datatype" % "jackson-datatype-jsr310" % "2.9.10" % "compile",
      "com.github.scribejava" % "scribejava-apis" % "6.9.0" % "compile",
      "org.tomitribe" % "tomitribe-http-signatures" % "1.3" % "compile",
>>>>>>> 2c372172
      "junit" % "junit" % "4.13" % "test",
      "com.novocode" % "junit-interface" % "0.10" % "test"
    )
  )<|MERGE_RESOLUTION|>--- conflicted
+++ resolved
@@ -9,18 +9,6 @@
     publishArtifact in (Compile, packageDoc) := false,
     resolvers += Resolver.mavenLocal,
     libraryDependencies ++= Seq(
-<<<<<<< HEAD
-      "io.swagger" % "swagger-annotations" % "1.5.24",
-      "com.squareup.okhttp3" % "okhttp" % "3.14.7",
-      "com.squareup.okhttp3" % "logging-interceptor" % "3.14.7",
-      "com.google.code.gson" % "gson" % "2.8.6",
-      "org.apache.commons" % "commons-lang3" % "3.10",
-      "org.apache.oltu.oauth2" % "org.apache.oltu.oauth2.client" % "1.0.1",
-      "org.threeten" % "threetenbp" % "1.4.3" % "compile",
-      "io.gsonfire" % "gson-fire" % "1.8.3" % "compile",
-      "javax.annotation" % "javax.annotation-api" % "1.3.2" % "compile",
-      "com.google.code.findbugs" % "jsr305" % "3.0.2" % "compile",
-=======
       "io.swagger" % "swagger-annotations" % "1.5.22",
       "org.glassfish.jersey.core" % "jersey-client" % "2.25.1",
       "org.glassfish.jersey.media" % "jersey-media-multipart" % "2.25.1",
@@ -31,7 +19,6 @@
       "com.fasterxml.jackson.datatype" % "jackson-datatype-jsr310" % "2.9.10" % "compile",
       "com.github.scribejava" % "scribejava-apis" % "6.9.0" % "compile",
       "org.tomitribe" % "tomitribe-http-signatures" % "1.3" % "compile",
->>>>>>> 2c372172
       "junit" % "junit" % "4.13" % "test",
       "com.novocode" % "junit-interface" % "0.10" % "test"
     )
