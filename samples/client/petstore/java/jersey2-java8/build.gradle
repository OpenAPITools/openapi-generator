--- conflicted
+++ resolved
@@ -1,6 +1,5 @@
 apply plugin: 'idea'
 apply plugin: 'eclipse'
-apply plugin: 'java'
 
 group = 'org.openapitools'
 version = '1.0.0'
@@ -19,9 +18,7 @@
 repositories {
     jcenter()
 }
-sourceSets {
-    main.java.srcDirs = ['src/main/java']
-}
+
 
 if(hasProperty('target') && target == 'android') {
 
@@ -36,8 +33,8 @@
             targetSdkVersion 25
         }
         compileOptions {
-            sourceCompatibility JavaVersion.VERSION_1_7
-            targetCompatibility JavaVersion.VERSION_1_7
+            sourceCompatibility JavaVersion.VERSION_1_8
+            targetCompatibility JavaVersion.VERSION_1_8
         }
 
         // Rename the aar correctly
@@ -52,7 +49,7 @@
         }
 
         dependencies {
-            provided 'javax.annotation:javax.annotation-api:1.3.2'
+            provided 'javax.annotation:jsr250-api:1.0'
         }
     }
 
@@ -81,9 +78,8 @@
 
     apply plugin: 'java'
     apply plugin: 'maven'
-
-    sourceCompatibility = JavaVersion.VERSION_1_7
-    targetCompatibility = JavaVersion.VERSION_1_7
+    sourceCompatibility = JavaVersion.VERSION_1_8
+    targetCompatibility = JavaVersion.VERSION_1_8
 
     install {
         repositories.mavenInstaller {
@@ -97,8 +93,6 @@
     }
 }
 
-<<<<<<< HEAD
-=======
 ext {
     swagger_annotations_version = "1.5.22"
     jackson_version = "2.10.3"
@@ -109,20 +103,9 @@
     scribejava_apis_version = "6.9.0"
 }
 
->>>>>>> 14c14bf9
 dependencies {
-    compile 'io.swagger:swagger-annotations:1.5.24'
+    compile "io.swagger:swagger-annotations:$swagger_annotations_version"
     compile "com.google.code.findbugs:jsr305:3.0.2"
-<<<<<<< HEAD
-    compile 'com.squareup.okhttp3:okhttp:3.14.7'
-    compile 'com.squareup.okhttp3:logging-interceptor:3.14.7'
-    compile 'com.google.code.gson:gson:2.8.6'
-    compile 'io.gsonfire:gson-fire:1.8.4'
-    compile group: 'org.apache.oltu.oauth2', name: 'org.apache.oltu.oauth2.client', version: '1.0.1'
-    compile group: 'org.apache.commons', name: 'commons-lang3', version: '3.10'
-    compile 'org.threeten:threetenbp:1.4.3'
-    testCompile 'junit:junit:4.13'
-=======
     compile "org.glassfish.jersey.core:jersey-client:$jersey_version"
     compile "org.glassfish.jersey.media:jersey-media-multipart:$jersey_version"
     compile "org.glassfish.jersey.media:jersey-media-json-jackson:$jersey_version"
@@ -134,7 +117,6 @@
     compile "com.github.scribejava:scribejava-apis:$scribejava_apis_version"
     compile 'javax.annotation:javax.annotation-api:1.3.2'
     testCompile "junit:junit:$junit_version"
->>>>>>> 14c14bf9
 }
 
 javadoc {
