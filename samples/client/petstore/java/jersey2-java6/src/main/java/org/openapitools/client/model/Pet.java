--- conflicted
+++ resolved
@@ -46,14 +46,9 @@
   @SerializedName(SERIALIZED_NAME_NAME)
   private String name;
 
-<<<<<<< HEAD
-  public static final String JSON_PROPERTY_PHOTO_URLS = "photoUrls";
-  private Set<String> photoUrls = new LinkedHashSet<String>();
-=======
   public static final String SERIALIZED_NAME_PHOTO_URLS = "photoUrls";
   @SerializedName(SERIALIZED_NAME_PHOTO_URLS)
-  private List<String> photoUrls = new ArrayList<String>();
->>>>>>> 2dd5477c
+  private Set<String> photoUrls = new LinkedHashSet<String>();
 
   public static final String SERIALIZED_NAME_TAGS = "tags";
   @SerializedName(SERIALIZED_NAME_TAGS)
