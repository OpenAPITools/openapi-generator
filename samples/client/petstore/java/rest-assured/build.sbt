--- conflicted
+++ resolved
@@ -17,12 +17,9 @@
       "io.gsonfire" % "gson-fire" % "1.8.4" % "compile",
       "org.threeten" % "threetenbp" % "1.4.3" % "compile",
       "com.squareup.okio" % "okio" % "1.17.5" % "compile",
-<<<<<<< HEAD
-=======
       "javax.validation" % "validation-api" % "2.0.1.Final" % "compile",
       "org.hibernate" % "hibernate-validator" % "6.0.19.Final" % "compile",
 	"javax.annotation" % "javax.annotation-api" % "1.3.2" % "compile",
->>>>>>> 14c14bf9
       "junit" % "junit" % "4.13" % "test",
       "com.novocode" % "junit-interface" % "0.10" % "test"
     )
