group 'org.openapitools'
version '1.0.0'

wrapper {
    gradleVersion = '6.8.3'
    distributionUrl = "https://services.gradle.org/distributions/gradle-$gradleVersion-all.zip"
}

buildscript {
    ext.kotlin_version = '1.5.10'

    repositories {
        maven { url "https://repo1.maven.org/maven2" }
    }
    dependencies {
        classpath "org.jetbrains.kotlin:kotlin-gradle-plugin:$kotlin_version"
    }
}

apply plugin: 'kotlin'
apply plugin: 'kotlin-kapt'

repositories {
    maven { url "https://repo1.maven.org/maven2" }
}

test {
    useJUnitPlatform()
}

dependencies {
<<<<<<< HEAD
    compile "org.jetbrains.kotlin:kotlin-stdlib-jdk8:$kotlin_version"
    compile "com.squareup.moshi:moshi:1.11.0"
    compile "com.squareup.moshi:moshi-adapters:1.11.0"
    kapt "com.squareup.moshi:moshi-kotlin-codegen:1.11.0"
    compile "com.squareup.okhttp3:okhttp:4.9.0"
    testCompile "io.kotlintest:kotlintest-runner-junit5:3.4.2"
=======
    implementation "org.jetbrains.kotlin:kotlin-stdlib-jdk8:$kotlin_version"
    implementation "com.squareup.moshi:moshi:1.12.0"
    kapt "com.squareup.moshi:moshi-kotlin-codegen:1.12.0"
    implementation "com.squareup.okhttp3:okhttp:4.9.1"
    testImplementation "io.kotlintest:kotlintest-runner-junit5:3.4.2"
>>>>>>> f5c3430a
}<|MERGE_RESOLUTION|>--- conflicted
+++ resolved
@@ -29,18 +29,10 @@
 }
 
 dependencies {
-<<<<<<< HEAD
-    compile "org.jetbrains.kotlin:kotlin-stdlib-jdk8:$kotlin_version"
-    compile "com.squareup.moshi:moshi:1.11.0"
-    compile "com.squareup.moshi:moshi-adapters:1.11.0"
-    kapt "com.squareup.moshi:moshi-kotlin-codegen:1.11.0"
-    compile "com.squareup.okhttp3:okhttp:4.9.0"
-    testCompile "io.kotlintest:kotlintest-runner-junit5:3.4.2"
-=======
     implementation "org.jetbrains.kotlin:kotlin-stdlib-jdk8:$kotlin_version"
     implementation "com.squareup.moshi:moshi:1.12.0"
+    implementation "com.squareup.moshi:moshi-adapters:1.12.0"
     kapt "com.squareup.moshi:moshi-kotlin-codegen:1.12.0"
     implementation "com.squareup.okhttp3:okhttp:4.9.1"
     testImplementation "io.kotlintest:kotlintest-runner-junit5:3.4.2"
->>>>>>> f5c3430a
 }