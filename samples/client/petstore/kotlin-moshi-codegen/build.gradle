--- conflicted
+++ resolved
@@ -2,20 +2,12 @@
 version '1.0.0'
 
 wrapper {
-<<<<<<< HEAD
-    gradleVersion = '6.7'
-=======
     gradleVersion = '6.8.2'
->>>>>>> 5a0b832b
     distributionUrl = "https://services.gradle.org/distributions/gradle-$gradleVersion-all.zip"
 }
 
 buildscript {
-<<<<<<< HEAD
-    ext.kotlin_version = '1.4.10'
-=======
     ext.kotlin_version = '1.4.20'
->>>>>>> 5a0b832b
 
     repositories {
         maven { url "https://repo1.maven.org/maven2" }
