package org.openapitools.client.apis

import org.openapitools.client.infrastructure.CollectionFormats.*
import retrofit2.http.*
import retrofit2.Call
import okhttp3.RequestBody

import org.openapitools.client.models.ApiResponse
import org.openapitools.client.models.Pet

interface PetApi {
<<<<<<< HEAD
    @POST("pet")
    fun addPet(@Body body: Pet): Call<Unit>

    @DELETE("pet/{petId}")
    fun deletePet(@Path("petId") petId: kotlin.Long, @Header("api_key") apiKey: kotlin.String): Call<Unit>

    @GET("pet/findByStatus")
    fun findPetsByStatus(@Query("status") status: CSVParams): Call<kotlin.collections.List<Pet>>
=======
    /**
     * Add a new pet to the store
     * 
     * Responses:
     *  - 405: Invalid input
     * 
     * @param body Pet object that needs to be added to the store 
    * @return [Call]<[Unit]>
     */
    @POST("pet")
    fun addPet(@Body body: Pet): Call<Unit>

    /**
     * Deletes a pet
     * 
     * Responses:
     *  - 400: Invalid pet value
     * 
     * @param petId Pet id to delete 
     * @param apiKey  (optional)
    * @return [Call]<[Unit]>
     */
    @DELETE("pet/{petId}")
    fun deletePet(@Path("petId") petId: kotlin.Long, @Header("api_key") apiKey: kotlin.String): Call<Unit>

    /**
     * Finds Pets by status
     * Multiple status values can be provided with comma separated strings
     * Responses:
     *  - 200: successful operation
     *  - 400: Invalid status value
     * 
     * @param status Status values that need to be considered for filter 
    * @return [Call]<[kotlin.Array<Pet>]>
     */
    @GET("pet/findByStatus")
    fun findPetsByStatus(@Query("status") status: CSVParams): Call<kotlin.Array<Pet>>
>>>>>>> 2128f287

    /**
     * Finds Pets by tags
     * Multiple tags can be provided with comma separated strings. Use tag1, tag2, tag3 for testing.
     * Responses:
     *  - 200: successful operation
     *  - 400: Invalid tag value
     * 
     * @param tags Tags to filter by 
    * @return [Call]<[kotlin.Array<Pet>]>
     */
    @Deprecated("This api was deprecated")
    @GET("pet/findByTags")
<<<<<<< HEAD
    fun findPetsByTags(@Query("tags") tags: CSVParams): Call<kotlin.collections.List<Pet>>

    @GET("pet/{petId}")
    fun getPetById(@Path("petId") petId: kotlin.Long): Call<Pet>

=======
    fun findPetsByTags(@Query("tags") tags: CSVParams): Call<kotlin.Array<Pet>>

    /**
     * Find pet by ID
     * Returns a single pet
     * Responses:
     *  - 200: successful operation
     *  - 400: Invalid ID supplied
     *  - 404: Pet not found
     * 
     * @param petId ID of pet to return 
    * @return [Call]<[Pet]>
     */
    @GET("pet/{petId}")
    fun getPetById(@Path("petId") petId: kotlin.Long): Call<Pet>

    /**
     * Update an existing pet
     * 
     * Responses:
     *  - 400: Invalid ID supplied
     *  - 404: Pet not found
     *  - 405: Validation exception
     * 
     * @param body Pet object that needs to be added to the store 
    * @return [Call]<[Unit]>
     */
>>>>>>> 2128f287
    @PUT("pet")
    fun updatePet(@Body body: Pet): Call<Unit>

    /**
     * Updates a pet in the store with form data
     * 
     * Responses:
     *  - 405: Invalid input
     * 
     * @param petId ID of pet that needs to be updated 
     * @param name Updated name of the pet (optional)
     * @param status Updated status of the pet (optional)
    * @return [Call]<[Unit]>
     */
    @FormUrlEncoded
    @POST("pet/{petId}")
    fun updatePetWithForm(@Path("petId") petId: kotlin.Long, @Field("name") name: kotlin.String, @Field("status") status: kotlin.String): Call<Unit>

    /**
     * uploads an image
     * 
     * Responses:
     *  - 200: successful operation
     * 
     * @param petId ID of pet to update 
     * @param additionalMetadata Additional data to pass to server (optional)
     * @param file file to upload (optional)
    * @return [Call]<[ApiResponse]>
     */
    @Multipart
    @POST("pet/{petId}/uploadImage")
    fun uploadFile(@Path("petId") petId: kotlin.Long, @Part("additionalMetadata") additionalMetadata: kotlin.String, @Part file: MultipartBody.Part): Call<ApiResponse>

}<|MERGE_RESOLUTION|>--- conflicted
+++ resolved
@@ -9,16 +9,6 @@
 import org.openapitools.client.models.Pet
 
 interface PetApi {
-<<<<<<< HEAD
-    @POST("pet")
-    fun addPet(@Body body: Pet): Call<Unit>
-
-    @DELETE("pet/{petId}")
-    fun deletePet(@Path("petId") petId: kotlin.Long, @Header("api_key") apiKey: kotlin.String): Call<Unit>
-
-    @GET("pet/findByStatus")
-    fun findPetsByStatus(@Query("status") status: CSVParams): Call<kotlin.collections.List<Pet>>
-=======
     /**
      * Add a new pet to the store
      * 
@@ -56,7 +46,6 @@
      */
     @GET("pet/findByStatus")
     fun findPetsByStatus(@Query("status") status: CSVParams): Call<kotlin.Array<Pet>>
->>>>>>> 2128f287
 
     /**
      * Finds Pets by tags
@@ -70,13 +59,6 @@
      */
     @Deprecated("This api was deprecated")
     @GET("pet/findByTags")
-<<<<<<< HEAD
-    fun findPetsByTags(@Query("tags") tags: CSVParams): Call<kotlin.collections.List<Pet>>
-
-    @GET("pet/{petId}")
-    fun getPetById(@Path("petId") petId: kotlin.Long): Call<Pet>
-
-=======
     fun findPetsByTags(@Query("tags") tags: CSVParams): Call<kotlin.Array<Pet>>
 
     /**
@@ -104,7 +86,6 @@
      * @param body Pet object that needs to be added to the store 
     * @return [Call]<[Unit]>
      */
->>>>>>> 2128f287
     @PUT("pet")
     fun updatePet(@Body body: Pet): Call<Unit>
 
