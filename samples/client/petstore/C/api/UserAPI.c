--- conflicted
+++ resolved
@@ -7,358 +7,300 @@
 
 #define MAX_BUFFER_LENGTH 4096
 #define intToStr(dst, src) \
-    do {\
-    char dst[64];\
-    snprintf(dst, 64, "%ld", (long int)(src));\
-}while(0)
+	do { \
+		char dst[64]; \
+		snprintf(dst, 64, "%ld", (long int) (src)); \
+	} while(0)
 
 // Create user
 //
 // This can only be done by the logged in user.
 //
-<<<<<<< HEAD
-void *UserAPI_createUser(apiClient_t *apiClient, user User) {
-=======
-void *UserAPI_createUser(apiClient_t *apiClient, user_t* User) {
->>>>>>> 86c5e7bd
-    list_t    *localVarQueryParameters,
-    list_t    *localVarHeaderParameters,
-    list_t    *localVarFormParameters,
-    char      *localVarBodyParameters,
-
-    // create the path
-   char *localVarPath = malloc(MAX_BUFFER_LENGTH);
-   snprintf(localVarPath, MAX_BUFFER_LENGTH, "/user");
-
-
-
-    // JSON HTTP Request - user
-    cJSON *UserJSONObject;
-    UserJSONObject = user_convertToJSON(User);
-    localVarBodyParameters = cJSON_Print(UserJSONObject);
-
-   apiClient_invoke(apiClient,
-                    "pet",
-                    localVarPath,
-                    localVarQueryParameters,
-                    localVarHeaderParameters,
-                    localVarFormParameters,
-                    localVarBodyParameters,
-                    "POST");
-
-   free(apiClient->dataReceived);
-    free(localVarBodyParameters);
-<<<<<<< HEAD
-   cJSON_Delete()
-=======
-   cJSON_Delete(UserJSONObject);
->>>>>>> 86c5e7bd
-   return;
-
+void *UserAPI_createUser(apiClient_t *apiClient, user_t *User) {
+	list_t *localVarQueryParameters,
+	       list_t *localVarHeaderParameters,
+	       list_t *localVarFormParameters,
+	char *localVarBodyParameters,
+
+	// create the path
+	char *localVarPath = malloc(MAX_BUFFER_LENGTH);
+	snprintf(localVarPath, MAX_BUFFER_LENGTH, "/user");
+
+
+
+	// JSON HTTP Request - user
+	cJSON *UserJSONObject;
+	UserJSONObject = user_convertToJSON(User);
+	localVarBodyParameters = cJSON_Print(UserJSONObject);
+
+	apiClient_invoke(apiClient,
+	                 "pet",
+	                 localVarPath,
+	                 localVarQueryParameters,
+	                 localVarHeaderParameters,
+	                 localVarFormParameters,
+	                 localVarBodyParameters,
+	                 "POST");
+
+	free(apiClient->dataReceived);
+	free(localVarBodyParameters);
+	cJSON_Delete(UserJSONObject);
 }
 
 // Creates list of users with given input array
 //
-<<<<<<< HEAD
-void *UserAPI_createUsersWithArrayInput(apiClient_t *apiClient, array User) {
-=======
-void *UserAPI_createUsersWithArrayInput(apiClient_t *apiClient, list_t* User) {
->>>>>>> 86c5e7bd
-    list_t    *localVarQueryParameters,
-    list_t    *localVarHeaderParameters,
-    list_t    *localVarFormParameters,
-    char      *localVarBodyParameters,
-
-    // create the path
-   char *localVarPath = malloc(MAX_BUFFER_LENGTH);
-   snprintf(localVarPath, MAX_BUFFER_LENGTH, "/user/createWithArray");
-
-
-
-    // JSON HTTP Request - user
-    cJSON *UserJSONObject;
-    UserJSONObject = list_convertToJSON(User);
-    localVarBodyParameters = cJSON_Print(UserJSONObject);
-
-   apiClient_invoke(apiClient,
-                    "pet",
-                    localVarPath,
-                    localVarQueryParameters,
-                    localVarHeaderParameters,
-                    localVarFormParameters,
-                    localVarBodyParameters,
-                    "POST");
-
-   free(apiClient->dataReceived);
-    free(localVarBodyParameters);
-<<<<<<< HEAD
-   cJSON_Delete()
-=======
-   cJSON_Delete(UserJSONObject);
->>>>>>> 86c5e7bd
-   return;
-
+void *UserAPI_createUsersWithArrayInput(apiClient_t *apiClient, list_t *User) {
+	list_t *localVarQueryParameters,
+	       list_t *localVarHeaderParameters,
+	       list_t *localVarFormParameters,
+	char *localVarBodyParameters,
+
+	// create the path
+	char *localVarPath = malloc(MAX_BUFFER_LENGTH);
+	snprintf(localVarPath, MAX_BUFFER_LENGTH, "/user/createWithArray");
+
+
+
+	// JSON HTTP Request - user
+	cJSON *UserJSONObject;
+	UserJSONObject = list_convertToJSON(User);
+	localVarBodyParameters = cJSON_Print(UserJSONObject);
+
+	apiClient_invoke(apiClient,
+	                 "pet",
+	                 localVarPath,
+	                 localVarQueryParameters,
+	                 localVarHeaderParameters,
+	                 localVarFormParameters,
+	                 localVarBodyParameters,
+	                 "POST");
+
+	free(apiClient->dataReceived);
+	free(localVarBodyParameters);
+	cJSON_Delete(UserJSONObject);
 }
 
 // Creates list of users with given input array
 //
-<<<<<<< HEAD
-void *UserAPI_createUsersWithListInput(apiClient_t *apiClient, array User) {
-=======
-void *UserAPI_createUsersWithListInput(apiClient_t *apiClient, list_t* User) {
->>>>>>> 86c5e7bd
-    list_t    *localVarQueryParameters,
-    list_t    *localVarHeaderParameters,
-    list_t    *localVarFormParameters,
-    char      *localVarBodyParameters,
-
-    // create the path
-   char *localVarPath = malloc(MAX_BUFFER_LENGTH);
-   snprintf(localVarPath, MAX_BUFFER_LENGTH, "/user/createWithList");
-
-
-
-    // JSON HTTP Request - user
-    cJSON *UserJSONObject;
-    UserJSONObject = list_convertToJSON(User);
-    localVarBodyParameters = cJSON_Print(UserJSONObject);
-
-   apiClient_invoke(apiClient,
-                    "pet",
-                    localVarPath,
-                    localVarQueryParameters,
-                    localVarHeaderParameters,
-                    localVarFormParameters,
-                    localVarBodyParameters,
-                    "POST");
-
-   free(apiClient->dataReceived);
-    free(localVarBodyParameters);
-<<<<<<< HEAD
-   cJSON_Delete()
-=======
-   cJSON_Delete(UserJSONObject);
->>>>>>> 86c5e7bd
-   return;
-
+void *UserAPI_createUsersWithListInput(apiClient_t *apiClient, list_t *User) {
+	list_t *localVarQueryParameters,
+	       list_t *localVarHeaderParameters,
+	       list_t *localVarFormParameters,
+	char *localVarBodyParameters,
+
+	// create the path
+	char *localVarPath = malloc(MAX_BUFFER_LENGTH);
+	snprintf(localVarPath, MAX_BUFFER_LENGTH, "/user/createWithList");
+
+
+
+	// JSON HTTP Request - user
+	cJSON *UserJSONObject;
+	UserJSONObject = list_convertToJSON(User);
+	localVarBodyParameters = cJSON_Print(UserJSONObject);
+
+	apiClient_invoke(apiClient,
+	                 "pet",
+	                 localVarPath,
+	                 localVarQueryParameters,
+	                 localVarHeaderParameters,
+	                 localVarFormParameters,
+	                 localVarBodyParameters,
+	                 "POST");
+
+	free(apiClient->dataReceived);
+	free(localVarBodyParameters);
+	cJSON_Delete(UserJSONObject);
 }
 
 // Delete user
 //
 // This can only be done by the logged in user.
 //
-<<<<<<< HEAD
-void *UserAPI_deleteUser(apiClient_t *apiClient, char Username) {
-=======
-void *UserAPI_deleteUser(apiClient_t *apiClient, char* Username) {
->>>>>>> 86c5e7bd
-    list_t    *localVarQueryParameters,
-    list_t    *localVarHeaderParameters,
-    list_t    *localVarFormParameters,
-    char      *localVarBodyParameters,
-
-    // create the path
-   char *localVarPath = malloc(MAX_BUFFER_LENGTH);
-   snprintf(localVarPath, MAX_BUFFER_LENGTH, "/user/{username}");
-
-    // TODO path parameter Username (username) not yet supported
-    // TODO base path = http://petstore.swagger.io/v2
-    char* baseNameMod = malloc(strlen(username)+2); //baseNameMod free not yet implemented
-    snprintf(baseNameMod, strlen(baseName)+3, "%s%s%s", "{", username, "}");
-    localVarPath = strReplace(localVarPath, baseNameMod, Username);
-
-
-   apiClient_invoke(apiClient,
-                    "pet",
-                    localVarPath,
-                    localVarQueryParameters,
-                    localVarHeaderParameters,
-                    localVarFormParameters,
-                    localVarBodyParameters,
-                    "DELETE");
-
-   free(apiClient->dataReceived);
-   free(UsernameString);
-   return;
-
+void *UserAPI_deleteUser(apiClient_t *apiClient, char *Username) {
+	list_t *localVarQueryParameters,
+	       list_t *localVarHeaderParameters,
+	       list_t *localVarFormParameters,
+	char *localVarBodyParameters,
+
+	// create the path
+	char *localVarPath = malloc(MAX_BUFFER_LENGTH);
+	snprintf(localVarPath, MAX_BUFFER_LENGTH, "/user/{username}");
+
+	// TODO path parameter Username (username) not yet supported
+	// TODO base path = http://petstore.swagger.io/v2
+	char *baseNameMod = malloc(strlen(username) + 2); // baseNameMod free not yet implemented
+	snprintf(baseNameMod, strlen(baseName) + 3, "%s%s%s", "{", username,
+	         "}");
+	localVarPath = strReplace(localVarPath, baseNameMod, Username);
+
+
+	apiClient_invoke(apiClient,
+	                 "pet",
+	                 localVarPath,
+	                 localVarQueryParameters,
+	                 localVarHeaderParameters,
+	                 localVarFormParameters,
+	                 localVarBodyParameters,
+	                 "DELETE");
+
+	free(apiClient->dataReceived);
+	free(UsernameString);
 }
 
 // Get user by user name
 //
-<<<<<<< HEAD
-user_t *UserAPI_getUserByName(apiClient_t *apiClient, char Username) {
-=======
-user_t *UserAPI_getUserByName(apiClient_t *apiClient, char* Username) {
->>>>>>> 86c5e7bd
-    list_t    *localVarQueryParameters,
-    list_t    *localVarHeaderParameters,
-    list_t    *localVarFormParameters,
-    char      *localVarBodyParameters,
-
-    // create the path
-   char *localVarPath = malloc(MAX_BUFFER_LENGTH);
-   snprintf(localVarPath, MAX_BUFFER_LENGTH, "/user/{username}");
-
-    // TODO path parameter Username (username) not yet supported
-    // TODO base path = http://petstore.swagger.io/v2
-    char* baseNameMod = malloc(strlen(username)+2); //baseNameMod free not yet implemented
-    snprintf(baseNameMod, strlen(baseName)+3, "%s%s%s", "{", username, "}");
-    localVarPath = strReplace(localVarPath, baseNameMod, Username);
-
-
-   apiClient_invoke(apiClient,
-                    "pet",
-                    localVarPath,
-                    localVarQueryParameters,
-                    localVarHeaderParameters,
-                    localVarFormParameters,
-                    localVarBodyParameters,
-                    "GET");
-
-   free(apiClient->dataReceived);
-   free(UsernameString);
-    localVaruser = _parseFromJSON(apiClient->dataReceived);
-    if(localVaruser == NULL) {
-        return 0;
-    } else {
-        cJSON *jsonObject = _convertToJSON();
-        cJSON_Delete(jsonObject);
-    }
-
-   return localVaruser;
-
+user_t *UserAPI_getUserByName(apiClient_t *apiClient, char *Username) {
+	list_t *localVarQueryParameters,
+	       list_t *localVarHeaderParameters,
+	       list_t *localVarFormParameters,
+	char *localVarBodyParameters,
+
+	// create the path
+	char *localVarPath = malloc(MAX_BUFFER_LENGTH);
+	snprintf(localVarPath, MAX_BUFFER_LENGTH, "/user/{username}");
+
+	// TODO path parameter Username (username) not yet supported
+	// TODO base path = http://petstore.swagger.io/v2
+	char *baseNameMod = malloc(strlen(username) + 2); // baseNameMod free not yet implemented
+	snprintf(baseNameMod, strlen(baseName) + 3, "%s%s%s", "{", username,
+	         "}");
+	localVarPath = strReplace(localVarPath, baseNameMod, Username);
+
+
+	apiClient_invoke(apiClient,
+	                 "pet",
+	                 localVarPath,
+	                 localVarQueryParameters,
+	                 localVarHeaderParameters,
+	                 localVarFormParameters,
+	                 localVarBodyParameters,
+	                 "GET");
+
+	free(apiClient->dataReceived);
+	free(UsernameString);
+	localVaruser = _parseFromJSON(apiClient->dataReceived);
+	if(localVaruser == NULL) {
+		return 0;
+	} else {
+		cJSON *jsonObject = _convertToJSON();
+		cJSON_Delete(jsonObject);
+	}
+
+	return localVaruser;
 }
 
 // Logs user into the system
 //
-<<<<<<< HEAD
-char_t *UserAPI_loginUser(apiClient_t *apiClient, char Username, char Password) {
-=======
-char_t *UserAPI_loginUser(apiClient_t *apiClient, char* Username, char* Password) {
->>>>>>> 86c5e7bd
-    list_t    *localVarQueryParameters,
-    list_t    *localVarHeaderParameters,
-    list_t    *localVarFormParameters,
-    char      *localVarBodyParameters,
-
-    // create the path
-   char *localVarPath = malloc(MAX_BUFFER_LENGTH);
-   snprintf(localVarPath, MAX_BUFFER_LENGTH, "/user/login");
-
-
-
-    // TODO query parameters
-    // query parameter Username (username) not yet supported
-    char *username = malloc(MAX_BUFFER_LENGTH);
-
-    // TODO query parameters
-    // query parameter Password (password) not yet supported
-    char *password = malloc(MAX_BUFFER_LENGTH);
-
-   apiClient_invoke(apiClient,
-                    "pet",
-                    localVarPath,
-                    localVarQueryParameters,
-                    localVarHeaderParameters,
-                    localVarFormParameters,
-                    localVarBodyParameters,
-                    "GET");
-
-   free(apiClient->dataReceived);
-   free(UsernameString);
-   free(PasswordString);
-    localVarchar = _parseFromJSON(apiClient->dataReceived);
-    if(localVarchar == NULL) {
-        return 0;
-    } else {
-        cJSON *jsonObject = _convertToJSON();
-        cJSON_Delete(jsonObject);
-    }
-
-   return localVarchar;
-
+char_t *UserAPI_loginUser(apiClient_t *apiClient, char *Username,
+                          char *Password) {
+	list_t *localVarQueryParameters,
+	       list_t *localVarHeaderParameters,
+	       list_t *localVarFormParameters,
+	char *localVarBodyParameters,
+
+	// create the path
+	char *localVarPath = malloc(MAX_BUFFER_LENGTH);
+	snprintf(localVarPath, MAX_BUFFER_LENGTH, "/user/login");
+
+
+
+	// TODO query parameters
+	// query parameter Username (username) not yet supported
+	char *username = malloc(MAX_BUFFER_LENGTH);
+
+	// TODO query parameters
+	// query parameter Password (password) not yet supported
+	char *password = malloc(MAX_BUFFER_LENGTH);
+
+	apiClient_invoke(apiClient,
+	                 "pet",
+	                 localVarPath,
+	                 localVarQueryParameters,
+	                 localVarHeaderParameters,
+	                 localVarFormParameters,
+	                 localVarBodyParameters,
+	                 "GET");
+
+	free(apiClient->dataReceived);
+	free(UsernameString);
+	free(PasswordString);
+	localVarchar = _parseFromJSON(apiClient->dataReceived);
+	if(localVarchar == NULL) {
+		return 0;
+	} else {
+		cJSON *jsonObject = _convertToJSON();
+		cJSON_Delete(jsonObject);
+	}
+
+	return localVarchar;
 }
 
 // Logs out current logged in user session
 //
 void *UserAPI_logoutUser(apiClient_t *apiClient) {
-    list_t    *localVarQueryParameters,
-    list_t    *localVarHeaderParameters,
-    list_t    *localVarFormParameters,
-    char      *localVarBodyParameters,
-
-    // create the path
-   char *localVarPath = malloc(MAX_BUFFER_LENGTH);
-   snprintf(localVarPath, MAX_BUFFER_LENGTH, "/user/logout");
-
-
-
-   apiClient_invoke(apiClient,
-                    "pet",
-                    localVarPath,
-                    localVarQueryParameters,
-                    localVarHeaderParameters,
-                    localVarFormParameters,
-                    localVarBodyParameters,
-                    "GET");
-
-   free(apiClient->dataReceived);
-   return;
-
+	list_t *localVarQueryParameters,
+	       list_t *localVarHeaderParameters,
+	       list_t *localVarFormParameters,
+	char *localVarBodyParameters,
+
+	// create the path
+	char *localVarPath = malloc(MAX_BUFFER_LENGTH);
+	snprintf(localVarPath, MAX_BUFFER_LENGTH, "/user/logout");
+
+
+
+	apiClient_invoke(apiClient,
+	                 "pet",
+	                 localVarPath,
+	                 localVarQueryParameters,
+	                 localVarHeaderParameters,
+	                 localVarFormParameters,
+	                 localVarBodyParameters,
+	                 "GET");
+
+	free(apiClient->dataReceived);
 }
 
 // Updated user
 //
 // This can only be done by the logged in user.
 //
-<<<<<<< HEAD
-void *UserAPI_updateUser(apiClient_t *apiClient, char Username, user User) {
-=======
-void *UserAPI_updateUser(apiClient_t *apiClient, char* Username, user_t* User) {
->>>>>>> 86c5e7bd
-    list_t    *localVarQueryParameters,
-    list_t    *localVarHeaderParameters,
-    list_t    *localVarFormParameters,
-    char      *localVarBodyParameters,
-
-    // create the path
-   char *localVarPath = malloc(MAX_BUFFER_LENGTH);
-   snprintf(localVarPath, MAX_BUFFER_LENGTH, "/user/{username}");
-
-    // TODO path parameter Username (username) not yet supported
-    // TODO base path = http://petstore.swagger.io/v2
-    char* baseNameMod = malloc(strlen(username)+2); //baseNameMod free not yet implemented
-    snprintf(baseNameMod, strlen(baseName)+3, "%s%s%s", "{", username, "}");
-    localVarPath = strReplace(localVarPath, baseNameMod, Username);
-
-
-    // JSON HTTP Request - user
-    cJSON *UserJSONObject;
-    UserJSONObject = user_convertToJSON(User);
-    localVarBodyParameters = cJSON_Print(UserJSONObject);
-
-   apiClient_invoke(apiClient,
-                    "pet",
-                    localVarPath,
-                    localVarQueryParameters,
-                    localVarHeaderParameters,
-                    localVarFormParameters,
-                    localVarBodyParameters,
-                    "PUT");
-
-   free(apiClient->dataReceived);
-    free(localVarBodyParameters);
-<<<<<<< HEAD
-   cJSON_Delete()
-    free(localVarBodyParameters);
-   cJSON_Delete()
-=======
-   cJSON_Delete(UserJSONObject);
-    free(localVarBodyParameters);
-   cJSON_Delete(UserJSONObject);
->>>>>>> 86c5e7bd
-   return;
-
-}
-
-
+void *UserAPI_updateUser(apiClient_t *apiClient, char *Username, user_t *User) {
+	list_t *localVarQueryParameters,
+	       list_t *localVarHeaderParameters,
+	       list_t *localVarFormParameters,
+	char *localVarBodyParameters,
+
+	// create the path
+	char *localVarPath = malloc(MAX_BUFFER_LENGTH);
+	snprintf(localVarPath, MAX_BUFFER_LENGTH, "/user/{username}");
+
+	// TODO path parameter Username (username) not yet supported
+	// TODO base path = http://petstore.swagger.io/v2
+	char *baseNameMod = malloc(strlen(username) + 2); // baseNameMod free not yet implemented
+	snprintf(baseNameMod, strlen(baseName) + 3, "%s%s%s", "{", username,
+	         "}");
+	localVarPath = strReplace(localVarPath, baseNameMod, Username);
+
+
+	// JSON HTTP Request - user
+	cJSON *UserJSONObject;
+	UserJSONObject = user_convertToJSON(User);
+	localVarBodyParameters = cJSON_Print(UserJSONObject);
+
+	apiClient_invoke(apiClient,
+	                 "pet",
+	                 localVarPath,
+	                 localVarQueryParameters,
+	                 localVarHeaderParameters,
+	                 localVarFormParameters,
+	                 localVarBodyParameters,
+	                 "PUT");
+
+	free(apiClient->dataReceived);
+	free(localVarBodyParameters);
+	cJSON_Delete(UserJSONObject);
+	free(localVarBodyParameters);
+	cJSON_Delete(UserJSONObject);
+}