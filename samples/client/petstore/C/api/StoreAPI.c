--- conflicted
+++ resolved
@@ -7,49 +7,44 @@
 
 #define MAX_BUFFER_LENGTH 4096
 #define intToStr(dst, src) \
-    do {\
-    char dst[64];\
-    snprintf(dst, 64, "%ld", (long int)(src));\
-}while(0)
+	do { \
+		char dst[64]; \
+		snprintf(dst, 64, "%ld", (long int) (src)); \
+	} while(0)
 
 // Delete purchase order by ID
 //
 // For valid response try integer IDs with value < 1000. Anything above 1000 or nonintegers will generate API errors
 //
-<<<<<<< HEAD
-void *StoreAPI_deleteOrder(apiClient_t *apiClient, char OrderId) {
-=======
-void *StoreAPI_deleteOrder(apiClient_t *apiClient, char* OrderId) {
->>>>>>> 86c5e7bd
-    list_t    *localVarQueryParameters,
-    list_t    *localVarHeaderParameters,
-    list_t    *localVarFormParameters,
-    char      *localVarBodyParameters,
+void *StoreAPI_deleteOrder(apiClient_t *apiClient, char *OrderId) {
+	list_t *localVarQueryParameters,
+	       list_t *localVarHeaderParameters,
+	       list_t *localVarFormParameters,
+	char *localVarBodyParameters,
 
-    // create the path
-   char *localVarPath = malloc(MAX_BUFFER_LENGTH);
-   snprintf(localVarPath, MAX_BUFFER_LENGTH, "/store/order/{orderId}");
+	// create the path
+	char *localVarPath = malloc(MAX_BUFFER_LENGTH);
+	snprintf(localVarPath, MAX_BUFFER_LENGTH, "/store/order/{orderId}");
 
-    // TODO path parameter OrderId (orderId) not yet supported
-    // TODO base path = http://petstore.swagger.io/v2
-    char* baseNameMod = malloc(strlen(orderId)+2); //baseNameMod free not yet implemented
-    snprintf(baseNameMod, strlen(baseName)+3, "%s%s%s", "{", orderId, "}");
-    localVarPath = strReplace(localVarPath, baseNameMod, OrderId);
+	// TODO path parameter OrderId (orderId) not yet supported
+	// TODO base path = http://petstore.swagger.io/v2
+	char *baseNameMod = malloc(strlen(orderId) + 2); // baseNameMod free not yet implemented
+	snprintf(baseNameMod, strlen(baseName) + 3, "%s%s%s", "{", orderId,
+	         "}");
+	localVarPath = strReplace(localVarPath, baseNameMod, OrderId);
 
 
-   apiClient_invoke(apiClient,
-                    "pet",
-                    localVarPath,
-                    localVarQueryParameters,
-                    localVarHeaderParameters,
-                    localVarFormParameters,
-                    localVarBodyParameters,
-                    "DELETE");
+	apiClient_invoke(apiClient,
+	                 "pet",
+	                 localVarPath,
+	                 localVarQueryParameters,
+	                 localVarHeaderParameters,
+	                 localVarFormParameters,
+	                 localVarBodyParameters,
+	                 "DELETE");
 
-   free(apiClient->dataReceived);
-   free(OrderIdString);
-   return;
-
+	free(apiClient->dataReceived);
+	free(OrderIdString);
 }
 
 // Returns pet inventories by status
@@ -57,37 +52,36 @@
 // Returns a map of status codes to quantities
 //
 map_t *StoreAPI_getInventory(apiClient_t *apiClient) {
-    list_t    *localVarQueryParameters,
-    list_t    *localVarHeaderParameters,
-    list_t    *localVarFormParameters,
-    char      *localVarBodyParameters,
+	list_t *localVarQueryParameters,
+	       list_t *localVarHeaderParameters,
+	       list_t *localVarFormParameters,
+	char *localVarBodyParameters,
 
-    // create the path
-   char *localVarPath = malloc(MAX_BUFFER_LENGTH);
-   snprintf(localVarPath, MAX_BUFFER_LENGTH, "/store/inventory");
+	// create the path
+	char *localVarPath = malloc(MAX_BUFFER_LENGTH);
+	snprintf(localVarPath, MAX_BUFFER_LENGTH, "/store/inventory");
 
 
 
-   apiClient_invoke(apiClient,
-                    "pet",
-                    localVarPath,
-                    localVarQueryParameters,
-                    localVarHeaderParameters,
-                    localVarFormParameters,
-                    localVarBodyParameters,
-                    "GET");
+	apiClient_invoke(apiClient,
+	                 "pet",
+	                 localVarPath,
+	                 localVarQueryParameters,
+	                 localVarHeaderParameters,
+	                 localVarFormParameters,
+	                 localVarBodyParameters,
+	                 "GET");
 
-   free(apiClient->dataReceived);
-    localVarmap = _parseFromJSON(apiClient->dataReceived);
-    if(localVarmap == NULL) {
-        return 0;
-    } else {
-        cJSON *jsonObject = _convertToJSON();
-        cJSON_Delete(jsonObject);
-    }
+	free(apiClient->dataReceived);
+	localVarmap = _parseFromJSON(apiClient->dataReceived);
+	if(localVarmap == NULL) {
+		return 0;
+	} else {
+		cJSON *jsonObject = _convertToJSON();
+		cJSON_Delete(jsonObject);
+	}
 
-   return localVarmap;
-
+	return localVarmap;
 }
 
 // Find purchase order by ID
@@ -95,96 +89,85 @@
 // For valid response try integer IDs with value <= 5 or > 10. Other values will generated exceptions
 //
 order_t *StoreAPI_getOrderById(apiClient_t *apiClient, long OrderId) {
-    list_t    *localVarQueryParameters,
-    list_t    *localVarHeaderParameters,
-    list_t    *localVarFormParameters,
-    char      *localVarBodyParameters,
+	list_t *localVarQueryParameters,
+	       list_t *localVarHeaderParameters,
+	       list_t *localVarFormParameters,
+	char *localVarBodyParameters,
 
-    // create the path
-   char *localVarPath = malloc(MAX_BUFFER_LENGTH);
-   snprintf(localVarPath, MAX_BUFFER_LENGTH, "/store/order/{orderId}");
+	// create the path
+	char *localVarPath = malloc(MAX_BUFFER_LENGTH);
+	snprintf(localVarPath, MAX_BUFFER_LENGTH, "/store/order/{orderId}");
 
-    // TODO path parameter OrderId (orderId) not yet supported
-    // TODO base path = http://petstore.swagger.io/v2
-    char* baseNameMod = malloc(strlen(orderId)+2); //baseNameMod free not yet implemented
-    snprintf(baseNameMod, strlen(baseName)+3, "%s%s%s", "{", orderId, "}");
-    char buff[64];
-    intToStr(buf, OrderId);
-    localVarPath = strReplace(localVarPath, baseNameMod, buff);
+	// TODO path parameter OrderId (orderId) not yet supported
+	// TODO base path = http://petstore.swagger.io/v2
+	char *baseNameMod = malloc(strlen(orderId) + 2); // baseNameMod free not yet implemented
+	snprintf(baseNameMod, strlen(baseName) + 3, "%s%s%s", "{", orderId,
+	         "}");
+	char buff[64];
+	intToStr(buf, OrderId);
+	localVarPath = strReplace(localVarPath, baseNameMod, buff);
 
 
-   apiClient_invoke(apiClient,
-                    "pet",
-                    localVarPath,
-                    localVarQueryParameters,
-                    localVarHeaderParameters,
-                    localVarFormParameters,
-                    localVarBodyParameters,
-                    "GET");
+	apiClient_invoke(apiClient,
+	                 "pet",
+	                 localVarPath,
+	                 localVarQueryParameters,
+	                 localVarHeaderParameters,
+	                 localVarFormParameters,
+	                 localVarBodyParameters,
+	                 "GET");
 
-   free(apiClient->dataReceived);
-   free(OrderIdString);
-    localVarorder = _parseFromJSON(apiClient->dataReceived);
-    if(localVarorder == NULL) {
-        return 0;
-    } else {
-        cJSON *jsonObject = _convertToJSON();
-        cJSON_Delete(jsonObject);
-    }
+	free(apiClient->dataReceived);
+	free(OrderIdString);
+	localVarorder = _parseFromJSON(apiClient->dataReceived);
+	if(localVarorder == NULL) {
+		return 0;
+	} else {
+		cJSON *jsonObject = _convertToJSON();
+		cJSON_Delete(jsonObject);
+	}
 
-   return localVarorder;
-
+	return localVarorder;
 }
 
 // Place an order for a pet
 //
-<<<<<<< HEAD
-order_t *StoreAPI_placeOrder(apiClient_t *apiClient, order Order) {
-=======
-order_t *StoreAPI_placeOrder(apiClient_t *apiClient, order_t* Order) {
->>>>>>> 86c5e7bd
-    list_t    *localVarQueryParameters,
-    list_t    *localVarHeaderParameters,
-    list_t    *localVarFormParameters,
-    char      *localVarBodyParameters,
+order_t *StoreAPI_placeOrder(apiClient_t *apiClient, order_t *Order) {
+	list_t *localVarQueryParameters,
+	       list_t *localVarHeaderParameters,
+	       list_t *localVarFormParameters,
+	char *localVarBodyParameters,
 
-    // create the path
-   char *localVarPath = malloc(MAX_BUFFER_LENGTH);
-   snprintf(localVarPath, MAX_BUFFER_LENGTH, "/store/order");
+	// create the path
+	char *localVarPath = malloc(MAX_BUFFER_LENGTH);
+	snprintf(localVarPath, MAX_BUFFER_LENGTH, "/store/order");
 
 
 
-    // JSON HTTP Request - order
-    cJSON *OrderJSONObject;
-    OrderJSONObject = order_convertToJSON(Order);
-    localVarBodyParameters = cJSON_Print(OrderJSONObject);
+	// JSON HTTP Request - order
+	cJSON *OrderJSONObject;
+	OrderJSONObject = order_convertToJSON(Order);
+	localVarBodyParameters = cJSON_Print(OrderJSONObject);
 
-   apiClient_invoke(apiClient,
-                    "pet",
-                    localVarPath,
-                    localVarQueryParameters,
-                    localVarHeaderParameters,
-                    localVarFormParameters,
-                    localVarBodyParameters,
-                    "POST");
+	apiClient_invoke(apiClient,
+	                 "pet",
+	                 localVarPath,
+	                 localVarQueryParameters,
+	                 localVarHeaderParameters,
+	                 localVarFormParameters,
+	                 localVarBodyParameters,
+	                 "POST");
 
-   free(apiClient->dataReceived);
-    free(localVarBodyParameters);
-<<<<<<< HEAD
-   cJSON_Delete()
-=======
-   cJSON_Delete(OrderJSONObject);
->>>>>>> 86c5e7bd
-    localVarorder = _parseFromJSON(apiClient->dataReceived);
-    if(localVarorder == NULL) {
-        return 0;
-    } else {
-        cJSON *jsonObject = _convertToJSON();
-        cJSON_Delete(jsonObject);
-    }
+	free(apiClient->dataReceived);
+	free(localVarBodyParameters);
+	cJSON_Delete(OrderJSONObject);
+	localVarorder = _parseFromJSON(apiClient->dataReceived);
+	if(localVarorder == NULL) {
+		return 0;
+	} else {
+		cJSON *jsonObject = _convertToJSON();
+		cJSON_Delete(jsonObject);
+	}
 
-   return localVarorder;
-
-}
-
-
+	return localVarorder;
+}