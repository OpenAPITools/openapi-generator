#compdef petstore-cli

# !!!!!!!!!!!!!!!!!!!!!!!!!!!!!!!!!!!!!!!!!!!!!!!!!!!!!!!!!!!!!!!!!!!!!!!!!!!!!
# !
# ! Note:
# !
# ! THIS SCRIPT HAS BEEN AUTOMATICALLY GENERATED USING
# ! openapi-generator (https://openapi-generator.tech)
# ! FROM OPENAPI SPECIFICATION IN JSON.
# !
# ! Based on: https://github.com/Valodim/zsh-curl-completion/blob/master/_curl
# !
<<<<<<< HEAD
# ! Generator version: 7.14.0
=======
# ! Generator version: 7.15.0-SNAPSHOT
>>>>>>> d11d008e
# !
# !
# ! Installation:
# !
# ! Copy the _petstore-cli file to any directory under FPATH
# ! environment variable (echo $FPATH)
# !
# !!!!!!!!!!!!!!!!!!!!!!!!!!!!!!!!!!!!!!!!!!!!!!!!!!!!!!!!!!!!!!!!!!!!!!!!!!!!!


local curcontext="$curcontext" state line ret=1
typeset -A opt_args

typeset -A mime_type_abbreviations
# text/*
mime_type_abbreviations[text]="text/plain"
mime_type_abbreviations[html]="text/html"
mime_type_abbreviations[md]="text/x-markdown"
mime_type_abbreviations[csv]="text/csv"
mime_type_abbreviations[css]="text/css"
mime_type_abbreviations[rtf]="text/rtf"
# application/*
mime_type_abbreviations[json]="application/json"
mime_type_abbreviations[xml]="application/xml"
mime_type_abbreviations[yaml]="application/yaml"
mime_type_abbreviations[js]="application/javascript"
mime_type_abbreviations[bin]="application/octet-stream"
mime_type_abbreviations[rdf]="application/rdf+xml"
# image/*
mime_type_abbreviations[jpg]="image/jpeg"
mime_type_abbreviations[png]="image/png"
mime_type_abbreviations[gif]="image/gif"
mime_type_abbreviations[bmp]="image/bmp"
mime_type_abbreviations[tiff]="image/tiff"

#
# Generate zsh completion string list for abbreviated mime types
#
get_mime_type_completions() {
    typeset -a result
    result=()
    for k in "${(@k)mime_type_abbreviations}"; do
        value=$mime_type_abbreviations[${k}]
        #echo $value
        result+=( "${k}[${value}]" )
        #echo $result
    done
    echo "$result"
}

#
# cURL crypto engines completion function
#
_curl_crypto_engine() {
    local vals
    vals=( ${${(f)"$(curl --engine list)":gs/ /}[2,$]} )
    _describe -t outputs 'engines' vals && return 0
}

#
# cURL post data completion functions=
#
_curl_post_data() {

    # don't do anything further if this is raw content
    compset -P '=' && _message 'raw content' && return 0

    # complete filename or stdin for @ syntax
    compset -P '*@' && {
        local expl
        _description files expl stdin
        compadd "$expl[@]" - "-"
        _files
        return 0
    }

    # got a name already? expecting data.
    compset -P '*=' && _message 'data value' && return 0

    # otherwise, name (or @ or =) should be specified
    _message 'data name' && return 0

}


local arg_http arg_ftp arg_other arg_proxy arg_crypto arg_connection arg_auth arg_input arg_output

# HTTP Arguments
arg_http=(''\
  {-0,--http1.0}'[force use of use http 1.0 instead of 1.1]' \
  {-b,--cookie}'[pass data to http server as cookie]:data or file' \
  {-c,--cookie-jar}'[specify cookie file]:file name:_files' \
  {-d,--data}'[send specified data as HTTP POST data]:data:{_curl_post_data}' \
  '--data-binary[post HTTP POST data without any processing]:data:{_curl_post_data}' \
  '--data-urlencode[post HTTP POST data, with url encoding]:data:{_curl_post_data}' \
  {-f,--fail}'[enable failfast behavior for server errors]' \
  '*'{-F,--form}'[add POST form data]:name=content' \
  {-G,--get}'[use HTTP GET even with data (-d, --data, --data-binary)]' \
  '*'{-H,--header}'[specify an extra header]:header' \
  '--ignore-content-length[ignore Content-Length header]' \
  {-i,--include}'[include HTTP header in the output]' \
  {-j,--junk-session-cookies}'[discard all session cookies]' \
  {-e,--referer}'[send url as referer]:referer url:_urls' \
  {-L,--location}'[follow Location headers on http 3XX response]' \
  '--location-trusted[like --location, but allows sending of auth data to redirected hosts]' \
  '--max-redirs[set maximum number of redirection followings allowed]:number' \
  {-J,--remote-header-name}'[use Content-Disposition for output file name]' \
  {-O,--remote-name}'[write to filename parsed from url instead of stdout]' \
  '--post301[do not convert POST to GET after following 301 Location response (follow RFC 2616/10.3.2)]' \
  '--post302[do not convert POST to GET after following 302 Location response (follow RFC 2616/10.3.2)]' \
  )

# FTP arguments
arg_ftp=(\
  {-a,--append}'[append to target file instead of overwriting (FTP/SFTP)]' \
  '--crlf[convert LF to CRLF in upload]' \
  '--disable-eprt[disable use of EPRT and LPRT for active FTP transfers]' \
  '--disable-epsv[disable use of EPSV for passive FTP transfers]' \
  '--ftp-account[account data (FTP)]:data' \
  '--ftp-alternative-to-user[command to send when USER and PASS commands fail (FTP)]:command' \
  '--ftp-create-dirs[create paths remotely if it does not exist]' \
  '--ftp-method[ftp method to use to reach a file (FTP)]:method:(multicwd ocwd singlecwd)' \
  '--ftp-pasv[use passive mode for the data connection (FTP)]' \
  '--ftp-skip-pasv-ip[do not use the ip the server suggests for PASV]' \
  '--form-string[like --form, but do not parse content]:name=string' \
  '--ftp-pret[send PRET before PASV]' \
  '--ftp-ssl-ccc[use clear command channel (CCC) after authentication (FTP)]' \
  '--ftp-ssl-ccc-mode[sets the CCC mode (FTP)]:mode:(active passive)' \
  '--ftp-ssl-control[require SSL/TLS for FTP login, clear for transfer]' \
  {-l,--list-only}'[list names only when listing directories (FTP)]' \
  {-P,--ftp-port}'[use active mode, tell server to connect to specified address or interface (FTP]:address' \
  '*'{-Q,--quote}'[send arbitrary command to the remote server before transfer (FTP/SFTP)]:command' \
  )

# Other Protocol arguments
arg_other=(\
  '--mail-from[specify From: address]:address' \
  '--mail-rcpt[specify email recipient for SMTP, may be given multiple times]:address' \
  {-t,--telnet-option}'[pass options to telnet protocol]:opt=val' \
  '--tftp-blksize[set tftp BLKSIZE option]:value' \
  )

# Proxy arguments
arg_proxy=(\
  '--noproxy[list of hosts to connect directly to instead of through proxy]:no-proxy-list' \
  {-p,--proxytunnel}'[tunnel non-http protocols through http proxy]' \
  {-U,--proxy-user}'[specify the user name and password to use for proxy authentication]:user:password' \
  '--proxy-anyauth[use any authentication method for proxy, default to most secure]' \
  '--proxy-basic[use HTTP Basic authentication for proxy]' \
  '--proxy-digest[use http digest authentication for proxy]' \
  '--proxy-negotiate[enable GSS-Negotiate authentication for proxy]' \
  '--proxy-ntlm[enable ntlm authentication for proxy]' \
  '--proxy1.0[use http 1.0 proxy]:proxy url' \
  {-x,--proxy}'[use specified proxy]:proxy url' \
  '--socks5-gssapi-service[change service name for socks server]:servicename' \
  '--socks5-gssapi-nec[allow unprotected exchange of protection mode negotiation]' \
  )

# Crypto arguments
arg_crypto=(\
  {-1,--tlsv1}'[Forces curl to use TLS version 1 when negotiating with a remote TLS server.]' \
  {-2,--sslv2}'[Forces curl to use SSL version 2 when negotiating with a remote SSL server.]' \
  {-3,--sslv3}'[Forces curl to use SSL version 3 when negotiating with a remote SSL server.]' \
  '--ciphers[specifies which cipher to use for the ssl connection]:list of ciphers' \
  '--crlfile[specify file with revoked certificates]:file' \
  '--delegation[set delegation policy to use with GSS/kerberos]:delegation policy:(none policy always)' \
  {-E,--cert}'[use specified client certificate]:certificate file:_files' \
  '--engine[use selected OpenSSL crypto engine]:ssl crypto engine:{_curl_crypto_engine}' \
  '--egd-file[set ssl entropy gathering daemon socket]:entropy socket:_files' \
  '--cert-type[specify certificate type (PEM, DER, ENG)]:certificate type:(PEM DER ENG)' \
  '--cacert[specify certificate file to verify the peer with]:CA certificate:_files' \
  '--capath[specify a search path for certificate files]:CA certificate directory:_directories' \
  '--hostpubmd5[check remote hosts public key]:md5 hash' \
  {-k,--insecure}'[allow ssl to perform insecure ssl connections (ie, ignore certificate)]' \
  '--key[ssl/ssh private key file name]:key file:_files' \
  '--key-type[ssl/ssh private key file type]:file type:(PEM DER ENG)' \
  '--pubkey[ssh public key file]:pubkey file:_files' \
  '--random-file[set source of random data for ssl]:random source:_files' \
  '--no-sessionid[disable caching of ssl session ids]' \
  '--pass:phrase[passphrase for ssl/ssh private key]' \
  '--ssl[try to use ssl/tls for connection, if available]' \
  '--ssl-reqd[try to use ssl/tls for connection, fail if unavailable]' \
  '--tlsauthtype[set TLS authentication type (only SRP supported!)]:authtype' \
  '--tlsuser[set username for TLS authentication]:user' \
  '--tlspassword[set password for TLS authentication]:password' \
  )

# Connection arguments
arg_connection=(\
  {-4,--ipv4}'[prefer ipv4]' \
  {-6,--ipv6}'[prefer ipv6, if available]' \
  {-B,--use-ascii}'[use ascii mode]' \
  '--compressed[request a compressed transfer]' \
  '--connect-timeout[timeout for connection phase]:seconds' \
  {-I,--head}'[fetch http HEAD only (HTTP/FTP/FILE]' \
  '--interface[work on a specific interface]:name' \
  '--keepalive-time[set time to wait before sending keepalive probes]:seconds' \
  '--limit-rate[specify maximum transfer rate]:speed' \
  '--local-port[set preferred number or range of local ports to use]:num' \
  {-N,--no-buffer}'[disable buffering of the output stream]' \
  '--no-keepalive[disable use of keepalive messages in TCP connections]' \
  '--raw[disable all http decoding and pass raw data]' \
  '--resolve[provide a custom address for a specific host and port pair]:host\:port\:address' \
  '--retry[specify maximum number of retries for transient errors]:num' \
  '--retry-delay[specify delay between retries]:seconds' \
  '--retry-max-time[maximum time to spend on retries]:seconds' \
  '--tcp-nodelay[turn on TCP_NODELAY option]' \
  {-y,--speed-time}'[specify time to abort after if download is slower than speed-limit]:time' \
  {-Y,--speed-limit}'[specify minimum speed for --speed-time]:speed' \
  )

# Authentication arguments
arg_auth=(\
  '--anyauth[use any authentication method, default to most secure]' \
  '--basic[use HTTP Basic authentication]' \
  '--ntlm[enable ntlm authentication]' \
  '--digest[use http digest authentication]' \
  '--krb[use kerberos authentication]:auth:(clear safe confidential private)' \
  '--negotiate[enable GSS-Negotiate authentication]' \
  {-n,--netrc}'[scan ~/.netrc for login data]' \
  '--netrc-optional[like --netrc, but does not make .netrc usage mandatory]' \
  '--netrc-file[like --netrc, but specify file to use]:netrc file:_files' \
  '--tr-encoding[request compressed transfer-encoding]' \
  {-u,--user}'[specify user name and password for server authentication]:user\:password' \
  )

# Input arguments
arg_input=(\
  {-C,--continue-at}'[resume at offset ]:offset' \
  {-g,--globoff}'[do not glob {}\[\] letters]' \
  '--max-filesize[maximum filesize to download, fail for bigger files]:bytes' \
  '--proto[specify allowed protocols for transfer]:protocols' \
  '--proto-redir[specify allowed protocols for transfer after a redirect]:protocols' \
  {-r,--range}'[set range of bytes to request (HTTP/FTP/SFTP/FILE)]:range' \
  {-R,--remote-time}'[use timestamp of remote file for local file]' \
  {-T,--upload-file}'[transfer file to remote url (using PUT for HTTP)]:file to upload:_files' \
  '--url[specify a URL to fetch (multi)]:url:_urls' \
  {-z,--time-cond}'[request downloaded file to be newer than date or given reference file]:date expression' \
  )

# Output arguments
arg_output=(\
  '--create-dirs[create local directory hierarchy as needed]' \
  {-D,--dump-header}'[write protocol headers to file]:dump file:_files' \
  {-o,--output}'[write to specified file instead of stdout]:output file:_files' \
  {--progress-bar,-\#}'[display progress as a simple progress bar]' \
  {-\#,--progress-bar}'[Make curl display progress as a simple progress bar instead of the standard, more informational, meter.]' \
  {-R,--remote-time}'[use timestamp of remote file for local file]' \
  '--raw[disable all http decoding and pass raw data]' \
  {-s,--silent}'[silent mode, do not show progress meter or error messages]' \
  {-S,--show-error}'[show errors in silent mode]' \
  '--stderr[redirect stderr to specified file]:output file:_files' \
  '--trace[enable full trace dump of all incoming and outgoing data]:trace file:_files' \
  '--trace-ascii[enable full trace dump of all incoming and outgoing data, without hex data]:trace file:_files' \
  '--trace-time[prepends a time stamp to each trace or verbose line that curl displays]' \
  {-v,--verbose}'[output debug info]' \
  {-w,--write-out}'[specify message to output on successful operation]:format string' \
  '--xattr[store some file metadata in extended file attributes]' \
  {-X,--request}'[specifies request method for HTTP server]:method:(GET POST PUT DELETE HEAD OPTIONS TRACE CONNECT PATCH LINK UNLINK)' \
  )

_arguments -C -s $arg_http $arg_ftp $arg_other $arg_crypto $arg_connection $arg_auth $arg_input $arg_output \
  {-M,--manual}'[Print manual]' \
  '*'{-K,--config}'[Use other config file to read arguments from]:config file:_files' \
  '--libcurl[output libcurl code for the operation to file]:output file:_files' \
  {-m,--max-time}'[Limit total time of operation]:seconds' \
  {-s,--silent}'[Silent mode, do not show progress meter or error messages]' \
  {-S,--show-error}'[Show errors in silent mode]' \
  '--stderr[Redirect stderr to specified file]:output file:_files' \
  '-q[Do not read settings from .curlrc (must be first option)]' \
  {-h,--help}'[Print help and list of operations]' \
  {-V,--version}'[Print service API version]' \
  '--about[Print the information about service]' \
  '--host[Specify the host URL]':URL:_urls \
  '--dry-run[Print out the cURL command without executing it]' \
  {-ac,--accept}'[Set the Accept header in the request]: :{_values "Accept mime type" $(get_mime_type_completions)}' \
  {-ct,--content-type}'[Set the Content-type header in request]: :{_values "Content mime type" $(get_mime_type_completions)}' \
  '1: :->ops' \
  '*:: :->args' \
  && ret=0


case $state in
  ops)
    # Operations
    _values "Operations" \
            "call123TestSpecialTags[To test special tags]"             "createXmlItem[creates an XmlItem]" \
            "fakeOuterBooleanSerialize[]" \
            "fakeOuterCompositeSerialize[]" \
            "fakeOuterNumberSerialize[]" \
            "fakeOuterStringSerialize[]" \
            "testBodyWithFileSchema[]" \
            "testBodyWithQueryParams[]" \
            "testClientModel[To test \"client\" model]" \
            "testEndpointParameters[Fake endpoint for testing various parameters
 假端點
 偽のエンドポイント
 가짜 엔드 포인트]" \
            "testEnumParameters[To test enum parameters]" \
            "testGroupParameters[Fake endpoint to test group parameters (optional)]" \
            "testInlineAdditionalProperties[test inline additionalProperties]" \
            "testJsonFormData[test json serialization of form data]" \
            "testQueryParameterCollectionFormat[]"             "testClassname[To test class name in snake case]"             "addPet[Add a new pet to the store]" \
            "deletePet[Deletes a pet]" \
            "findPetsByStatus[Finds Pets by status]" \
            "findPetsByTags[Finds Pets by tags]" \
            "getPetById[Find pet by ID]" \
            "updatePet[Update an existing pet]" \
            "updatePetWithForm[Updates a pet in the store with form data]" \
            "uploadFile[uploads an image]" \
            "uploadFileWithRequiredFile[uploads an image (required)]"             "deleteOrder[Delete purchase order by ID]" \
            "getInventory[Returns pet inventories by status]" \
            "getOrderById[Find purchase order by ID]" \
            "placeOrder[Place an order for a pet]"             "createUser[Create user]" \
            "createUsersWithArrayInput[Creates list of users with given input array]" \
            "createUsersWithListInput[Creates list of users with given input array]" \
            "deleteUser[Delete user]" \
            "getUserByName[Get user by user name]" \
            "loginUser[Logs user into the system]" \
            "logoutUser[Logs out current logged in user session]" \
            "updateUser[Updated user]" \

    _arguments "(--help)--help[Print information about operation]"

    ret=0
    ;;
  args)
    case $line[1] in
      call123TestSpecialTags)
        local -a _op_arguments
        _op_arguments=(
                              "uuid_test\::[HEADER] to test uuid example value"
)
        _describe -t actions 'operations' _op_arguments -S '' && ret=0
        ;;
      createXmlItem)
        local -a _op_arguments
        _op_arguments=(
                              )
        _describe -t actions 'operations' _op_arguments -S '' && ret=0
        ;;
      fakeOuterBooleanSerialize)
        local -a _op_arguments
        _op_arguments=(
                              )
        _describe -t actions 'operations' _op_arguments -S '' && ret=0
        ;;
      fakeOuterCompositeSerialize)
        local -a _op_arguments
        _op_arguments=(
                              )
        _describe -t actions 'operations' _op_arguments -S '' && ret=0
        ;;
      fakeOuterNumberSerialize)
        local -a _op_arguments
        _op_arguments=(
                              )
        _describe -t actions 'operations' _op_arguments -S '' && ret=0
        ;;
      fakeOuterStringSerialize)
        local -a _op_arguments
        _op_arguments=(
                              )
        _describe -t actions 'operations' _op_arguments -S '' && ret=0
        ;;
      testBodyWithFileSchema)
        local -a _op_arguments
        _op_arguments=(
                              )
        _describe -t actions 'operations' _op_arguments -S '' && ret=0
        ;;
      testBodyWithQueryParams)
        local -a _op_arguments
        _op_arguments=(
                    "query=:[QUERY] "
          )
        _describe -t actions 'operations' _op_arguments -S '' && ret=0
        ;;
      testClientModel)
        local -a _op_arguments
        _op_arguments=(
                              )
        _describe -t actions 'operations' _op_arguments -S '' && ret=0
        ;;
      testEndpointParameters)
        local -a _op_arguments
        _op_arguments=(
                              )
        _describe -t actions 'operations' _op_arguments -S '' && ret=0
        ;;
      testEnumParameters)
        local -a _op_arguments
        _op_arguments=(
                    "enum_query_string_array=:[QUERY] Query parameter enum test (string array)"
"enum_query_string=:[QUERY] Query parameter enum test (string)"
"enum_query_integer=:[QUERY] Query parameter enum test (double)"
"enum_query_double=:[QUERY] Query parameter enum test (double)"
          "enum_header_string_array\::[HEADER] Header parameter enum test (string array)"
"enum_header_string\::[HEADER] Header parameter enum test (string)"
)
        _describe -t actions 'operations' _op_arguments -S '' && ret=0
        ;;
      testGroupParameters)
        local -a _op_arguments
        _op_arguments=(
                    "required_string_group=:[QUERY] Required String in group parameters"
"required_int64_group=:[QUERY] Required Integer in group parameters"
"string_group=:[QUERY] String in group parameters"
"int64_group=:[QUERY] Integer in group parameters"
          "required_boolean_group\::[HEADER] Required Boolean in group parameters"
"boolean_group\::[HEADER] Boolean in group parameters"
)
        _describe -t actions 'operations' _op_arguments -S '' && ret=0
        ;;
      testInlineAdditionalProperties)
        local -a _op_arguments
        _op_arguments=(
                              )
        _describe -t actions 'operations' _op_arguments -S '' && ret=0
        ;;
      testJsonFormData)
        local -a _op_arguments
        _op_arguments=(
                              )
        _describe -t actions 'operations' _op_arguments -S '' && ret=0
        ;;
      testQueryParameterCollectionFormat)
        local -a _op_arguments
        _op_arguments=(
                    "pipe=:[QUERY] "
"ioutil=:[QUERY] "
"http=:[QUERY] "
"url=:[QUERY] "
"context=:[QUERY] "
          )
        _describe -t actions 'operations' _op_arguments -S '' && ret=0
        ;;
      testClassname)
        local -a _op_arguments
        _op_arguments=(
                              )
        _describe -t actions 'operations' _op_arguments -S '' && ret=0
        ;;
      addPet)
        local -a _op_arguments
        _op_arguments=(
                              )
        _describe -t actions 'operations' _op_arguments -S '' && ret=0
        ;;
      deletePet)
        local -a _op_arguments
        _op_arguments=(
          "petId=:[PATH] Pet id to delete"
                    "api_key\::[HEADER] "
)
        _describe -t actions 'operations' _op_arguments -S '' && ret=0
        ;;
      findPetsByStatus)
        local -a _op_arguments
        _op_arguments=(
                    "status=:[QUERY] Status values that need to be considered for filter"
          )
        _describe -t actions 'operations' _op_arguments -S '' && ret=0
        ;;
      findPetsByTags)
        local -a _op_arguments
        _op_arguments=(
                    "tags=:[QUERY] Tags to filter by"
          )
        _describe -t actions 'operations' _op_arguments -S '' && ret=0
        ;;
      getPetById)
        local -a _op_arguments
        _op_arguments=(
          "petId=:[PATH] ID of pet to return"
                    )
        _describe -t actions 'operations' _op_arguments -S '' && ret=0
        ;;
      updatePet)
        local -a _op_arguments
        _op_arguments=(
                              )
        _describe -t actions 'operations' _op_arguments -S '' && ret=0
        ;;
      updatePetWithForm)
        local -a _op_arguments
        _op_arguments=(
          "petId=:[PATH] ID of pet that needs to be updated"
                    )
        _describe -t actions 'operations' _op_arguments -S '' && ret=0
        ;;
      uploadFile)
        local -a _op_arguments
        _op_arguments=(
          "petId=:[PATH] ID of pet to update"
                    )
        _describe -t actions 'operations' _op_arguments -S '' && ret=0
        ;;
      uploadFileWithRequiredFile)
        local -a _op_arguments
        _op_arguments=(
          "petId=:[PATH] ID of pet to update"
                    )
        _describe -t actions 'operations' _op_arguments -S '' && ret=0
        ;;
      deleteOrder)
        local -a _op_arguments
        _op_arguments=(
          "order_id=:[PATH] ID of the order that needs to be deleted"
                    )
        _describe -t actions 'operations' _op_arguments -S '' && ret=0
        ;;
      getInventory)
        local -a _op_arguments
        _op_arguments=(
                              )
        _describe -t actions 'operations' _op_arguments -S '' && ret=0
        ;;
      getOrderById)
        local -a _op_arguments
        _op_arguments=(
          "order_id=:[PATH] ID of pet that needs to be fetched"
                    )
        _describe -t actions 'operations' _op_arguments -S '' && ret=0
        ;;
      placeOrder)
        local -a _op_arguments
        _op_arguments=(
                              )
        _describe -t actions 'operations' _op_arguments -S '' && ret=0
        ;;
      createUser)
        local -a _op_arguments
        _op_arguments=(
                              )
        _describe -t actions 'operations' _op_arguments -S '' && ret=0
        ;;
      createUsersWithArrayInput)
        local -a _op_arguments
        _op_arguments=(
                              )
        _describe -t actions 'operations' _op_arguments -S '' && ret=0
        ;;
      createUsersWithListInput)
        local -a _op_arguments
        _op_arguments=(
                              )
        _describe -t actions 'operations' _op_arguments -S '' && ret=0
        ;;
      deleteUser)
        local -a _op_arguments
        _op_arguments=(
          "username=:[PATH] The name that needs to be deleted"
                    )
        _describe -t actions 'operations' _op_arguments -S '' && ret=0
        ;;
      getUserByName)
        local -a _op_arguments
        _op_arguments=(
          "username=:[PATH] The name that needs to be fetched. Use user1 for testing."
                    )
        _describe -t actions 'operations' _op_arguments -S '' && ret=0
        ;;
      loginUser)
        local -a _op_arguments
        _op_arguments=(
                    "username=:[QUERY] The user name for login"
"password=:[QUERY] The password for login in clear text"
          )
        _describe -t actions 'operations' _op_arguments -S '' && ret=0
        ;;
      logoutUser)
        local -a _op_arguments
        _op_arguments=(
                              )
        _describe -t actions 'operations' _op_arguments -S '' && ret=0
        ;;
      updateUser)
        local -a _op_arguments
        _op_arguments=(
          "username=:[PATH] name that need to be deleted"
                    )
        _describe -t actions 'operations' _op_arguments -S '' && ret=0
        ;;
    esac
    ;;

esac

return ret<|MERGE_RESOLUTION|>--- conflicted
+++ resolved
@@ -10,11 +10,7 @@
 # !
 # ! Based on: https://github.com/Valodim/zsh-curl-completion/blob/master/_curl
 # !
-<<<<<<< HEAD
-# ! Generator version: 7.14.0
-=======
 # ! Generator version: 7.15.0-SNAPSHOT
->>>>>>> d11d008e
 # !
 # !
 # ! Installation:
