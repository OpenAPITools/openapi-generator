--- conflicted
+++ resolved
@@ -8,10 +8,6 @@
 # ! swagger-codegen (https://github.com/swagger-api/swagger-codegen)
 # ! FROM SWAGGER SPECIFICATION IN JSON.
 # !
-<<<<<<< HEAD
-# ! Generated on: 2017-03-15T16:43:11.743+01:00
-=======
->>>>>>> 358aaf3c
 # !
 # !
 # ! System wide installation:
