# openapi-java-client

oneOf two primitives
- API version: 1.0.0
<<<<<<< HEAD
  - Generator version: 7.14.0
=======
  - Generator version: 7.15.0-SNAPSHOT
>>>>>>> a5f638fe

oneOf with two entries of type string, see https://github.com/OpenAPITools/openapi-generator/issues/10450


*Automatically generated by the [OpenAPI Generator](https://openapi-generator.tech)*


## Requirements

Building the API client library requires:
1. Java 1.8+
2. Maven (3.8.3+)/Gradle (7.2+)

## Installation

To install the API client library to your local Maven repository, simply execute:

```shell
mvn clean install
```

To deploy it to a remote Maven repository instead, configure the settings of the repository and execute:

```shell
mvn clean deploy
```

Refer to the [OSSRH Guide](http://central.sonatype.org/pages/ossrh-guide.html) for more information.

### Maven users

Add this dependency to your project's POM:

```xml
<dependency>
  <groupId>org.openapitools</groupId>
  <artifactId>openapi-java-client</artifactId>
  <version>1.0.0</version>
  <scope>compile</scope>
</dependency>
```

### Gradle users

Add this dependency to your project's build file:

```groovy
  repositories {
    mavenCentral()     // Needed if the 'openapi-java-client' jar has been published to maven central.
    mavenLocal()       // Needed if the 'openapi-java-client' jar has been published to the local maven repo.
  }

  dependencies {
     implementation "org.openapitools:openapi-java-client:1.0.0"
  }
```

### Others

At first generate the JAR by executing:

```shell
mvn clean package
```

Then manually install the following JARs:

* `target/openapi-java-client-1.0.0.jar`
* `target/lib/*.jar`

## Getting Started

Please follow the [installation](#installation) instruction and execute the following Java code:

```java

// Import classes:
import org.openapitools.client.ApiClient;
import org.openapitools.client.ApiException;
import org.openapitools.client.Configuration;
import org.openapitools.client.model.*;
import org.openapitools.client.api.DefaultApi;

public class Example {
  public static void main(String[] args) {
    ApiClient defaultClient = Configuration.getDefaultApiClient();
    defaultClient.setBasePath("http://localhost");

    DefaultApi apiInstance = new DefaultApi(defaultClient);
    MyExamplePostRequest myExamplePostRequest = new MyExamplePostRequest(); // MyExamplePostRequest | 
    try {
      apiInstance.myExamplePost(myExamplePostRequest);
    } catch (ApiException e) {
      System.err.println("Exception when calling DefaultApi#myExamplePost");
      System.err.println("Status code: " + e.getCode());
      System.err.println("Reason: " + e.getResponseBody());
      System.err.println("Response headers: " + e.getResponseHeaders());
      e.printStackTrace();
    }
  }
}

```

## Documentation for API Endpoints

All URIs are relative to *http://localhost*

Class | Method | HTTP request | Description
------------ | ------------- | ------------- | -------------
*DefaultApi* | [**myExamplePost**](docs/DefaultApi.md#myExamplePost) | **POST** /myExample | 


## Documentation for Models

 - [MyExamplePostRequest](docs/MyExamplePostRequest.md)


<a id="documentation-for-authorization"></a>
## Documentation for Authorization

Endpoints do not require authorization.


## Recommendation

It's recommended to create an instance of `ApiClient` per thread in a multithreaded environment to avoid any potential issues.

## Author


<|MERGE_RESOLUTION|>--- conflicted
+++ resolved
@@ -2,11 +2,7 @@
 
 oneOf two primitives
 - API version: 1.0.0
-<<<<<<< HEAD
-  - Generator version: 7.14.0
-=======
   - Generator version: 7.15.0-SNAPSHOT
->>>>>>> a5f638fe
 
 oneOf with two entries of type string, see https://github.com/OpenAPITools/openapi-generator/issues/10450
 
