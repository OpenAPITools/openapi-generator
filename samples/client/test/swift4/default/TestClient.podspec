Pod::Spec.new do |s|
  s.name = 'TestClient'
  s.ios.deployment_target = '9.0'
  s.osx.deployment_target = '10.11'
  s.tvos.deployment_target = '9.0'
<<<<<<< HEAD
  s.version = '0.0.1'
  s.source = { :git => 'git@github.com:OpenAPITools/openapi-generator.git', :tag => 'v1.0.0' }
=======
  s.version = '1.0'
  s.source = { :git => 'git@github.com:OpenAPITools/openapi-generator.git', :tag => 'v1.0' }
>>>>>>> dd3e6c6a
  s.authors = ''
  s.license = 'Proprietary'
  s.homepage = 'https://github.com/openapitools/openapi-generator'
  s.summary = 'TestClient'
  s.source_files = 'TestClient/Classes/**/*.swift'
  s.dependency 'Alamofire', '~> 4.7.0'
end<|MERGE_RESOLUTION|>--- conflicted
+++ resolved
@@ -3,13 +3,8 @@
   s.ios.deployment_target = '9.0'
   s.osx.deployment_target = '10.11'
   s.tvos.deployment_target = '9.0'
-<<<<<<< HEAD
-  s.version = '0.0.1'
-  s.source = { :git => 'git@github.com:OpenAPITools/openapi-generator.git', :tag => 'v1.0.0' }
-=======
   s.version = '1.0'
   s.source = { :git => 'git@github.com:OpenAPITools/openapi-generator.git', :tag => 'v1.0' }
->>>>>>> dd3e6c6a
   s.authors = ''
   s.license = 'Proprietary'
   s.homepage = 'https://github.com/openapitools/openapi-generator'
