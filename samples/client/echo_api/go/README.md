--- conflicted
+++ resolved
@@ -7,11 +7,7 @@
 
 - API version: 0.1.0
 - Package version: 1.0.0
-<<<<<<< HEAD
-- Generator version: 7.14.0
-=======
 - Generator version: 7.15.0-SNAPSHOT
->>>>>>> a5f638fe
 - Build package: org.openapitools.codegen.languages.GoClientCodegen
 
 ## Installation
