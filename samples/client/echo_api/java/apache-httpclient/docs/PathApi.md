--- conflicted
+++ resolved
@@ -4,23 +4,13 @@
 
 | Method | HTTP request | Description |
 |------------- | ------------- | -------------|
-<<<<<<< HEAD
-| [**testsPathStringPathStringIntegerPathIntegerEnumNonrefStringPathEnumRefStringPath**](PathApi.md#testsPathStringPathStringIntegerPathIntegerEnumNonrefStringPathEnumRefStringPath) | **GET** /path/string/{path_string}/integer/{path_integer}/{enum_nonref_string_path}/{enum_ref_string_path} | Test path parameter(s) |
+| [**testsPathStringpathStringIntegerPathIntegerEnumNonrefStringPathEnumRefStringPath**](PathApi.md#testsPathStringpathStringIntegerPathIntegerEnumNonrefStringPathEnumRefStringPath) | **GET** /path/string/{path_string}/integer/{path_integer}/{enum_nonref_string_path}/{enum_ref_string_path} | Test path parameter(s) |
 
 
 
-## testsPathStringPathStringIntegerPathIntegerEnumNonrefStringPathEnumRefStringPath
+## testsPathStringpathStringIntegerPathIntegerEnumNonrefStringPathEnumRefStringPath
 
-> String testsPathStringPathStringIntegerPathIntegerEnumNonrefStringPathEnumRefStringPath(pathString, pathInteger, enumNonrefStringPath, enumRefStringPath)
-=======
-| [**testsPathStringpathStringIntegerPathInteger**](PathApi.md#testsPathStringpathStringIntegerPathInteger) | **GET** /path/string/{path_string}/integer/{path_integer} | Test path parameter(s) |
-
-
-
-## testsPathStringpathStringIntegerPathInteger
-
-> String testsPathStringpathStringIntegerPathInteger(pathString, pathInteger)
->>>>>>> 9714f12d
+> String testsPathStringpathStringIntegerPathIntegerEnumNonrefStringPathEnumRefStringPath(pathString, pathInteger, enumNonrefStringPath, enumRefStringPath)
 
 Test path parameter(s)
 
@@ -47,17 +37,10 @@
         String enumNonrefStringPath = "success"; // String | 
         StringEnumRef enumRefStringPath = StringEnumRef.fromValue("success"); // StringEnumRef | 
         try {
-<<<<<<< HEAD
-            String result = apiInstance.testsPathStringPathStringIntegerPathIntegerEnumNonrefStringPathEnumRefStringPath(pathString, pathInteger, enumNonrefStringPath, enumRefStringPath);
+            String result = apiInstance.testsPathStringpathStringIntegerPathIntegerEnumNonrefStringPathEnumRefStringPath(pathString, pathInteger, enumNonrefStringPath, enumRefStringPath);
             System.out.println(result);
         } catch (ApiException e) {
-            System.err.println("Exception when calling PathApi#testsPathStringPathStringIntegerPathIntegerEnumNonrefStringPathEnumRefStringPath");
-=======
-            String result = apiInstance.testsPathStringpathStringIntegerPathInteger(pathString, pathInteger);
-            System.out.println(result);
-        } catch (ApiException e) {
-            System.err.println("Exception when calling PathApi#testsPathStringpathStringIntegerPathInteger");
->>>>>>> 9714f12d
+            System.err.println("Exception when calling PathApi#testsPathStringpathStringIntegerPathIntegerEnumNonrefStringPathEnumRefStringPath");
             System.err.println("Status code: " + e.getCode());
             System.err.println("Reason: " + e.getResponseBody());
             System.err.println("Response headers: " + e.getResponseHeaders());
