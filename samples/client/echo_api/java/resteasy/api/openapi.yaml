--- conflicted
+++ resolved
@@ -102,8 +102,8 @@
       tags:
       - form
       x-content-type: application/x-www-form-urlencoded
-<<<<<<< HEAD
-      x-accepts: text/plain
+      x-accepts:
+      - text/plain
   /form/object/multipart:
     post:
       description: Test form parameter(s) for multipart schema
@@ -124,11 +124,8 @@
       tags:
       - form
       x-content-type: multipart/form-data
-      x-accepts: text/plain
-=======
-      x-accepts:
-      - text/plain
->>>>>>> 716a82f8
+      x-accepts:
+      - text/plain
   /header/integer/boolean/string/enums:
     get:
       description: Test header parameter(s)
