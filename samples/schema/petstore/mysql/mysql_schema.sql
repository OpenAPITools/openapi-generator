/* SET SQL_MODE = "NO_AUTO_VALUE_ON_ZERO"; */
/* SET AUTOCOMMIT = 0; */
/* START TRANSACTION; */
/* SET time_zone = "+00:00"; */

-- --------------------------------------------------------

--
-- Table structure for table `200_response` generated from model '200Underscoreresponse'
-- Model for testing model name starting with number
--

CREATE TABLE IF NOT EXISTS `200_response` (
  `name` INT DEFAULT NULL,
  `class` TEXT DEFAULT NULL
) ENGINE=InnoDB DEFAULT CHARSET=utf8mb4 COLLATE=utf8mb4_unicode_ci COMMENT='Model for testing model name starting with number';

--
-- Table structure for table `AdditionalPropertiesClass` generated from model 'AdditionalPropertiesClass'
--

CREATE TABLE IF NOT EXISTS `AdditionalPropertiesClass` (
  `map_property` JSON DEFAULT NULL,
  `map_of_map_property` JSON DEFAULT NULL
) ENGINE=InnoDB DEFAULT CHARSET=utf8mb4 COLLATE=utf8mb4_unicode_ci;

--
-- Table structure for table `Animal` generated from model 'Animal'
--

CREATE TABLE IF NOT EXISTS `Animal` (
  `className` TEXT NOT NULL,
  `color` TEXT
) ENGINE=InnoDB DEFAULT CHARSET=utf8mb4 COLLATE=utf8mb4_unicode_ci;

--
-- Table structure for table `ApiResponse` generated from model 'ApiResponse'
--

CREATE TABLE IF NOT EXISTS `ApiResponse` (
  `code` INT DEFAULT NULL,
  `type` TEXT DEFAULT NULL,
  `message` TEXT DEFAULT NULL
) ENGINE=InnoDB DEFAULT CHARSET=utf8mb4 COLLATE=utf8mb4_unicode_ci;

--
-- Table structure for table `ArrayOfArrayOfNumberOnly` generated from model 'ArrayOfArrayOfNumberOnly'
--

CREATE TABLE IF NOT EXISTS `ArrayOfArrayOfNumberOnly` (
  `ArrayArrayNumber` JSON DEFAULT NULL
) ENGINE=InnoDB DEFAULT CHARSET=utf8mb4 COLLATE=utf8mb4_unicode_ci;

--
-- Table structure for table `ArrayOfNumberOnly` generated from model 'ArrayOfNumberOnly'
--

CREATE TABLE IF NOT EXISTS `ArrayOfNumberOnly` (
  `ArrayNumber` JSON DEFAULT NULL
) ENGINE=InnoDB DEFAULT CHARSET=utf8mb4 COLLATE=utf8mb4_unicode_ci;

--
-- Table structure for table `ArrayTest` generated from model 'ArrayTest'
--

CREATE TABLE IF NOT EXISTS `ArrayTest` (
  `array_of_string` JSON DEFAULT NULL,
  `array_array_of_integer` JSON DEFAULT NULL,
  `array_array_of_model` JSON DEFAULT NULL
) ENGINE=InnoDB DEFAULT CHARSET=utf8mb4 COLLATE=utf8mb4_unicode_ci;

--
<<<<<<< HEAD
-- Table structure for table `BigCat` generated from model 'BigCat'
--

CREATE TABLE IF NOT EXISTS `BigCat` (
  `className` TEXT NOT NULL,
  `color` TEXT,
  `declawed` TINYINT(1) DEFAULT NULL,
  `kind` ENUM('lions', 'tigers', 'leopards', 'jaguars') DEFAULT NULL
) ENGINE=InnoDB DEFAULT CHARSET=utf8mb4 COLLATE=utf8mb4_unicode_ci;

--
-- Table structure for table `BigCatAllOf` generated from model 'BigCatAllOf'
--

CREATE TABLE IF NOT EXISTS `BigCatAllOf` (
  `kind` ENUM('lions', 'tigers', 'leopards', 'jaguars') DEFAULT NULL
) ENGINE=InnoDB DEFAULT CHARSET=utf8mb4 COLLATE=utf8mb4_unicode_ci;

--
=======
>>>>>>> e38168c2
-- Table structure for table `Capitalization` generated from model 'Capitalization'
--

CREATE TABLE IF NOT EXISTS `Capitalization` (
  `smallCamel` TEXT DEFAULT NULL,
  `CapitalCamel` TEXT DEFAULT NULL,
  `small_Snake` TEXT DEFAULT NULL,
  `Capital_Snake` TEXT DEFAULT NULL,
  `SCA_ETH_Flow_Points` TEXT DEFAULT NULL,
  `ATT_NAME` TEXT DEFAULT NULL COMMENT 'Name of the pet '
) ENGINE=InnoDB DEFAULT CHARSET=utf8mb4 COLLATE=utf8mb4_unicode_ci;

--
-- Table structure for table `Cat` generated from model 'Cat'
--

CREATE TABLE IF NOT EXISTS `Cat` (
  `className` TEXT NOT NULL,
  `color` TEXT,
  `declawed` TINYINT(1) DEFAULT NULL
) ENGINE=InnoDB DEFAULT CHARSET=utf8mb4 COLLATE=utf8mb4_unicode_ci;

--
-- Table structure for table `CatAllOf` generated from model 'CatAllOf'
--

CREATE TABLE IF NOT EXISTS `CatAllOf` (
  `declawed` TINYINT(1) DEFAULT NULL
) ENGINE=InnoDB DEFAULT CHARSET=utf8mb4 COLLATE=utf8mb4_unicode_ci;

--
-- Table structure for table `Category` generated from model 'Category'
--

CREATE TABLE IF NOT EXISTS `Category` (
  `id` BIGINT DEFAULT NULL,
  `name` TEXT NOT NULL
) ENGINE=InnoDB DEFAULT CHARSET=utf8mb4 COLLATE=utf8mb4_unicode_ci;

--
-- Table structure for table `ClassModel` generated from model 'ClassModel'
-- Model for testing model with \&quot;_class\&quot; property
--

CREATE TABLE IF NOT EXISTS `ClassModel` (
  `_class` TEXT DEFAULT NULL
) ENGINE=InnoDB DEFAULT CHARSET=utf8mb4 COLLATE=utf8mb4_unicode_ci COMMENT='Model for testing model with \&quot;_class\&quot; property';

--
-- Table structure for table `Client` generated from model 'Client'
--

CREATE TABLE IF NOT EXISTS `Client` (
  `client` TEXT DEFAULT NULL
) ENGINE=InnoDB DEFAULT CHARSET=utf8mb4 COLLATE=utf8mb4_unicode_ci;

--
-- Table structure for table `Dog` generated from model 'Dog'
--

CREATE TABLE IF NOT EXISTS `Dog` (
  `className` TEXT NOT NULL,
  `color` TEXT,
  `breed` TEXT DEFAULT NULL
) ENGINE=InnoDB DEFAULT CHARSET=utf8mb4 COLLATE=utf8mb4_unicode_ci;

--
-- Table structure for table `DogAllOf` generated from model 'DogAllOf'
--

CREATE TABLE IF NOT EXISTS `DogAllOf` (
  `breed` TEXT DEFAULT NULL
) ENGINE=InnoDB DEFAULT CHARSET=utf8mb4 COLLATE=utf8mb4_unicode_ci;

--
-- Table structure for table `EnumArrays` generated from model 'EnumArrays'
--

CREATE TABLE IF NOT EXISTS `EnumArrays` (
  `just_symbol` ENUM('&gt;&#x3D;', '$') DEFAULT NULL,
  `array_enum` JSON DEFAULT NULL
) ENGINE=InnoDB DEFAULT CHARSET=utf8mb4 COLLATE=utf8mb4_unicode_ci;

--
-- Table structure for table `Enum_Test` generated from model 'EnumUnderscoreTest'
--

CREATE TABLE IF NOT EXISTS `Enum_Test` (
  `enum_string` ENUM('UPPER', 'lower', '') DEFAULT NULL,
  `enum_string_required` ENUM('UPPER', 'lower', '') NOT NULL,
  `enum_integer` ENUM('1', '-1') DEFAULT NULL,
  `enum_number` ENUM('1.1', '-1.2') DEFAULT NULL,
  `outerEnum` TEXT DEFAULT NULL,
  `outerEnumInteger` TEXT DEFAULT NULL,
  `outerEnumDefaultValue` TEXT DEFAULT NULL,
  `outerEnumIntegerDefaultValue` TEXT DEFAULT NULL
) ENGINE=InnoDB DEFAULT CHARSET=utf8mb4 COLLATE=utf8mb4_unicode_ci;

--
-- Table structure for table `File` generated from model 'File'
-- Must be named &#x60;File&#x60; for test.
--

CREATE TABLE IF NOT EXISTS `File` (
  `sourceURI` TEXT DEFAULT NULL COMMENT 'Test capitalization'
) ENGINE=InnoDB DEFAULT CHARSET=utf8mb4 COLLATE=utf8mb4_unicode_ci COMMENT='Must be named &#x60;File&#x60; for test.';

--
-- Table structure for table `FileSchemaTestClass` generated from model 'FileSchemaTestClass'
--

CREATE TABLE IF NOT EXISTS `FileSchemaTestClass` (
  `file` TEXT DEFAULT NULL,
  `files` JSON DEFAULT NULL
) ENGINE=InnoDB DEFAULT CHARSET=utf8mb4 COLLATE=utf8mb4_unicode_ci;

--
-- Table structure for table `Foo` generated from model 'Foo'
--

CREATE TABLE IF NOT EXISTS `Foo` (
  `bar` TEXT
) ENGINE=InnoDB DEFAULT CHARSET=utf8mb4 COLLATE=utf8mb4_unicode_ci;

--
-- Table structure for table `format_test` generated from model 'formatUnderscoretest'
--

CREATE TABLE IF NOT EXISTS `format_test` (
  `integer` TINYINT UNSIGNED DEFAULT NULL,
  `int32` TINYINT UNSIGNED DEFAULT NULL,
  `int64` BIGINT DEFAULT NULL,
  `number` DECIMAL(20, 9) UNSIGNED NOT NULL,
  `float` DECIMAL(20, 9) UNSIGNED DEFAULT NULL,
  `double` DECIMAL(20, 9) UNSIGNED DEFAULT NULL,
  `string` TEXT DEFAULT NULL,
  `byte` MEDIUMBLOB NOT NULL,
  `binary` MEDIUMBLOB DEFAULT NULL,
  `date` DATE NOT NULL,
  `dateTime` DATETIME DEFAULT NULL,
  `uuid` TEXT DEFAULT NULL,
  `password` VARCHAR(64) NOT NULL,
  `pattern_with_digits` TEXT DEFAULT NULL COMMENT 'A string that is a 10 digit number. Can have leading zeros.',
  `pattern_with_digits_and_delimiter` TEXT DEFAULT NULL COMMENT 'A string starting with &#39;image_&#39; (case insensitive) and one to three digits following i.e. Image_01.'
) ENGINE=InnoDB DEFAULT CHARSET=utf8mb4 COLLATE=utf8mb4_unicode_ci;

--
-- Table structure for table `hasOnlyReadOnly` generated from model 'hasOnlyReadOnly'
--

CREATE TABLE IF NOT EXISTS `hasOnlyReadOnly` (
  `bar` TEXT DEFAULT NULL,
  `foo` TEXT DEFAULT NULL
) ENGINE=InnoDB DEFAULT CHARSET=utf8mb4 COLLATE=utf8mb4_unicode_ci;

--
-- Table structure for table `HealthCheckResult` generated from model 'HealthCheckResult'
-- Just a string to inform instance is up and running. Make it nullable in hope to get it as pointer in generated model.
--

CREATE TABLE IF NOT EXISTS `HealthCheckResult` (
  `NullableMessage` TEXT DEFAULT NULL
) ENGINE=InnoDB DEFAULT CHARSET=utf8mb4 COLLATE=utf8mb4_unicode_ci COMMENT='Just a string to inform instance is up and running. Make it nullable in hope to get it as pointer in generated model.';

--
-- Table structure for table `inline_object` generated from model 'inlineUnderscoreobject'
--

CREATE TABLE IF NOT EXISTS `inline_object` (
  `name` TEXT DEFAULT NULL COMMENT 'Updated name of the pet',
  `status` TEXT DEFAULT NULL COMMENT 'Updated status of the pet'
) ENGINE=InnoDB DEFAULT CHARSET=utf8mb4 COLLATE=utf8mb4_unicode_ci;

--
-- Table structure for table `inline_object_1` generated from model 'inlineUnderscoreobjectUnderscore1'
--

CREATE TABLE IF NOT EXISTS `inline_object_1` (
  `additionalMetadata` TEXT DEFAULT NULL COMMENT 'Additional data to pass to server',
  `file` MEDIUMBLOB DEFAULT NULL COMMENT 'file to upload'
) ENGINE=InnoDB DEFAULT CHARSET=utf8mb4 COLLATE=utf8mb4_unicode_ci;

--
-- Table structure for table `inline_object_2` generated from model 'inlineUnderscoreobjectUnderscore2'
--

CREATE TABLE IF NOT EXISTS `inline_object_2` (
  `enum_form_string_array` JSON DEFAULT NULL COMMENT 'Form parameter enum test (string array)',
  `enum_form_string` ENUM('_abc', '-efg', '(xyz)') DEFAULT '-efg' COMMENT 'Form parameter enum test (string)'
) ENGINE=InnoDB DEFAULT CHARSET=utf8mb4 COLLATE=utf8mb4_unicode_ci;

--
-- Table structure for table `inline_object_3` generated from model 'inlineUnderscoreobjectUnderscore3'
--

CREATE TABLE IF NOT EXISTS `inline_object_3` (
  `integer` TINYINT UNSIGNED DEFAULT NULL COMMENT 'None',
  `int32` TINYINT UNSIGNED DEFAULT NULL COMMENT 'None',
  `int64` BIGINT DEFAULT NULL COMMENT 'None',
  `number` DECIMAL(20, 9) UNSIGNED NOT NULL COMMENT 'None',
  `float` DECIMAL(20, 9) DEFAULT NULL COMMENT 'None',
  `double` DECIMAL(20, 9) UNSIGNED NOT NULL COMMENT 'None',
  `string` TEXT DEFAULT NULL COMMENT 'None',
  `pattern_without_delimiter` TEXT NOT NULL COMMENT 'None',
  `byte` MEDIUMBLOB NOT NULL COMMENT 'None',
  `binary` MEDIUMBLOB DEFAULT NULL COMMENT 'None',
  `date` DATE DEFAULT NULL COMMENT 'None',
  `dateTime` DATETIME DEFAULT NULL COMMENT 'None',
  `password` VARCHAR(64) DEFAULT NULL COMMENT 'None',
  `callback` TEXT DEFAULT NULL COMMENT 'None'
) ENGINE=InnoDB DEFAULT CHARSET=utf8mb4 COLLATE=utf8mb4_unicode_ci;

--
-- Table structure for table `inline_object_4` generated from model 'inlineUnderscoreobjectUnderscore4'
--

CREATE TABLE IF NOT EXISTS `inline_object_4` (
  `param` TEXT NOT NULL COMMENT 'field1',
  `param2` TEXT NOT NULL COMMENT 'field2'
) ENGINE=InnoDB DEFAULT CHARSET=utf8mb4 COLLATE=utf8mb4_unicode_ci;

--
-- Table structure for table `inline_object_5` generated from model 'inlineUnderscoreobjectUnderscore5'
--

CREATE TABLE IF NOT EXISTS `inline_object_5` (
  `additionalMetadata` TEXT DEFAULT NULL COMMENT 'Additional data to pass to server',
  `requiredFile` MEDIUMBLOB NOT NULL COMMENT 'file to upload'
) ENGINE=InnoDB DEFAULT CHARSET=utf8mb4 COLLATE=utf8mb4_unicode_ci;

--
-- Table structure for table `inline_response_default` generated from model 'inlineUnderscoreresponseUnderscoredefault'
--

CREATE TABLE IF NOT EXISTS `inline_response_default` (
  `string` TEXT DEFAULT NULL
) ENGINE=InnoDB DEFAULT CHARSET=utf8mb4 COLLATE=utf8mb4_unicode_ci;

--
-- Table structure for table `List` generated from model 'List'
--

CREATE TABLE IF NOT EXISTS `List` (
  `123-list` TEXT DEFAULT NULL
) ENGINE=InnoDB DEFAULT CHARSET=utf8mb4 COLLATE=utf8mb4_unicode_ci;

--
-- Table structure for table `MapTest` generated from model 'MapTest'
--

CREATE TABLE IF NOT EXISTS `MapTest` (
  `map_map_of_string` JSON DEFAULT NULL,
  `map_of_enum_string` JSON DEFAULT NULL,
  `direct_map` JSON DEFAULT NULL,
  `indirect_map` JSON DEFAULT NULL
) ENGINE=InnoDB DEFAULT CHARSET=utf8mb4 COLLATE=utf8mb4_unicode_ci;

--
-- Table structure for table `MixedPropertiesAndAdditionalPropertiesClass` generated from model 'MixedPropertiesAndAdditionalPropertiesClass'
--

CREATE TABLE IF NOT EXISTS `MixedPropertiesAndAdditionalPropertiesClass` (
  `uuid` TEXT DEFAULT NULL,
  `dateTime` DATETIME DEFAULT NULL,
  `map` JSON DEFAULT NULL
) ENGINE=InnoDB DEFAULT CHARSET=utf8mb4 COLLATE=utf8mb4_unicode_ci;

--
-- Table structure for table `Name` generated from model 'Name'
-- Model for testing model name same as property name
--

CREATE TABLE IF NOT EXISTS `Name` (
  `name` INT NOT NULL,
  `snake_case` INT DEFAULT NULL,
  `property` TEXT DEFAULT NULL,
  `123Number` INT DEFAULT NULL
) ENGINE=InnoDB DEFAULT CHARSET=utf8mb4 COLLATE=utf8mb4_unicode_ci COMMENT='Model for testing model name same as property name';

--
-- Table structure for table `NullableClass` generated from model 'NullableClass'
--

CREATE TABLE IF NOT EXISTS `NullableClass` (
  `integer_prop` INT DEFAULT NULL,
  `number_prop` DECIMAL(20, 9) DEFAULT NULL,
  `boolean_prop` TINYINT(1) DEFAULT NULL,
  `string_prop` TEXT DEFAULT NULL,
  `date_prop` DATE DEFAULT NULL,
  `datetime_prop` DATETIME DEFAULT NULL,
  `array_nullable_prop` JSON DEFAULT NULL,
  `array_and_items_nullable_prop` JSON DEFAULT NULL,
  `array_items_nullable` JSON DEFAULT NULL,
  `object_nullable_prop` JSON DEFAULT NULL,
  `object_and_items_nullable_prop` JSON DEFAULT NULL,
  `object_items_nullable` JSON DEFAULT NULL
) ENGINE=InnoDB DEFAULT CHARSET=utf8mb4 COLLATE=utf8mb4_unicode_ci;

--
-- Table structure for table `NumberOnly` generated from model 'NumberOnly'
--

CREATE TABLE IF NOT EXISTS `NumberOnly` (
  `JustNumber` DECIMAL(20, 9) DEFAULT NULL
) ENGINE=InnoDB DEFAULT CHARSET=utf8mb4 COLLATE=utf8mb4_unicode_ci;

--
-- Table structure for table `Order` generated from model 'Order'
--

CREATE TABLE IF NOT EXISTS `Order` (
  `id` BIGINT DEFAULT NULL,
  `petId` BIGINT DEFAULT NULL,
  `quantity` INT DEFAULT NULL,
  `shipDate` DATETIME DEFAULT NULL,
  `status` ENUM('placed', 'approved', 'delivered') DEFAULT NULL COMMENT 'Order Status',
  `complete` TINYINT(1) DEFAULT false
) ENGINE=InnoDB DEFAULT CHARSET=utf8mb4 COLLATE=utf8mb4_unicode_ci;

--
-- Table structure for table `OuterComposite` generated from model 'OuterComposite'
--

CREATE TABLE IF NOT EXISTS `OuterComposite` (
  `my_number` DECIMAL(20, 9) DEFAULT NULL,
  `my_string` TEXT DEFAULT NULL,
  `my_boolean` TINYINT(1) DEFAULT NULL
) ENGINE=InnoDB DEFAULT CHARSET=utf8mb4 COLLATE=utf8mb4_unicode_ci;

--
-- Table structure for table `Pet` generated from model 'Pet'
--

CREATE TABLE IF NOT EXISTS `Pet` (
  `id` BIGINT DEFAULT NULL,
  `category` TEXT DEFAULT NULL,
  `name` TEXT NOT NULL,
  `photoUrls` JSON NOT NULL,
  `tags` JSON DEFAULT NULL,
  `status` ENUM('available', 'pending', 'sold') DEFAULT NULL COMMENT 'pet status in the store'
) ENGINE=InnoDB DEFAULT CHARSET=utf8mb4 COLLATE=utf8mb4_unicode_ci;

--
-- Table structure for table `ReadOnlyFirst` generated from model 'ReadOnlyFirst'
--

CREATE TABLE IF NOT EXISTS `ReadOnlyFirst` (
  `bar` TEXT DEFAULT NULL,
  `baz` TEXT DEFAULT NULL
) ENGINE=InnoDB DEFAULT CHARSET=utf8mb4 COLLATE=utf8mb4_unicode_ci;

--
-- Table structure for table `Return` generated from model 'Return'
-- Model for testing reserved words
--

CREATE TABLE IF NOT EXISTS `Return` (
  `return` INT DEFAULT NULL
) ENGINE=InnoDB DEFAULT CHARSET=utf8mb4 COLLATE=utf8mb4_unicode_ci COMMENT='Model for testing reserved words';

--
<<<<<<< HEAD
-- Table structure for table `Tag` generated from model 'Tag'
--

CREATE TABLE IF NOT EXISTS `Tag` (
  `id` BIGINT DEFAULT NULL,
  `name` TEXT DEFAULT NULL
) ENGINE=InnoDB DEFAULT CHARSET=utf8mb4 COLLATE=utf8mb4_unicode_ci;

--
-- Table structure for table `testEndpointParametersBody` generated from model 'testEndpointParametersBody'
--

CREATE TABLE IF NOT EXISTS `testEndpointParametersBody` (
  `integer` TINYINT UNSIGNED DEFAULT NULL COMMENT 'None',
  `int32` TINYINT UNSIGNED DEFAULT NULL COMMENT 'None',
  `int64` BIGINT DEFAULT NULL COMMENT 'None',
  `number` DECIMAL(20, 9) UNSIGNED NOT NULL COMMENT 'None',
  `float` DECIMAL(20, 9) DEFAULT NULL COMMENT 'None',
  `double` DECIMAL(20, 9) UNSIGNED NOT NULL COMMENT 'None',
  `string` TEXT DEFAULT NULL COMMENT 'None',
  `pattern_without_delimiter` TEXT NOT NULL COMMENT 'None',
  `byte` MEDIUMBLOB NOT NULL COMMENT 'None',
  `binary` MEDIUMBLOB DEFAULT NULL COMMENT 'None',
  `date` DATE DEFAULT NULL COMMENT 'None',
  `dateTime` DATETIME DEFAULT NULL COMMENT 'None',
  `password` VARCHAR(64) DEFAULT NULL COMMENT 'None',
  `callback` TEXT DEFAULT NULL COMMENT 'None'
) ENGINE=InnoDB DEFAULT CHARSET=utf8mb4 COLLATE=utf8mb4_unicode_ci;

--
-- Table structure for table `testEnumParametersBody` generated from model 'testEnumParametersBody'
--

CREATE TABLE IF NOT EXISTS `testEnumParametersBody` (
  `enum_form_string_array` JSON DEFAULT NULL COMMENT 'Form parameter enum test (string array)',
  `enum_form_string` ENUM('_abc', '-efg', '(xyz)') DEFAULT '-efg' COMMENT 'Form parameter enum test (string)'
) ENGINE=InnoDB DEFAULT CHARSET=utf8mb4 COLLATE=utf8mb4_unicode_ci;

--
-- Table structure for table `testJsonFormDataBody` generated from model 'testJsonFormDataBody'
--

CREATE TABLE IF NOT EXISTS `testJsonFormDataBody` (
  `param` TEXT NOT NULL COMMENT 'field1',
  `param2` TEXT NOT NULL COMMENT 'field2'
) ENGINE=InnoDB DEFAULT CHARSET=utf8mb4 COLLATE=utf8mb4_unicode_ci;

--
-- Table structure for table `TypeHolderDefault` generated from model 'TypeHolderDefault'
=======
-- Table structure for table `_special_model.name_` generated from model 'UnderscorespecialUnderscoremodelPeriodnameUnderscore'
>>>>>>> e38168c2
--

CREATE TABLE IF NOT EXISTS `_special_model.name_` (
  `$special[property.name]` BIGINT DEFAULT NULL
) ENGINE=InnoDB DEFAULT CHARSET=utf8mb4 COLLATE=utf8mb4_unicode_ci;

--
-- Table structure for table `Tag` generated from model 'Tag'
--

CREATE TABLE IF NOT EXISTS `Tag` (
  `id` BIGINT DEFAULT NULL,
  `name` TEXT DEFAULT NULL
) ENGINE=InnoDB DEFAULT CHARSET=utf8mb4 COLLATE=utf8mb4_unicode_ci;

--
-- Table structure for table `updatePetWithFormBody` generated from model 'updatePetWithFormBody'
--

CREATE TABLE IF NOT EXISTS `updatePetWithFormBody` (
  `name` TEXT DEFAULT NULL COMMENT 'Updated name of the pet',
  `status` TEXT DEFAULT NULL COMMENT 'Updated status of the pet'
) ENGINE=InnoDB DEFAULT CHARSET=utf8mb4 COLLATE=utf8mb4_unicode_ci;

--
-- Table structure for table `uploadFileBody` generated from model 'uploadFileBody'
--

CREATE TABLE IF NOT EXISTS `uploadFileBody` (
  `additionalMetadata` TEXT DEFAULT NULL COMMENT 'Additional data to pass to server',
  `file` MEDIUMBLOB DEFAULT NULL COMMENT 'file to upload'
) ENGINE=InnoDB DEFAULT CHARSET=utf8mb4 COLLATE=utf8mb4_unicode_ci;

--
-- Table structure for table `uploadFileWithRequiredFileBody` generated from model 'uploadFileWithRequiredFileBody'
--

CREATE TABLE IF NOT EXISTS `uploadFileWithRequiredFileBody` (
  `additionalMetadata` TEXT DEFAULT NULL COMMENT 'Additional data to pass to server',
  `requiredFile` MEDIUMBLOB NOT NULL COMMENT 'file to upload'
) ENGINE=InnoDB DEFAULT CHARSET=utf8mb4 COLLATE=utf8mb4_unicode_ci;

--
-- Table structure for table `User` generated from model 'User'
--

CREATE TABLE IF NOT EXISTS `User` (
  `id` BIGINT DEFAULT NULL,
  `username` TEXT DEFAULT NULL,
  `firstName` TEXT DEFAULT NULL,
  `lastName` TEXT DEFAULT NULL,
  `email` TEXT DEFAULT NULL,
  `password` TEXT DEFAULT NULL,
  `phone` TEXT DEFAULT NULL,
  `userStatus` INT DEFAULT NULL COMMENT 'User Status'
) ENGINE=InnoDB DEFAULT CHARSET=utf8mb4 COLLATE=utf8mb4_unicode_ci;


--
-- OAuth2 framework tables
-- Thanks to https://github.com/dsquier/oauth2-server-php-mysql repo
--

--
-- Table structure for table `oauth_clients`
--
CREATE TABLE IF NOT EXISTS `oauth_clients` (
  `client_id`            VARCHAR(80)    NOT NULL,
  `client_secret`        VARCHAR(80)    DEFAULT NULL,
  `redirect_uri`         VARCHAR(2000)  DEFAULT NULL,
  `grant_types`          VARCHAR(80)    DEFAULT NULL,
  `scope`                VARCHAR(4000)  DEFAULT NULL,
  `user_id`              VARCHAR(80)    DEFAULT NULL,
  PRIMARY KEY (`client_id`)
) ENGINE=InnoDB DEFAULT CHARSET=utf8mb4 COLLATE=utf8mb4_unicode_ci;

--
-- Table structure for table `oauth_access_tokens`
--
CREATE TABLE IF NOT EXISTS `oauth_access_tokens` (
  `access_token`         VARCHAR(40)    NOT NULL,
  `client_id`            VARCHAR(80)    DEFAULT NULL,
  `user_id`              VARCHAR(80)    DEFAULT NULL,
  `expires`              TIMESTAMP      NOT NULL,
  `scope`                VARCHAR(4000)  DEFAULT NULL,
  PRIMARY KEY (`access_token`)
) ENGINE=InnoDB DEFAULT CHARSET=utf8mb4 COLLATE=utf8mb4_unicode_ci;

--
-- Table structure for table `oauth_authorization_codes`
--
CREATE TABLE IF NOT EXISTS `oauth_authorization_codes` (
  `authorization_code`  VARCHAR(40)    NOT NULL,
  `client_id`           VARCHAR(80)    DEFAULT NULL,
  `user_id`             VARCHAR(80)    DEFAULT NULL,
  `redirect_uri`        VARCHAR(2000)  NOT NULL,
  `expires`             TIMESTAMP      NOT NULL,
  `scope`               VARCHAR(4000)  DEFAULT NULL,
  `id_token`            VARCHAR(1000)  DEFAULT NULL,
  PRIMARY KEY (`authorization_code`)
) ENGINE=InnoDB DEFAULT CHARSET=utf8mb4 COLLATE=utf8mb4_unicode_ci;

--
-- Table structure for table `oauth_refresh_tokens`
--
CREATE TABLE IF NOT EXISTS `oauth_refresh_tokens` (
  `refresh_token`       VARCHAR(40)    NOT NULL,
  `client_id`           VARCHAR(80)    DEFAULT NULL,
  `user_id`             VARCHAR(80)    DEFAULT NULL,
  `expires`             TIMESTAMP      on update CURRENT_TIMESTAMP NOT NULL DEFAULT CURRENT_TIMESTAMP,
  `scope`               VARCHAR(4000)  DEFAULT NULL,
  PRIMARY KEY (`refresh_token`)
) ENGINE=InnoDB DEFAULT CHARSET=utf8mb4 COLLATE=utf8mb4_unicode_ci;

--
-- Table structure for table `oauth_users`
--
CREATE TABLE IF NOT EXISTS `oauth_users` (
  `username`            VARCHAR(80)    DEFAULT NULL,
  `password`            VARCHAR(255)   DEFAULT NULL,
  `first_name`          VARCHAR(80)    DEFAULT NULL,
  `last_name`           VARCHAR(80)    DEFAULT NULL,
  `email`               VARCHAR(2000)  DEFAULT NULL,
  `email_verified`      TINYINT(1)     DEFAULT NULL,
  `scope`               VARCHAR(4000)  DEFAULT NULL
) ENGINE=InnoDB DEFAULT CHARSET=utf8mb4 COLLATE=utf8mb4_unicode_ci;

--
-- Table structure for table `oauth_scopes`
--
CREATE TABLE IF NOT EXISTS `oauth_scopes` (
  `scope`               VARCHAR(80)  NOT NULL,
  `is_default`          TINYINT(1)   DEFAULT NULL,
  PRIMARY KEY (`scope`)
) ENGINE=InnoDB DEFAULT CHARSET=utf8mb4 COLLATE=utf8mb4_unicode_ci;

--
-- Table structure for table `oauth_jwt`
--
CREATE TABLE IF NOT EXISTS `oauth_jwt` (
  `client_id`           VARCHAR(80)    NOT NULL,
  `subject`             VARCHAR(80)    DEFAULT NULL,
  `public_key`          VARCHAR(2000)  NOT NULL
) ENGINE=InnoDB DEFAULT CHARSET=utf8mb4 COLLATE=utf8mb4_unicode_ci;

--
-- Table structure for table `oauth_jti`
--
CREATE TABLE IF NOT EXISTS `oauth_jti` (
  `issuer`              VARCHAR(80)    NOT NULL,
  `subject`             VARCHAR(80)    DEFAULT NULL,
  `audiance`            VARCHAR(80)    DEFAULT NULL,
  `expires`             TIMESTAMP      NOT NULL,
  `jti`                 VARCHAR(2000)  NOT NULL
) ENGINE=InnoDB DEFAULT CHARSET=utf8mb4 COLLATE=utf8mb4_unicode_ci;

--
-- Table structure for table `oauth_public_keys`
--
CREATE TABLE IF NOT EXISTS `oauth_public_keys` (
  `client_id`            VARCHAR(80)    DEFAULT NULL,
  `public_key`           VARCHAR(2000)  DEFAULT NULL,
  `private_key`          VARCHAR(2000)  DEFAULT NULL,
  `encryption_algorithm` VARCHAR(100)   DEFAULT 'RS256'
) ENGINE=InnoDB DEFAULT CHARSET=utf8mb4 COLLATE=utf8mb4_unicode_ci;<|MERGE_RESOLUTION|>--- conflicted
+++ resolved
@@ -70,28 +70,6 @@
 ) ENGINE=InnoDB DEFAULT CHARSET=utf8mb4 COLLATE=utf8mb4_unicode_ci;
 
 --
-<<<<<<< HEAD
--- Table structure for table `BigCat` generated from model 'BigCat'
---
-
-CREATE TABLE IF NOT EXISTS `BigCat` (
-  `className` TEXT NOT NULL,
-  `color` TEXT,
-  `declawed` TINYINT(1) DEFAULT NULL,
-  `kind` ENUM('lions', 'tigers', 'leopards', 'jaguars') DEFAULT NULL
-) ENGINE=InnoDB DEFAULT CHARSET=utf8mb4 COLLATE=utf8mb4_unicode_ci;
-
---
--- Table structure for table `BigCatAllOf` generated from model 'BigCatAllOf'
---
-
-CREATE TABLE IF NOT EXISTS `BigCatAllOf` (
-  `kind` ENUM('lions', 'tigers', 'leopards', 'jaguars') DEFAULT NULL
-) ENGINE=InnoDB DEFAULT CHARSET=utf8mb4 COLLATE=utf8mb4_unicode_ci;
-
---
-=======
->>>>>>> e38168c2
 -- Table structure for table `Capitalization` generated from model 'Capitalization'
 --
 
@@ -115,10 +93,10 @@
 ) ENGINE=InnoDB DEFAULT CHARSET=utf8mb4 COLLATE=utf8mb4_unicode_ci;
 
 --
--- Table structure for table `CatAllOf` generated from model 'CatAllOf'
---
-
-CREATE TABLE IF NOT EXISTS `CatAllOf` (
+-- Table structure for table `Cat_allOf` generated from model 'CatUnderscoreallOf'
+--
+
+CREATE TABLE IF NOT EXISTS `Cat_allOf` (
   `declawed` TINYINT(1) DEFAULT NULL
 ) ENGINE=InnoDB DEFAULT CHARSET=utf8mb4 COLLATE=utf8mb4_unicode_ci;
 
@@ -159,10 +137,10 @@
 ) ENGINE=InnoDB DEFAULT CHARSET=utf8mb4 COLLATE=utf8mb4_unicode_ci;
 
 --
--- Table structure for table `DogAllOf` generated from model 'DogAllOf'
---
-
-CREATE TABLE IF NOT EXISTS `DogAllOf` (
+-- Table structure for table `Dog_allOf` generated from model 'DogUnderscoreallOf'
+--
+
+CREATE TABLE IF NOT EXISTS `Dog_allOf` (
   `breed` TEXT DEFAULT NULL
 ) ENGINE=InnoDB DEFAULT CHARSET=utf8mb4 COLLATE=utf8mb4_unicode_ci;
 
@@ -453,99 +431,20 @@
 ) ENGINE=InnoDB DEFAULT CHARSET=utf8mb4 COLLATE=utf8mb4_unicode_ci COMMENT='Model for testing reserved words';
 
 --
-<<<<<<< HEAD
+-- Table structure for table `_special_model.name_` generated from model 'UnderscorespecialUnderscoremodelPeriodnameUnderscore'
+--
+
+CREATE TABLE IF NOT EXISTS `_special_model.name_` (
+  `$special[property.name]` BIGINT DEFAULT NULL
+) ENGINE=InnoDB DEFAULT CHARSET=utf8mb4 COLLATE=utf8mb4_unicode_ci;
+
+--
 -- Table structure for table `Tag` generated from model 'Tag'
 --
 
 CREATE TABLE IF NOT EXISTS `Tag` (
   `id` BIGINT DEFAULT NULL,
   `name` TEXT DEFAULT NULL
-) ENGINE=InnoDB DEFAULT CHARSET=utf8mb4 COLLATE=utf8mb4_unicode_ci;
-
---
--- Table structure for table `testEndpointParametersBody` generated from model 'testEndpointParametersBody'
---
-
-CREATE TABLE IF NOT EXISTS `testEndpointParametersBody` (
-  `integer` TINYINT UNSIGNED DEFAULT NULL COMMENT 'None',
-  `int32` TINYINT UNSIGNED DEFAULT NULL COMMENT 'None',
-  `int64` BIGINT DEFAULT NULL COMMENT 'None',
-  `number` DECIMAL(20, 9) UNSIGNED NOT NULL COMMENT 'None',
-  `float` DECIMAL(20, 9) DEFAULT NULL COMMENT 'None',
-  `double` DECIMAL(20, 9) UNSIGNED NOT NULL COMMENT 'None',
-  `string` TEXT DEFAULT NULL COMMENT 'None',
-  `pattern_without_delimiter` TEXT NOT NULL COMMENT 'None',
-  `byte` MEDIUMBLOB NOT NULL COMMENT 'None',
-  `binary` MEDIUMBLOB DEFAULT NULL COMMENT 'None',
-  `date` DATE DEFAULT NULL COMMENT 'None',
-  `dateTime` DATETIME DEFAULT NULL COMMENT 'None',
-  `password` VARCHAR(64) DEFAULT NULL COMMENT 'None',
-  `callback` TEXT DEFAULT NULL COMMENT 'None'
-) ENGINE=InnoDB DEFAULT CHARSET=utf8mb4 COLLATE=utf8mb4_unicode_ci;
-
---
--- Table structure for table `testEnumParametersBody` generated from model 'testEnumParametersBody'
---
-
-CREATE TABLE IF NOT EXISTS `testEnumParametersBody` (
-  `enum_form_string_array` JSON DEFAULT NULL COMMENT 'Form parameter enum test (string array)',
-  `enum_form_string` ENUM('_abc', '-efg', '(xyz)') DEFAULT '-efg' COMMENT 'Form parameter enum test (string)'
-) ENGINE=InnoDB DEFAULT CHARSET=utf8mb4 COLLATE=utf8mb4_unicode_ci;
-
---
--- Table structure for table `testJsonFormDataBody` generated from model 'testJsonFormDataBody'
---
-
-CREATE TABLE IF NOT EXISTS `testJsonFormDataBody` (
-  `param` TEXT NOT NULL COMMENT 'field1',
-  `param2` TEXT NOT NULL COMMENT 'field2'
-) ENGINE=InnoDB DEFAULT CHARSET=utf8mb4 COLLATE=utf8mb4_unicode_ci;
-
---
--- Table structure for table `TypeHolderDefault` generated from model 'TypeHolderDefault'
-=======
--- Table structure for table `_special_model.name_` generated from model 'UnderscorespecialUnderscoremodelPeriodnameUnderscore'
->>>>>>> e38168c2
---
-
-CREATE TABLE IF NOT EXISTS `_special_model.name_` (
-  `$special[property.name]` BIGINT DEFAULT NULL
-) ENGINE=InnoDB DEFAULT CHARSET=utf8mb4 COLLATE=utf8mb4_unicode_ci;
-
---
--- Table structure for table `Tag` generated from model 'Tag'
---
-
-CREATE TABLE IF NOT EXISTS `Tag` (
-  `id` BIGINT DEFAULT NULL,
-  `name` TEXT DEFAULT NULL
-) ENGINE=InnoDB DEFAULT CHARSET=utf8mb4 COLLATE=utf8mb4_unicode_ci;
-
---
--- Table structure for table `updatePetWithFormBody` generated from model 'updatePetWithFormBody'
---
-
-CREATE TABLE IF NOT EXISTS `updatePetWithFormBody` (
-  `name` TEXT DEFAULT NULL COMMENT 'Updated name of the pet',
-  `status` TEXT DEFAULT NULL COMMENT 'Updated status of the pet'
-) ENGINE=InnoDB DEFAULT CHARSET=utf8mb4 COLLATE=utf8mb4_unicode_ci;
-
---
--- Table structure for table `uploadFileBody` generated from model 'uploadFileBody'
---
-
-CREATE TABLE IF NOT EXISTS `uploadFileBody` (
-  `additionalMetadata` TEXT DEFAULT NULL COMMENT 'Additional data to pass to server',
-  `file` MEDIUMBLOB DEFAULT NULL COMMENT 'file to upload'
-) ENGINE=InnoDB DEFAULT CHARSET=utf8mb4 COLLATE=utf8mb4_unicode_ci;
-
---
--- Table structure for table `uploadFileWithRequiredFileBody` generated from model 'uploadFileWithRequiredFileBody'
---
-
-CREATE TABLE IF NOT EXISTS `uploadFileWithRequiredFileBody` (
-  `additionalMetadata` TEXT DEFAULT NULL COMMENT 'Additional data to pass to server',
-  `requiredFile` MEDIUMBLOB NOT NULL COMMENT 'file to upload'
 ) ENGINE=InnoDB DEFAULT CHARSET=utf8mb4 COLLATE=utf8mb4_unicode_ci;
 
 --
