/* SET SQL_MODE = "NO_AUTO_VALUE_ON_ZERO"; */
/* SET AUTOCOMMIT = 0; */
/* START TRANSACTION; */
/* SET time_zone = "+00:00"; */

-- --------------------------------------------------------

--
-- Table structure for table `200_response` generated from model '200Underscoreresponse'
-- Model for testing model name starting with number
--

CREATE TABLE IF NOT EXISTS `200_response` (
  `name` INT DEFAULT NULL,
  `class` TEXT DEFAULT NULL
) ENGINE=InnoDB DEFAULT CHARSET=utf8mb4 COLLATE=utf8mb4_unicode_ci COMMENT='Model for testing model name starting with number';

--
-- Table structure for table `AdditionalPropertiesClass` generated from model 'AdditionalPropertiesClass'
--

CREATE TABLE IF NOT EXISTS `AdditionalPropertiesClass` (
  `map_property` JSON DEFAULT NULL,
  `map_of_map_property` JSON DEFAULT NULL
) ENGINE=InnoDB DEFAULT CHARSET=utf8mb4 COLLATE=utf8mb4_unicode_ci;

--
-- Table structure for table `Animal` generated from model 'Animal'
--

CREATE TABLE IF NOT EXISTS `Animal` (
  `className` TEXT NOT NULL,
  `color` TEXT
) ENGINE=InnoDB DEFAULT CHARSET=utf8mb4 COLLATE=utf8mb4_unicode_ci;

--
-- Table structure for table `ApiResponse` generated from model 'ApiResponse'
--

CREATE TABLE IF NOT EXISTS `ApiResponse` (
  `code` INT DEFAULT NULL,
  `type` TEXT DEFAULT NULL,
  `message` TEXT DEFAULT NULL
) ENGINE=InnoDB DEFAULT CHARSET=utf8mb4 COLLATE=utf8mb4_unicode_ci;

--
-- Table structure for table `ArrayOfArrayOfNumberOnly` generated from model 'ArrayOfArrayOfNumberOnly'
--

CREATE TABLE IF NOT EXISTS `ArrayOfArrayOfNumberOnly` (
  `ArrayArrayNumber` JSON DEFAULT NULL
) ENGINE=InnoDB DEFAULT CHARSET=utf8mb4 COLLATE=utf8mb4_unicode_ci;

--
-- Table structure for table `ArrayOfNumberOnly` generated from model 'ArrayOfNumberOnly'
--

CREATE TABLE IF NOT EXISTS `ArrayOfNumberOnly` (
  `ArrayNumber` JSON DEFAULT NULL
) ENGINE=InnoDB DEFAULT CHARSET=utf8mb4 COLLATE=utf8mb4_unicode_ci;

--
-- Table structure for table `ArrayTest` generated from model 'ArrayTest'
--

CREATE TABLE IF NOT EXISTS `ArrayTest` (
  `array_of_string` JSON DEFAULT NULL,
  `array_array_of_integer` JSON DEFAULT NULL,
  `array_array_of_model` JSON DEFAULT NULL
) ENGINE=InnoDB DEFAULT CHARSET=utf8mb4 COLLATE=utf8mb4_unicode_ci;

--
-- Table structure for table `Capitalization` generated from model 'Capitalization'
--

CREATE TABLE IF NOT EXISTS `Capitalization` (
  `smallCamel` TEXT DEFAULT NULL,
  `CapitalCamel` TEXT DEFAULT NULL,
  `small_Snake` TEXT DEFAULT NULL,
  `Capital_Snake` TEXT DEFAULT NULL,
  `SCA_ETH_Flow_Points` TEXT DEFAULT NULL,
  `ATT_NAME` TEXT DEFAULT NULL COMMENT 'Name of the pet '
) ENGINE=InnoDB DEFAULT CHARSET=utf8mb4 COLLATE=utf8mb4_unicode_ci;

--
-- Table structure for table `Cat` generated from model 'Cat'
--

CREATE TABLE IF NOT EXISTS `Cat` (
  `className` TEXT NOT NULL,
  `color` TEXT,
  `declawed` TINYINT(1) DEFAULT NULL
) ENGINE=InnoDB DEFAULT CHARSET=utf8mb4 COLLATE=utf8mb4_unicode_ci;

--
-- Table structure for table `CatAllOf` generated from model 'CatAllOf'
--

CREATE TABLE IF NOT EXISTS `CatAllOf` (
  `declawed` TINYINT(1) DEFAULT NULL
) ENGINE=InnoDB DEFAULT CHARSET=utf8mb4 COLLATE=utf8mb4_unicode_ci;

--
-- Table structure for table `Category` generated from model 'Category'
--

CREATE TABLE IF NOT EXISTS `Category` (
  `id` BIGINT DEFAULT NULL,
  `name` TEXT NOT NULL
) ENGINE=InnoDB DEFAULT CHARSET=utf8mb4 COLLATE=utf8mb4_unicode_ci;

--
-- Table structure for table `ClassModel` generated from model 'ClassModel'
-- Model for testing model with \&quot;_class\&quot; property
--

CREATE TABLE IF NOT EXISTS `ClassModel` (
  `_class` TEXT DEFAULT NULL
) ENGINE=InnoDB DEFAULT CHARSET=utf8mb4 COLLATE=utf8mb4_unicode_ci COMMENT='Model for testing model with \&quot;_class\&quot; property';

--
-- Table structure for table `Client` generated from model 'Client'
--

CREATE TABLE IF NOT EXISTS `Client` (
  `client` TEXT DEFAULT NULL
) ENGINE=InnoDB DEFAULT CHARSET=utf8mb4 COLLATE=utf8mb4_unicode_ci;

--
-- Table structure for table `Dog` generated from model 'Dog'
--

CREATE TABLE IF NOT EXISTS `Dog` (
  `className` TEXT NOT NULL,
  `color` TEXT,
  `breed` TEXT DEFAULT NULL
) ENGINE=InnoDB DEFAULT CHARSET=utf8mb4 COLLATE=utf8mb4_unicode_ci;

--
-- Table structure for table `DogAllOf` generated from model 'DogAllOf'
--

CREATE TABLE IF NOT EXISTS `DogAllOf` (
  `breed` TEXT DEFAULT NULL
) ENGINE=InnoDB DEFAULT CHARSET=utf8mb4 COLLATE=utf8mb4_unicode_ci;

--
-- Table structure for table `EnumArrays` generated from model 'EnumArrays'
--

CREATE TABLE IF NOT EXISTS `EnumArrays` (
  `just_symbol` ENUM('&gt;&#x3D;', '$') DEFAULT NULL,
  `array_enum` JSON DEFAULT NULL
) ENGINE=InnoDB DEFAULT CHARSET=utf8mb4 COLLATE=utf8mb4_unicode_ci;

--
-- Table structure for table `Enum_Test` generated from model 'EnumUnderscoreTest'
--

CREATE TABLE IF NOT EXISTS `Enum_Test` (
  `enum_string` ENUM('UPPER', 'lower', '') DEFAULT NULL,
  `enum_string_required` ENUM('UPPER', 'lower', '') NOT NULL,
  `enum_integer` ENUM('1', '-1') DEFAULT NULL,
  `enum_number` ENUM('1.1', '-1.2') DEFAULT NULL,
  `outerEnum` TEXT DEFAULT NULL,
  `outerEnumInteger` TEXT DEFAULT NULL,
  `outerEnumDefaultValue` TEXT DEFAULT NULL,
  `outerEnumIntegerDefaultValue` TEXT DEFAULT NULL
) ENGINE=InnoDB DEFAULT CHARSET=utf8mb4 COLLATE=utf8mb4_unicode_ci;

--
-- Table structure for table `File` generated from model 'File'
-- Must be named &#x60;File&#x60; for test.
--

CREATE TABLE IF NOT EXISTS `File` (
  `sourceURI` TEXT DEFAULT NULL COMMENT 'Test capitalization'
) ENGINE=InnoDB DEFAULT CHARSET=utf8mb4 COLLATE=utf8mb4_unicode_ci COMMENT='Must be named &#x60;File&#x60; for test.';

--
-- Table structure for table `FileSchemaTestClass` generated from model 'FileSchemaTestClass'
--

CREATE TABLE IF NOT EXISTS `FileSchemaTestClass` (
  `file` TEXT DEFAULT NULL,
  `files` JSON DEFAULT NULL
) ENGINE=InnoDB DEFAULT CHARSET=utf8mb4 COLLATE=utf8mb4_unicode_ci;

--
-- Table structure for table `Foo` generated from model 'Foo'
--

CREATE TABLE IF NOT EXISTS `Foo` (
  `bar` TEXT
) ENGINE=InnoDB DEFAULT CHARSET=utf8mb4 COLLATE=utf8mb4_unicode_ci;

--
-- Table structure for table `format_test` generated from model 'formatUnderscoretest'
--

CREATE TABLE IF NOT EXISTS `format_test` (
  `integer` TINYINT UNSIGNED DEFAULT NULL,
  `int32` TINYINT UNSIGNED DEFAULT NULL,
  `int64` BIGINT DEFAULT NULL,
  `number` DECIMAL(20, 9) UNSIGNED NOT NULL,
  `float` DECIMAL(20, 9) UNSIGNED DEFAULT NULL,
  `double` DECIMAL(20, 9) UNSIGNED DEFAULT NULL,
  `decimal` TEXT DEFAULT NULL,
  `string` TEXT DEFAULT NULL,
  `byte` MEDIUMBLOB NOT NULL,
  `binary` MEDIUMBLOB DEFAULT NULL,
  `date` DATE NOT NULL,
  `dateTime` DATETIME DEFAULT NULL,
  `uuid` TEXT DEFAULT NULL,
  `password` VARCHAR(64) NOT NULL,
  `pattern_with_digits` TEXT DEFAULT NULL COMMENT 'A string that is a 10 digit number. Can have leading zeros.',
  `pattern_with_digits_and_delimiter` TEXT DEFAULT NULL COMMENT 'A string starting with &#39;image_&#39; (case insensitive) and one to three digits following i.e. Image_01.'
) ENGINE=InnoDB DEFAULT CHARSET=utf8mb4 COLLATE=utf8mb4_unicode_ci;

--
-- Table structure for table `hasOnlyReadOnly` generated from model 'hasOnlyReadOnly'
--

CREATE TABLE IF NOT EXISTS `hasOnlyReadOnly` (
  `bar` TEXT DEFAULT NULL,
  `foo` TEXT DEFAULT NULL
) ENGINE=InnoDB DEFAULT CHARSET=utf8mb4 COLLATE=utf8mb4_unicode_ci;

--
-- Table structure for table `HealthCheckResult` generated from model 'HealthCheckResult'
-- Just a string to inform instance is up and running. Make it nullable in hope to get it as pointer in generated model.
--

CREATE TABLE IF NOT EXISTS `HealthCheckResult` (
  `NullableMessage` TEXT DEFAULT NULL
) ENGINE=InnoDB DEFAULT CHARSET=utf8mb4 COLLATE=utf8mb4_unicode_ci COMMENT='Just a string to inform instance is up and running. Make it nullable in hope to get it as pointer in generated model.';

--
<<<<<<< HEAD
-- Table structure for table `InlineResponseDefault` generated from model 'InlineResponseDefault'
--

CREATE TABLE IF NOT EXISTS `InlineResponseDefault` (
=======
-- Table structure for table `inline_response_default` generated from model 'inlineUnderscoreresponseUnderscoredefault'
--

CREATE TABLE IF NOT EXISTS `inline_response_default` (
>>>>>>> 206f698a
  `string` TEXT DEFAULT NULL
) ENGINE=InnoDB DEFAULT CHARSET=utf8mb4 COLLATE=utf8mb4_unicode_ci;

--
-- Table structure for table `List` generated from model 'List'
--

CREATE TABLE IF NOT EXISTS `List` (
  `123-list` TEXT DEFAULT NULL
) ENGINE=InnoDB DEFAULT CHARSET=utf8mb4 COLLATE=utf8mb4_unicode_ci;

--
-- Table structure for table `MapTest` generated from model 'MapTest'
--

CREATE TABLE IF NOT EXISTS `MapTest` (
  `map_map_of_string` JSON DEFAULT NULL,
  `map_of_enum_string` JSON DEFAULT NULL,
  `direct_map` JSON DEFAULT NULL,
  `indirect_map` JSON DEFAULT NULL
) ENGINE=InnoDB DEFAULT CHARSET=utf8mb4 COLLATE=utf8mb4_unicode_ci;

--
-- Table structure for table `MixedPropertiesAndAdditionalPropertiesClass` generated from model 'MixedPropertiesAndAdditionalPropertiesClass'
--

CREATE TABLE IF NOT EXISTS `MixedPropertiesAndAdditionalPropertiesClass` (
  `uuid` TEXT DEFAULT NULL,
  `dateTime` DATETIME DEFAULT NULL,
  `map` JSON DEFAULT NULL
) ENGINE=InnoDB DEFAULT CHARSET=utf8mb4 COLLATE=utf8mb4_unicode_ci;

--
-- Table structure for table `Name` generated from model 'Name'
-- Model for testing model name same as property name
--

CREATE TABLE IF NOT EXISTS `Name` (
  `name` INT NOT NULL,
  `snake_case` INT DEFAULT NULL,
  `property` TEXT DEFAULT NULL,
  `123Number` INT DEFAULT NULL
) ENGINE=InnoDB DEFAULT CHARSET=utf8mb4 COLLATE=utf8mb4_unicode_ci COMMENT='Model for testing model name same as property name';

--
-- Table structure for table `NullableClass` generated from model 'NullableClass'
--

CREATE TABLE IF NOT EXISTS `NullableClass` (
  `integer_prop` INT DEFAULT NULL,
  `number_prop` DECIMAL(20, 9) DEFAULT NULL,
  `boolean_prop` TINYINT(1) DEFAULT NULL,
  `string_prop` TEXT DEFAULT NULL,
  `date_prop` DATE DEFAULT NULL,
  `datetime_prop` DATETIME DEFAULT NULL,
  `array_nullable_prop` JSON DEFAULT NULL,
  `array_and_items_nullable_prop` JSON DEFAULT NULL,
  `array_items_nullable` JSON DEFAULT NULL,
  `object_nullable_prop` JSON DEFAULT NULL,
  `object_and_items_nullable_prop` JSON DEFAULT NULL,
  `object_items_nullable` JSON DEFAULT NULL
) ENGINE=InnoDB DEFAULT CHARSET=utf8mb4 COLLATE=utf8mb4_unicode_ci;

--
-- Table structure for table `NumberOnly` generated from model 'NumberOnly'
--

CREATE TABLE IF NOT EXISTS `NumberOnly` (
  `JustNumber` DECIMAL(20, 9) DEFAULT NULL
) ENGINE=InnoDB DEFAULT CHARSET=utf8mb4 COLLATE=utf8mb4_unicode_ci;

--
-- Table structure for table `Order` generated from model 'Order'
--

CREATE TABLE IF NOT EXISTS `Order` (
  `id` BIGINT DEFAULT NULL,
  `petId` BIGINT DEFAULT NULL,
  `quantity` INT DEFAULT NULL,
  `shipDate` DATETIME DEFAULT NULL,
  `status` ENUM('placed', 'approved', 'delivered') DEFAULT NULL COMMENT 'Order Status',
  `complete` TINYINT(1) DEFAULT false
) ENGINE=InnoDB DEFAULT CHARSET=utf8mb4 COLLATE=utf8mb4_unicode_ci;

--
-- Table structure for table `OuterComposite` generated from model 'OuterComposite'
--

CREATE TABLE IF NOT EXISTS `OuterComposite` (
  `my_number` DECIMAL(20, 9) DEFAULT NULL,
  `my_string` TEXT DEFAULT NULL,
  `my_boolean` TINYINT(1) DEFAULT NULL
) ENGINE=InnoDB DEFAULT CHARSET=utf8mb4 COLLATE=utf8mb4_unicode_ci;

--
-- Table structure for table `Pet` generated from model 'Pet'
--

CREATE TABLE IF NOT EXISTS `Pet` (
  `id` BIGINT DEFAULT NULL,
  `category` TEXT DEFAULT NULL,
  `name` TEXT NOT NULL,
  `photoUrls` JSON NOT NULL,
  `tags` JSON DEFAULT NULL,
  `status` ENUM('available', 'pending', 'sold') DEFAULT NULL COMMENT 'pet status in the store'
) ENGINE=InnoDB DEFAULT CHARSET=utf8mb4 COLLATE=utf8mb4_unicode_ci;

--
-- Table structure for table `ReadOnlyFirst` generated from model 'ReadOnlyFirst'
--

CREATE TABLE IF NOT EXISTS `ReadOnlyFirst` (
  `bar` TEXT DEFAULT NULL,
  `baz` TEXT DEFAULT NULL
) ENGINE=InnoDB DEFAULT CHARSET=utf8mb4 COLLATE=utf8mb4_unicode_ci;

--
-- Table structure for table `Return` generated from model 'Return'
-- Model for testing reserved words
--

CREATE TABLE IF NOT EXISTS `Return` (
  `return` INT DEFAULT NULL
) ENGINE=InnoDB DEFAULT CHARSET=utf8mb4 COLLATE=utf8mb4_unicode_ci COMMENT='Model for testing reserved words';

--
-- Table structure for table `_special_model.name_` generated from model 'UnderscorespecialUnderscoremodelPeriodnameUnderscore'
--

CREATE TABLE IF NOT EXISTS `_special_model.name_` (
  `$special[property.name]` BIGINT DEFAULT NULL
) ENGINE=InnoDB DEFAULT CHARSET=utf8mb4 COLLATE=utf8mb4_unicode_ci;

--
-- Table structure for table `Tag` generated from model 'Tag'
--

CREATE TABLE IF NOT EXISTS `Tag` (
  `id` BIGINT DEFAULT NULL,
  `name` TEXT DEFAULT NULL
) ENGINE=InnoDB DEFAULT CHARSET=utf8mb4 COLLATE=utf8mb4_unicode_ci;

--
-- Table structure for table `testEndpointParametersBody` generated from model 'testEndpointParametersBody'
--

CREATE TABLE IF NOT EXISTS `testEndpointParametersBody` (
  `integer` TINYINT UNSIGNED DEFAULT NULL COMMENT 'None',
  `int32` TINYINT UNSIGNED DEFAULT NULL COMMENT 'None',
  `int64` BIGINT DEFAULT NULL COMMENT 'None',
  `number` DECIMAL(20, 9) UNSIGNED NOT NULL COMMENT 'None',
  `float` DECIMAL(20, 9) DEFAULT NULL COMMENT 'None',
  `double` DECIMAL(20, 9) UNSIGNED NOT NULL COMMENT 'None',
  `string` TEXT DEFAULT NULL COMMENT 'None',
  `pattern_without_delimiter` TEXT NOT NULL COMMENT 'None',
  `byte` MEDIUMBLOB NOT NULL COMMENT 'None',
  `binary` MEDIUMBLOB DEFAULT NULL COMMENT 'None',
  `date` DATE DEFAULT NULL COMMENT 'None',
  `dateTime` DATETIME DEFAULT NULL COMMENT 'None',
  `password` VARCHAR(64) DEFAULT NULL COMMENT 'None',
  `callback` TEXT DEFAULT NULL COMMENT 'None'
) ENGINE=InnoDB DEFAULT CHARSET=utf8mb4 COLLATE=utf8mb4_unicode_ci;

--
-- Table structure for table `testEnumParametersBody` generated from model 'testEnumParametersBody'
--

CREATE TABLE IF NOT EXISTS `testEnumParametersBody` (
  `enum_form_string_array` JSON DEFAULT NULL COMMENT 'Form parameter enum test (string array)',
  `enum_form_string` ENUM('_abc', '-efg', '(xyz)') DEFAULT '-efg' COMMENT 'Form parameter enum test (string)'
) ENGINE=InnoDB DEFAULT CHARSET=utf8mb4 COLLATE=utf8mb4_unicode_ci;

--
-- Table structure for table `testJsonFormDataBody` generated from model 'testJsonFormDataBody'
--

CREATE TABLE IF NOT EXISTS `testJsonFormDataBody` (
  `param` TEXT NOT NULL COMMENT 'field1',
  `param2` TEXT NOT NULL COMMENT 'field2'
) ENGINE=InnoDB DEFAULT CHARSET=utf8mb4 COLLATE=utf8mb4_unicode_ci;

--
-- Table structure for table `updatePetWithFormBody` generated from model 'updatePetWithFormBody'
--

CREATE TABLE IF NOT EXISTS `updatePetWithFormBody` (
  `name` TEXT DEFAULT NULL COMMENT 'Updated name of the pet',
  `status` TEXT DEFAULT NULL COMMENT 'Updated status of the pet'
) ENGINE=InnoDB DEFAULT CHARSET=utf8mb4 COLLATE=utf8mb4_unicode_ci;

--
-- Table structure for table `uploadFileBody` generated from model 'uploadFileBody'
--

CREATE TABLE IF NOT EXISTS `uploadFileBody` (
  `additionalMetadata` TEXT DEFAULT NULL COMMENT 'Additional data to pass to server',
  `file` MEDIUMBLOB DEFAULT NULL COMMENT 'file to upload'
) ENGINE=InnoDB DEFAULT CHARSET=utf8mb4 COLLATE=utf8mb4_unicode_ci;

--
-- Table structure for table `uploadFileWithRequiredFileBody` generated from model 'uploadFileWithRequiredFileBody'
--

CREATE TABLE IF NOT EXISTS `uploadFileWithRequiredFileBody` (
  `additionalMetadata` TEXT DEFAULT NULL COMMENT 'Additional data to pass to server',
  `requiredFile` MEDIUMBLOB NOT NULL COMMENT 'file to upload'
) ENGINE=InnoDB DEFAULT CHARSET=utf8mb4 COLLATE=utf8mb4_unicode_ci;

--
-- Table structure for table `User` generated from model 'User'
--

CREATE TABLE IF NOT EXISTS `User` (
  `id` BIGINT DEFAULT NULL,
  `username` TEXT DEFAULT NULL,
  `firstName` TEXT DEFAULT NULL,
  `lastName` TEXT DEFAULT NULL,
  `email` TEXT DEFAULT NULL,
  `password` TEXT DEFAULT NULL,
  `phone` TEXT DEFAULT NULL,
  `userStatus` INT DEFAULT NULL COMMENT 'User Status'
) ENGINE=InnoDB DEFAULT CHARSET=utf8mb4 COLLATE=utf8mb4_unicode_ci;


--
-- OAuth2 framework tables
-- Thanks to https://github.com/dsquier/oauth2-server-php-mysql repo
--

--
-- Table structure for table `oauth_clients`
--
CREATE TABLE IF NOT EXISTS `oauth_clients` (
  `client_id`            VARCHAR(80)    NOT NULL,
  `client_secret`        VARCHAR(80)    DEFAULT NULL,
  `redirect_uri`         VARCHAR(2000)  DEFAULT NULL,
  `grant_types`          VARCHAR(80)    DEFAULT NULL,
  `scope`                VARCHAR(4000)  DEFAULT NULL,
  `user_id`              VARCHAR(80)    DEFAULT NULL,
  PRIMARY KEY (`client_id`)
) ENGINE=InnoDB DEFAULT CHARSET=utf8mb4 COLLATE=utf8mb4_unicode_ci;

--
-- Table structure for table `oauth_access_tokens`
--
CREATE TABLE IF NOT EXISTS `oauth_access_tokens` (
  `access_token`         VARCHAR(40)    NOT NULL,
  `client_id`            VARCHAR(80)    DEFAULT NULL,
  `user_id`              VARCHAR(80)    DEFAULT NULL,
  `expires`              TIMESTAMP      NOT NULL,
  `scope`                VARCHAR(4000)  DEFAULT NULL,
  PRIMARY KEY (`access_token`)
) ENGINE=InnoDB DEFAULT CHARSET=utf8mb4 COLLATE=utf8mb4_unicode_ci;

--
-- Table structure for table `oauth_authorization_codes`
--
CREATE TABLE IF NOT EXISTS `oauth_authorization_codes` (
  `authorization_code`  VARCHAR(40)    NOT NULL,
  `client_id`           VARCHAR(80)    DEFAULT NULL,
  `user_id`             VARCHAR(80)    DEFAULT NULL,
  `redirect_uri`        VARCHAR(2000)  NOT NULL,
  `expires`             TIMESTAMP      NOT NULL,
  `scope`               VARCHAR(4000)  DEFAULT NULL,
  `id_token`            VARCHAR(1000)  DEFAULT NULL,
  PRIMARY KEY (`authorization_code`)
) ENGINE=InnoDB DEFAULT CHARSET=utf8mb4 COLLATE=utf8mb4_unicode_ci;

--
-- Table structure for table `oauth_refresh_tokens`
--
CREATE TABLE IF NOT EXISTS `oauth_refresh_tokens` (
  `refresh_token`       VARCHAR(40)    NOT NULL,
  `client_id`           VARCHAR(80)    DEFAULT NULL,
  `user_id`             VARCHAR(80)    DEFAULT NULL,
  `expires`             TIMESTAMP      on update CURRENT_TIMESTAMP NOT NULL DEFAULT CURRENT_TIMESTAMP,
  `scope`               VARCHAR(4000)  DEFAULT NULL,
  PRIMARY KEY (`refresh_token`)
) ENGINE=InnoDB DEFAULT CHARSET=utf8mb4 COLLATE=utf8mb4_unicode_ci;

--
-- Table structure for table `oauth_users`
--
CREATE TABLE IF NOT EXISTS `oauth_users` (
  `username`            VARCHAR(80)    DEFAULT NULL,
  `password`            VARCHAR(255)   DEFAULT NULL,
  `first_name`          VARCHAR(80)    DEFAULT NULL,
  `last_name`           VARCHAR(80)    DEFAULT NULL,
  `email`               VARCHAR(2000)  DEFAULT NULL,
  `email_verified`      TINYINT(1)     DEFAULT NULL,
  `scope`               VARCHAR(4000)  DEFAULT NULL
) ENGINE=InnoDB DEFAULT CHARSET=utf8mb4 COLLATE=utf8mb4_unicode_ci;

--
-- Table structure for table `oauth_scopes`
--
CREATE TABLE IF NOT EXISTS `oauth_scopes` (
  `scope`               VARCHAR(80)  NOT NULL,
  `is_default`          TINYINT(1)   DEFAULT NULL,
  PRIMARY KEY (`scope`)
) ENGINE=InnoDB DEFAULT CHARSET=utf8mb4 COLLATE=utf8mb4_unicode_ci;

--
-- Table structure for table `oauth_jwt`
--
CREATE TABLE IF NOT EXISTS `oauth_jwt` (
  `client_id`           VARCHAR(80)    NOT NULL,
  `subject`             VARCHAR(80)    DEFAULT NULL,
  `public_key`          VARCHAR(2000)  NOT NULL
) ENGINE=InnoDB DEFAULT CHARSET=utf8mb4 COLLATE=utf8mb4_unicode_ci;

--
-- Table structure for table `oauth_jti`
--
CREATE TABLE IF NOT EXISTS `oauth_jti` (
  `issuer`              VARCHAR(80)    NOT NULL,
  `subject`             VARCHAR(80)    DEFAULT NULL,
  `audiance`            VARCHAR(80)    DEFAULT NULL,
  `expires`             TIMESTAMP      NOT NULL,
  `jti`                 VARCHAR(2000)  NOT NULL
) ENGINE=InnoDB DEFAULT CHARSET=utf8mb4 COLLATE=utf8mb4_unicode_ci;

--
-- Table structure for table `oauth_public_keys`
--
CREATE TABLE IF NOT EXISTS `oauth_public_keys` (
  `client_id`            VARCHAR(80)    DEFAULT NULL,
  `public_key`           VARCHAR(2000)  DEFAULT NULL,
  `private_key`          VARCHAR(2000)  DEFAULT NULL,
  `encryption_algorithm` VARCHAR(100)   DEFAULT 'RS256'
) ENGINE=InnoDB DEFAULT CHARSET=utf8mb4 COLLATE=utf8mb4_unicode_ci;<|MERGE_RESOLUTION|>--- conflicted
+++ resolved
@@ -93,10 +93,10 @@
 ) ENGINE=InnoDB DEFAULT CHARSET=utf8mb4 COLLATE=utf8mb4_unicode_ci;
 
 --
--- Table structure for table `CatAllOf` generated from model 'CatAllOf'
---
-
-CREATE TABLE IF NOT EXISTS `CatAllOf` (
+-- Table structure for table `Cat_allOf` generated from model 'CatUnderscoreallOf'
+--
+
+CREATE TABLE IF NOT EXISTS `Cat_allOf` (
   `declawed` TINYINT(1) DEFAULT NULL
 ) ENGINE=InnoDB DEFAULT CHARSET=utf8mb4 COLLATE=utf8mb4_unicode_ci;
 
@@ -137,10 +137,10 @@
 ) ENGINE=InnoDB DEFAULT CHARSET=utf8mb4 COLLATE=utf8mb4_unicode_ci;
 
 --
--- Table structure for table `DogAllOf` generated from model 'DogAllOf'
---
-
-CREATE TABLE IF NOT EXISTS `DogAllOf` (
+-- Table structure for table `Dog_allOf` generated from model 'DogUnderscoreallOf'
+--
+
+CREATE TABLE IF NOT EXISTS `Dog_allOf` (
   `breed` TEXT DEFAULT NULL
 ) ENGINE=InnoDB DEFAULT CHARSET=utf8mb4 COLLATE=utf8mb4_unicode_ci;
 
@@ -236,17 +236,10 @@
 ) ENGINE=InnoDB DEFAULT CHARSET=utf8mb4 COLLATE=utf8mb4_unicode_ci COMMENT='Just a string to inform instance is up and running. Make it nullable in hope to get it as pointer in generated model.';
 
 --
-<<<<<<< HEAD
--- Table structure for table `InlineResponseDefault` generated from model 'InlineResponseDefault'
---
-
-CREATE TABLE IF NOT EXISTS `InlineResponseDefault` (
-=======
 -- Table structure for table `inline_response_default` generated from model 'inlineUnderscoreresponseUnderscoredefault'
 --
 
 CREATE TABLE IF NOT EXISTS `inline_response_default` (
->>>>>>> 206f698a
   `string` TEXT DEFAULT NULL
 ) ENGINE=InnoDB DEFAULT CHARSET=utf8mb4 COLLATE=utf8mb4_unicode_ci;
 
@@ -390,72 +383,6 @@
 ) ENGINE=InnoDB DEFAULT CHARSET=utf8mb4 COLLATE=utf8mb4_unicode_ci;
 
 --
--- Table structure for table `testEndpointParametersBody` generated from model 'testEndpointParametersBody'
---
-
-CREATE TABLE IF NOT EXISTS `testEndpointParametersBody` (
-  `integer` TINYINT UNSIGNED DEFAULT NULL COMMENT 'None',
-  `int32` TINYINT UNSIGNED DEFAULT NULL COMMENT 'None',
-  `int64` BIGINT DEFAULT NULL COMMENT 'None',
-  `number` DECIMAL(20, 9) UNSIGNED NOT NULL COMMENT 'None',
-  `float` DECIMAL(20, 9) DEFAULT NULL COMMENT 'None',
-  `double` DECIMAL(20, 9) UNSIGNED NOT NULL COMMENT 'None',
-  `string` TEXT DEFAULT NULL COMMENT 'None',
-  `pattern_without_delimiter` TEXT NOT NULL COMMENT 'None',
-  `byte` MEDIUMBLOB NOT NULL COMMENT 'None',
-  `binary` MEDIUMBLOB DEFAULT NULL COMMENT 'None',
-  `date` DATE DEFAULT NULL COMMENT 'None',
-  `dateTime` DATETIME DEFAULT NULL COMMENT 'None',
-  `password` VARCHAR(64) DEFAULT NULL COMMENT 'None',
-  `callback` TEXT DEFAULT NULL COMMENT 'None'
-) ENGINE=InnoDB DEFAULT CHARSET=utf8mb4 COLLATE=utf8mb4_unicode_ci;
-
---
--- Table structure for table `testEnumParametersBody` generated from model 'testEnumParametersBody'
---
-
-CREATE TABLE IF NOT EXISTS `testEnumParametersBody` (
-  `enum_form_string_array` JSON DEFAULT NULL COMMENT 'Form parameter enum test (string array)',
-  `enum_form_string` ENUM('_abc', '-efg', '(xyz)') DEFAULT '-efg' COMMENT 'Form parameter enum test (string)'
-) ENGINE=InnoDB DEFAULT CHARSET=utf8mb4 COLLATE=utf8mb4_unicode_ci;
-
---
--- Table structure for table `testJsonFormDataBody` generated from model 'testJsonFormDataBody'
---
-
-CREATE TABLE IF NOT EXISTS `testJsonFormDataBody` (
-  `param` TEXT NOT NULL COMMENT 'field1',
-  `param2` TEXT NOT NULL COMMENT 'field2'
-) ENGINE=InnoDB DEFAULT CHARSET=utf8mb4 COLLATE=utf8mb4_unicode_ci;
-
---
--- Table structure for table `updatePetWithFormBody` generated from model 'updatePetWithFormBody'
---
-
-CREATE TABLE IF NOT EXISTS `updatePetWithFormBody` (
-  `name` TEXT DEFAULT NULL COMMENT 'Updated name of the pet',
-  `status` TEXT DEFAULT NULL COMMENT 'Updated status of the pet'
-) ENGINE=InnoDB DEFAULT CHARSET=utf8mb4 COLLATE=utf8mb4_unicode_ci;
-
---
--- Table structure for table `uploadFileBody` generated from model 'uploadFileBody'
---
-
-CREATE TABLE IF NOT EXISTS `uploadFileBody` (
-  `additionalMetadata` TEXT DEFAULT NULL COMMENT 'Additional data to pass to server',
-  `file` MEDIUMBLOB DEFAULT NULL COMMENT 'file to upload'
-) ENGINE=InnoDB DEFAULT CHARSET=utf8mb4 COLLATE=utf8mb4_unicode_ci;
-
---
--- Table structure for table `uploadFileWithRequiredFileBody` generated from model 'uploadFileWithRequiredFileBody'
---
-
-CREATE TABLE IF NOT EXISTS `uploadFileWithRequiredFileBody` (
-  `additionalMetadata` TEXT DEFAULT NULL COMMENT 'Additional data to pass to server',
-  `requiredFile` MEDIUMBLOB NOT NULL COMMENT 'file to upload'
-) ENGINE=InnoDB DEFAULT CHARSET=utf8mb4 COLLATE=utf8mb4_unicode_ci;
-
---
 -- Table structure for table `User` generated from model 'User'
 --
 
