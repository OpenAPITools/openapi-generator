<project xmlns="http://maven.apache.org/POM/4.0.0" xmlns:xsi="http://www.w3.org/2001/XMLSchema-instance"
         xsi:schemaLocation="http://maven.apache.org/POM/4.0.0 http://maven.apache.org/maven-v4_0_0.xsd">
    <modelVersion>4.0.0</modelVersion>
    <groupId>org.openapitools</groupId>
    <artifactId>myClientCodegen-openapi-generator</artifactId>
    <packaging>jar</packaging>
    <name>myClientCodegen-openapi-generator</name>
    <version>1.0.0</version>
    <build>
        <plugins>
            <plugin>
                <groupId>org.apache.maven.plugins</groupId>
                <artifactId>maven-enforcer-plugin</artifactId>
                <version>3.0.0-M1</version>
                <executions>
                    <execution>
                        <id>enforce-maven</id>
                        <goals>
                            <goal>enforce</goal>
                        </goals>
                        <configuration>
                            <rules>
                                <requireMavenVersion>
                                    <version>2.2.0</version>
                                </requireMavenVersion>
                            </rules>
                        </configuration>
                    </execution>
                </executions>
            </plugin>
            <plugin>
                <groupId>org.apache.maven.plugins</groupId>
                <artifactId>maven-surefire-plugin</artifactId>
                <version>2.12</version>
                <configuration>
                    <systemProperties>
                        <property>
                            <name>loggerPath</name>
                            <value>conf/log4j.properties</value>
                        </property>
                    </systemProperties>
                    <argLine>-Xms512m -Xmx1500m</argLine>
                    <parallel>methods</parallel>
                    <forkMode>pertest</forkMode>
                </configuration>
            </plugin>

            <!-- attach test jar -->
            <plugin>
                <groupId>org.apache.maven.plugins</groupId>
                <artifactId>maven-jar-plugin</artifactId>
                <version>2.2</version>
                <executions>
                    <execution>
                        <goals>
                            <goal>jar</goal>
                            <goal>test-jar</goal>
                        </goals>
                    </execution>
                </executions>
                <configuration>
                </configuration>
            </plugin>

            <plugin>
                <groupId>org.codehaus.mojo</groupId>
                <artifactId>build-helper-maven-plugin</artifactId>
                <version>3.0.0</version>
                <executions>
                    <execution>
                        <id>add_sources</id>
                        <phase>generate-sources</phase>
                        <goals>
                            <goal>add-source</goal>
                        </goals>
                        <configuration>
                            <sources>
                                <source>
                                src/main/java</source>
                            </sources>
                        </configuration>
                    </execution>
                    <execution>
                        <id>add_test_sources</id>
                        <phase>generate-test-sources</phase>
                        <goals>
                            <goal>add-test-source</goal>
                        </goals>
                        <configuration>
                            <sources>
                                <source>
                                src/test/java</source>
                            </sources>
                        </configuration>
                    </execution>
                </executions>
            </plugin>
            <plugin>
                <groupId>org.apache.maven.plugins</groupId>
                <artifactId>maven-compiler-plugin</artifactId>
                <version>3.6.1</version>
                <configuration>
                    <source>1.8</source>
                    <target>1.8</target>
                </configuration>
            </plugin>
        </plugins>
    </build>
    <dependencies>
        <dependency>
            <groupId>org.openapitools</groupId>
            <artifactId>openapi-generator</artifactId>
            <version>${openapi-generator-version}</version>
            <scope>provided</scope>
        </dependency>
        <dependency>
            <groupId>junit</groupId>
            <artifactId>junit</artifactId>
            <version>${junit-version}</version>
        </dependency>
    </dependencies>
    <properties>
        <project.build.sourceEncoding>UTF-8</project.build.sourceEncoding>
<<<<<<< HEAD
        <openapi-generator-version>6.6.0</openapi-generator-version>
=======
        <openapi-generator-version>7.0.0-SNAPSHOT</openapi-generator-version>
>>>>>>> 1d2d56ab
        <maven-plugin-version>1.0.0</maven-plugin-version>
        <junit-version>4.13.2</junit-version>
    </properties>
</project><|MERGE_RESOLUTION|>--- conflicted
+++ resolved
@@ -121,11 +121,7 @@
     </dependencies>
     <properties>
         <project.build.sourceEncoding>UTF-8</project.build.sourceEncoding>
-<<<<<<< HEAD
-        <openapi-generator-version>6.6.0</openapi-generator-version>
-=======
         <openapi-generator-version>7.0.0-SNAPSHOT</openapi-generator-version>
->>>>>>> 1d2d56ab
         <maven-plugin-version>1.0.0</maven-plugin-version>
         <junit-version>4.13.2</junit-version>
     </properties>
