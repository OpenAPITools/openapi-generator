<project xmlns="http://maven.apache.org/POM/4.0.0" xmlns:xsi="http://www.w3.org/2001/XMLSchema-instance"
         xsi:schemaLocation="http://maven.apache.org/POM/4.0.0 http://maven.apache.org/maven-v4_0_0.xsd">
    <modelVersion>4.0.0</modelVersion>
    <groupId>org.openapitools</groupId>
    <artifactId>myClientCodegen-openapi-generator</artifactId>
    <packaging>jar</packaging>
    <name>myClientCodegen-openapi-generator</name>
    <version>1.0.0</version>
    <build>
        <plugins>
            <plugin>
                <groupId>org.apache.maven.plugins</groupId>
                <artifactId>maven-enforcer-plugin</artifactId>
                <version>3.0.0-M1</version>
                <executions>
                    <execution>
                        <id>enforce-maven</id>
                        <goals>
                            <goal>enforce</goal>
                        </goals>
                        <configuration>
                            <rules>
                                <requireMavenVersion>
                                    <version>2.2.0</version>
                                </requireMavenVersion>
                            </rules>
                        </configuration>
                    </execution>
                </executions>
            </plugin>
            <plugin>
                <groupId>org.apache.maven.plugins</groupId>
                <artifactId>maven-surefire-plugin</artifactId>
                <version>2.12</version>
                <configuration>
                    <systemProperties>
                        <property>
                            <name>loggerPath</name>
                            <value>conf/log4j.properties</value>
                        </property>
                    </systemProperties>
                    <argLine>-Xms512m -Xmx1500m</argLine>
                    <parallel>methods</parallel>
                    <forkMode>pertest</forkMode>
                </configuration>
            </plugin>

            <!-- attach test jar -->
            <plugin>
                <groupId>org.apache.maven.plugins</groupId>
                <artifactId>maven-jar-plugin</artifactId>
                <version>2.2</version>
                <executions>
                    <execution>
                        <goals>
                            <goal>jar</goal>
                            <goal>test-jar</goal>
                        </goals>
                    </execution>
                </executions>
                <configuration>
                </configuration>
            </plugin>

            <plugin>
                <groupId>org.codehaus.mojo</groupId>
                <artifactId>build-helper-maven-plugin</artifactId>
                <version>3.0.0</version>
                <executions>
                    <execution>
                        <id>add_sources</id>
                        <phase>generate-sources</phase>
                        <goals>
                            <goal>add-source</goal>
                        </goals>
                        <configuration>
                            <sources>
                                <source>
                                src/main/java</source>
                            </sources>
                        </configuration>
                    </execution>
                    <execution>
                        <id>add_test_sources</id>
                        <phase>generate-test-sources</phase>
                        <goals>
                            <goal>add-test-source</goal>
                        </goals>
                        <configuration>
                            <sources>
                                <source>
                                src/test/java</source>
                            </sources>
                        </configuration>
                    </execution>
                </executions>
            </plugin>
            <plugin>
                <groupId>org.apache.maven.plugins</groupId>
                <artifactId>maven-compiler-plugin</artifactId>
                <version>3.6.1</version>
                <configuration>
                    <source>1.8</source>
                    <target>1.8</target>
                </configuration>
            </plugin>
        </plugins>
    </build>
    <dependencies>
        <dependency>
            <groupId>org.openapitools</groupId>
            <artifactId>openapi-generator</artifactId>
            <version>${openapi-generator-version}</version>
            <scope>provided</scope>
        </dependency>
        <dependency>
            <groupId>junit</groupId>
            <artifactId>junit</artifactId>
            <version>${junit-version}</version>
        </dependency>               
    </dependencies>
    <properties>
        <project.build.sourceEncoding>UTF-8</project.build.sourceEncoding>
<<<<<<< HEAD
        <openapi-generator-version>4.2.3-SNAPSHOT</openapi-generator-version>
=======
        <openapi-generator-version>4.3.1-SNAPSHOT</openapi-generator-version>
>>>>>>> 6a158de4
        <maven-plugin-version>1.0.0</maven-plugin-version>
        <junit-version>4.8.1</junit-version>
    </properties>
</project><|MERGE_RESOLUTION|>--- conflicted
+++ resolved
@@ -121,11 +121,7 @@
     </dependencies>
     <properties>
         <project.build.sourceEncoding>UTF-8</project.build.sourceEncoding>
-<<<<<<< HEAD
-        <openapi-generator-version>4.2.3-SNAPSHOT</openapi-generator-version>
-=======
         <openapi-generator-version>4.3.1-SNAPSHOT</openapi-generator-version>
->>>>>>> 6a158de4
         <maven-plugin-version>1.0.0</maven-plugin-version>
         <junit-version>4.8.1</junit-version>
     </properties>
