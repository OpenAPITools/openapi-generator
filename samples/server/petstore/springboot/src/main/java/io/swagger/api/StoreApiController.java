package io.swagger.api;

import java.util.Map;
import io.swagger.model.Order;

import io.swagger.annotations.*;

import org.springframework.http.HttpStatus;
import org.springframework.http.ResponseEntity;
import org.springframework.stereotype.Controller;
import org.springframework.web.bind.annotation.PathVariable;
import org.springframework.web.bind.annotation.RequestBody;
import org.springframework.web.bind.annotation.RequestHeader;
import org.springframework.web.bind.annotation.RequestParam;
import org.springframework.web.bind.annotation.RequestPart;
import org.springframework.web.multipart.MultipartFile;

import java.util.List;
import com.fasterxml.jackson.databind.ObjectMapper;
import java.io.IOException;
import javax.validation.constraints.*;
import javax.validation.Valid;

@Controller
public class StoreApiController implements StoreApi {
    private final ObjectMapper objectMapper;

    public StoreApiController(ObjectMapper objectMapper) {
        this.objectMapper = objectMapper;
    }

<<<<<<< HEAD
    public ResponseEntity<Void> deleteOrder(@ApiParam(value = "ID of the order that needs to be deleted",required=true ) @PathVariable("order_id") String orderId,
        @RequestHeader(value = "Accept", required = false) String accept) {
=======
    public ResponseEntity<Void> deleteOrder(@ApiParam(value = "ID of the order that needs to be deleted",required=true ) @PathVariable("orderId") String orderId) throws Exception {
>>>>>>> b185d03a
        // do some magic!
        return new ResponseEntity<Void>(HttpStatus.OK);
    }

<<<<<<< HEAD
    public ResponseEntity<Map<String, Integer>> getInventory(@RequestHeader(value = "Accept", required = false) String accept) throws IOException {
=======
    public ResponseEntity<Map<String, Integer>> getInventory() throws Exception {
>>>>>>> b185d03a
        // do some magic!

        if (accept != null && accept.contains("application/json")) {
            return new ResponseEntity<Map<String, Integer>>(objectMapper.readValue("{  \"key\" : 0}", Map.class), HttpStatus.OK);
        }

        return new ResponseEntity<Map<String, Integer>>(HttpStatus.OK);
    }

<<<<<<< HEAD
    public ResponseEntity<Order> getOrderById( @Min(1) @Max(5)@ApiParam(value = "ID of pet that needs to be fetched",required=true ) @PathVariable("order_id") Long orderId,
        @RequestHeader(value = "Accept", required = false) String accept) throws IOException {
=======
    public ResponseEntity<Order> getOrderById(@ApiParam(value = "ID of pet that needs to be fetched",required=true ) @PathVariable("orderId") Long orderId) throws Exception {
>>>>>>> b185d03a
        // do some magic!

        if (accept != null && accept.contains("application/xml")) {
            return new ResponseEntity<Order>(objectMapper.readValue("<Order>  <id>123456789</id>  <petId>123456789</petId>  <quantity>123</quantity>  <shipDate>2000-01-23T04:56:07.000Z</shipDate>  <status>aeiou</status>  <complete>true</complete></Order>", Order.class), HttpStatus.OK);
        }


        if (accept != null && accept.contains("application/json")) {
            return new ResponseEntity<Order>(objectMapper.readValue("{  \"petId\" : 6,  \"quantity\" : 1,  \"id\" : 0,  \"shipDate\" : \"2000-01-23T04:56:07.000+00:00\",  \"complete\" : false,  \"status\" : \"placed\"}", Order.class), HttpStatus.OK);
        }

        return new ResponseEntity<Order>(HttpStatus.OK);
    }

<<<<<<< HEAD
    public ResponseEntity<Order> placeOrder(@ApiParam(value = "order placed for purchasing the pet" ,required=true )  @Valid @RequestBody Order body,
        @RequestHeader(value = "Accept", required = false) String accept) throws IOException {
=======
    public ResponseEntity<Order> placeOrder(@ApiParam(value = "order placed for purchasing the pet" ,required=true ) @RequestBody Order body) throws Exception {
>>>>>>> b185d03a
        // do some magic!

        if (accept != null && accept.contains("application/xml")) {
            return new ResponseEntity<Order>(objectMapper.readValue("<Order>  <id>123456789</id>  <petId>123456789</petId>  <quantity>123</quantity>  <shipDate>2000-01-23T04:56:07.000Z</shipDate>  <status>aeiou</status>  <complete>true</complete></Order>", Order.class), HttpStatus.OK);
        }


        if (accept != null && accept.contains("application/json")) {
            return new ResponseEntity<Order>(objectMapper.readValue("{  \"petId\" : 6,  \"quantity\" : 1,  \"id\" : 0,  \"shipDate\" : \"2000-01-23T04:56:07.000+00:00\",  \"complete\" : false,  \"status\" : \"placed\"}", Order.class), HttpStatus.OK);
        }

        return new ResponseEntity<Order>(HttpStatus.OK);
    }

}<|MERGE_RESOLUTION|>--- conflicted
+++ resolved
@@ -29,21 +29,13 @@
         this.objectMapper = objectMapper;
     }
 
-<<<<<<< HEAD
     public ResponseEntity<Void> deleteOrder(@ApiParam(value = "ID of the order that needs to be deleted",required=true ) @PathVariable("order_id") String orderId,
-        @RequestHeader(value = "Accept", required = false) String accept) {
-=======
-    public ResponseEntity<Void> deleteOrder(@ApiParam(value = "ID of the order that needs to be deleted",required=true ) @PathVariable("orderId") String orderId) throws Exception {
->>>>>>> b185d03a
+        @RequestHeader(value = "Accept", required = false) String accept) throws Exception {
         // do some magic!
         return new ResponseEntity<Void>(HttpStatus.OK);
     }
 
-<<<<<<< HEAD
-    public ResponseEntity<Map<String, Integer>> getInventory(@RequestHeader(value = "Accept", required = false) String accept) throws IOException {
-=======
-    public ResponseEntity<Map<String, Integer>> getInventory() throws Exception {
->>>>>>> b185d03a
+    public ResponseEntity<Map<String, Integer>> getInventory(@RequestHeader(value = "Accept", required = false) String accept) throws Exception {
         // do some magic!
 
         if (accept != null && accept.contains("application/json")) {
@@ -53,12 +45,8 @@
         return new ResponseEntity<Map<String, Integer>>(HttpStatus.OK);
     }
 
-<<<<<<< HEAD
     public ResponseEntity<Order> getOrderById( @Min(1) @Max(5)@ApiParam(value = "ID of pet that needs to be fetched",required=true ) @PathVariable("order_id") Long orderId,
-        @RequestHeader(value = "Accept", required = false) String accept) throws IOException {
-=======
-    public ResponseEntity<Order> getOrderById(@ApiParam(value = "ID of pet that needs to be fetched",required=true ) @PathVariable("orderId") Long orderId) throws Exception {
->>>>>>> b185d03a
+        @RequestHeader(value = "Accept", required = false) String accept) throws Exception {
         // do some magic!
 
         if (accept != null && accept.contains("application/xml")) {
@@ -73,12 +61,8 @@
         return new ResponseEntity<Order>(HttpStatus.OK);
     }
 
-<<<<<<< HEAD
     public ResponseEntity<Order> placeOrder(@ApiParam(value = "order placed for purchasing the pet" ,required=true )  @Valid @RequestBody Order body,
-        @RequestHeader(value = "Accept", required = false) String accept) throws IOException {
-=======
-    public ResponseEntity<Order> placeOrder(@ApiParam(value = "order placed for purchasing the pet" ,required=true ) @RequestBody Order body) throws Exception {
->>>>>>> b185d03a
+        @RequestHeader(value = "Accept", required = false) String accept) throws Exception {
         // do some magic!
 
         if (accept != null && accept.contains("application/xml")) {
