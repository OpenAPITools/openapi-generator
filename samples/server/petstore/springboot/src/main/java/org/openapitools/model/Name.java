package org.openapitools.model;

import java.net.URI;
import java.util.Objects;
import com.fasterxml.jackson.annotation.JsonProperty;
import com.fasterxml.jackson.annotation.JsonCreator;
import io.swagger.annotations.ApiModel;
import io.swagger.annotations.ApiModelProperty;
import org.openapitools.jackson.nullable.JsonNullable;
import java.time.OffsetDateTime;
import javax.validation.Valid;
import javax.validation.constraints.*;


import java.util.*;
import javax.annotation.Generated;

/**
 * Model for testing model name same as property name
 */

@ApiModel(description = "Model for testing model name same as property name")
@Generated(value = "org.openapitools.codegen.languages.SpringCodegen")
public class Name {

  private Integer name;

  private Integer snakeCase;

  private String property;

<<<<<<< HEAD
  private Integer _123number;
=======
  @JsonProperty("123Number")
  private Integer _123Number;
>>>>>>> d2a9da50

  public Name name(Integer name) {
    this.name = name;
    return this;
  }

  /**
   * Get name
   * @return name
  */
  @JsonProperty("name")
  @NotNull 
  @ApiModelProperty(required = true, value = "")
  public Integer getName() {
    return name;
  }

  public void setName(Integer name) {
    this.name = name;
  }

  public Name snakeCase(Integer snakeCase) {
    this.snakeCase = snakeCase;
    return this;
  }

  /**
   * Get snakeCase
   * @return snakeCase
  */
  @JsonProperty("snake_case")
  
  @ApiModelProperty(readOnly = true, value = "")
  public Integer getSnakeCase() {
    return snakeCase;
  }

  public void setSnakeCase(Integer snakeCase) {
    this.snakeCase = snakeCase;
  }

  public Name property(String property) {
    this.property = property;
    return this;
  }

  /**
   * Get property
   * @return property
  */
  @JsonProperty("property")
  
  @ApiModelProperty(value = "")
  public String getProperty() {
    return property;
  }

  public void setProperty(String property) {
    this.property = property;
  }

  public Name _123Number(Integer _123Number) {
    this._123Number = _123Number;
    return this;
  }

  /**
   * Get _123Number
   * @return _123Number
  */
  @JsonProperty("123Number")
  
  @ApiModelProperty(readOnly = true, value = "")
  public Integer get123Number() {
    return _123Number;
  }

  public void set123Number(Integer _123Number) {
    this._123Number = _123Number;
  }

  @Override
  public boolean equals(Object o) {
    if (this == o) {
      return true;
    }
    if (o == null || getClass() != o.getClass()) {
      return false;
    }
    Name name = (Name) o;
    return Objects.equals(this.name, name.name) &&
        Objects.equals(this.snakeCase, name.snakeCase) &&
        Objects.equals(this.property, name.property) &&
        Objects.equals(this._123Number, name._123Number);
  }

  @Override
  public int hashCode() {
    return Objects.hash(name, snakeCase, property, _123Number);
  }

  @Override
  public String toString() {
    StringBuilder sb = new StringBuilder();
    sb.append("class Name {\n");
    sb.append("    name: ").append(toIndentedString(name)).append("\n");
    sb.append("    snakeCase: ").append(toIndentedString(snakeCase)).append("\n");
    sb.append("    property: ").append(toIndentedString(property)).append("\n");
    sb.append("    _123Number: ").append(toIndentedString(_123Number)).append("\n");
    sb.append("}");
    return sb.toString();
  }

  /**
   * Convert the given object to string with each line indented by 4 spaces
   * (except the first line).
   */
  private String toIndentedString(Object o) {
    if (o == null) {
      return "null";
    }
    return o.toString().replace("\n", "\n    ");
  }
}
<|MERGE_RESOLUTION|>--- conflicted
+++ resolved
@@ -23,18 +23,17 @@
 @Generated(value = "org.openapitools.codegen.languages.SpringCodegen")
 public class Name {
 
+  @JsonProperty("name")
   private Integer name;
 
+  @JsonProperty("snake_case")
   private Integer snakeCase;
 
+  @JsonProperty("property")
   private String property;
 
-<<<<<<< HEAD
-  private Integer _123number;
-=======
   @JsonProperty("123Number")
   private Integer _123Number;
->>>>>>> d2a9da50
 
   public Name name(Integer name) {
     this.name = name;
@@ -45,7 +44,6 @@
    * Get name
    * @return name
   */
-  @JsonProperty("name")
   @NotNull 
   @ApiModelProperty(required = true, value = "")
   public Integer getName() {
@@ -65,7 +63,6 @@
    * Get snakeCase
    * @return snakeCase
   */
-  @JsonProperty("snake_case")
   
   @ApiModelProperty(readOnly = true, value = "")
   public Integer getSnakeCase() {
@@ -85,7 +82,6 @@
    * Get property
    * @return property
   */
-  @JsonProperty("property")
   
   @ApiModelProperty(value = "")
   public String getProperty() {
@@ -105,7 +101,6 @@
    * Get _123Number
    * @return _123Number
   */
-  @JsonProperty("123Number")
   
   @ApiModelProperty(readOnly = true, value = "")
   public Integer get123Number() {
