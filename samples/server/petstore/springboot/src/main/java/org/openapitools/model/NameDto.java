--- conflicted
+++ resolved
@@ -23,11 +23,7 @@
 
 @ApiModel(description = "Model for testing model name same as property name")
 @JsonTypeName("Name")
-<<<<<<< HEAD
-@Generated(value = "org.openapitools.codegen.languages.SpringCodegen", comments = "Generator version: 7.14.0")
-=======
 @Generated(value = "org.openapitools.codegen.languages.SpringCodegen", comments = "Generator version: 7.15.0-SNAPSHOT")
->>>>>>> a5f638fe
 public class NameDto {
 
   private Integer name;
