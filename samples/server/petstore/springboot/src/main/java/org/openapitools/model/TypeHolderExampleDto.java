package org.openapitools.model;

import java.net.URI;
import java.util.Objects;
import com.fasterxml.jackson.annotation.JsonProperty;
import com.fasterxml.jackson.annotation.JsonCreator;
import com.fasterxml.jackson.annotation.JsonTypeName;
import io.swagger.annotations.ApiModel;
import io.swagger.annotations.ApiModelProperty;
import java.math.BigDecimal;
import java.util.ArrayList;
import java.util.List;
import org.openapitools.jackson.nullable.JsonNullable;
import java.time.OffsetDateTime;
import javax.validation.Valid;
import javax.validation.constraints.*;


import java.util.*;
import javax.annotation.Generated;

/**
 * TypeHolderExampleDto
 */

@JsonTypeName("TypeHolderExample")
@Generated(value = "org.openapitools.codegen.languages.SpringCodegen")
public class TypeHolderExampleDto {

  private String stringItem;

  private BigDecimal numberItem;

  private Float floatItem;

  private Integer integerItem;

  private Boolean boolItem;

  @Valid
  private List<Integer> arrayItem = new ArrayList<>();

  /**
   * Default constructor
   * @deprecated Use {@link TypeHolderExampleDto#TypeHolderExampleDto(String, BigDecimal, Float, Integer, Boolean, List<Integer>)}
   */
  @Deprecated
  public TypeHolderExampleDto() {
    super();
  }

  /**
   * Constructor with only required parameters
   */
  public TypeHolderExampleDto(String stringItem, BigDecimal numberItem, Float floatItem, Integer integerItem, Boolean boolItem, List<Integer> arrayItem) {
    this.stringItem = stringItem;
    this.numberItem = numberItem;
    this.floatItem = floatItem;
    this.integerItem = integerItem;
    this.boolItem = boolItem;
    this.arrayItem = arrayItem;
  }

  public TypeHolderExampleDto stringItem(String stringItem) {
    this.stringItem = stringItem;
    return this;
  }

  /**
   * Get stringItem
   * @return stringItem
  */
  @NotNull 
  @ApiModelProperty(example = "what", required = true, value = "")
  @JsonProperty("string_item")
  public String getStringItem() {
    return stringItem;
  }

  public void setStringItem(String stringItem) {
    this.stringItem = stringItem;
  }

  public TypeHolderExampleDto numberItem(BigDecimal numberItem) {
    this.numberItem = numberItem;
    return this;
  }

  /**
   * Get numberItem
   * @return numberItem
  */
  @NotNull @Valid 
  @ApiModelProperty(example = "1.234", required = true, value = "")
  @JsonProperty("number_item")
  public BigDecimal getNumberItem() {
    return numberItem;
  }

  public void setNumberItem(BigDecimal numberItem) {
    this.numberItem = numberItem;
  }

  public TypeHolderExampleDto floatItem(Float floatItem) {
    this.floatItem = floatItem;
    return this;
  }

  /**
   * Get floatItem
   * @return floatItem
  */
  @NotNull 
  @ApiModelProperty(example = "1.234", required = true, value = "")
  @JsonProperty("float_item")
  public Float getFloatItem() {
    return floatItem;
  }

  public void setFloatItem(Float floatItem) {
    this.floatItem = floatItem;
  }

  public TypeHolderExampleDto integerItem(Integer integerItem) {
    this.integerItem = integerItem;
    return this;
  }

  /**
   * Get integerItem
   * @return integerItem
  */
  @NotNull 
  @ApiModelProperty(example = "-2", required = true, value = "")
  @JsonProperty("integer_item")
  public Integer getIntegerItem() {
    return integerItem;
  }

  public void setIntegerItem(Integer integerItem) {
    this.integerItem = integerItem;
  }

  public TypeHolderExampleDto boolItem(Boolean boolItem) {
    this.boolItem = boolItem;
    return this;
  }

  /**
   * Get boolItem
   * @return boolItem
  */
  @NotNull 
  @ApiModelProperty(example = "true", required = true, value = "")
  @JsonProperty("bool_item")
  public Boolean getBoolItem() {
    return boolItem;
  }

  public void setBoolItem(Boolean boolItem) {
    this.boolItem = boolItem;
  }

  public TypeHolderExampleDto arrayItem(List<Integer> arrayItem) {
    this.arrayItem = arrayItem;
    return this;
  }

  public TypeHolderExampleDto addArrayItemItem(Integer arrayItemItem) {
    if (this.arrayItem == null) {
      this.arrayItem = new ArrayList<>();
    }
    this.arrayItem.add(arrayItemItem);
    return this;
  }

  /**
   * Get arrayItem
   * @return arrayItem
  */
  @NotNull 
<<<<<<< HEAD
  @ApiModelProperty(example = "[0, 1, 2, 3]", required = true, value = "")
  @JsonProperty("array_item")
=======
  @ApiModelProperty(example = "[0,1,2,3]", required = true, value = "")
>>>>>>> 162623e4
  public List<Integer> getArrayItem() {
    return arrayItem;
  }

  public void setArrayItem(List<Integer> arrayItem) {
    this.arrayItem = arrayItem;
  }

  @Override
  public boolean equals(Object o) {
    if (this == o) {
      return true;
    }
    if (o == null || getClass() != o.getClass()) {
      return false;
    }
    TypeHolderExampleDto typeHolderExample = (TypeHolderExampleDto) o;
    return Objects.equals(this.stringItem, typeHolderExample.stringItem) &&
        Objects.equals(this.numberItem, typeHolderExample.numberItem) &&
        Objects.equals(this.floatItem, typeHolderExample.floatItem) &&
        Objects.equals(this.integerItem, typeHolderExample.integerItem) &&
        Objects.equals(this.boolItem, typeHolderExample.boolItem) &&
        Objects.equals(this.arrayItem, typeHolderExample.arrayItem);
  }

  @Override
  public int hashCode() {
    return Objects.hash(stringItem, numberItem, floatItem, integerItem, boolItem, arrayItem);
  }

  @Override
  public String toString() {
    StringBuilder sb = new StringBuilder();
    sb.append("class TypeHolderExampleDto {\n");
    sb.append("    stringItem: ").append(toIndentedString(stringItem)).append("\n");
    sb.append("    numberItem: ").append(toIndentedString(numberItem)).append("\n");
    sb.append("    floatItem: ").append(toIndentedString(floatItem)).append("\n");
    sb.append("    integerItem: ").append(toIndentedString(integerItem)).append("\n");
    sb.append("    boolItem: ").append(toIndentedString(boolItem)).append("\n");
    sb.append("    arrayItem: ").append(toIndentedString(arrayItem)).append("\n");
    sb.append("}");
    return sb.toString();
  }

  /**
   * Convert the given object to string with each line indented by 4 spaces
   * (except the first line).
   */
  private String toIndentedString(Object o) {
    if (o == null) {
      return "null";
    }
    return o.toString().replace("\n", "\n    ");
  }
}
<|MERGE_RESOLUTION|>--- conflicted
+++ resolved
@@ -27,16 +27,22 @@
 @Generated(value = "org.openapitools.codegen.languages.SpringCodegen")
 public class TypeHolderExampleDto {
 
+  @JsonProperty("string_item")
   private String stringItem;
 
+  @JsonProperty("number_item")
   private BigDecimal numberItem;
 
+  @JsonProperty("float_item")
   private Float floatItem;
 
+  @JsonProperty("integer_item")
   private Integer integerItem;
 
+  @JsonProperty("bool_item")
   private Boolean boolItem;
 
+  @JsonProperty("array_item")
   @Valid
   private List<Integer> arrayItem = new ArrayList<>();
 
@@ -72,7 +78,6 @@
   */
   @NotNull 
   @ApiModelProperty(example = "what", required = true, value = "")
-  @JsonProperty("string_item")
   public String getStringItem() {
     return stringItem;
   }
@@ -92,7 +97,6 @@
   */
   @NotNull @Valid 
   @ApiModelProperty(example = "1.234", required = true, value = "")
-  @JsonProperty("number_item")
   public BigDecimal getNumberItem() {
     return numberItem;
   }
@@ -112,7 +116,6 @@
   */
   @NotNull 
   @ApiModelProperty(example = "1.234", required = true, value = "")
-  @JsonProperty("float_item")
   public Float getFloatItem() {
     return floatItem;
   }
@@ -132,7 +135,6 @@
   */
   @NotNull 
   @ApiModelProperty(example = "-2", required = true, value = "")
-  @JsonProperty("integer_item")
   public Integer getIntegerItem() {
     return integerItem;
   }
@@ -152,7 +154,6 @@
   */
   @NotNull 
   @ApiModelProperty(example = "true", required = true, value = "")
-  @JsonProperty("bool_item")
   public Boolean getBoolItem() {
     return boolItem;
   }
@@ -179,12 +180,7 @@
    * @return arrayItem
   */
   @NotNull 
-<<<<<<< HEAD
-  @ApiModelProperty(example = "[0, 1, 2, 3]", required = true, value = "")
-  @JsonProperty("array_item")
-=======
   @ApiModelProperty(example = "[0,1,2,3]", required = true, value = "")
->>>>>>> 162623e4
   public List<Integer> getArrayItem() {
     return arrayItem;
   }
