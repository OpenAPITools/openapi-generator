--- conflicted
+++ resolved
@@ -32,15 +32,20 @@
 @Generated(value = "org.openapitools.codegen.languages.SpringCodegen")
 public class PetDto {
 
+  @JsonProperty("id")
   private Long id;
 
+  @JsonProperty("category")
   private CategoryDto category;
 
+  @JsonProperty("name")
   private String name;
 
+  @JsonProperty("photoUrls")
   @Valid
   private Set<String> photoUrls = new LinkedHashSet<>();
 
+  @JsonProperty("tags")
   @Valid
   private List<@Valid TagDto> tags;
 
@@ -81,6 +86,7 @@
     }
   }
 
+  @JsonProperty("status")
   private StatusEnum status;
 
   /**
@@ -111,7 +117,6 @@
   */
   
   @ApiModelProperty(value = "")
-  @JsonProperty("id")
   public Long getId() {
     return id;
   }
@@ -131,7 +136,6 @@
   */
   @Valid 
   @ApiModelProperty(value = "")
-  @JsonProperty("category")
   public CategoryDto getCategory() {
     return category;
   }
@@ -151,7 +155,6 @@
   */
   @NotNull 
   @ApiModelProperty(example = "doggie", required = true, value = "")
-  @JsonProperty("name")
   public String getName() {
     return name;
   }
@@ -179,7 +182,6 @@
   */
   @NotNull 
   @ApiModelProperty(required = true, value = "")
-  @JsonProperty("photoUrls")
   public Set<String> getPhotoUrls() {
     return photoUrls;
   }
@@ -208,12 +210,7 @@
   */
   @Valid 
   @ApiModelProperty(value = "")
-<<<<<<< HEAD
-  @JsonProperty("tags")
-  public List<TagDto> getTags() {
-=======
   public List<@Valid TagDto> getTags() {
->>>>>>> 162623e4
     return tags;
   }
 
@@ -232,7 +229,6 @@
   */
   
   @ApiModelProperty(value = "pet status in the store")
-  @JsonProperty("status")
   public StatusEnum getStatus() {
     return status;
   }
