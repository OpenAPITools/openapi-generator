--- conflicted
+++ resolved
@@ -23,11 +23,7 @@
  * A delegate to be called by the {@link FakeClassnameTestApiController}}.
  * Implement this interface with a {@link org.springframework.stereotype.Service} annotated class.
  */
-<<<<<<< HEAD
-@Generated(value = "org.openapitools.codegen.languages.SpringCodegen", comments = "Generator version: 7.14.0")
-=======
 @Generated(value = "org.openapitools.codegen.languages.SpringCodegen", comments = "Generator version: 7.15.0-SNAPSHOT")
->>>>>>> d11d008e
 public interface FakeClassnameTestApiDelegate {
 
     default Optional<NativeWebRequest> getRequest() {
