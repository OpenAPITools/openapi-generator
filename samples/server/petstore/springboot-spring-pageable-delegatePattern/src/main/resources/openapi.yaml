--- conflicted
+++ resolved
@@ -134,13 +134,9 @@
       tags:
       - pet
       x-spring-paginated: true
-<<<<<<< HEAD
-      x-accepts: application/json
-=======
       x-accepts:
       - application/json
       - application/xml
->>>>>>> a2ee3a7c
       x-tags:
       - tag: pet
   /pet/all:
@@ -171,13 +167,9 @@
       tags:
       - pet
       x-spring-paginated: true
-<<<<<<< HEAD
-      x-accepts: application/json
-=======
       x-accepts:
       - application/json
       - application/xml
->>>>>>> a2ee3a7c
       x-tags:
       - tag: pet
   /pet/findByTags:
@@ -222,13 +214,9 @@
       tags:
       - pet
       x-spring-paginated: true
-<<<<<<< HEAD
-      x-accepts: application/json
-=======
       x-accepts:
       - application/json
       - application/xml
->>>>>>> a2ee3a7c
       x-tags:
       - tag: pet
   /pet/{petId}:
@@ -303,13 +291,9 @@
       summary: Find pet by ID
       tags:
       - pet
-<<<<<<< HEAD
-      x-accepts: application/json
-=======
       x-accepts:
       - application/json
       - application/xml
->>>>>>> a2ee3a7c
       x-tags:
       - tag: pet
     post:
@@ -433,13 +417,9 @@
       - store
       x-codegen-request-body-name: body
       x-content-type: '*/*'
-<<<<<<< HEAD
-      x-accepts: application/json
-=======
       x-accepts:
       - application/json
       - application/xml
->>>>>>> a2ee3a7c
       x-tags:
       - tag: store
   /store/order/{order_id}:
@@ -505,13 +485,9 @@
       summary: Find purchase order by ID
       tags:
       - store
-<<<<<<< HEAD
-      x-accepts: application/json
-=======
       x-accepts:
       - application/json
       - application/xml
->>>>>>> a2ee3a7c
       x-tags:
       - tag: store
   /user:
@@ -639,13 +615,9 @@
       summary: Logs user into the system
       tags:
       - user
-<<<<<<< HEAD
-      x-accepts: application/json
-=======
       x-accepts:
       - application/json
       - application/xml
->>>>>>> a2ee3a7c
       x-tags:
       - tag: user
   /user/logout:
@@ -719,13 +691,9 @@
       summary: Get user by user name
       tags:
       - user
-<<<<<<< HEAD
-      x-accepts: application/json
-=======
       x-accepts:
       - application/json
       - application/xml
->>>>>>> a2ee3a7c
       x-tags:
       - tag: user
     put:
