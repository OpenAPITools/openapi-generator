package org.openapitools.model;

import java.net.URI;
import java.util.Objects;
import com.fasterxml.jackson.annotation.JsonProperty;
import com.fasterxml.jackson.annotation.JsonCreator;
import io.swagger.annotations.ApiModel;
import io.swagger.annotations.ApiModelProperty;
import java.math.BigDecimal;
import org.openapitools.jackson.nullable.JsonNullable;
import java.time.OffsetDateTime;
import javax.validation.Valid;
import javax.validation.constraints.*;


import java.util.*;
import javax.annotation.Generated;

import java.util.Map;
import java.util.HashMap;
import com.fasterxml.jackson.annotation.JsonAnyGetter;
import com.fasterxml.jackson.annotation.JsonAnySetter;
/**
 * AdditionalPropertiesNumber
 */
<<<<<<< HEAD

@Generated(value = "org.openapitools.codegen.languages.SpringCodegen")
public class AdditionalPropertiesNumber extends HashMap<String, BigDecimal>  {

=======
@javax.annotation.Generated(value = "org.openapitools.codegen.languages.SpringCodegen")
public class AdditionalPropertiesNumber   {
>>>>>>> db8e3361
  @JsonProperty("name")
  private String name;

  public AdditionalPropertiesNumber name(String name) {
    this.name = name;
    return this;
  }

  /**
   * Get name
   * @return name
  */
  
  @ApiModelProperty(value = "")
  public String getName() {
    return name;
  }

  public void setName(String name) {
    this.name = name;
  }

<<<<<<< HEAD
=======
    /**
    * A container for additional, undeclared properties.
    * This is a holder for any undeclared properties as specified with
    * the 'additionalProperties' keyword in the OAS document.
    */
    private Map<String, BigDecimal> additionalProperties;

    /**
    * Set the additional (undeclared) property with the specified name and value.
    * If the property does not already exist, create it otherwise replace it.
    */
    @JsonAnySetter
    public AdditionalPropertiesNumber putAdditionalProperty(String key, BigDecimal value) {
    if (this.additionalProperties == null) {
    this.additionalProperties = new HashMap<String, BigDecimal>();
    }
    this.additionalProperties.put(key, value);
    return this;
    }

    /**
    * Return the additional (undeclared) property.
    */
    @JsonAnyGetter
    public Map<String, BigDecimal> getAdditionalProperties() {
    return additionalProperties;
    }

    /**
    * Return the additional (undeclared) property with the specified name.
    */
    public BigDecimal getAdditionalProperty(String key) {
    if (this.additionalProperties == null) {
    return null;
    }
    return this.additionalProperties.get(key);
    }

>>>>>>> db8e3361
  @Override
  public boolean equals(Object o) {
    if (this == o) {
      return true;
    }
    if (o == null || getClass() != o.getClass()) {
      return false;
    }
    AdditionalPropertiesNumber additionalPropertiesNumber = (AdditionalPropertiesNumber) o;
    return Objects.equals(this.name, additionalPropertiesNumber.name) &&
    Objects.equals(this.additionalProperties, additionalPropertiesNumber.additionalProperties);
  }

  @Override
  public int hashCode() {
    return Objects.hash(name, additionalProperties);
  }

  @Override
  public String toString() {
    StringBuilder sb = new StringBuilder();
    sb.append("class AdditionalPropertiesNumber {\n");
    
    sb.append("    name: ").append(toIndentedString(name)).append("\n");
    
    sb.append("    additionalProperties: ").append(toIndentedString(additionalProperties)).append("\n");
    sb.append("}");
    return sb.toString();
  }

  /**
   * Convert the given object to string with each line indented by 4 spaces
   * (except the first line).
   */
  private String toIndentedString(Object o) {
    if (o == null) {
      return "null";
    }
    return o.toString().replace("\n", "\n    ");
  }
}
<|MERGE_RESOLUTION|>--- conflicted
+++ resolved
@@ -23,15 +23,9 @@
 /**
  * AdditionalPropertiesNumber
  */
-<<<<<<< HEAD
 
 @Generated(value = "org.openapitools.codegen.languages.SpringCodegen")
-public class AdditionalPropertiesNumber extends HashMap<String, BigDecimal>  {
-
-=======
-@javax.annotation.Generated(value = "org.openapitools.codegen.languages.SpringCodegen")
 public class AdditionalPropertiesNumber   {
->>>>>>> db8e3361
   @JsonProperty("name")
   private String name;
 
@@ -54,8 +48,6 @@
     this.name = name;
   }
 
-<<<<<<< HEAD
-=======
     /**
     * A container for additional, undeclared properties.
     * This is a holder for any undeclared properties as specified with
@@ -94,7 +86,6 @@
     return this.additionalProperties.get(key);
     }
 
->>>>>>> db8e3361
   @Override
   public boolean equals(Object o) {
     if (this == o) {
