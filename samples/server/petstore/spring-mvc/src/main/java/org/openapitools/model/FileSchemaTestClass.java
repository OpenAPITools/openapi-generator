package org.openapitools.model;

import java.net.URI;
import java.util.Objects;
import com.fasterxml.jackson.annotation.JsonProperty;
import com.fasterxml.jackson.annotation.JsonCreator;
import io.swagger.annotations.ApiModel;
import io.swagger.annotations.ApiModelProperty;
import java.io.File;
import java.util.ArrayList;
import java.util.List;
import org.openapitools.jackson.nullable.JsonNullable;
import java.time.OffsetDateTime;
import javax.validation.Valid;
import javax.validation.constraints.*;


import java.util.*;
import javax.annotation.Generated;

/**
 * FileSchemaTestClass
 */
@com.fasterxml.jackson.annotation.JsonFilter(value = "filter-name")
@com.fasterxml.jackson.annotation.JsonIgnoreProperties(value = "id")

@Generated(value = "org.openapitools.codegen.languages.SpringCodegen")
public class FileSchemaTestClass   {

  @JsonProperty("file")
  private File file;

  @JsonProperty("files")
  @Valid
  private List<File> files = null;

  public FileSchemaTestClass file(File file) {
    this.file = file;
    return this;
  }

  /**
   * Get file
   * @return file
  */
  @Valid 
  @ApiModelProperty(value = "")
<<<<<<< HEAD
  public java.io.File getFile() {
=======

  @Valid

  public File getFile() {
>>>>>>> 33bce99b
    return file;
  }

  public void setFile(File file) {
    this.file = file;
  }

  public FileSchemaTestClass files(List<File> files) {
    this.files = files;
    return this;
  }

  public FileSchemaTestClass addFilesItem(File filesItem) {
    if (this.files == null) {
      this.files = new ArrayList<>();
    }
    this.files.add(filesItem);
    return this;
  }

  /**
   * Get files
   * @return files
  */
  @Valid 
  @ApiModelProperty(value = "")
<<<<<<< HEAD
  public List<java.io.File> getFiles() {
=======

  @Valid

  public List<File> getFiles() {
>>>>>>> 33bce99b
    return files;
  }

  public void setFiles(List<File> files) {
    this.files = files;
  }

  @Override
  public boolean equals(Object o) {
    if (this == o) {
      return true;
    }
    if (o == null || getClass() != o.getClass()) {
      return false;
    }
    FileSchemaTestClass fileSchemaTestClass = (FileSchemaTestClass) o;
    return Objects.equals(this.file, fileSchemaTestClass.file) &&
        Objects.equals(this.files, fileSchemaTestClass.files);
  }

  @Override
  public int hashCode() {
    return Objects.hash(file, files);
  }

  @Override
  public String toString() {
    StringBuilder sb = new StringBuilder();
    sb.append("class FileSchemaTestClass {\n");
    sb.append("    file: ").append(toIndentedString(file)).append("\n");
    sb.append("    files: ").append(toIndentedString(files)).append("\n");
    sb.append("}");
    return sb.toString();
  }

  /**
   * Convert the given object to string with each line indented by 4 spaces
   * (except the first line).
   */
  private String toIndentedString(Object o) {
    if (o == null) {
      return "null";
    }
    return o.toString().replace("\n", "\n    ");
  }
}
<|MERGE_RESOLUTION|>--- conflicted
+++ resolved
@@ -16,17 +16,14 @@
 
 
 import java.util.*;
-import javax.annotation.Generated;
 
 /**
  * FileSchemaTestClass
  */
-@com.fasterxml.jackson.annotation.JsonFilter(value = "filter-name")
+@javax.annotation.Generated(value = "org.openapitools.codegen.languages.SpringCodegen")@com.fasterxml.jackson.annotation.JsonFilter(value = "filter-name")
 @com.fasterxml.jackson.annotation.JsonIgnoreProperties(value = "id")
 
-@Generated(value = "org.openapitools.codegen.languages.SpringCodegen")
 public class FileSchemaTestClass   {
-
   @JsonProperty("file")
   private File file;
 
@@ -43,16 +40,11 @@
    * Get file
    * @return file
   */
-  @Valid 
   @ApiModelProperty(value = "")
-<<<<<<< HEAD
-  public java.io.File getFile() {
-=======
 
   @Valid
 
   public File getFile() {
->>>>>>> 33bce99b
     return file;
   }
 
@@ -77,22 +69,18 @@
    * Get files
    * @return files
   */
-  @Valid 
   @ApiModelProperty(value = "")
-<<<<<<< HEAD
-  public List<java.io.File> getFiles() {
-=======
 
   @Valid
 
   public List<File> getFiles() {
->>>>>>> 33bce99b
     return files;
   }
 
   public void setFiles(List<File> files) {
     this.files = files;
   }
+
 
   @Override
   public boolean equals(Object o) {
@@ -116,6 +104,7 @@
   public String toString() {
     StringBuilder sb = new StringBuilder();
     sb.append("class FileSchemaTestClass {\n");
+    
     sb.append("    file: ").append(toIndentedString(file)).append("\n");
     sb.append("    files: ").append(toIndentedString(files)).append("\n");
     sb.append("}");
