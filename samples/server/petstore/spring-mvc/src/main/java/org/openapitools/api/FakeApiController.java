--- conflicted
+++ resolved
@@ -159,9 +159,6 @@
 
     }
 
-<<<<<<< HEAD
-    public ResponseEntity<Void> testEndpointParameters(@ApiParam(value = "None", required=true) @RequestParam(value="number", required=true)  BigDecimal number,@ApiParam(value = "None", required=true) @RequestParam(value="double", required=true)  Double _double,@ApiParam(value = "None", required=true) @RequestParam(value="pattern_without_delimiter", required=true)  String patternWithoutDelimiter,@ApiParam(value = "None", required=true) @RequestParam(value="byte", required=true)  byte[] _byte,@ApiParam(value = "None") @RequestParam(value="integer", required=false)  Integer integer,@ApiParam(value = "None") @RequestParam(value="int32", required=false)  Integer int32,@ApiParam(value = "None") @RequestParam(value="int64", required=false)  Long int64,@ApiParam(value = "None") @RequestParam(value="float", required=false)  Float _float,@ApiParam(value = "None") @RequestParam(value="string", required=false)  String string,@ApiParam(value = "None") @Valid @RequestPart("binary") MultipartFile binary,@ApiParam(value = "None") @RequestParam(value="date", required=false)  LocalDate date,@ApiParam(value = "None") @RequestParam(value="dateTime", required=false)  OffsetDateTime dateTime,@ApiParam(value = "None") @RequestParam(value="password", required=false)  String password,@ApiParam(value = "None") @RequestParam(value="callback", required=false)  String paramCallback) {
-=======
     /**
      * POST /fake : Fake endpoint for testing various parameters 假端點 偽のエンドポイント 가짜 엔드 포인트 
      * Fake endpoint for testing various parameters 假端點 偽のエンドポイント 가짜 엔드 포인트 
@@ -184,8 +181,7 @@
      *         or User not found (status code 404)
      * @see FakeApi#testEndpointParameters
      */
-    public ResponseEntity<Void> testEndpointParameters(@ApiParam(value = "None", required=true) @RequestParam(value="number", required=true)  BigDecimal number,@ApiParam(value = "None", required=true) @RequestParam(value="double", required=true)  Double _double,@ApiParam(value = "None", required=true) @RequestParam(value="pattern_without_delimiter", required=true)  String patternWithoutDelimiter,@ApiParam(value = "None", required=true) @RequestParam(value="byte", required=true)  byte[] _byte,@ApiParam(value = "None") @RequestParam(value="integer", required=false)  Integer integer,@ApiParam(value = "None") @RequestParam(value="int32", required=false)  Integer int32,@ApiParam(value = "None") @RequestParam(value="int64", required=false)  Long int64,@ApiParam(value = "None") @RequestParam(value="float", required=false)  Float _float,@ApiParam(value = "None") @RequestParam(value="string", required=false)  String string,@ApiParam(value = "file detail") @Valid @RequestPart("file") MultipartFile binary,@ApiParam(value = "None") @RequestParam(value="date", required=false)  LocalDate date,@ApiParam(value = "None") @RequestParam(value="dateTime", required=false)  OffsetDateTime dateTime,@ApiParam(value = "None") @RequestParam(value="password", required=false)  String password,@ApiParam(value = "None") @RequestParam(value="callback", required=false)  String paramCallback) {
->>>>>>> 5116163b
+    public ResponseEntity<Void> testEndpointParameters(@ApiParam(value = "None", required=true) @RequestParam(value="number", required=true)  BigDecimal number,@ApiParam(value = "None", required=true) @RequestParam(value="double", required=true)  Double _double,@ApiParam(value = "None", required=true) @RequestParam(value="pattern_without_delimiter", required=true)  String patternWithoutDelimiter,@ApiParam(value = "None", required=true) @RequestParam(value="byte", required=true)  byte[] _byte,@ApiParam(value = "None") @RequestParam(value="integer", required=false)  Integer integer,@ApiParam(value = "None") @RequestParam(value="int32", required=false)  Integer int32,@ApiParam(value = "None") @RequestParam(value="int64", required=false)  Long int64,@ApiParam(value = "None") @RequestParam(value="float", required=false)  Float _float,@ApiParam(value = "None") @RequestParam(value="string", required=false)  String string,@ApiParam(value = "None") @Valid @RequestPart("binary") MultipartFile binary,@ApiParam(value = "None") @RequestParam(value="date", required=false)  LocalDate date,@ApiParam(value = "None") @RequestParam(value="dateTime", required=false)  OffsetDateTime dateTime,@ApiParam(value = "None") @RequestParam(value="password", required=false)  String password,@ApiParam(value = "None") @RequestParam(value="callback", required=false)  String paramCallback) {
         return new ResponseEntity<>(HttpStatus.NOT_IMPLEMENTED);
 
     }
@@ -271,9 +267,6 @@
 
     }
 
-<<<<<<< HEAD
-    public ResponseEntity<ModelApiResponse> uploadFileWithRequiredFile(@ApiParam(value = "ID of pet to update",required=true) @PathVariable("petId") Long petId,@ApiParam(value = "file to upload") @Valid @RequestPart("requiredFile") MultipartFile requiredFile,@ApiParam(value = "Additional data to pass to server") @RequestParam(value="additionalMetadata", required=false)  String additionalMetadata) {
-=======
     /**
      * POST /fake/{petId}/uploadImageWithRequiredFile : uploads an image (required)
      *
@@ -283,8 +276,7 @@
      * @return successful operation (status code 200)
      * @see FakeApi#uploadFileWithRequiredFile
      */
-    public ResponseEntity<ModelApiResponse> uploadFileWithRequiredFile(@ApiParam(value = "ID of pet to update",required=true) @PathVariable("petId") Long petId,@ApiParam(value = "file detail") @Valid @RequestPart("file") MultipartFile requiredFile,@ApiParam(value = "Additional data to pass to server") @RequestParam(value="additionalMetadata", required=false)  String additionalMetadata) {
->>>>>>> 5116163b
+    public ResponseEntity<ModelApiResponse> uploadFileWithRequiredFile(@ApiParam(value = "ID of pet to update",required=true) @PathVariable("petId") Long petId,@ApiParam(value = "file to upload") @Valid @RequestPart("requiredFile") MultipartFile requiredFile,@ApiParam(value = "Additional data to pass to server") @RequestParam(value="additionalMetadata", required=false)  String additionalMetadata) {
         for (MediaType mediaType: MediaType.parseMediaTypes(request.getHeader("Accept"))) {
             if (mediaType.isCompatibleWith(MediaType.valueOf("application/json"))) {
                 String exampleString = "{ \"code\" : 0, \"type\" : \"type\", \"message\" : \"message\" }";
