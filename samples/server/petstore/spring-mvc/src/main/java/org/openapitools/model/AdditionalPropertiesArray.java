package org.openapitools.model;

import java.net.URI;
import java.util.Objects;
import com.fasterxml.jackson.annotation.JsonProperty;
import com.fasterxml.jackson.annotation.JsonCreator;
import io.swagger.annotations.ApiModel;
import io.swagger.annotations.ApiModelProperty;
import java.util.List;
import org.openapitools.jackson.nullable.JsonNullable;
import java.time.OffsetDateTime;
import javax.validation.Valid;
import javax.validation.constraints.*;


import java.util.*;
import javax.annotation.Generated;

import java.util.Map;
import java.util.HashMap;
import com.fasterxml.jackson.annotation.JsonAnyGetter;
import com.fasterxml.jackson.annotation.JsonAnySetter;
/**
 * AdditionalPropertiesArray
 */
@com.fasterxml.jackson.annotation.JsonFilter(value = "filter-name")
@com.fasterxml.jackson.annotation.JsonIgnoreProperties(value = "id")

<<<<<<< HEAD
@Generated(value = "org.openapitools.codegen.languages.SpringCodegen")
public class AdditionalPropertiesArray extends HashMap<String, List>  {

=======
public class AdditionalPropertiesArray   {
>>>>>>> db8e3361
  @JsonProperty("name")
  private String name;

  public AdditionalPropertiesArray name(String name) {
    this.name = name;
    return this;
  }

  /**
   * Get name
   * @return name
  */
  
  @ApiModelProperty(value = "")
  public String getName() {
    return name;
  }

  public void setName(String name) {
    this.name = name;
  }

<<<<<<< HEAD
=======
    /**
    * A container for additional, undeclared properties.
    * This is a holder for any undeclared properties as specified with
    * the 'additionalProperties' keyword in the OAS document.
    */
    private Map<String, List> additionalProperties;

    /**
    * Set the additional (undeclared) property with the specified name and value.
    * If the property does not already exist, create it otherwise replace it.
    */
    @JsonAnySetter
    public AdditionalPropertiesArray putAdditionalProperty(String key, List value) {
    if (this.additionalProperties == null) {
    this.additionalProperties = new HashMap<String, List>();
    }
    this.additionalProperties.put(key, value);
    return this;
    }

    /**
    * Return the additional (undeclared) property.
    */
    @JsonAnyGetter
    public Map<String, List> getAdditionalProperties() {
    return additionalProperties;
    }

    /**
    * Return the additional (undeclared) property with the specified name.
    */
    public List getAdditionalProperty(String key) {
    if (this.additionalProperties == null) {
    return null;
    }
    return this.additionalProperties.get(key);
    }

>>>>>>> db8e3361
  @Override
  public boolean equals(Object o) {
    if (this == o) {
      return true;
    }
    if (o == null || getClass() != o.getClass()) {
      return false;
    }
    AdditionalPropertiesArray additionalPropertiesArray = (AdditionalPropertiesArray) o;
    return Objects.equals(this.name, additionalPropertiesArray.name) &&
    Objects.equals(this.additionalProperties, additionalPropertiesArray.additionalProperties);
  }

  @Override
  public int hashCode() {
    return Objects.hash(name, additionalProperties);
  }

  @Override
  public String toString() {
    StringBuilder sb = new StringBuilder();
    sb.append("class AdditionalPropertiesArray {\n");
    
    sb.append("    name: ").append(toIndentedString(name)).append("\n");
    
    sb.append("    additionalProperties: ").append(toIndentedString(additionalProperties)).append("\n");
    sb.append("}");
    return sb.toString();
  }

  /**
   * Convert the given object to string with each line indented by 4 spaces
   * (except the first line).
   */
  private String toIndentedString(Object o) {
    if (o == null) {
      return "null";
    }
    return o.toString().replace("\n", "\n    ");
  }
}
<|MERGE_RESOLUTION|>--- conflicted
+++ resolved
@@ -26,13 +26,7 @@
 @com.fasterxml.jackson.annotation.JsonFilter(value = "filter-name")
 @com.fasterxml.jackson.annotation.JsonIgnoreProperties(value = "id")
 
-<<<<<<< HEAD
-@Generated(value = "org.openapitools.codegen.languages.SpringCodegen")
-public class AdditionalPropertiesArray extends HashMap<String, List>  {
-
-=======
 public class AdditionalPropertiesArray   {
->>>>>>> db8e3361
   @JsonProperty("name")
   private String name;
 
@@ -55,8 +49,6 @@
     this.name = name;
   }
 
-<<<<<<< HEAD
-=======
     /**
     * A container for additional, undeclared properties.
     * This is a holder for any undeclared properties as specified with
@@ -95,7 +87,6 @@
     return this.additionalProperties.get(key);
     }
 
->>>>>>> db8e3361
   @Override
   public boolean equals(Object o) {
     if (this == o) {
