--- conflicted
+++ resolved
@@ -26,13 +26,9 @@
 @com.fasterxml.jackson.annotation.JsonFilter(value = "filter-name")
 @com.fasterxml.jackson.annotation.JsonIgnoreProperties(value = "id")
 
-<<<<<<< HEAD
 @Generated(value = "org.openapitools.codegen.languages.SpringCodegen")
-public class AdditionalPropertiesNumber extends HashMap<String, BigDecimal>  {
+public class AdditionalPropertiesNumber {
 
-=======
-public class AdditionalPropertiesNumber   {
->>>>>>> db8e3361
   @JsonProperty("name")
   private String name;
 
@@ -55,8 +51,6 @@
     this.name = name;
   }
 
-<<<<<<< HEAD
-=======
     /**
     * A container for additional, undeclared properties.
     * This is a holder for any undeclared properties as specified with
@@ -95,7 +89,6 @@
     return this.additionalProperties.get(key);
     }
 
->>>>>>> db8e3361
   @Override
   public boolean equals(Object o) {
     if (this == o) {
