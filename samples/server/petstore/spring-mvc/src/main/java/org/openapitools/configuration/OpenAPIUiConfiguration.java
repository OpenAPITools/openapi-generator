--- conflicted
+++ resolved
@@ -72,12 +72,8 @@
     return new Jackson2ObjectMapperBuilder()
         .indentOutput(true)
         .featuresToDisable(SerializationFeature.WRITE_DATES_AS_TIMESTAMPS)
-<<<<<<< HEAD
-        .modulesToInstall(module, new JsonNullableModule())
+        .modulesToInstall(new JsonNullableModule())
         
-=======
-        .modulesToInstall(new JsonNullableModule())
->>>>>>> d5a680e8
         .dateFormat(new RFC3339DateFormat());
   }
 
