package io.swagger.api;

import java.math.BigDecimal;
import io.swagger.model.Client;
import org.threeten.bp.LocalDate;
import org.threeten.bp.OffsetDateTime;

import io.swagger.annotations.*;

import org.springframework.http.HttpStatus;
import org.springframework.http.ResponseEntity;
import org.springframework.stereotype.Controller;
import org.springframework.web.bind.annotation.PathVariable;
import org.springframework.web.bind.annotation.RequestBody;
import org.springframework.web.bind.annotation.RequestHeader;
import org.springframework.web.bind.annotation.RequestParam;
import org.springframework.web.bind.annotation.RequestPart;
import org.springframework.web.multipart.MultipartFile;

import java.util.List;

import javax.validation.constraints.*;

@Controller
public class FakeApiController implements FakeApi {



    public ResponseEntity<Client> testClientModel(@ApiParam(value = "client model" ,required=true ) @RequestBody Client body) {
        // do some magic!
        return new ResponseEntity<Client>(HttpStatus.OK);
    }

<<<<<<< HEAD
    public ResponseEntity<Void> testEndpointParameters(@ApiParam(value = "None", required=true ) @RequestPart(value="number", required=true)  BigDecimal number,
        @ApiParam(value = "None", required=true ) @RequestPart(value="double", required=true)  Double _double,
        @ApiParam(value = "None", required=true ) @RequestPart(value="pattern_without_delimiter", required=true)  String patternWithoutDelimiter,
        @ApiParam(value = "None", required=true ) @RequestPart(value="byte", required=true)  byte[] _byte,
        @ApiParam(value = "None" ) @RequestPart(value="integer", required=false)  Integer integer,
        @ApiParam(value = "None" ) @RequestPart(value="int32", required=false)  Integer int32,
        @ApiParam(value = "None" ) @RequestPart(value="int64", required=false)  Long int64,
        @ApiParam(value = "None" ) @RequestPart(value="float", required=false)  Float _float,
        @ApiParam(value = "None" ) @RequestPart(value="string", required=false)  String string,
        @ApiParam(value = "None" ) @RequestPart(value="binary", required=false)  byte[] binary,
        @ApiParam(value = "None" ) @RequestPart(value="date", required=false)  LocalDate date,
        @ApiParam(value = "None" ) @RequestPart(value="dateTime", required=false)  OffsetDateTime dateTime,
        @ApiParam(value = "None" ) @RequestPart(value="password", required=false)  String password,
        @ApiParam(value = "None" ) @RequestPart(value="callback", required=false)  String paramCallback) {
=======
    public ResponseEntity<Void> testEndpointParameters(@ApiParam(value = "None", required=true) @RequestPart(value="number", required=true)  BigDecimal number,
        @ApiParam(value = "None", required=true) @RequestPart(value="double", required=true)  Double _double,
        @ApiParam(value = "None", required=true) @RequestPart(value="pattern_without_delimiter", required=true)  String patternWithoutDelimiter,
        @ApiParam(value = "None", required=true) @RequestPart(value="byte", required=true)  byte[] _byte,
        @ApiParam(value = "None") @RequestPart(value="integer", required=false)  Integer integer,
        @ApiParam(value = "None") @RequestPart(value="int32", required=false)  Integer int32,
        @ApiParam(value = "None") @RequestPart(value="int64", required=false)  Long int64,
        @ApiParam(value = "None") @RequestPart(value="float", required=false)  Float _float,
        @ApiParam(value = "None") @RequestPart(value="string", required=false)  String string,
        @ApiParam(value = "None") @RequestPart(value="binary", required=false)  byte[] binary,
        @ApiParam(value = "None") @RequestPart(value="date", required=false)  LocalDate date,
        @ApiParam(value = "None") @RequestPart(value="dateTime", required=false)  DateTime dateTime,
        @ApiParam(value = "None") @RequestPart(value="password", required=false)  String password,
        @ApiParam(value = "None") @RequestPart(value="callback", required=false)  String paramCallback) {
>>>>>>> 1fdd3e6f
        // do some magic!
        return new ResponseEntity<Void>(HttpStatus.OK);
    }

    public ResponseEntity<Void> testEnumParameters(@ApiParam(value = "Form parameter enum test (string array)", allowableValues=">, $") @RequestPart(value="enum_form_string_array", required=false)  List<String> enumFormStringArray,
        @ApiParam(value = "Form parameter enum test (string)", allowableValues="_abc, -efg, (xyz)", defaultValue="-efg") @RequestPart(value="enum_form_string", required=false)  String enumFormString,
        @ApiParam(value = "Header parameter enum test (string array)" , allowableValues=">, $") @RequestHeader(value="enum_header_string_array", required=false) List<String> enumHeaderStringArray,
        @ApiParam(value = "Header parameter enum test (string)" , allowableValues="_abc, -efg, (xyz)", defaultValue="-efg") @RequestHeader(value="enum_header_string", required=false) String enumHeaderString,
         @ApiParam(value = "Query parameter enum test (string array)", allowableValues = ">, $") @RequestParam(value = "enum_query_string_array", required = false) List<String> enumQueryStringArray,
         @ApiParam(value = "Query parameter enum test (string)", allowableValues = "_abc, -efg, (xyz)", defaultValue = "-efg") @RequestParam(value = "enum_query_string", required = false, defaultValue="-efg") String enumQueryString,
         @ApiParam(value = "Query parameter enum test (double)", allowableValues = "1, -2") @RequestParam(value = "enum_query_integer", required = false) Integer enumQueryInteger,
        @ApiParam(value = "Query parameter enum test (double)", allowableValues="1.1, -1.2") @RequestPart(value="enum_query_double", required=false)  Double enumQueryDouble) {
        // do some magic!
        return new ResponseEntity<Void>(HttpStatus.OK);
    }

}<|MERGE_RESOLUTION|>--- conflicted
+++ resolved
@@ -31,22 +31,6 @@
         return new ResponseEntity<Client>(HttpStatus.OK);
     }
 
-<<<<<<< HEAD
-    public ResponseEntity<Void> testEndpointParameters(@ApiParam(value = "None", required=true ) @RequestPart(value="number", required=true)  BigDecimal number,
-        @ApiParam(value = "None", required=true ) @RequestPart(value="double", required=true)  Double _double,
-        @ApiParam(value = "None", required=true ) @RequestPart(value="pattern_without_delimiter", required=true)  String patternWithoutDelimiter,
-        @ApiParam(value = "None", required=true ) @RequestPart(value="byte", required=true)  byte[] _byte,
-        @ApiParam(value = "None" ) @RequestPart(value="integer", required=false)  Integer integer,
-        @ApiParam(value = "None" ) @RequestPart(value="int32", required=false)  Integer int32,
-        @ApiParam(value = "None" ) @RequestPart(value="int64", required=false)  Long int64,
-        @ApiParam(value = "None" ) @RequestPart(value="float", required=false)  Float _float,
-        @ApiParam(value = "None" ) @RequestPart(value="string", required=false)  String string,
-        @ApiParam(value = "None" ) @RequestPart(value="binary", required=false)  byte[] binary,
-        @ApiParam(value = "None" ) @RequestPart(value="date", required=false)  LocalDate date,
-        @ApiParam(value = "None" ) @RequestPart(value="dateTime", required=false)  OffsetDateTime dateTime,
-        @ApiParam(value = "None" ) @RequestPart(value="password", required=false)  String password,
-        @ApiParam(value = "None" ) @RequestPart(value="callback", required=false)  String paramCallback) {
-=======
     public ResponseEntity<Void> testEndpointParameters(@ApiParam(value = "None", required=true) @RequestPart(value="number", required=true)  BigDecimal number,
         @ApiParam(value = "None", required=true) @RequestPart(value="double", required=true)  Double _double,
         @ApiParam(value = "None", required=true) @RequestPart(value="pattern_without_delimiter", required=true)  String patternWithoutDelimiter,
@@ -58,10 +42,9 @@
         @ApiParam(value = "None") @RequestPart(value="string", required=false)  String string,
         @ApiParam(value = "None") @RequestPart(value="binary", required=false)  byte[] binary,
         @ApiParam(value = "None") @RequestPart(value="date", required=false)  LocalDate date,
-        @ApiParam(value = "None") @RequestPart(value="dateTime", required=false)  DateTime dateTime,
+        @ApiParam(value = "None") @RequestPart(value="dateTime", required=false)  OffsetDateTime dateTime,
         @ApiParam(value = "None") @RequestPart(value="password", required=false)  String password,
         @ApiParam(value = "None") @RequestPart(value="callback", required=false)  String paramCallback) {
->>>>>>> 1fdd3e6f
         // do some magic!
         return new ResponseEntity<Void>(HttpStatus.OK);
     }
