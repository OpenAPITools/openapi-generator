--- conflicted
+++ resolved
@@ -35,11 +35,7 @@
         produces = { "application/xml", "application/json" }, 
         consumes = { "application/json", "application/xml" },
         method = RequestMethod.POST)
-<<<<<<< HEAD
-    ResponseEntity<Void> addPet(@ApiParam(value = "Pet object that needs to be added to the store" ,required=true )  @Valid @RequestBody Pet body, @RequestHeader(value = "Accept", required = false) String accept);
-=======
-    ResponseEntity<Void> addPet(@ApiParam(value = "Pet object that needs to be added to the store" ,required=true ) @RequestBody Pet body) throws Exception;
->>>>>>> f69897c4
+    ResponseEntity<Void> addPet(@ApiParam(value = "Pet object that needs to be added to the store" ,required=true )  @Valid @RequestBody Pet body, @RequestHeader(value = "Accept", required = false) String accept) throws Exception;
 
 
     @ApiOperation(value = "Deletes a pet", notes = "", response = Void.class, authorizations = {
@@ -53,12 +49,7 @@
     @RequestMapping(value = "/pet/{petId}",
         produces = { "application/xml", "application/json" }, 
         method = RequestMethod.DELETE)
-<<<<<<< HEAD
-    ResponseEntity<Void> deletePet(@ApiParam(value = "Pet id to delete",required=true ) @PathVariable("petId") Long petId,@ApiParam(value = "" ) @RequestHeader(value="api_key", required=false) String apiKey, @RequestHeader(value = "Accept", required = false) String accept);
-=======
-    ResponseEntity<Void> deletePet(@ApiParam(value = "Pet id to delete",required=true ) @PathVariable("petId") Long petId,
-        @ApiParam(value = ""  ) @RequestHeader(value="api_key", required=false) String apiKey) throws Exception;
->>>>>>> f69897c4
+    ResponseEntity<Void> deletePet(@ApiParam(value = "Pet id to delete",required=true ) @PathVariable("petId") Long petId,@ApiParam(value = "" ) @RequestHeader(value="api_key", required=false) String apiKey, @RequestHeader(value = "Accept", required = false) String accept) throws Exception;
 
 
     @ApiOperation(value = "Finds Pets by status", notes = "Multiple status values can be provided with comma separated strings", response = Pet.class, responseContainer = "List", authorizations = {
@@ -73,11 +64,7 @@
     @RequestMapping(value = "/pet/findByStatus",
         produces = { "application/xml", "application/json" }, 
         method = RequestMethod.GET)
-<<<<<<< HEAD
-    ResponseEntity<List<Pet>> findPetsByStatus( @NotNull@ApiParam(value = "Status values that need to be considered for filter", required = true, allowableValues = "available, pending, sold") @RequestParam(value = "status", required = true) List<String> status, @RequestHeader(value = "Accept", required = false) String accept) throws IOException;
-=======
-    ResponseEntity<List<Pet>> findPetsByStatus(@ApiParam(value = "Status values that need to be considered for filter", required = true, allowableValues = "AVAILABLE, PENDING, SOLD") @RequestParam(value = "status", required = true) List<String> status) throws Exception;
->>>>>>> f69897c4
+    ResponseEntity<List<Pet>> findPetsByStatus( @NotNull@ApiParam(value = "Status values that need to be considered for filter", required = true, allowableValues = "available, pending, sold") @RequestParam(value = "status", required = true) List<String> status, @RequestHeader(value = "Accept", required = false) String accept) throws Exception;
 
 
     @ApiOperation(value = "Finds Pets by tags", notes = "Multiple tags can be provided with comma separated strings. Use tag1, tag2, tag3 for testing.", response = Pet.class, responseContainer = "List", authorizations = {
@@ -92,11 +79,7 @@
     @RequestMapping(value = "/pet/findByTags",
         produces = { "application/xml", "application/json" }, 
         method = RequestMethod.GET)
-<<<<<<< HEAD
-    ResponseEntity<List<Pet>> findPetsByTags( @NotNull@ApiParam(value = "Tags to filter by", required = true) @RequestParam(value = "tags", required = true) List<String> tags, @RequestHeader(value = "Accept", required = false) String accept) throws IOException;
-=======
-    ResponseEntity<List<Pet>> findPetsByTags(@ApiParam(value = "Tags to filter by", required = true) @RequestParam(value = "tags", required = true) List<String> tags) throws Exception;
->>>>>>> f69897c4
+    ResponseEntity<List<Pet>> findPetsByTags( @NotNull@ApiParam(value = "Tags to filter by", required = true) @RequestParam(value = "tags", required = true) List<String> tags, @RequestHeader(value = "Accept", required = false) String accept) throws Exception;
 
 
     @ApiOperation(value = "Find pet by ID", notes = "Returns a single pet", response = Pet.class, authorizations = {
@@ -109,11 +92,7 @@
     @RequestMapping(value = "/pet/{petId}",
         produces = { "application/xml", "application/json" }, 
         method = RequestMethod.GET)
-<<<<<<< HEAD
-    ResponseEntity<Pet> getPetById(@ApiParam(value = "ID of pet to return",required=true ) @PathVariable("petId") Long petId, @RequestHeader(value = "Accept", required = false) String accept) throws IOException;
-=======
-    ResponseEntity<Pet> getPetById(@ApiParam(value = "ID of pet to return",required=true ) @PathVariable("petId") Long petId) throws Exception;
->>>>>>> f69897c4
+    ResponseEntity<Pet> getPetById(@ApiParam(value = "ID of pet to return",required=true ) @PathVariable("petId") Long petId, @RequestHeader(value = "Accept", required = false) String accept) throws Exception;
 
 
     @ApiOperation(value = "Update an existing pet", notes = "", response = Void.class, authorizations = {
@@ -130,11 +109,7 @@
         produces = { "application/xml", "application/json" }, 
         consumes = { "application/json", "application/xml" },
         method = RequestMethod.PUT)
-<<<<<<< HEAD
-    ResponseEntity<Void> updatePet(@ApiParam(value = "Pet object that needs to be added to the store" ,required=true )  @Valid @RequestBody Pet body, @RequestHeader(value = "Accept", required = false) String accept);
-=======
-    ResponseEntity<Void> updatePet(@ApiParam(value = "Pet object that needs to be added to the store" ,required=true ) @RequestBody Pet body) throws Exception;
->>>>>>> f69897c4
+    ResponseEntity<Void> updatePet(@ApiParam(value = "Pet object that needs to be added to the store" ,required=true )  @Valid @RequestBody Pet body, @RequestHeader(value = "Accept", required = false) String accept) throws Exception;
 
 
     @ApiOperation(value = "Updates a pet in the store with form data", notes = "", response = Void.class, authorizations = {
@@ -149,13 +124,7 @@
         produces = { "application/xml", "application/json" }, 
         consumes = { "application/x-www-form-urlencoded" },
         method = RequestMethod.POST)
-<<<<<<< HEAD
-    ResponseEntity<Void> updatePetWithForm(@ApiParam(value = "ID of pet that needs to be updated",required=true ) @PathVariable("petId") Long petId,@ApiParam(value = "Updated name of the pet") @RequestPart(value="name", required=false)  String name,@ApiParam(value = "Updated status of the pet") @RequestPart(value="status", required=false)  String status, @RequestHeader(value = "Accept", required = false) String accept);
-=======
-    ResponseEntity<Void> updatePetWithForm(@ApiParam(value = "ID of pet that needs to be updated",required=true ) @PathVariable("petId") Long petId,
-        @ApiParam(value = "Updated name of the pet" ) @RequestPart(value="name", required=false)  String name,
-        @ApiParam(value = "Updated status of the pet" ) @RequestPart(value="status", required=false)  String status) throws Exception;
->>>>>>> f69897c4
+    ResponseEntity<Void> updatePetWithForm(@ApiParam(value = "ID of pet that needs to be updated",required=true ) @PathVariable("petId") Long petId,@ApiParam(value = "Updated name of the pet") @RequestPart(value="name", required=false)  String name,@ApiParam(value = "Updated status of the pet") @RequestPart(value="status", required=false)  String status, @RequestHeader(value = "Accept", required = false) String accept) throws Exception;
 
 
     @ApiOperation(value = "uploads an image", notes = "", response = ModelApiResponse.class, authorizations = {
@@ -170,12 +139,6 @@
         produces = { "application/json" }, 
         consumes = { "multipart/form-data" },
         method = RequestMethod.POST)
-<<<<<<< HEAD
-    ResponseEntity<ModelApiResponse> uploadFile(@ApiParam(value = "ID of pet to update",required=true ) @PathVariable("petId") Long petId,@ApiParam(value = "Additional data to pass to server") @RequestPart(value="additionalMetadata", required=false)  String additionalMetadata,@ApiParam(value = "file detail") @RequestPart("file") MultipartFile file, @RequestHeader(value = "Accept", required = false) String accept) throws IOException;
-=======
-    ResponseEntity<ModelApiResponse> uploadFile(@ApiParam(value = "ID of pet to update",required=true ) @PathVariable("petId") Long petId,
-        @ApiParam(value = "Additional data to pass to server" ) @RequestPart(value="additionalMetadata", required=false)  String additionalMetadata,
-        @ApiParam(value = "file detail") @RequestPart("file") MultipartFile file) throws Exception;
->>>>>>> f69897c4
+    ResponseEntity<ModelApiResponse> uploadFile(@ApiParam(value = "ID of pet to update",required=true ) @PathVariable("petId") Long petId,@ApiParam(value = "Additional data to pass to server") @RequestPart(value="additionalMetadata", required=false)  String additionalMetadata,@ApiParam(value = "file detail") @RequestPart("file") MultipartFile file, @RequestHeader(value = "Accept", required = false) String accept) throws Exception;
 
 }