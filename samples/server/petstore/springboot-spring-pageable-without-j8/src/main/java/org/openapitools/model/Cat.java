--- conflicted
+++ resolved
@@ -24,11 +24,7 @@
  */
 
 
-<<<<<<< HEAD
 @Generated(value = "org.openapitools.codegen.languages.SpringCodegen", comments = "Generator version: 8.0.0-SNAPSHOT")
-=======
-@Generated(value = "org.openapitools.codegen.languages.SpringCodegen", comments = "Generator version: 7.8.0-SNAPSHOT")
->>>>>>> 131fd518
 public class Cat extends Animal {
 
   private Boolean declawed;
