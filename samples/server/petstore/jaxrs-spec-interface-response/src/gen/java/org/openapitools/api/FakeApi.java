package org.openapitools.api;

import java.math.BigDecimal;
import org.openapitools.model.Client;
import java.util.Date;
import java.io.File;
import org.openapitools.model.FileSchemaTestClass;
import org.joda.time.LocalDate;
import java.util.Map;
import org.openapitools.model.ModelApiResponse;
import org.openapitools.model.OuterComposite;
import org.openapitools.model.User;
import org.openapitools.model.XmlItem;

import javax.ws.rs.*;
import javax.ws.rs.core.Response;

import io.swagger.annotations.*;

import java.io.InputStream;
import java.util.Map;
import java.util.List;
import javax.validation.constraints.*;
import javax.validation.Valid;

@Path("/fake")
@Api(description = "the fake API")
<<<<<<< HEAD
public interface FakeApi {
=======
@javax.annotation.Generated(value = "org.openapitools.codegen.languages.JavaJAXRSSpecServerCodegen")public interface FakeApi {
>>>>>>> 06327da4

    @POST
    @Path("/create_xml_item")
    @Consumes({ "application/xml", "application/xml; charset=utf-8", "application/xml; charset=utf-16", "text/xml", "text/xml; charset=utf-8", "text/xml; charset=utf-16" })
    @ApiOperation(value = "creates an XmlItem", notes = "this route creates an XmlItem", tags={ "fake",  })
    @ApiResponses(value = { 
        @ApiResponse(code = 200, message = "successful operation", response = Void.class) })
    Response createXmlItem(@Valid XmlItem xmlItem);

    @POST
    @Path("/outer/boolean")
    @Produces({ "*/*" })
    @ApiOperation(value = "", notes = "Test serialization of outer boolean types", tags={ "fake",  })
    @ApiResponses(value = { 
        @ApiResponse(code = 200, message = "Output boolean", response = Boolean.class) })
    Response fakeOuterBooleanSerialize(@Valid Boolean body);

    @POST
    @Path("/outer/composite")
    @Produces({ "*/*" })
    @ApiOperation(value = "", notes = "Test serialization of object with outer number type", tags={ "fake",  })
    @ApiResponses(value = { 
        @ApiResponse(code = 200, message = "Output composite", response = OuterComposite.class) })
    Response fakeOuterCompositeSerialize(@Valid OuterComposite body);

    @POST
    @Path("/outer/number")
    @Produces({ "*/*" })
    @ApiOperation(value = "", notes = "Test serialization of outer number types", tags={ "fake",  })
    @ApiResponses(value = { 
        @ApiResponse(code = 200, message = "Output number", response = BigDecimal.class) })
    Response fakeOuterNumberSerialize(@Valid BigDecimal body);

    @POST
    @Path("/outer/string")
    @Produces({ "*/*" })
    @ApiOperation(value = "", notes = "Test serialization of outer string types", tags={ "fake",  })
    @ApiResponses(value = { 
        @ApiResponse(code = 200, message = "Output string", response = String.class) })
    Response fakeOuterStringSerialize(@Valid String body);

    @PUT
    @Path("/body-with-file-schema")
    @Consumes({ "application/json" })
    @ApiOperation(value = "", notes = "For this test, the body for this request much reference a schema named `File`.", tags={ "fake",  })
    @ApiResponses(value = { 
        @ApiResponse(code = 200, message = "Success", response = Void.class) })
    Response testBodyWithFileSchema(@Valid FileSchemaTestClass body);

    @PUT
    @Path("/body-with-query-params")
    @Consumes({ "application/json" })
    @ApiOperation(value = "", notes = "", tags={ "fake",  })
    @ApiResponses(value = { 
        @ApiResponse(code = 200, message = "Success", response = Void.class) })
    Response testBodyWithQueryParams(@QueryParam("query") @NotNull    String query,@Valid User body);

    @PATCH
    @Consumes({ "application/json" })
    @Produces({ "application/json" })
    @ApiOperation(value = "To test \"client\" model", notes = "To test \"client\" model", tags={ "fake",  })
    @ApiResponses(value = { 
        @ApiResponse(code = 200, message = "successful operation", response = Client.class) })
    Response testClientModel(@Valid Client body);

    @POST
    @Consumes({ "application/x-www-form-urlencoded" })
    @ApiOperation(value = "Fake endpoint for testing various parameters  假端點  偽のエンドポイント  가짜 엔드 포인트", notes = "Fake endpoint for testing various parameters  假端點  偽のエンドポイント  가짜 엔드 포인트", authorizations = {
        @Authorization(value = "http_basic_test")
    }, tags={ "fake",  })
    @ApiResponses(value = { 
        @ApiResponse(code = 400, message = "Invalid username supplied", response = Void.class),
        @ApiResponse(code = 404, message = "User not found", response = Void.class) })
    Response testEndpointParameters(@FormParam(value = "number")  BigDecimal number,@FormParam(value = "double")  Double _double,@FormParam(value = "pattern_without_delimiter")  String patternWithoutDelimiter,@FormParam(value = "byte")  byte[] _byte,@FormParam(value = "integer")  Integer integer,@FormParam(value = "int32")  Integer int32,@FormParam(value = "int64")  Long int64,@FormParam(value = "float")  Float _float,@FormParam(value = "string")  String string, @FormParam(value = "binary") InputStream binaryInputStream,@FormParam(value = "date")  LocalDate date,@FormParam(value = "dateTime")  Date dateTime,@FormParam(value = "password")  String password,@FormParam(value = "callback")  String paramCallback);

    @GET
    @Consumes({ "application/x-www-form-urlencoded" })
    @ApiOperation(value = "To test enum parameters", notes = "To test enum parameters", tags={ "fake",  })
    @ApiResponses(value = { 
        @ApiResponse(code = 400, message = "Invalid request", response = Void.class),
        @ApiResponse(code = 404, message = "Not found", response = Void.class) })
    Response testEnumParameters(@HeaderParam("enum_header_string_array")   @DefaultValue("new ArrayList<String>()")  @ApiParam("Header parameter enum test (string array)") List<String> enumHeaderStringArray,@HeaderParam("enum_header_string")   @DefaultValue("-efg")  @ApiParam("Header parameter enum test (string)") String enumHeaderString,@QueryParam("enum_query_string_array")   @ApiParam("Query parameter enum test (string array)")  List<String> enumQueryStringArray,@QueryParam("enum_query_string")  @DefaultValue("-efg")  @ApiParam("Query parameter enum test (string)")  String enumQueryString,@QueryParam("enum_query_integer")   @ApiParam("Query parameter enum test (double)")  Integer enumQueryInteger,@QueryParam("enum_query_double")   @ApiParam("Query parameter enum test (double)")  Double enumQueryDouble,@FormParam(value = "enum_form_string_array")  List<String> enumFormStringArray,@FormParam(value = "enum_form_string")  String enumFormString);

    @DELETE
    @ApiOperation(value = "Fake endpoint to test group parameters (optional)", notes = "Fake endpoint to test group parameters (optional)", tags={ "fake",  })
    @ApiResponses(value = { 
        @ApiResponse(code = 400, message = "Someting wrong", response = Void.class) })
    Response testGroupParameters(@QueryParam("required_string_group") @NotNull   @ApiParam("Required String in group parameters")  Integer requiredStringGroup,@HeaderParam("required_boolean_group") @NotNull    @ApiParam("Required Boolean in group parameters") Boolean requiredBooleanGroup,@QueryParam("required_int64_group") @NotNull   @ApiParam("Required Integer in group parameters")  Long requiredInt64Group,@QueryParam("string_group")   @ApiParam("String in group parameters")  Integer stringGroup,@HeaderParam("boolean_group")    @ApiParam("Boolean in group parameters") Boolean booleanGroup,@QueryParam("int64_group")   @ApiParam("Integer in group parameters")  Long int64Group);

    @POST
    @Path("/inline-additionalProperties")
    @Consumes({ "application/json" })
    @ApiOperation(value = "test inline additionalProperties", notes = "", tags={ "fake",  })
    @ApiResponses(value = { 
        @ApiResponse(code = 200, message = "successful operation", response = Void.class) })
    Response testInlineAdditionalProperties(@Valid Map<String, String> param);

    @GET
    @Path("/jsonFormData")
    @Consumes({ "application/x-www-form-urlencoded" })
    @ApiOperation(value = "test json serialization of form data", notes = "", tags={ "fake",  })
    @ApiResponses(value = { 
        @ApiResponse(code = 200, message = "successful operation", response = Void.class) })
    Response testJsonFormData(@FormParam(value = "param")  String param,@FormParam(value = "param2")  String param2);

    @PUT
    @Path("/test-query-paramters")
    @ApiOperation(value = "", notes = "To test the collection format in query parameters", tags={ "fake",  })
    @ApiResponses(value = { 
        @ApiResponse(code = 200, message = "Success", response = Void.class) })
    Response testQueryParameterCollectionFormat(@QueryParam("pipe") @NotNull    List<String> pipe,@QueryParam("ioutil") @NotNull    List<String> ioutil,@QueryParam("http") @NotNull    List<String> http,@QueryParam("url") @NotNull    List<String> url,@QueryParam("context") @NotNull    List<String> context);

    @POST
    @Path("/{petId}/uploadImageWithRequiredFile")
    @Consumes({ "multipart/form-data" })
    @Produces({ "application/json" })
    @ApiOperation(value = "uploads an image (required)", notes = "", authorizations = {
        @Authorization(value = "petstore_auth", scopes = {
            @AuthorizationScope(scope = "write:pets", description = "modify pets in your account"),
            @AuthorizationScope(scope = "read:pets", description = "read your pets")
        })
    }, tags={ "pet" })
    @ApiResponses(value = { 
        @ApiResponse(code = 200, message = "successful operation", response = ModelApiResponse.class) })
    Response uploadFileWithRequiredFile(@PathParam("petId") @ApiParam("ID of pet to update") Long petId, @FormParam(value = "requiredFile") InputStream requiredFileInputStream,@FormParam(value = "additionalMetadata")  String additionalMetadata);
}<|MERGE_RESOLUTION|>--- conflicted
+++ resolved
@@ -25,11 +25,7 @@
 
 @Path("/fake")
 @Api(description = "the fake API")
-<<<<<<< HEAD
-public interface FakeApi {
-=======
 @javax.annotation.Generated(value = "org.openapitools.codegen.languages.JavaJAXRSSpecServerCodegen")public interface FakeApi {
->>>>>>> 06327da4
 
     @POST
     @Path("/create_xml_item")
