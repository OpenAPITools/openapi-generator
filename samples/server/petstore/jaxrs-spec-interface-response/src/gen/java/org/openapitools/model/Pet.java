--- conflicted
+++ resolved
@@ -134,11 +134,7 @@
     return photoUrls;
   }
 
-<<<<<<< HEAD
-  public void setPhotoUrls(List<String> photoUrls) {
-=======
   public void setPhotoUrls(Set<String> photoUrls) {
->>>>>>> 06327da4
     this.photoUrls = photoUrls;
   }/**
    **/
