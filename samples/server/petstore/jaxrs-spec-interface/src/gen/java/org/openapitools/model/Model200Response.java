package org.openapitools.model;

import io.swagger.annotations.ApiModel;
import io.swagger.annotations.ApiModelProperty;
import java.io.Serializable;
import javax.validation.constraints.*;
import javax.validation.Valid;

import io.swagger.annotations.*;
import java.util.Objects;
import com.fasterxml.jackson.annotation.JsonProperty;
import com.fasterxml.jackson.annotation.JsonCreator;
import com.fasterxml.jackson.annotation.JsonValue;

/**
 * Model for testing model name starting with number
 **/
@ApiModel(description = "Model for testing model name starting with number")
<<<<<<< HEAD
public class Model200Response implements Serializable  {
=======
@javax.annotation.Generated(value = "org.openapitools.codegen.languages.JavaJAXRSSpecServerCodegen")public class Model200Response  implements Serializable {
>>>>>>> a2a1ac93
  
  private @Valid Integer name;
  private @Valid String propertyClass;

  /**
   **/
  public Model200Response name(Integer name) {
    this.name = name;
    return this;
  }

  

  
  @ApiModelProperty(value = "")
  @JsonProperty("name")
  public Integer getName() {
    return name;
  }

  public void setName(Integer name) {
    this.name = name;
  }/**
   **/
  public Model200Response propertyClass(String propertyClass) {
    this.propertyClass = propertyClass;
    return this;
  }

  

  
  @ApiModelProperty(value = "")
  @JsonProperty("class")
  public String getPropertyClass() {
    return propertyClass;
  }

  public void setPropertyClass(String propertyClass) {
    this.propertyClass = propertyClass;
  }

  @Override
  public boolean equals(java.lang.Object o) {
    if (this == o) {
      return true;
    }
    if (o == null || getClass() != o.getClass()) {
      return false;
    }
    Model200Response _200response = (Model200Response) o;
    return Objects.equals(this.name, _200response.name) &&
        Objects.equals(this.propertyClass, _200response.propertyClass);
  }

  @Override
  public int hashCode() {
    return Objects.hash(name, propertyClass);
  }

  @Override
  public String toString() {
    StringBuilder sb = new StringBuilder();
    sb.append("class Model200Response {\n");
    
    sb.append("    name: ").append(toIndentedString(name)).append("\n");
    sb.append("    propertyClass: ").append(toIndentedString(propertyClass)).append("\n");
    sb.append("}");
    return sb.toString();
  }

  /**
   * Convert the given object to string with each line indented by 4 spaces
   * (except the first line).
   */
  private String toIndentedString(java.lang.Object o) {
    if (o == null) {
      return "null";
    }
    return o.toString().replace("\n", "\n    ");
  }


}


<|MERGE_RESOLUTION|>--- conflicted
+++ resolved
@@ -16,11 +16,7 @@
  * Model for testing model name starting with number
  **/
 @ApiModel(description = "Model for testing model name starting with number")
-<<<<<<< HEAD
-public class Model200Response implements Serializable  {
-=======
 @javax.annotation.Generated(value = "org.openapitools.codegen.languages.JavaJAXRSSpecServerCodegen")public class Model200Response  implements Serializable {
->>>>>>> a2a1ac93
   
   private @Valid Integer name;
   private @Valid String propertyClass;
@@ -105,5 +101,3 @@
 
 
 }
-
-
