package org.openapitools.model;

import io.swagger.annotations.ApiModel;
import io.swagger.annotations.ApiModelProperty;
import java.math.BigDecimal;
import java.util.ArrayList;
import java.util.List;
import java.io.Serializable;
import javax.validation.constraints.*;
import javax.validation.Valid;

import io.swagger.annotations.*;
import java.util.Objects;
import com.fasterxml.jackson.annotation.JsonProperty;
import com.fasterxml.jackson.annotation.JsonCreator;
import com.fasterxml.jackson.annotation.JsonValue;



<<<<<<< HEAD
public class ArrayOfArrayOfNumberOnly implements Serializable  {
=======
@javax.annotation.Generated(value = "org.openapitools.codegen.languages.JavaJAXRSSpecServerCodegen")public class ArrayOfArrayOfNumberOnly  implements Serializable {
>>>>>>> a2a1ac93
  
  private @Valid List<List<BigDecimal>> arrayArrayNumber = new ArrayList<List<BigDecimal>>();

  /**
   **/
  public ArrayOfArrayOfNumberOnly arrayArrayNumber(List<List<BigDecimal>> arrayArrayNumber) {
    this.arrayArrayNumber = arrayArrayNumber;
    return this;
  }

  

  
  @ApiModelProperty(value = "")
  @JsonProperty("ArrayArrayNumber")
  public List<List<BigDecimal>> getArrayArrayNumber() {
    return arrayArrayNumber;
  }

  public void setArrayArrayNumber(List<List<BigDecimal>> arrayArrayNumber) {
    this.arrayArrayNumber = arrayArrayNumber;
  }

  @Override
  public boolean equals(java.lang.Object o) {
    if (this == o) {
      return true;
    }
    if (o == null || getClass() != o.getClass()) {
      return false;
    }
    ArrayOfArrayOfNumberOnly arrayOfArrayOfNumberOnly = (ArrayOfArrayOfNumberOnly) o;
    return Objects.equals(this.arrayArrayNumber, arrayOfArrayOfNumberOnly.arrayArrayNumber);
  }

  @Override
  public int hashCode() {
    return Objects.hash(arrayArrayNumber);
  }

  @Override
  public String toString() {
    StringBuilder sb = new StringBuilder();
    sb.append("class ArrayOfArrayOfNumberOnly {\n");
    
    sb.append("    arrayArrayNumber: ").append(toIndentedString(arrayArrayNumber)).append("\n");
    sb.append("}");
    return sb.toString();
  }

  /**
   * Convert the given object to string with each line indented by 4 spaces
   * (except the first line).
   */
  private String toIndentedString(java.lang.Object o) {
    if (o == null) {
      return "null";
    }
    return o.toString().replace("\n", "\n    ");
  }


}


<|MERGE_RESOLUTION|>--- conflicted
+++ resolved
@@ -17,11 +17,7 @@
 
 
 
-<<<<<<< HEAD
-public class ArrayOfArrayOfNumberOnly implements Serializable  {
-=======
 @javax.annotation.Generated(value = "org.openapitools.codegen.languages.JavaJAXRSSpecServerCodegen")public class ArrayOfArrayOfNumberOnly  implements Serializable {
->>>>>>> a2a1ac93
   
   private @Valid List<List<BigDecimal>> arrayArrayNumber = new ArrayList<List<BigDecimal>>();
 
@@ -85,5 +81,3 @@
 
 
 }
-
-
