--- conflicted
+++ resolved
@@ -16,11 +16,7 @@
 
 
 
-<<<<<<< HEAD
-public class BigCat extends Cat implements Serializable  {
-=======
 @javax.annotation.Generated(value = "org.openapitools.codegen.languages.JavaJAXRSSpecServerCodegen")public class BigCat extends Cat implements Serializable {
->>>>>>> a2a1ac93
   
 
 public enum KindEnum {
@@ -118,5 +114,3 @@
 
 
 }
-
-
