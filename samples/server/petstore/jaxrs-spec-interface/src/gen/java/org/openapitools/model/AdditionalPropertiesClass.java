package org.openapitools.model;

import io.swagger.annotations.ApiModel;
import io.swagger.annotations.ApiModelProperty;
import java.math.BigDecimal;
import java.util.HashMap;
import java.util.List;
import java.util.Map;
import java.io.Serializable;
import javax.validation.constraints.*;
import javax.validation.Valid;

import io.swagger.annotations.*;
import java.util.Objects;
import com.fasterxml.jackson.annotation.JsonProperty;
import com.fasterxml.jackson.annotation.JsonCreator;
import com.fasterxml.jackson.annotation.JsonValue;



<<<<<<< HEAD
public class AdditionalPropertiesClass implements Serializable  {
=======
@javax.annotation.Generated(value = "org.openapitools.codegen.languages.JavaJAXRSSpecServerCodegen")public class AdditionalPropertiesClass  implements Serializable {
>>>>>>> a2a1ac93
  
  private @Valid Map<String, String> mapString = new HashMap<String, String>();
  private @Valid Map<String, BigDecimal> mapNumber = new HashMap<String, BigDecimal>();
  private @Valid Map<String, Integer> mapInteger = new HashMap<String, Integer>();
  private @Valid Map<String, Boolean> mapBoolean = new HashMap<String, Boolean>();
  private @Valid Map<String, List<Integer>> mapArrayInteger = new HashMap<String, List<Integer>>();
  private @Valid Map<String, List<Object>> mapArrayAnytype = new HashMap<String, List<Object>>();
  private @Valid Map<String, Map<String, String>> mapMapString = new HashMap<String, Map<String, String>>();
  private @Valid Map<String, Map<String, Object>> mapMapAnytype = new HashMap<String, Map<String, Object>>();
  private @Valid Object anytype1;
  private @Valid Object anytype2;
  private @Valid Object anytype3;

  /**
   **/
  public AdditionalPropertiesClass mapString(Map<String, String> mapString) {
    this.mapString = mapString;
    return this;
  }

  

  
  @ApiModelProperty(value = "")
  @JsonProperty("map_string")
  public Map<String, String> getMapString() {
    return mapString;
  }

  public void setMapString(Map<String, String> mapString) {
    this.mapString = mapString;
  }/**
   **/
  public AdditionalPropertiesClass mapNumber(Map<String, BigDecimal> mapNumber) {
    this.mapNumber = mapNumber;
    return this;
  }

  

  
  @ApiModelProperty(value = "")
  @JsonProperty("map_number")
  public Map<String, BigDecimal> getMapNumber() {
    return mapNumber;
  }

  public void setMapNumber(Map<String, BigDecimal> mapNumber) {
    this.mapNumber = mapNumber;
  }/**
   **/
  public AdditionalPropertiesClass mapInteger(Map<String, Integer> mapInteger) {
    this.mapInteger = mapInteger;
    return this;
  }

  

  
  @ApiModelProperty(value = "")
  @JsonProperty("map_integer")
  public Map<String, Integer> getMapInteger() {
    return mapInteger;
  }

  public void setMapInteger(Map<String, Integer> mapInteger) {
    this.mapInteger = mapInteger;
  }/**
   **/
  public AdditionalPropertiesClass mapBoolean(Map<String, Boolean> mapBoolean) {
    this.mapBoolean = mapBoolean;
    return this;
  }

  

  
  @ApiModelProperty(value = "")
  @JsonProperty("map_boolean")
  public Map<String, Boolean> getMapBoolean() {
    return mapBoolean;
  }

  public void setMapBoolean(Map<String, Boolean> mapBoolean) {
    this.mapBoolean = mapBoolean;
  }/**
   **/
  public AdditionalPropertiesClass mapArrayInteger(Map<String, List<Integer>> mapArrayInteger) {
    this.mapArrayInteger = mapArrayInteger;
    return this;
  }

  

  
  @ApiModelProperty(value = "")
  @JsonProperty("map_array_integer")
  public Map<String, List<Integer>> getMapArrayInteger() {
    return mapArrayInteger;
  }

  public void setMapArrayInteger(Map<String, List<Integer>> mapArrayInteger) {
    this.mapArrayInteger = mapArrayInteger;
  }/**
   **/
  public AdditionalPropertiesClass mapArrayAnytype(Map<String, List<Object>> mapArrayAnytype) {
    this.mapArrayAnytype = mapArrayAnytype;
    return this;
  }

  

  
  @ApiModelProperty(value = "")
  @JsonProperty("map_array_anytype")
  public Map<String, List<Object>> getMapArrayAnytype() {
    return mapArrayAnytype;
  }

  public void setMapArrayAnytype(Map<String, List<Object>> mapArrayAnytype) {
    this.mapArrayAnytype = mapArrayAnytype;
  }/**
   **/
  public AdditionalPropertiesClass mapMapString(Map<String, Map<String, String>> mapMapString) {
    this.mapMapString = mapMapString;
    return this;
  }

  

  
  @ApiModelProperty(value = "")
  @JsonProperty("map_map_string")
  public Map<String, Map<String, String>> getMapMapString() {
    return mapMapString;
  }

  public void setMapMapString(Map<String, Map<String, String>> mapMapString) {
    this.mapMapString = mapMapString;
  }/**
   **/
  public AdditionalPropertiesClass mapMapAnytype(Map<String, Map<String, Object>> mapMapAnytype) {
    this.mapMapAnytype = mapMapAnytype;
    return this;
  }

  

  
  @ApiModelProperty(value = "")
  @JsonProperty("map_map_anytype")
  public Map<String, Map<String, Object>> getMapMapAnytype() {
    return mapMapAnytype;
  }

  public void setMapMapAnytype(Map<String, Map<String, Object>> mapMapAnytype) {
    this.mapMapAnytype = mapMapAnytype;
  }/**
   **/
  public AdditionalPropertiesClass anytype1(Object anytype1) {
    this.anytype1 = anytype1;
    return this;
  }

  

  
  @ApiModelProperty(value = "")
  @JsonProperty("anytype_1")
  public Object getAnytype1() {
    return anytype1;
  }

  public void setAnytype1(Object anytype1) {
    this.anytype1 = anytype1;
  }/**
   **/
  public AdditionalPropertiesClass anytype2(Object anytype2) {
    this.anytype2 = anytype2;
    return this;
  }

  

  
  @ApiModelProperty(value = "")
  @JsonProperty("anytype_2")
  public Object getAnytype2() {
    return anytype2;
  }

  public void setAnytype2(Object anytype2) {
    this.anytype2 = anytype2;
  }/**
   **/
  public AdditionalPropertiesClass anytype3(Object anytype3) {
    this.anytype3 = anytype3;
    return this;
  }

  

  
  @ApiModelProperty(value = "")
  @JsonProperty("anytype_3")
  public Object getAnytype3() {
    return anytype3;
  }

  public void setAnytype3(Object anytype3) {
    this.anytype3 = anytype3;
  }

  @Override
  public boolean equals(java.lang.Object o) {
    if (this == o) {
      return true;
    }
    if (o == null || getClass() != o.getClass()) {
      return false;
    }
    AdditionalPropertiesClass additionalPropertiesClass = (AdditionalPropertiesClass) o;
    return Objects.equals(this.mapString, additionalPropertiesClass.mapString) &&
        Objects.equals(this.mapNumber, additionalPropertiesClass.mapNumber) &&
        Objects.equals(this.mapInteger, additionalPropertiesClass.mapInteger) &&
        Objects.equals(this.mapBoolean, additionalPropertiesClass.mapBoolean) &&
        Objects.equals(this.mapArrayInteger, additionalPropertiesClass.mapArrayInteger) &&
        Objects.equals(this.mapArrayAnytype, additionalPropertiesClass.mapArrayAnytype) &&
        Objects.equals(this.mapMapString, additionalPropertiesClass.mapMapString) &&
        Objects.equals(this.mapMapAnytype, additionalPropertiesClass.mapMapAnytype) &&
        Objects.equals(this.anytype1, additionalPropertiesClass.anytype1) &&
        Objects.equals(this.anytype2, additionalPropertiesClass.anytype2) &&
        Objects.equals(this.anytype3, additionalPropertiesClass.anytype3);
  }

  @Override
  public int hashCode() {
    return Objects.hash(mapString, mapNumber, mapInteger, mapBoolean, mapArrayInteger, mapArrayAnytype, mapMapString, mapMapAnytype, anytype1, anytype2, anytype3);
  }

  @Override
  public String toString() {
    StringBuilder sb = new StringBuilder();
    sb.append("class AdditionalPropertiesClass {\n");
    
    sb.append("    mapString: ").append(toIndentedString(mapString)).append("\n");
    sb.append("    mapNumber: ").append(toIndentedString(mapNumber)).append("\n");
    sb.append("    mapInteger: ").append(toIndentedString(mapInteger)).append("\n");
    sb.append("    mapBoolean: ").append(toIndentedString(mapBoolean)).append("\n");
    sb.append("    mapArrayInteger: ").append(toIndentedString(mapArrayInteger)).append("\n");
    sb.append("    mapArrayAnytype: ").append(toIndentedString(mapArrayAnytype)).append("\n");
    sb.append("    mapMapString: ").append(toIndentedString(mapMapString)).append("\n");
    sb.append("    mapMapAnytype: ").append(toIndentedString(mapMapAnytype)).append("\n");
    sb.append("    anytype1: ").append(toIndentedString(anytype1)).append("\n");
    sb.append("    anytype2: ").append(toIndentedString(anytype2)).append("\n");
    sb.append("    anytype3: ").append(toIndentedString(anytype3)).append("\n");
    sb.append("}");
    return sb.toString();
  }

  /**
   * Convert the given object to string with each line indented by 4 spaces
   * (except the first line).
   */
  private String toIndentedString(java.lang.Object o) {
    if (o == null) {
      return "null";
    }
    return o.toString().replace("\n", "\n    ");
  }


}


<|MERGE_RESOLUTION|>--- conflicted
+++ resolved
@@ -18,11 +18,7 @@
 
 
 
-<<<<<<< HEAD
-public class AdditionalPropertiesClass implements Serializable  {
-=======
 @javax.annotation.Generated(value = "org.openapitools.codegen.languages.JavaJAXRSSpecServerCodegen")public class AdditionalPropertiesClass  implements Serializable {
->>>>>>> a2a1ac93
   
   private @Valid Map<String, String> mapString = new HashMap<String, String>();
   private @Valid Map<String, BigDecimal> mapNumber = new HashMap<String, BigDecimal>();
@@ -296,5 +292,3 @@
 
 
 }
-
-
