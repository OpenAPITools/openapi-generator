--- conflicted
+++ resolved
@@ -16,11 +16,7 @@
 
 
 
-<<<<<<< HEAD
-public class EnumArrays implements Serializable  {
-=======
 @javax.annotation.Generated(value = "org.openapitools.codegen.languages.JavaJAXRSSpecServerCodegen")public class EnumArrays  implements Serializable {
->>>>>>> a2a1ac93
   
 
 public enum JustSymbolEnum {
@@ -171,5 +167,3 @@
 
 
 }
-
-
