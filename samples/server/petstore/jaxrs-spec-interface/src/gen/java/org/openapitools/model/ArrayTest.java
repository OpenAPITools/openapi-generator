--- conflicted
+++ resolved
@@ -17,11 +17,7 @@
 
 
 
-<<<<<<< HEAD
-public class ArrayTest implements Serializable  {
-=======
 @javax.annotation.Generated(value = "org.openapitools.codegen.languages.JavaJAXRSSpecServerCodegen")public class ArrayTest  implements Serializable {
->>>>>>> a2a1ac93
   
   private @Valid List<String> arrayOfString = new ArrayList<String>();
   private @Valid List<List<Long>> arrayArrayOfInteger = new ArrayList<List<Long>>();
@@ -127,5 +123,3 @@
 
 
 }
-
-
