--- conflicted
+++ resolved
@@ -17,11 +17,7 @@
 
 
 
-<<<<<<< HEAD
-public class TypeHolderDefault implements Serializable  {
-=======
 @javax.annotation.Generated(value = "org.openapitools.codegen.languages.JavaJAXRSSpecServerCodegen")public class TypeHolderDefault  implements Serializable {
->>>>>>> a2a1ac93
   
   private @Valid String stringItem = "what";
   private @Valid BigDecimal numberItem;
@@ -174,5 +170,3 @@
 
 
 }
-
-
