package org.openapitools.model;

import io.swagger.annotations.ApiModel;
import io.swagger.annotations.ApiModelProperty;
import java.math.BigDecimal;
import java.io.Serializable;
import javax.validation.constraints.*;
import javax.validation.Valid;

import io.swagger.annotations.*;
import java.util.Objects;
import com.fasterxml.jackson.annotation.JsonProperty;
import com.fasterxml.jackson.annotation.JsonCreator;
import com.fasterxml.jackson.annotation.JsonValue;



<<<<<<< HEAD
public class NumberOnly implements Serializable  {
=======
@javax.annotation.Generated(value = "org.openapitools.codegen.languages.JavaJAXRSSpecServerCodegen")public class NumberOnly  implements Serializable {
>>>>>>> a2a1ac93
  
  private @Valid BigDecimal justNumber;

  /**
   **/
  public NumberOnly justNumber(BigDecimal justNumber) {
    this.justNumber = justNumber;
    return this;
  }

  

  
  @ApiModelProperty(value = "")
  @JsonProperty("JustNumber")
  public BigDecimal getJustNumber() {
    return justNumber;
  }

  public void setJustNumber(BigDecimal justNumber) {
    this.justNumber = justNumber;
  }

  @Override
  public boolean equals(java.lang.Object o) {
    if (this == o) {
      return true;
    }
    if (o == null || getClass() != o.getClass()) {
      return false;
    }
    NumberOnly numberOnly = (NumberOnly) o;
    return Objects.equals(this.justNumber, numberOnly.justNumber);
  }

  @Override
  public int hashCode() {
    return Objects.hash(justNumber);
  }

  @Override
  public String toString() {
    StringBuilder sb = new StringBuilder();
    sb.append("class NumberOnly {\n");
    
    sb.append("    justNumber: ").append(toIndentedString(justNumber)).append("\n");
    sb.append("}");
    return sb.toString();
  }

  /**
   * Convert the given object to string with each line indented by 4 spaces
   * (except the first line).
   */
  private String toIndentedString(java.lang.Object o) {
    if (o == null) {
      return "null";
    }
    return o.toString().replace("\n", "\n    ");
  }


}


<|MERGE_RESOLUTION|>--- conflicted
+++ resolved
@@ -15,11 +15,7 @@
 
 
 
-<<<<<<< HEAD
-public class NumberOnly implements Serializable  {
-=======
 @javax.annotation.Generated(value = "org.openapitools.codegen.languages.JavaJAXRSSpecServerCodegen")public class NumberOnly  implements Serializable {
->>>>>>> a2a1ac93
   
   private @Valid BigDecimal justNumber;
 
@@ -83,5 +79,3 @@
 
 
 }
-
-
