--- conflicted
+++ resolved
@@ -16,11 +16,7 @@
  * Model for testing reserved words
  **/
 @ApiModel(description = "Model for testing reserved words")
-<<<<<<< HEAD
-public class ModelReturn implements Serializable  {
-=======
 @javax.annotation.Generated(value = "org.openapitools.codegen.languages.JavaJAXRSSpecServerCodegen")public class ModelReturn  implements Serializable {
->>>>>>> a2a1ac93
   
   private @Valid Integer _return;
 
@@ -84,5 +80,3 @@
 
 
 }
-
-
