package org.openapitools.model;

import io.swagger.annotations.ApiModel;
import io.swagger.annotations.ApiModelProperty;
import java.io.Serializable;
import javax.validation.constraints.*;
import javax.validation.Valid;

import io.swagger.annotations.*;
import java.util.Objects;
import com.fasterxml.jackson.annotation.JsonProperty;
import com.fasterxml.jackson.annotation.JsonCreator;
import com.fasterxml.jackson.annotation.JsonValue;



<<<<<<< HEAD
public class DogAllOf implements Serializable  {
=======
@javax.annotation.Generated(value = "org.openapitools.codegen.languages.JavaJAXRSSpecServerCodegen")public class DogAllOf  implements Serializable {
>>>>>>> a2a1ac93
  
  private @Valid String breed;

  /**
   **/
  public DogAllOf breed(String breed) {
    this.breed = breed;
    return this;
  }

  

  
  @ApiModelProperty(value = "")
  @JsonProperty("breed")
  public String getBreed() {
    return breed;
  }

  public void setBreed(String breed) {
    this.breed = breed;
  }

  @Override
  public boolean equals(java.lang.Object o) {
    if (this == o) {
      return true;
    }
    if (o == null || getClass() != o.getClass()) {
      return false;
    }
    DogAllOf dogAllOf = (DogAllOf) o;
    return Objects.equals(this.breed, dogAllOf.breed);
  }

  @Override
  public int hashCode() {
    return Objects.hash(breed);
  }

  @Override
  public String toString() {
    StringBuilder sb = new StringBuilder();
    sb.append("class DogAllOf {\n");
    
    sb.append("    breed: ").append(toIndentedString(breed)).append("\n");
    sb.append("}");
    return sb.toString();
  }

  /**
   * Convert the given object to string with each line indented by 4 spaces
   * (except the first line).
   */
  private String toIndentedString(java.lang.Object o) {
    if (o == null) {
      return "null";
    }
    return o.toString().replace("\n", "\n    ");
  }


}


<|MERGE_RESOLUTION|>--- conflicted
+++ resolved
@@ -14,11 +14,7 @@
 
 
 
-<<<<<<< HEAD
-public class DogAllOf implements Serializable  {
-=======
 @javax.annotation.Generated(value = "org.openapitools.codegen.languages.JavaJAXRSSpecServerCodegen")public class DogAllOf  implements Serializable {
->>>>>>> a2a1ac93
   
   private @Valid String breed;
 
@@ -82,5 +78,3 @@
 
 
 }
-
-
