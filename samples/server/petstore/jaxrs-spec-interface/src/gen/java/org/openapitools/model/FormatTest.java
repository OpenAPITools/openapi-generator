--- conflicted
+++ resolved
@@ -19,11 +19,7 @@
 
 
 
-<<<<<<< HEAD
-public class FormatTest implements Serializable  {
-=======
 @javax.annotation.Generated(value = "org.openapitools.codegen.languages.JavaJAXRSSpecServerCodegen")public class FormatTest  implements Serializable {
->>>>>>> a2a1ac93
   
   private @Valid Integer integer;
   private @Valid Integer int32;
@@ -374,5 +370,3 @@
 
 
 }
-
-
