openapi: 3.0.1
info:
  description: 'This spec is mainly for testing Petstore server and contains fake
    endpoints, models. Please do not use this for any other purpose. Special characters:
    " \'
  license:
    name: Apache-2.0
    url: http://www.apache.org/licenses/LICENSE-2.0.html
  title: OpenAPI Petstore
  version: 1.0.0
servers:
- url: http://petstore.swagger.io:80/v2
tags:
- description: Everything about your Pets
  name: pet
- description: Access to Petstore orders
  name: store
- description: Operations about user
  name: user
paths:
  /pet:
    post:
      operationId: addPet
      requestBody:
        content:
          application/json:
            schema:
              $ref: '#/components/schemas/Pet'
          application/xml:
            schema:
              $ref: '#/components/schemas/Pet'
        description: Pet object that needs to be added to the store
        required: true
      responses:
        405:
          content: {}
          description: Invalid input
      security:
      - petstore_auth:
        - write:pets
        - read:pets
      summary: Add a new pet to the store
      tags:
      - pet
      x-codegen-request-body-name: body
      x-tags:
      - tag: pet
    put:
      operationId: updatePet
      requestBody:
        content:
          application/json:
            schema:
              $ref: '#/components/schemas/Pet'
          application/xml:
            schema:
              $ref: '#/components/schemas/Pet'
        description: Pet object that needs to be added to the store
        required: true
      responses:
        400:
          content: {}
          description: Invalid ID supplied
        404:
          content: {}
          description: Pet not found
        405:
          content: {}
          description: Validation exception
      security:
      - petstore_auth:
        - write:pets
        - read:pets
      summary: Update an existing pet
      tags:
      - pet
      x-codegen-request-body-name: body
      x-tags:
      - tag: pet
  /pet/findByStatus:
    get:
      description: Multiple status values can be provided with comma separated strings
      operationId: findPetsByStatus
      parameters:
      - description: Status values that need to be considered for filter
        explode: false
        in: query
        name: status
        required: true
        schema:
          items:
            default: available
            enum:
            - available
            - pending
            - sold
            type: string
          type: array
        style: form
      responses:
        200:
          content:
            application/xml:
              schema:
                items:
                  $ref: '#/components/schemas/Pet'
                type: array
            application/json:
              schema:
                items:
                  $ref: '#/components/schemas/Pet'
                type: array
          description: successful operation
        400:
          content: {}
          description: Invalid status value
      security:
      - petstore_auth:
        - write:pets
        - read:pets
      summary: Finds Pets by status
      tags:
      - pet
      x-tags:
      - tag: pet
  /pet/findByTags:
    get:
      deprecated: true
      description: Multiple tags can be provided with comma separated strings. Use tag1, tag2, tag3 for testing.
      operationId: findPetsByTags
      parameters:
      - description: Tags to filter by
        explode: false
        in: query
        name: tags
        required: true
        schema:
          items:
            type: string
          type: array
        style: form
      responses:
        200:
          content:
            application/xml:
              schema:
                items:
                  $ref: '#/components/schemas/Pet'
                type: array
            application/json:
              schema:
                items:
                  $ref: '#/components/schemas/Pet'
                type: array
          description: successful operation
        400:
          content: {}
          description: Invalid tag value
      security:
      - petstore_auth:
        - write:pets
        - read:pets
      summary: Finds Pets by tags
      tags:
      - pet
      x-tags:
      - tag: pet
  /pet/{petId}:
    delete:
      operationId: deletePet
      parameters:
      - in: header
        name: api_key
        schema:
          type: string
      - description: Pet id to delete
        in: path
        name: petId
        required: true
        schema:
          format: int64
          type: integer
      responses:
        400:
          content: {}
          description: Invalid pet value
      security:
      - petstore_auth:
        - write:pets
        - read:pets
      summary: Deletes a pet
      tags:
      - pet
      x-tags:
      - tag: pet
    get:
      description: Returns a single pet
      operationId: getPetById
      parameters:
      - description: ID of pet to return
        in: path
        name: petId
        required: true
        schema:
          format: int64
          type: integer
      responses:
        200:
          content:
            application/xml:
              schema:
                $ref: '#/components/schemas/Pet'
            application/json:
              schema:
                $ref: '#/components/schemas/Pet'
          description: successful operation
        400:
          content: {}
          description: Invalid ID supplied
        404:
          content: {}
          description: Pet not found
      security:
      - api_key: []
      summary: Find pet by ID
      tags:
      - pet
      x-tags:
      - tag: pet
    post:
      operationId: updatePetWithForm
      parameters:
      - description: ID of pet that needs to be updated
        in: path
        name: petId
        required: true
        schema:
          format: int64
          type: integer
      requestBody:
        content:
          application/x-www-form-urlencoded:
            schema:
              properties:
                name:
                  description: Updated name of the pet
                  type: string
                status:
                  description: Updated status of the pet
                  type: string
      responses:
        405:
          content: {}
          description: Invalid input
      security:
      - petstore_auth:
        - write:pets
        - read:pets
      summary: Updates a pet in the store with form data
      tags:
      - pet
      x-tags:
      - tag: pet
  /pet/{petId}/uploadImage:
    post:
      operationId: uploadFile
      parameters:
      - description: ID of pet to update
        in: path
        name: petId
        required: true
        schema:
          format: int64
          type: integer
      requestBody:
        content:
          multipart/form-data:
            schema:
              properties:
                additionalMetadata:
                  description: Additional data to pass to server
                  type: string
                file:
                  description: file to upload
                  format: binary
                  type: string
      responses:
        200:
          content:
            application/json:
              schema:
                $ref: '#/components/schemas/ApiResponse'
          description: successful operation
      security:
      - petstore_auth:
        - write:pets
        - read:pets
      summary: uploads an image
      tags:
      - pet
      x-tags:
      - tag: pet
  /store/inventory:
    get:
      description: Returns a map of status codes to quantities
      operationId: getInventory
      responses:
        200:
          content:
            application/json:
              schema:
                additionalProperties:
                  format: int32
                  type: integer
                type: object
          description: successful operation
      security:
      - api_key: []
      summary: Returns pet inventories by status
      tags:
      - store
      x-tags:
      - tag: store
  /store/order:
    post:
      operationId: placeOrder
      requestBody:
        content:
          '*/*':
            schema:
              $ref: '#/components/schemas/Order'
        description: order placed for purchasing the pet
        required: true
      responses:
        200:
          content:
            application/xml:
              schema:
                $ref: '#/components/schemas/Order'
            application/json:
              schema:
                $ref: '#/components/schemas/Order'
          description: successful operation
        400:
          content: {}
          description: Invalid Order
      summary: Place an order for a pet
      tags:
      - store
      x-codegen-request-body-name: body
      x-tags:
      - tag: store
  /store/order/{order_id}:
    delete:
      description: For valid response try integer IDs with value < 1000. Anything above 1000 or nonintegers will generate API errors
      operationId: deleteOrder
      parameters:
      - description: ID of the order that needs to be deleted
        in: path
        name: order_id
        required: true
        schema:
          type: string
      responses:
        400:
          content: {}
          description: Invalid ID supplied
        404:
          content: {}
          description: Order not found
      summary: Delete purchase order by ID
      tags:
      - store
      x-tags:
      - tag: store
    get:
      description: For valid response try integer IDs with value <= 5 or > 10. Other values will generated exceptions
      operationId: getOrderById
      parameters:
      - description: ID of pet that needs to be fetched
        in: path
        name: order_id
        required: true
        schema:
          format: int64
          maximum: 5
          minimum: 1
          type: integer
      responses:
        200:
          content:
            application/xml:
              schema:
                $ref: '#/components/schemas/Order'
            application/json:
              schema:
                $ref: '#/components/schemas/Order'
          description: successful operation
        400:
          content: {}
          description: Invalid ID supplied
        404:
          content: {}
          description: Order not found
      summary: Find purchase order by ID
      tags:
      - store
      x-tags:
      - tag: store
  /user:
    post:
      description: This can only be done by the logged in user.
      operationId: createUser
      requestBody:
        content:
          '*/*':
            schema:
              $ref: '#/components/schemas/User'
        description: Created user object
        required: true
      responses:
        default:
          content: {}
          description: successful operation
      summary: Create user
      tags:
      - user
      x-codegen-request-body-name: body
      x-tags:
      - tag: user
  /user/createWithArray:
    post:
      operationId: createUsersWithArrayInput
      requestBody:
        content:
          '*/*':
            schema:
              items:
                $ref: '#/components/schemas/User'
              type: array
        description: List of user object
        required: true
      responses:
        default:
          content: {}
          description: successful operation
      summary: Creates list of users with given input array
      tags:
      - user
      x-codegen-request-body-name: body
      x-tags:
      - tag: user
  /user/createWithList:
    post:
      operationId: createUsersWithListInput
      requestBody:
        content:
          '*/*':
            schema:
              items:
                $ref: '#/components/schemas/User'
              type: array
        description: List of user object
        required: true
      responses:
        default:
          content: {}
          description: successful operation
      summary: Creates list of users with given input array
      tags:
      - user
      x-codegen-request-body-name: body
      x-tags:
      - tag: user
  /user/login:
    get:
      operationId: loginUser
      parameters:
      - description: The user name for login
        in: query
        name: username
        required: true
        schema:
          type: string
      - description: The password for login in clear text
        in: query
        name: password
        required: true
        schema:
          type: string
      responses:
        200:
          content:
            application/xml:
              schema:
                type: string
            application/json:
              schema:
                type: string
          description: successful operation
          headers:
            X-Rate-Limit:
              description: calls per hour allowed by the user
              schema:
                format: int32
                type: integer
            X-Expires-After:
              description: date in UTC when token expires
              schema:
                format: date-time
                type: string
        400:
          content: {}
          description: Invalid username/password supplied
      summary: Logs user into the system
      tags:
      - user
      x-tags:
      - tag: user
  /user/logout:
    get:
      operationId: logoutUser
      responses:
        default:
          content: {}
          description: successful operation
      summary: Logs out current logged in user session
      tags:
      - user
      x-tags:
      - tag: user
  /user/{username}:
    delete:
      description: This can only be done by the logged in user.
      operationId: deleteUser
      parameters:
      - description: The name that needs to be deleted
        in: path
        name: username
        required: true
        schema:
          type: string
      responses:
        400:
          content: {}
          description: Invalid username supplied
        404:
          content: {}
          description: User not found
      summary: Delete user
      tags:
      - user
      x-tags:
      - tag: user
    get:
      operationId: getUserByName
      parameters:
      - description: The name that needs to be fetched. Use user1 for testing.
        in: path
        name: username
        required: true
        schema:
          type: string
      responses:
        200:
          content:
            application/xml:
              schema:
                $ref: '#/components/schemas/User'
            application/json:
              schema:
                $ref: '#/components/schemas/User'
          description: successful operation
        400:
          content: {}
          description: Invalid username supplied
        404:
          content: {}
          description: User not found
      summary: Get user by user name
      tags:
      - user
      x-tags:
      - tag: user
    put:
      description: This can only be done by the logged in user.
      operationId: updateUser
      parameters:
      - description: name that need to be deleted
        in: path
        name: username
        required: true
        schema:
          type: string
      requestBody:
        content:
          '*/*':
            schema:
              $ref: '#/components/schemas/User'
        description: Updated user object
        required: true
      responses:
        400:
          content: {}
          description: Invalid user supplied
        404:
          content: {}
          description: User not found
      summary: Updated user
      tags:
      - user
      x-codegen-request-body-name: body
      x-tags:
      - tag: user
  /fake_classname_test:
    patch:
      description: To test class name in snake case
      operationId: testClassname
      requestBody:
        content:
          application/json:
            schema:
              $ref: '#/components/schemas/Client'
        description: client model
        required: true
      responses:
        200:
          content:
            application/json:
              schema:
                $ref: '#/components/schemas/Client'
          description: successful operation
      security:
      - api_key_query: []
      summary: To test class name in snake case
      tags:
      - fake_classname_tags 123#$%^
      x-codegen-request-body-name: body
      x-tags:
      - tag: fake_classname_tags 123#$%^
  /fake:
    delete:
      description: Fake endpoint to test group parameters (optional)
      operationId: testGroupParameters
      parameters:
      - description: Required String in group parameters
        in: query
        name: required_string_group
        required: true
        schema:
          type: integer
      - description: Required Boolean in group parameters
        in: header
        name: required_boolean_group
        required: true
        schema:
          type: boolean
      - description: Required Integer in group parameters
        in: query
        name: required_int64_group
        required: true
        schema:
          format: int64
          type: integer
      - description: String in group parameters
        in: query
        name: string_group
        schema:
          type: integer
      - description: Boolean in group parameters
        in: header
        name: boolean_group
        schema:
          type: boolean
      - description: Integer in group parameters
        in: query
        name: int64_group
        schema:
          format: int64
          type: integer
      responses:
        400:
          content: {}
          description: Someting wrong
      summary: Fake endpoint to test group parameters (optional)
      tags:
      - fake
      x-group-parameters: true
      x-tags:
      - tag: fake
    get:
      description: To test enum parameters
      operationId: testEnumParameters
      parameters:
      - description: Header parameter enum test (string array)
        explode: false
        in: header
        name: enum_header_string_array
        schema:
          items:
            default: $
            enum:
            - '>'
            - $
            type: string
          type: array
        style: simple
      - description: Header parameter enum test (string)
        in: header
        name: enum_header_string
        schema:
          default: -efg
          enum:
          - _abc
          - -efg
          - (xyz)
          type: string
      - description: Query parameter enum test (string array)
        explode: false
        in: query
        name: enum_query_string_array
        schema:
          items:
            default: $
            enum:
            - '>'
            - $
            type: string
          type: array
        style: form
      - description: Query parameter enum test (string)
        in: query
        name: enum_query_string
        schema:
          default: -efg
          enum:
          - _abc
          - -efg
          - (xyz)
          type: string
      - description: Query parameter enum test (double)
        in: query
        name: enum_query_integer
        schema:
          enum:
          - 1
          - -2
          format: int32
          type: integer
      - description: Query parameter enum test (double)
        in: query
        name: enum_query_double
        schema:
          enum:
          - 1.1
          - -1.2
          format: double
          type: number
      requestBody:
        content:
          application/x-www-form-urlencoded:
            schema:
              properties:
                enum_form_string_array:
                  description: Form parameter enum test (string array)
                  items:
                    default: $
                    enum:
                    - '>'
                    - $
                    type: string
                  type: array
                enum_form_string:
                  default: -efg
                  description: Form parameter enum test (string)
                  enum:
                  - _abc
                  - -efg
                  - (xyz)
                  type: string
      responses:
        400:
          content: {}
          description: Invalid request
        404:
          content: {}
          description: Not found
      summary: To test enum parameters
      tags:
      - fake
      x-tags:
      - tag: fake
    patch:
      description: To test "client" model
      operationId: testClientModel
      requestBody:
        content:
          application/json:
            schema:
              $ref: '#/components/schemas/Client'
        description: client model
        required: true
      responses:
        200:
          content:
            application/json:
              schema:
                $ref: '#/components/schemas/Client'
          description: successful operation
      summary: To test "client" model
      tags:
      - fake
      x-codegen-request-body-name: body
      x-tags:
      - tag: fake
    post:
      description: |
        Fake endpoint for testing various parameters
        假端點
        偽のエンドポイント
        가짜 엔드 포인트
      operationId: testEndpointParameters
      requestBody:
        content:
          application/x-www-form-urlencoded:
            schema:
              properties:
                integer:
                  description: None
                  maximum: 100
                  minimum: 10
                  type: integer
                int32:
                  description: None
                  format: int32
                  maximum: 200
                  minimum: 20
                  type: integer
                int64:
                  description: None
                  format: int64
                  type: integer
                number:
                  description: None
                  maximum: 543.2
                  minimum: 32.1
                  type: number
                float:
                  description: None
                  format: float
                  maximum: 987.6
                  type: number
                double:
                  description: None
                  format: double
                  maximum: 123.4
                  minimum: 67.8
                  type: number
                string:
                  description: None
                  pattern: /[a-z]/i
                  type: string
                pattern_without_delimiter:
                  description: None
                  pattern: ^[A-Z].*
                  type: string
                byte:
                  description: None
                  format: byte
                  type: string
                binary:
                  description: None
                  format: binary
                  type: string
                date:
                  description: None
                  format: date
                  type: string
                dateTime:
                  description: None
                  format: date-time
                  type: string
                password:
                  description: None
                  format: password
                  maxLength: 64
                  minLength: 10
                  type: string
                callback:
                  description: None
                  type: string
              required:
              - byte
              - double
              - number
              - pattern_without_delimiter
        required: true
      responses:
        400:
          content: {}
          description: Invalid username supplied
        404:
          content: {}
          description: User not found
      security:
      - http_basic_test: []
      summary: |
        Fake endpoint for testing various parameters
        假端點
        偽のエンドポイント
        가짜 엔드 포인트
      tags:
      - fake
      x-tags:
      - tag: fake
  /fake/outer/number:
    post:
      description: Test serialization of outer number types
      operationId: fakeOuterNumberSerialize
      requestBody:
        content:
          '*/*':
            schema:
              $ref: '#/components/schemas/OuterNumber'
        description: Input number as post body
        required: false
      responses:
        200:
          content:
            '*/*':
              schema:
                $ref: '#/components/schemas/OuterNumber'
          description: Output number
      tags:
      - fake
      x-codegen-request-body-name: body
      x-tags:
      - tag: fake
  /fake/outer/string:
    post:
      description: Test serialization of outer string types
      operationId: fakeOuterStringSerialize
      requestBody:
        content:
          '*/*':
            schema:
              $ref: '#/components/schemas/OuterString'
        description: Input string as post body
        required: false
      responses:
        200:
          content:
            '*/*':
              schema:
                $ref: '#/components/schemas/OuterString'
          description: Output string
      tags:
      - fake
      x-codegen-request-body-name: body
      x-tags:
      - tag: fake
  /fake/outer/boolean:
    post:
      description: Test serialization of outer boolean types
      operationId: fakeOuterBooleanSerialize
      requestBody:
        content:
          '*/*':
            schema:
              $ref: '#/components/schemas/OuterBoolean'
        description: Input boolean as post body
        required: false
      responses:
        200:
          content:
            '*/*':
              schema:
                $ref: '#/components/schemas/OuterBoolean'
          description: Output boolean
      tags:
      - fake
      x-codegen-request-body-name: body
      x-tags:
      - tag: fake
  /fake/outer/composite:
    post:
      description: Test serialization of object with outer number type
      operationId: fakeOuterCompositeSerialize
      requestBody:
        content:
          '*/*':
            schema:
              $ref: '#/components/schemas/OuterComposite'
        description: Input composite as post body
        required: false
      responses:
        200:
          content:
            '*/*':
              schema:
                $ref: '#/components/schemas/OuterComposite'
          description: Output composite
      tags:
      - fake
      x-codegen-request-body-name: body
      x-tags:
      - tag: fake
  /fake/jsonFormData:
    get:
      operationId: testJsonFormData
      requestBody:
        content:
          application/x-www-form-urlencoded:
            schema:
              properties:
                param:
                  description: field1
                  type: string
                param2:
                  description: field2
                  type: string
              required:
              - param
              - param2
        required: true
      responses:
        200:
          content: {}
          description: successful operation
      summary: test json serialization of form data
      tags:
      - fake
      x-tags:
      - tag: fake
  /fake/inline-additionalProperties:
    post:
      operationId: testInlineAdditionalProperties
      requestBody:
        content:
          application/json:
            schema:
              additionalProperties:
                type: string
              type: object
        description: request body
        required: true
      responses:
        200:
          content: {}
          description: successful operation
      summary: test inline additionalProperties
      tags:
      - fake
      x-codegen-request-body-name: param
      x-tags:
      - tag: fake
  /fake/body-with-query-params:
    put:
      operationId: testBodyWithQueryParams
      parameters:
      - in: query
        name: query
        required: true
        schema:
          type: string
      requestBody:
        content:
          application/json:
            schema:
              $ref: '#/components/schemas/User'
        required: true
      responses:
        200:
          content: {}
          description: Success
      tags:
      - fake
      x-codegen-request-body-name: body
      x-tags:
      - tag: fake
  /fake/create_xml_item:
    post:
      description: this route creates an XmlItem
      operationId: createXmlItem
      requestBody:
        content:
          application/xml:
            schema:
              $ref: '#/components/schemas/XmlItem'
          application/xml; charset=utf-8:
            schema:
              $ref: '#/components/schemas/XmlItem'
          application/xml; charset=utf-16:
            schema:
              $ref: '#/components/schemas/XmlItem'
          text/xml:
            schema:
              $ref: '#/components/schemas/XmlItem'
          text/xml; charset=utf-8:
            schema:
              $ref: '#/components/schemas/XmlItem'
          text/xml; charset=utf-16:
            schema:
              $ref: '#/components/schemas/XmlItem'
        description: XmlItem Body
        required: true
      responses:
        200:
          content: {}
          description: successful operation
      summary: creates an XmlItem
      tags:
      - fake
      x-codegen-request-body-name: XmlItem
      x-tags:
      - tag: fake
  /another-fake/dummy:
    patch:
      description: To test special tags and operation ID starting with number
      operationId: 123_test_@#$%_special_tags
      requestBody:
        content:
          application/json:
            schema:
              $ref: '#/components/schemas/Client'
        description: client model
        required: true
      responses:
        200:
          content:
            application/json:
              schema:
                $ref: '#/components/schemas/Client'
          description: successful operation
      summary: To test special tags
      tags:
      - $another-fake?
      x-codegen-request-body-name: body
      x-tags:
      - tag: $another-fake?
  /fake/body-with-file-schema:
    put:
      description: For this test, the body for this request much reference a schema named `File`.
      operationId: testBodyWithFileSchema
      requestBody:
        content:
          application/json:
            schema:
              $ref: '#/components/schemas/FileSchemaTestClass'
        required: true
      responses:
        200:
          content: {}
          description: Success
      tags:
      - fake
      x-codegen-request-body-name: body
      x-tags:
      - tag: fake
  /fake/{petId}/uploadImageWithRequiredFile:
    post:
      operationId: uploadFileWithRequiredFile
      parameters:
      - description: ID of pet to update
        in: path
        name: petId
        required: true
        schema:
          format: int64
          type: integer
      requestBody:
        content:
          multipart/form-data:
            schema:
              properties:
                additionalMetadata:
                  description: Additional data to pass to server
                  type: string
                requiredFile:
                  description: file to upload
                  format: binary
                  type: string
              required:
              - requiredFile
        required: true
      responses:
        200:
          content:
            application/json:
              schema:
                $ref: '#/components/schemas/ApiResponse'
          description: successful operation
      security:
      - petstore_auth:
        - write:pets
        - read:pets
      summary: uploads an image (required)
      tags:
      - pet
      x-tags:
      - tag: pet
components:
  schemas:
    Order:
      example:
        petId: 6
        quantity: 1
        id: 0
        shipDate: 2000-01-23T04:56:07.000+00:00
        complete: false
        status: placed
      properties:
        id:
          format: int64
          type: integer
        petId:
          format: int64
          type: integer
        quantity:
          format: int32
          type: integer
        shipDate:
          format: date-time
          type: string
        status:
          description: Order Status
          enum:
          - placed
          - approved
          - delivered
          type: string
        complete:
          default: false
          type: boolean
      type: object
      xml:
        name: Order
    Category:
      example:
        name: default-name
        id: 6
      properties:
        id:
          format: int64
          type: integer
        name:
          default: default-name
          type: string
      required:
      - name
      type: object
      xml:
        name: Category
    User:
      example:
        firstName: firstName
        lastName: lastName
        password: password
        userStatus: 6
        phone: phone
        id: 0
        email: email
        username: username
      properties:
        id:
          format: int64
          type: integer
          x-is-unique: true
        username:
          type: string
        firstName:
          type: string
        lastName:
          type: string
        email:
          type: string
        password:
          type: string
        phone:
          type: string
        userStatus:
          description: User Status
          format: int32
          type: integer
      type: object
      xml:
        name: User
    Tag:
      example:
        name: name
        id: 1
      properties:
        id:
          format: int64
          type: integer
        name:
          type: string
      type: object
      xml:
        name: Tag
    Pet:
      example:
        photoUrls:
        - photoUrls
        - photoUrls
        name: doggie
        id: 0
        category:
          name: default-name
          id: 6
        tags:
        - name: name
          id: 1
        - name: name
          id: 1
        status: available
      properties:
        id:
          format: int64
          type: integer
          x-is-unique: true
        category:
          $ref: '#/components/schemas/Category'
        name:
          example: doggie
          type: string
        photoUrls:
          items:
            type: string
          type: array
          xml:
            name: photoUrl
            wrapped: true
        tags:
          items:
            $ref: '#/components/schemas/Tag'
          type: array
          xml:
            name: tag
            wrapped: true
        status:
          description: pet status in the store
          enum:
          - available
          - pending
          - sold
          type: string
      required:
      - name
      - photoUrls
      type: object
      xml:
        name: Pet
    ApiResponse:
      example:
        code: 0
        type: type
        message: message
      properties:
        code:
          format: int32
          type: integer
        type:
          type: string
        message:
          type: string
      type: object
    $special[model.name]:
      properties:
        $special[property.name]:
          format: int64
          type: integer
      type: object
      xml:
        name: $special[model.name]
    Return:
      description: Model for testing reserved words
      properties:
        return:
          format: int32
          type: integer
      type: object
      xml:
        name: Return
    Name:
      description: Model for testing model name same as property name
      properties:
        name:
          format: int32
          type: integer
        snake_case:
          format: int32
          readOnly: true
          type: integer
        property:
          type: string
        123Number:
          readOnly: true
          type: integer
      required:
      - name
      type: object
      xml:
        name: Name
    200_response:
      description: Model for testing model name starting with number
      properties:
        name:
          format: int32
          type: integer
        class:
          type: string
      type: object
      xml:
        name: Name
    ClassModel:
      description: Model for testing model with "_class" property
      properties:
        _class:
          type: string
      type: object
    Dog:
      allOf:
      - $ref: '#/components/schemas/Animal'
      - properties:
          breed:
            type: string
        type: object
    Cat:
      allOf:
      - $ref: '#/components/schemas/Animal'
      - properties:
          declawed:
            type: boolean
        type: object
    Animal:
      discriminator:
        propertyName: className
      properties:
        className:
          type: string
        color:
          default: red
          type: string
      required:
      - className
      type: object
    AnimalFarm:
      items:
        $ref: '#/components/schemas/Animal'
      type: array
    format_test:
      properties:
        integer:
          maximum: 1E+2
          minimum: 1E+1
          type: integer
        int32:
          format: int32
          maximum: 2E+2
          minimum: 2E+1
          type: integer
        int64:
          format: int64
          type: integer
        number:
          maximum: 543.2
          minimum: 32.1
          type: number
        float:
          format: float
          maximum: 987.6
          minimum: 54.3
          type: number
        double:
          format: double
          maximum: 123.4
          minimum: 67.8
          type: number
        string:
          pattern: /[a-z]/i
          type: string
        byte:
          format: byte
          pattern: ^(?:[A-Za-z0-9+/]{4})*(?:[A-Za-z0-9+/]{2}==|[A-Za-z0-9+/]{3}=)?$
          type: string
        binary:
          format: binary
          type: string
        date:
          format: date
          type: string
        dateTime:
          format: date-time
          type: string
        uuid:
          format: uuid
          type: string
        password:
          format: password
          maxLength: 64
          minLength: 10
          type: string
      required:
      - byte
      - date
      - number
      - password
      type: object
    EnumClass:
      default: -efg
      enum:
      - _abc
      - -efg
      - (xyz)
      type: string
    Enum_Test:
      properties:
        enum_string:
          enum:
          - UPPER
          - lower
          - ""
          type: string
        enum_string_required:
          enum:
          - UPPER
          - lower
          - ""
          type: string
        enum_integer:
          enum:
          - 1
          - -1
          format: int32
          type: integer
        enum_number:
          enum:
          - 1.1
          - -1.2
          format: double
          type: number
        outerEnum:
          $ref: '#/components/schemas/OuterEnum'
      required:
      - enum_string_required
      type: object
    AdditionalPropertiesClass:
      properties:
        map_property:
          additionalProperties:
            type: string
          type: object
        map_of_map_property:
          additionalProperties:
            additionalProperties:
              type: string
            type: object
          type: object
      type: object
    MixedPropertiesAndAdditionalPropertiesClass:
      properties:
        uuid:
          format: uuid
          type: string
        dateTime:
          format: date-time
          type: string
        map:
          additionalProperties:
            $ref: '#/components/schemas/Animal'
          type: object
      type: object
    List:
      example:
        123-list: 123-list
      properties:
        123-list:
          type: string
      type: object
    Client:
      example:
        client: client
      properties:
        client:
          type: string
      type: object
    ReadOnlyFirst:
      properties:
        bar:
          readOnly: true
          type: string
        baz:
          type: string
      type: object
    hasOnlyReadOnly:
      properties:
        bar:
          readOnly: true
          type: string
        foo:
          readOnly: true
          type: string
      type: object
    Capitalization:
      properties:
        smallCamel:
          type: string
        CapitalCamel:
          type: string
        small_Snake:
          type: string
        Capital_Snake:
          type: string
        SCA_ETH_Flow_Points:
          type: string
        ATT_NAME:
          description: |
            Name of the pet
          type: string
      type: object
    MapTest:
      properties:
        map_map_of_string:
          additionalProperties:
            additionalProperties:
              type: string
            type: object
          type: object
        map_of_enum_string:
          additionalProperties:
            enum:
            - UPPER
            - lower
            type: string
          type: object
        direct_map:
          additionalProperties:
            type: boolean
          type: object
        indirect_map:
          additionalProperties:
            type: boolean
          type: object
      type: object
    ArrayTest:
      properties:
        array_of_string:
          items:
            type: string
          type: array
        array_array_of_integer:
          items:
            items:
              format: int64
              type: integer
            type: array
          type: array
        array_array_of_model:
          items:
            items:
              $ref: '#/components/schemas/ReadOnlyFirst'
            type: array
          type: array
      type: object
<<<<<<< HEAD
    OuterComposite:
      example:
        my_string: my_string
        my_number: 0.8008281904610115
        my_boolean: true
=======
    NumberOnly:
>>>>>>> ef7b28de
      properties:
        JustNumber:
          type: number
      type: object
    ArrayOfNumberOnly:
      properties:
        ArrayNumber:
          items:
            type: number
          type: array
      type: object
    ArrayOfArrayOfNumberOnly:
      properties:
        ArrayArrayNumber:
          items:
            items:
              type: number
            type: array
          type: array
      type: object
    EnumArrays:
      properties:
        just_symbol:
          enum:
          - '>='
          - $
          type: string
        array_enum:
          items:
            enum:
            - fish
            - crab
            type: string
          type: array
      type: object
    OuterEnum:
      enum:
      - placed
      - approved
      - delivered
      type: string
    OuterComposite:
      example:
        my_string: my_string
        my_number: 0.80082819046101150206595775671303272247314453125
        my_boolean: true
      properties:
        my_number:
          type: number
        my_string:
          type: string
        my_boolean:
          type: boolean
          x-codegen-body-parameter-name: boolean_post_body
      type: object
    OuterNumber:
      type: number
    OuterString:
      type: string
    OuterBoolean:
      type: boolean
      x-codegen-body-parameter-name: boolean_post_body
    StringBooleanMap:
      additionalProperties:
        type: boolean
      type: object
    FileSchemaTestClass:
      example:
        file:
          sourceURI: sourceURI
        files:
        - sourceURI: sourceURI
        - sourceURI: sourceURI
      properties:
        file:
          $ref: '#/components/schemas/File'
        files:
          items:
            $ref: '#/components/schemas/File'
          type: array
      type: object
    File:
      description: Must be named `File` for test.
      example:
        sourceURI: sourceURI
      properties:
        sourceURI:
          description: Test capitalization
          type: string
      type: object
    TypeHolderDefault:
      properties:
        string_item:
          default: what
          type: string
        number_item:
          type: number
        integer_item:
          type: integer
        bool_item:
          default: true
          type: boolean
        array_item:
          items:
            type: integer
          type: array
      required:
      - array_item
      - bool_item
      - integer_item
      - number_item
      - string_item
      type: object
    TypeHolderExample:
      properties:
        string_item:
          example: what
          type: string
        number_item:
          example: 1.234
          type: number
        integer_item:
          example: -2
          type: integer
        bool_item:
          example: true
          type: boolean
        array_item:
          example:
          - 0
          - 1
          - 2
          - 3
          items:
            type: integer
          type: array
      required:
      - array_item
      - bool_item
      - integer_item
      - number_item
      - string_item
      type: object
    XmlItem:
      properties:
        attribute_string:
          example: string
          type: string
          xml:
            attribute: true
        attribute_number:
          example: 1.234
          type: number
          xml:
            attribute: true
        attribute_integer:
          example: -2
          type: integer
          xml:
            attribute: true
        attribute_boolean:
          example: true
          type: boolean
          xml:
            attribute: true
        wrapped_array:
          items:
            type: integer
          type: array
          xml:
            wrapped: true
        name_string:
          example: string
          type: string
          xml:
            name: xml_name_string
        name_number:
          example: 1.234
          type: number
          xml:
            name: xml_name_number
        name_integer:
          example: -2
          type: integer
          xml:
            name: xml_name_integer
        name_boolean:
          example: true
          type: boolean
          xml:
            name: xml_name_boolean
        name_array:
          items:
            type: integer
            xml:
              name: xml_name_array_item
          type: array
        name_wrapped_array:
          items:
            type: integer
            xml:
              name: xml_name_wrapped_array_item
          type: array
          xml:
            name: xml_name_wrapped_array
            wrapped: true
        prefix_string:
          example: string
          type: string
          xml:
            prefix: ab
        prefix_number:
          example: 1.234
          type: number
          xml:
            prefix: cd
        prefix_integer:
          example: -2
          type: integer
          xml:
            prefix: ef
        prefix_boolean:
          example: true
          type: boolean
          xml:
            prefix: gh
        prefix_array:
          items:
            type: integer
            xml:
              prefix: ij
          type: array
        prefix_wrapped_array:
          items:
            type: integer
            xml:
              prefix: mn
          type: array
          xml:
            prefix: kl
            wrapped: true
        namespace_string:
          example: string
          type: string
          xml:
            namespace: http://a.com/schema
        namespace_number:
          example: 1.234
          type: number
          xml:
            namespace: http://b.com/schema
        namespace_integer:
          example: -2
          type: integer
          xml:
            namespace: http://c.com/schema
        namespace_boolean:
          example: true
          type: boolean
          xml:
            namespace: http://d.com/schema
        namespace_array:
          items:
            type: integer
            xml:
              namespace: http://e.com/schema
          type: array
        namespace_wrapped_array:
          items:
            type: integer
            xml:
              namespace: http://g.com/schema
          type: array
          xml:
            namespace: http://f.com/schema
            wrapped: true
        prefix_ns_string:
          example: string
          type: string
          xml:
            namespace: http://a.com/schema
            prefix: a
        prefix_ns_number:
          example: 1.234
          type: number
          xml:
            namespace: http://b.com/schema
            prefix: b
        prefix_ns_integer:
          example: -2
          type: integer
          xml:
            namespace: http://c.com/schema
            prefix: c
        prefix_ns_boolean:
          example: true
          type: boolean
          xml:
            namespace: http://d.com/schema
            prefix: d
        prefix_ns_array:
          items:
            type: integer
            xml:
              namespace: http://e.com/schema
              prefix: e
          type: array
        prefix_ns_wrapped_array:
          items:
            type: integer
            xml:
              namespace: http://g.com/schema
              prefix: g
          type: array
          xml:
            namespace: http://f.com/schema
            prefix: f
            wrapped: true
      type: object
      xml:
        namespace: http://a.com/schema
        prefix: pre
  securitySchemes:
    petstore_auth:
      flows:
        implicit:
          authorizationUrl: http://petstore.swagger.io/api/oauth/dialog
          scopes:
            write:pets: modify pets in your account
            read:pets: read your pets
      type: oauth2
    api_key:
      in: header
      name: api_key
      type: apiKey
    api_key_query:
      in: query
      name: api_key_query
      type: apiKey
    http_basic_test:
      scheme: basic
      type: http<|MERGE_RESOLUTION|>--- conflicted
+++ resolved
@@ -1663,15 +1663,7 @@
             type: array
           type: array
       type: object
-<<<<<<< HEAD
-    OuterComposite:
-      example:
-        my_string: my_string
-        my_number: 0.8008281904610115
-        my_boolean: true
-=======
     NumberOnly:
->>>>>>> ef7b28de
       properties:
         JustNumber:
           type: number
@@ -1716,7 +1708,7 @@
     OuterComposite:
       example:
         my_string: my_string
-        my_number: 0.80082819046101150206595775671303272247314453125
+        my_number: 0.8008281904610115
         my_boolean: true
       properties:
         my_number:
