--- conflicted
+++ resolved
@@ -133,13 +133,9 @@
       summary: Finds Pets by status
       tags:
       - pet
-<<<<<<< HEAD
-      x-accepts: application/json
-=======
       x-accepts:
       - application/json
       - application/xml
->>>>>>> a2ee3a7c
       x-tags:
       - tag: pet
   /pet/findByTags:
@@ -186,13 +182,9 @@
       summary: Finds Pets by tags
       tags:
       - pet
-<<<<<<< HEAD
-      x-accepts: application/json
-=======
       x-accepts:
       - application/json
       - application/xml
->>>>>>> a2ee3a7c
       x-tags:
       - tag: pet
   /pet/{petId}:
@@ -260,13 +252,9 @@
       summary: Find pet by ID
       tags:
       - pet
-<<<<<<< HEAD
-      x-accepts: application/json
-=======
       x-accepts:
       - application/json
       - application/xml
->>>>>>> a2ee3a7c
       x-tags:
       - tag: pet
     post:
@@ -386,13 +374,9 @@
       - store
       x-codegen-request-body-name: body
       x-content-type: '*/*'
-<<<<<<< HEAD
-      x-accepts: application/json
-=======
       x-accepts:
       - application/json
       - application/xml
->>>>>>> a2ee3a7c
       x-tags:
       - tag: store
   /store/order/{order_id}:
@@ -454,13 +438,9 @@
       summary: Find purchase order by ID
       tags:
       - store
-<<<<<<< HEAD
-      x-accepts: application/json
-=======
       x-accepts:
       - application/json
       - application/xml
->>>>>>> a2ee3a7c
       x-tags:
       - tag: store
   /user:
@@ -580,13 +560,9 @@
       summary: Logs user into the system
       tags:
       - user
-<<<<<<< HEAD
-      x-accepts: application/json
-=======
       x-accepts:
       - application/json
       - application/xml
->>>>>>> a2ee3a7c
       x-tags:
       - tag: user
   /user/logout:
@@ -656,13 +632,9 @@
       summary: Get user by user name
       tags:
       - user
-<<<<<<< HEAD
-      x-accepts: application/json
-=======
       x-accepts:
       - application/json
       - application/xml
->>>>>>> a2ee3a7c
       x-tags:
       - tag: user
     put:
