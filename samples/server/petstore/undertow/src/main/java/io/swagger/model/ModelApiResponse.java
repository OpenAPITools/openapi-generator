package io.swagger.model;

import java.util.Objects;
import com.fasterxml.jackson.annotation.JsonProperty;
import com.fasterxml.jackson.annotation.JsonCreator;
import io.swagger.annotations.ApiModel;
import io.swagger.annotations.ApiModelProperty;



/**
 * Describes the result of uploading an image resource
 **/

@ApiModel(description = "Describes the result of uploading an image resource")
<<<<<<< HEAD
@javax.annotation.Generated(value = "io.swagger.codegen.languages.UndertowCodegen", date = "2017-03-27T16:05:34.245+08:00")
=======
@javax.annotation.Generated(value = "io.swagger.codegen.languages.UndertowCodegen")
>>>>>>> e64d547d
public class ModelApiResponse   {
  
  private Integer code = null;
  private String type = null;
  private String message = null;

  /**
   **/
  public ModelApiResponse code(Integer code) {
    this.code = code;
    return this;
  }

  
  @ApiModelProperty(value = "")
  @JsonProperty("code")
  public Integer getCode() {
    return code;
  }
  public void setCode(Integer code) {
    this.code = code;
  }

  /**
   **/
  public ModelApiResponse type(String type) {
    this.type = type;
    return this;
  }

  
  @ApiModelProperty(value = "")
  @JsonProperty("type")
  public String getType() {
    return type;
  }
  public void setType(String type) {
    this.type = type;
  }

  /**
   **/
  public ModelApiResponse message(String message) {
    this.message = message;
    return this;
  }

  
  @ApiModelProperty(value = "")
  @JsonProperty("message")
  public String getMessage() {
    return message;
  }
  public void setMessage(String message) {
    this.message = message;
  }


  @Override
  public boolean equals(java.lang.Object o) {
    if (this == o) {
      return true;
    }
    if (o == null || getClass() != o.getClass()) {
      return false;
    }
    ModelApiResponse _apiResponse = (ModelApiResponse) o;
    return Objects.equals(code, _apiResponse.code) &&
        Objects.equals(type, _apiResponse.type) &&
        Objects.equals(message, _apiResponse.message);
  }

  @Override
  public int hashCode() {
    return Objects.hash(code, type, message);
  }

  @Override
  public String toString() {
    StringBuilder sb = new StringBuilder();
    sb.append("class ModelApiResponse {\n");
    
    sb.append("    code: ").append(toIndentedString(code)).append("\n");
    sb.append("    type: ").append(toIndentedString(type)).append("\n");
    sb.append("    message: ").append(toIndentedString(message)).append("\n");
    sb.append("}");
    return sb.toString();
  }

  /**
   * Convert the given object to string with each line indented by 4 spaces
   * (except the first line).
   */
  private String toIndentedString(java.lang.Object o) {
    if (o == null) {
      return "null";
    }
    return o.toString().replace("\n", "\n    ");
  }
}
<|MERGE_RESOLUTION|>--- conflicted
+++ resolved
@@ -13,11 +13,7 @@
  **/
 
 @ApiModel(description = "Describes the result of uploading an image resource")
-<<<<<<< HEAD
-@javax.annotation.Generated(value = "io.swagger.codegen.languages.UndertowCodegen", date = "2017-03-27T16:05:34.245+08:00")
-=======
 @javax.annotation.Generated(value = "io.swagger.codegen.languages.UndertowCodegen")
->>>>>>> e64d547d
 public class ModelApiResponse   {
   
   private Integer code = null;
