package org.openapitools.model;

import java.net.URI;
import java.util.Objects;
import com.fasterxml.jackson.annotation.JsonProperty;
import com.fasterxml.jackson.annotation.JsonCreator;
import com.fasterxml.jackson.annotation.JsonValue;
import java.util.ArrayList;
import java.util.Arrays;
import java.util.List;
import org.openapitools.model.Category;
import org.openapitools.model.Tag;
import org.springframework.lang.Nullable;
import org.openapitools.jackson.nullable.JsonNullable;
import java.time.OffsetDateTime;
import jakarta.validation.Valid;
import jakarta.validation.constraints.*;
import org.hibernate.validator.constraints.*;
import io.swagger.v3.oas.annotations.media.Schema;


import java.util.*;
import jakarta.annotation.Generated;

/**
 * A pet for sale in the pet store
 */
@lombok.Getter
@lombok.Setter
@lombok.ToString
@lombok.EqualsAndHashCode

@Schema(name = "Pet", description = "A pet for sale in the pet store")
<<<<<<< HEAD
@Generated(value = "org.openapitools.codegen.languages.SpringCodegen", comments = "Generator version: 7.14.0")
=======
@Generated(value = "org.openapitools.codegen.languages.SpringCodegen", comments = "Generator version: 7.15.0-SNAPSHOT")
>>>>>>> a5f638fe
public class Pet {

  private @Nullable Long id;

  private @Nullable Category category;

  private String name;

  @Valid
  private List<String> photoUrls = new ArrayList<>();

  @Valid
  private List<@Valid Tag> tags = new ArrayList<>();

  /**
   * pet status in the store
   */
  public enum StatusEnum {
    AVAILABLE("available"),
    
    PENDING("pending"),
    
    SOLD("sold");

    private final String value;

    StatusEnum(String value) {
      this.value = value;
    }

    @JsonValue
    public String getValue() {
      return value;
    }

    @Override
    public String toString() {
      return String.valueOf(value);
    }

    @JsonCreator
    public static StatusEnum fromValue(String value) {
      for (StatusEnum b : StatusEnum.values()) {
        if (b.value.equals(value)) {
          return b;
        }
      }
      throw new IllegalArgumentException("Unexpected value '" + value + "'");
    }
  }

  @Deprecated
  private @Nullable StatusEnum status;

  public Pet() {
    super();
  }

  /**
   * Constructor with only required parameters
   */
  public Pet(String name, List<String> photoUrls) {
    this.name = name;
    this.photoUrls = photoUrls;
  }

  public Pet id(@Nullable Long id) {
    this.id = id;
    return this;
  }


  public Pet category(@Nullable Category category) {
    this.category = category;
    return this;
  }


  public Pet name(String name) {
    this.name = name;
    return this;
  }


  public Pet photoUrls(List<String> photoUrls) {
    this.photoUrls = photoUrls;
    return this;
  }

  public Pet addPhotoUrlsItem(String photoUrlsItem) {
    if (this.photoUrls == null) {
      this.photoUrls = new ArrayList<>();
    }
    this.photoUrls.add(photoUrlsItem);
    return this;
  }


  public Pet tags(List<@Valid Tag> tags) {
    this.tags = tags;
    return this;
  }

  public Pet addTagsItem(Tag tagsItem) {
    if (this.tags == null) {
      this.tags = new ArrayList<>();
    }
    this.tags.add(tagsItem);
    return this;
  }


  public Pet status(@Nullable StatusEnum status) {
    this.status = status;
    return this;
  }



}
<|MERGE_RESOLUTION|>--- conflicted
+++ resolved
@@ -31,11 +31,7 @@
 @lombok.EqualsAndHashCode
 
 @Schema(name = "Pet", description = "A pet for sale in the pet store")
-<<<<<<< HEAD
-@Generated(value = "org.openapitools.codegen.languages.SpringCodegen", comments = "Generator version: 7.14.0")
-=======
 @Generated(value = "org.openapitools.codegen.languages.SpringCodegen", comments = "Generator version: 7.15.0-SNAPSHOT")
->>>>>>> a5f638fe
 public class Pet {
 
   private @Nullable Long id;
