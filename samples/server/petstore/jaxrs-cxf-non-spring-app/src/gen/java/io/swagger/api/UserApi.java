--- conflicted
+++ resolved
@@ -30,11 +30,7 @@
     @ApiOperation(value = "Create user", tags={ "user",  })
     @ApiResponses(value = { 
         @ApiResponse(code = 200, message = "successful operation") })
-<<<<<<< HEAD
-    public void createUser(User body);
-=======
     public void createUser(@Valid User body);
->>>>>>> 9b113d5a
 
     @POST
     @Path("/user/createWithArray")
@@ -42,11 +38,7 @@
     @ApiOperation(value = "Creates list of users with given input array", tags={ "user",  })
     @ApiResponses(value = { 
         @ApiResponse(code = 200, message = "successful operation") })
-<<<<<<< HEAD
-    public void createUsersWithArrayInput(List<User> body);
-=======
     public void createUsersWithArrayInput(@Valid List<User> body);
->>>>>>> 9b113d5a
 
     @POST
     @Path("/user/createWithList")
@@ -54,11 +46,7 @@
     @ApiOperation(value = "Creates list of users with given input array", tags={ "user",  })
     @ApiResponses(value = { 
         @ApiResponse(code = 200, message = "successful operation") })
-<<<<<<< HEAD
-    public void createUsersWithListInput(List<User> body);
-=======
     public void createUsersWithListInput(@Valid List<User> body);
->>>>>>> 9b113d5a
 
     @DELETE
     @Path("/user/{username}")
@@ -103,9 +91,5 @@
     @ApiResponses(value = { 
         @ApiResponse(code = 400, message = "Invalid user supplied"),
         @ApiResponse(code = 404, message = "User not found") })
-<<<<<<< HEAD
-    public void updateUser(@PathParam("username") String username, User body);
-=======
     public void updateUser(@PathParam("username") String username, @Valid User body);
->>>>>>> 9b113d5a
 }
