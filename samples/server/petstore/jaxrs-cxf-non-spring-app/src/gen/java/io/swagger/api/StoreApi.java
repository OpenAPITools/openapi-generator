package io.swagger.api;

import java.util.Map;
import io.swagger.model.Order;

import java.io.InputStream;
import java.io.OutputStream;
import java.util.List;
import java.util.Map;
import javax.ws.rs.*;
import javax.ws.rs.core.Response;
import javax.ws.rs.core.MediaType;
import org.apache.cxf.jaxrs.ext.multipart.*;

import io.swagger.annotations.Api;
import io.swagger.annotations.ApiOperation;
import io.swagger.annotations.ApiResponses;
import io.swagger.annotations.ApiResponse;
import io.swagger.jaxrs.PATCH;
import javax.validation.constraints.*;
import javax.validation.Valid;

@Path("/")
@Api(value = "/", description = "")
public interface StoreApi  {

    @DELETE
    @Path("/store/order/{orderId}")
    @Produces({ "application/xml", "application/json" })
    @ApiOperation(value = "Delete purchase order by ID", tags={ "store",  })
    @ApiResponses(value = { 
        @ApiResponse(code = 400, message = "Invalid ID supplied"),
        @ApiResponse(code = 404, message = "Order not found") })
    public void deleteOrder(@PathParam("orderId") String orderId);

    @GET
    @Path("/store/inventory")
    @Produces({ "application/json" })
    @ApiOperation(value = "Returns pet inventories by status", tags={ "store",  })
    @ApiResponses(value = { 
        @ApiResponse(code = 200, message = "successful operation", response = Map.class, responseContainer = "Map") })
    public Map<String, Integer> getInventory();

    @GET
    @Path("/store/order/{orderId}")
    @Produces({ "application/xml", "application/json" })
    @ApiOperation(value = "Find purchase order by ID", tags={ "store",  })
    @ApiResponses(value = { 
        @ApiResponse(code = 200, message = "successful operation", response = Order.class),
        @ApiResponse(code = 400, message = "Invalid ID supplied"),
        @ApiResponse(code = 404, message = "Order not found") })
    public Order getOrderById(@PathParam("orderId") @Min(1) @Max(5) Long orderId);

    @POST
    @Path("/store/order")
    @Produces({ "application/xml", "application/json" })
    @ApiOperation(value = "Place an order for a pet", tags={ "store" })
    @ApiResponses(value = { 
        @ApiResponse(code = 200, message = "successful operation", response = Order.class),
        @ApiResponse(code = 400, message = "Invalid Order") })
<<<<<<< HEAD
    public Order placeOrder(Order body);
=======
    public Order placeOrder(@Valid Order body);
>>>>>>> 358aaf3c
}
<|MERGE_RESOLUTION|>--- conflicted
+++ resolved
@@ -58,9 +58,5 @@
     @ApiResponses(value = { 
         @ApiResponse(code = 200, message = "successful operation", response = Order.class),
         @ApiResponse(code = 400, message = "Invalid Order") })
-<<<<<<< HEAD
-    public Order placeOrder(Order body);
-=======
     public Order placeOrder(@Valid Order body);
->>>>>>> 358aaf3c
 }
