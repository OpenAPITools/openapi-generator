package org.openapitools.model;

import java.net.URI;
import java.util.Objects;
import com.fasterxml.jackson.annotation.JsonProperty;
import com.fasterxml.jackson.annotation.JsonCreator;
import io.swagger.annotations.ApiModel;
import io.swagger.annotations.ApiModelProperty;
import java.math.BigDecimal;
import java.util.ArrayList;
import java.util.List;
import java.time.OffsetDateTime;
import javax.validation.Valid;
import javax.validation.constraints.*;


import java.util.*;
import javax.annotation.Generated;

/**
 * TypeHolderDefault
 */

@Generated(value = "org.openapitools.codegen.languages.SpringCodegen")
public class TypeHolderDefault {

  private String stringItem = "what";

<<<<<<< HEAD
  private BigDecimal numberItem;

  private Integer integerItem;
=======
  @JsonProperty("number_item")
  private BigDecimal numberItem = new BigDecimal("1.234");

  @JsonProperty("integer_item")
  private Integer integerItem = -2;
>>>>>>> 162623e4

  private Boolean boolItem = true;

  @Valid
  private List<Integer> arrayItem = new ArrayList<>(Arrays.asList(0, 1, 2, 3));

  /**
   * Default constructor
   * @deprecated Use {@link TypeHolderDefault#TypeHolderDefault(String, BigDecimal, Integer, Boolean, List<Integer>)}
   */
  @Deprecated
  public TypeHolderDefault() {
    super();
  }

  /**
   * Constructor with only required parameters
   */
  public TypeHolderDefault(String stringItem, BigDecimal numberItem, Integer integerItem, Boolean boolItem, List<Integer> arrayItem) {
    this.stringItem = stringItem;
    this.numberItem = numberItem;
    this.integerItem = integerItem;
    this.boolItem = boolItem;
    this.arrayItem = arrayItem;
  }

  public TypeHolderDefault stringItem(String stringItem) {
    this.stringItem = stringItem;
    return this;
  }

  /**
   * Get stringItem
   * @return stringItem
  */
  @NotNull 
  @ApiModelProperty(required = true, value = "")
  @JsonProperty("string_item")
  public String getStringItem() {
    return stringItem;
  }

  public void setStringItem(String stringItem) {
    this.stringItem = stringItem;
  }

  public TypeHolderDefault numberItem(BigDecimal numberItem) {
    this.numberItem = numberItem;
    return this;
  }

  /**
   * Get numberItem
   * @return numberItem
  */
  @NotNull @Valid 
  @ApiModelProperty(required = true, value = "")
  @JsonProperty("number_item")
  public BigDecimal getNumberItem() {
    return numberItem;
  }

  public void setNumberItem(BigDecimal numberItem) {
    this.numberItem = numberItem;
  }

  public TypeHolderDefault integerItem(Integer integerItem) {
    this.integerItem = integerItem;
    return this;
  }

  /**
   * Get integerItem
   * @return integerItem
  */
  @NotNull 
  @ApiModelProperty(required = true, value = "")
  @JsonProperty("integer_item")
  public Integer getIntegerItem() {
    return integerItem;
  }

  public void setIntegerItem(Integer integerItem) {
    this.integerItem = integerItem;
  }

  public TypeHolderDefault boolItem(Boolean boolItem) {
    this.boolItem = boolItem;
    return this;
  }

  /**
   * Get boolItem
   * @return boolItem
  */
  @NotNull 
  @ApiModelProperty(required = true, value = "")
  @JsonProperty("bool_item")
  public Boolean getBoolItem() {
    return boolItem;
  }

  public void setBoolItem(Boolean boolItem) {
    this.boolItem = boolItem;
  }

  public TypeHolderDefault arrayItem(List<Integer> arrayItem) {
    this.arrayItem = arrayItem;
    return this;
  }

  public TypeHolderDefault addArrayItemItem(Integer arrayItemItem) {
    if (this.arrayItem == null) {
      this.arrayItem = new ArrayList<>(Arrays.asList(0, 1, 2, 3));
    }
    this.arrayItem.add(arrayItemItem);
    return this;
  }

  /**
   * Get arrayItem
   * @return arrayItem
  */
  @NotNull 
  @ApiModelProperty(required = true, value = "")
  @JsonProperty("array_item")
  public List<Integer> getArrayItem() {
    return arrayItem;
  }

  public void setArrayItem(List<Integer> arrayItem) {
    this.arrayItem = arrayItem;
  }

  @Override
  public boolean equals(Object o) {
    if (this == o) {
      return true;
    }
    if (o == null || getClass() != o.getClass()) {
      return false;
    }
    TypeHolderDefault typeHolderDefault = (TypeHolderDefault) o;
    return Objects.equals(this.stringItem, typeHolderDefault.stringItem) &&
        Objects.equals(this.numberItem, typeHolderDefault.numberItem) &&
        Objects.equals(this.integerItem, typeHolderDefault.integerItem) &&
        Objects.equals(this.boolItem, typeHolderDefault.boolItem) &&
        Objects.equals(this.arrayItem, typeHolderDefault.arrayItem);
  }

  @Override
  public int hashCode() {
    return Objects.hash(stringItem, numberItem, integerItem, boolItem, arrayItem);
  }

  @Override
  public String toString() {
    StringBuilder sb = new StringBuilder();
    sb.append("class TypeHolderDefault {\n");
    sb.append("    stringItem: ").append(toIndentedString(stringItem)).append("\n");
    sb.append("    numberItem: ").append(toIndentedString(numberItem)).append("\n");
    sb.append("    integerItem: ").append(toIndentedString(integerItem)).append("\n");
    sb.append("    boolItem: ").append(toIndentedString(boolItem)).append("\n");
    sb.append("    arrayItem: ").append(toIndentedString(arrayItem)).append("\n");
    sb.append("}");
    return sb.toString();
  }

  /**
   * Convert the given object to string with each line indented by 4 spaces
   * (except the first line).
   */
  private String toIndentedString(Object o) {
    if (o == null) {
      return "null";
    }
    return o.toString().replace("\n", "\n    ");
  }
}
<|MERGE_RESOLUTION|>--- conflicted
+++ resolved
@@ -24,22 +24,19 @@
 @Generated(value = "org.openapitools.codegen.languages.SpringCodegen")
 public class TypeHolderDefault {
 
+  @JsonProperty("string_item")
   private String stringItem = "what";
 
-<<<<<<< HEAD
-  private BigDecimal numberItem;
-
-  private Integer integerItem;
-=======
   @JsonProperty("number_item")
   private BigDecimal numberItem = new BigDecimal("1.234");
 
   @JsonProperty("integer_item")
   private Integer integerItem = -2;
->>>>>>> 162623e4
-
+
+  @JsonProperty("bool_item")
   private Boolean boolItem = true;
 
+  @JsonProperty("array_item")
   @Valid
   private List<Integer> arrayItem = new ArrayList<>(Arrays.asList(0, 1, 2, 3));
 
@@ -74,7 +71,6 @@
   */
   @NotNull 
   @ApiModelProperty(required = true, value = "")
-  @JsonProperty("string_item")
   public String getStringItem() {
     return stringItem;
   }
@@ -94,7 +90,6 @@
   */
   @NotNull @Valid 
   @ApiModelProperty(required = true, value = "")
-  @JsonProperty("number_item")
   public BigDecimal getNumberItem() {
     return numberItem;
   }
@@ -114,7 +109,6 @@
   */
   @NotNull 
   @ApiModelProperty(required = true, value = "")
-  @JsonProperty("integer_item")
   public Integer getIntegerItem() {
     return integerItem;
   }
@@ -134,7 +128,6 @@
   */
   @NotNull 
   @ApiModelProperty(required = true, value = "")
-  @JsonProperty("bool_item")
   public Boolean getBoolItem() {
     return boolItem;
   }
@@ -162,7 +155,6 @@
   */
   @NotNull 
   @ApiModelProperty(required = true, value = "")
-  @JsonProperty("array_item")
   public List<Integer> getArrayItem() {
     return arrayItem;
   }
