--- conflicted
+++ resolved
@@ -21,15 +21,9 @@
 /**
  * AdditionalPropertiesObject
  */
-<<<<<<< HEAD
 
 @Generated(value = "org.openapitools.codegen.languages.SpringCodegen")
-public class AdditionalPropertiesObject extends HashMap<String, Map>  {
-
-=======
-@javax.annotation.Generated(value = "org.openapitools.codegen.languages.SpringCodegen")
 public class AdditionalPropertiesObject   {
->>>>>>> db8e3361
   @JsonProperty("name")
   private String name;
 
@@ -52,8 +46,6 @@
     this.name = name;
   }
 
-<<<<<<< HEAD
-=======
     /**
     * A container for additional, undeclared properties.
     * This is a holder for any undeclared properties as specified with
@@ -92,7 +84,6 @@
     return this.additionalProperties.get(key);
     }
 
->>>>>>> db8e3361
   @Override
   public boolean equals(Object o) {
     if (this == o) {
