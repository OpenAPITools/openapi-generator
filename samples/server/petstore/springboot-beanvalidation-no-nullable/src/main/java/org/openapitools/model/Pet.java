package org.openapitools.model;

import java.net.URI;
import java.util.Objects;
import com.fasterxml.jackson.annotation.JsonProperty;
import com.fasterxml.jackson.annotation.JsonCreator;
import com.fasterxml.jackson.annotation.JsonValue;
import com.fasterxml.jackson.databind.annotation.JsonDeserialize;
import io.swagger.annotations.ApiModel;
import io.swagger.annotations.ApiModelProperty;
import java.util.ArrayList;
import java.util.Arrays;
import java.util.LinkedHashSet;
import java.util.List;
import java.util.Set;
import org.openapitools.model.Category;
import org.openapitools.model.Tag;
import org.springframework.lang.Nullable;
import java.time.OffsetDateTime;
import javax.validation.Valid;
import javax.validation.constraints.*;


import java.util.*;
import javax.annotation.Generated;

/**
 * Pet
 */

<<<<<<< HEAD
@Generated(value = "org.openapitools.codegen.languages.SpringCodegen", comments = "Generator version: 7.14.0")
=======
@Generated(value = "org.openapitools.codegen.languages.SpringCodegen", comments = "Generator version: 7.15.0-SNAPSHOT")
>>>>>>> a5f638fe
public class Pet {

  private @Nullable Long id;

  private @Nullable Category category;

  private String name;

  @Valid
  private Set<String> photoUrls = new LinkedHashSet<>();

  @Valid
  private List<@Valid Tag> tags = new ArrayList<>();

  /**
   * pet status in the store
   */
  public enum StatusEnum {
    AVAILABLE("available"),
    
    PENDING("pending"),
    
    SOLD("sold");

    private final String value;

    StatusEnum(String value) {
      this.value = value;
    }

    @JsonValue
    public String getValue() {
      return value;
    }

    @Override
    public String toString() {
      return String.valueOf(value);
    }

    @JsonCreator
    public static StatusEnum fromValue(String value) {
      for (StatusEnum b : StatusEnum.values()) {
        if (b.value.equals(value)) {
          return b;
        }
      }
      throw new IllegalArgumentException("Unexpected value '" + value + "'");
    }
  }

  @Deprecated
  private @Nullable StatusEnum status;

  public Pet() {
    super();
  }

  /**
   * Constructor with only required parameters
   */
  public Pet(String name, Set<String> photoUrls) {
    this.name = name;
    this.photoUrls = photoUrls;
  }

  public Pet id(@Nullable Long id) {
    this.id = id;
    return this;
  }

  /**
   * Get id
   * @return id
   */
  
  @ApiModelProperty(value = "")
  @JsonProperty("id")
  public @Nullable Long getId() {
    return id;
  }

  public void setId(@Nullable Long id) {
    this.id = id;
  }

  public Pet category(@Nullable Category category) {
    this.category = category;
    return this;
  }

  /**
   * Get category
   * @return category
   */
  @Valid 
  @ApiModelProperty(value = "")
  @JsonProperty("category")
  public @Nullable Category getCategory() {
    return category;
  }

  public void setCategory(@Nullable Category category) {
    this.category = category;
  }

  public Pet name(String name) {
    this.name = name;
    return this;
  }

  /**
   * Get name
   * @return name
   */
  @NotNull 
  @ApiModelProperty(example = "doggie", required = true, value = "")
  @JsonProperty("name")
  public String getName() {
    return name;
  }

  public void setName(String name) {
    this.name = name;
  }

  public Pet photoUrls(Set<String> photoUrls) {
    this.photoUrls = photoUrls;
    return this;
  }

  public Pet addPhotoUrlsItem(String photoUrlsItem) {
    if (this.photoUrls == null) {
      this.photoUrls = new LinkedHashSet<>();
    }
    this.photoUrls.add(photoUrlsItem);
    return this;
  }

  /**
   * Get photoUrls
   * @return photoUrls
   */
  @NotNull 
  @ApiModelProperty(required = true, value = "")
  @JsonProperty("photoUrls")
  public Set<String> getPhotoUrls() {
    return photoUrls;
  }

  @JsonDeserialize(as = LinkedHashSet.class)
  public void setPhotoUrls(Set<String> photoUrls) {
    this.photoUrls = photoUrls;
  }

  public Pet tags(List<@Valid Tag> tags) {
    this.tags = tags;
    return this;
  }

  public Pet addTagsItem(Tag tagsItem) {
    if (this.tags == null) {
      this.tags = new ArrayList<>();
    }
    this.tags.add(tagsItem);
    return this;
  }

  /**
   * Get tags
   * @return tags
   */
  @Valid 
  @ApiModelProperty(value = "")
  @JsonProperty("tags")
  public List<@Valid Tag> getTags() {
    return tags;
  }

  public void setTags(List<@Valid Tag> tags) {
    this.tags = tags;
  }

  public Pet status(@Nullable StatusEnum status) {
    this.status = status;
    return this;
  }

  /**
   * pet status in the store
   * @return status
   * @deprecated
   */
  
  @ApiModelProperty(value = "pet status in the store")
  @JsonProperty("status")
  @Deprecated
  public @Nullable StatusEnum getStatus() {
    return status;
  }

  /**
   * @deprecated
   */
  @Deprecated
  public void setStatus(@Nullable StatusEnum status) {
    this.status = status;
  }

  @Override
  public boolean equals(Object o) {
    if (this == o) {
      return true;
    }
    if (o == null || getClass() != o.getClass()) {
      return false;
    }
    Pet pet = (Pet) o;
    return Objects.equals(this.id, pet.id) &&
        Objects.equals(this.category, pet.category) &&
        Objects.equals(this.name, pet.name) &&
        Objects.equals(this.photoUrls, pet.photoUrls) &&
        Objects.equals(this.tags, pet.tags) &&
        Objects.equals(this.status, pet.status);
  }

  @Override
  public int hashCode() {
    return Objects.hash(id, category, name, photoUrls, tags, status);
  }

  @Override
  public String toString() {
    StringBuilder sb = new StringBuilder();
    sb.append("class Pet {\n");
    sb.append("    id: ").append(toIndentedString(id)).append("\n");
    sb.append("    category: ").append(toIndentedString(category)).append("\n");
    sb.append("    name: ").append(toIndentedString(name)).append("\n");
    sb.append("    photoUrls: ").append(toIndentedString(photoUrls)).append("\n");
    sb.append("    tags: ").append(toIndentedString(tags)).append("\n");
    sb.append("    status: ").append(toIndentedString(status)).append("\n");
    sb.append("}");
    return sb.toString();
  }

  /**
   * Convert the given object to string with each line indented by 4 spaces
   * (except the first line).
   */
  private String toIndentedString(Object o) {
    if (o == null) {
      return "null";
    }
    return o.toString().replace("\n", "\n    ");
  }
}
<|MERGE_RESOLUTION|>--- conflicted
+++ resolved
@@ -28,11 +28,7 @@
  * Pet
  */
 
-<<<<<<< HEAD
-@Generated(value = "org.openapitools.codegen.languages.SpringCodegen", comments = "Generator version: 7.14.0")
-=======
 @Generated(value = "org.openapitools.codegen.languages.SpringCodegen", comments = "Generator version: 7.15.0-SNAPSHOT")
->>>>>>> a5f638fe
 public class Pet {
 
   private @Nullable Long id;
