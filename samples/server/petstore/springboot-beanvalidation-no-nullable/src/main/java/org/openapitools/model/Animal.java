package org.openapitools.model;

import java.net.URI;
import java.util.Objects;
import com.fasterxml.jackson.annotation.JsonIgnoreProperties;
import com.fasterxml.jackson.annotation.JsonProperty;
import com.fasterxml.jackson.annotation.JsonCreator;
import com.fasterxml.jackson.annotation.JsonSubTypes;
import com.fasterxml.jackson.annotation.JsonTypeInfo;
import io.swagger.annotations.ApiModel;
import io.swagger.annotations.ApiModelProperty;
import org.springframework.lang.Nullable;
import java.time.OffsetDateTime;
import javax.validation.Valid;
import javax.validation.constraints.*;


import java.util.*;
import javax.annotation.Generated;

/**
 * Animal
 */

@JsonIgnoreProperties(
  value = "className", // ignore manually set className, it will be automatically generated by Jackson during serialization
  allowSetters = true // allows the className to be set during deserialization
)
@JsonTypeInfo(use = JsonTypeInfo.Id.NAME, include = JsonTypeInfo.As.PROPERTY, property = "className", visible = true)
@JsonSubTypes({
  @JsonSubTypes.Type(value = BigCat.class, name = "BigCat"),
  @JsonSubTypes.Type(value = Cat.class, name = "Cat"),
  @JsonSubTypes.Type(value = Dog.class, name = "Dog")
})

<<<<<<< HEAD
@Generated(value = "org.openapitools.codegen.languages.SpringCodegen", comments = "Generator version: 7.14.0")
=======
@Generated(value = "org.openapitools.codegen.languages.SpringCodegen", comments = "Generator version: 7.15.0-SNAPSHOT")
>>>>>>> d11d008e
public class Animal {

  private String className;

  private String color = "red";

  public Animal() {
    super();
  }

  /**
   * Constructor with only required parameters
   */
  public Animal(String className) {
    this.className = className;
  }

  public Animal className(String className) {
    this.className = className;
    return this;
  }

  /**
   * Get className
   * @return className
   */
  @NotNull 
  @ApiModelProperty(required = true, value = "")
  @JsonProperty("className")
  public String getClassName() {
    return className;
  }

  public void setClassName(String className) {
    this.className = className;
  }

  public Animal color(String color) {
    this.color = color;
    return this;
  }

  /**
   * Get color
   * @return color
   */
  
  @ApiModelProperty(value = "")
  @JsonProperty("color")
  public String getColor() {
    return color;
  }

  public void setColor(String color) {
    this.color = color;
  }

  @Override
  public boolean equals(Object o) {
    if (this == o) {
      return true;
    }
    if (o == null || getClass() != o.getClass()) {
      return false;
    }
    Animal animal = (Animal) o;
    return Objects.equals(this.className, animal.className) &&
        Objects.equals(this.color, animal.color);
  }

  @Override
  public int hashCode() {
    return Objects.hash(className, color);
  }

  @Override
  public String toString() {
    StringBuilder sb = new StringBuilder();
    sb.append("class Animal {\n");
    sb.append("    className: ").append(toIndentedString(className)).append("\n");
    sb.append("    color: ").append(toIndentedString(color)).append("\n");
    sb.append("}");
    return sb.toString();
  }

  /**
   * Convert the given object to string with each line indented by 4 spaces
   * (except the first line).
   */
  private String toIndentedString(Object o) {
    if (o == null) {
      return "null";
    }
    return o.toString().replace("\n", "\n    ");
  }
}
<|MERGE_RESOLUTION|>--- conflicted
+++ resolved
@@ -33,11 +33,7 @@
   @JsonSubTypes.Type(value = Dog.class, name = "Dog")
 })
 
-<<<<<<< HEAD
-@Generated(value = "org.openapitools.codegen.languages.SpringCodegen", comments = "Generator version: 7.14.0")
-=======
 @Generated(value = "org.openapitools.codegen.languages.SpringCodegen", comments = "Generator version: 7.15.0-SNAPSHOT")
->>>>>>> d11d008e
 public class Animal {
 
   private String className;
