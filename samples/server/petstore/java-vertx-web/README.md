<<<<<<< HEAD
Generator version: 7.14.0
=======
Generator version: 7.15.0-SNAPSHOT
>>>>>>> d11d008e

## Getting Started

This document assumes you have maven available.

To build the project using maven, run:

```bash
mvn package
```

To run the project, run the jar or use maven exec plugin:

```bash
mvn exec:java
```

If all builds successfully, the server should run on [http://localhost:8080/](http://localhost:8080/)<|MERGE_RESOLUTION|>--- conflicted
+++ resolved
@@ -1,8 +1,4 @@
-<<<<<<< HEAD
-Generator version: 7.14.0
-=======
 Generator version: 7.15.0-SNAPSHOT
->>>>>>> d11d008e
 
 ## Getting Started
 
