--- conflicted
+++ resolved
@@ -109,11 +109,7 @@
      * Fake endpoint to test group parameters (optional)
      *
      */
-<<<<<<< HEAD
-    public void testGroupParameters(Integer stringGroup, Boolean booleanGroup, Long int64Group) {
-=======
     public void testGroupParameters(Integer requiredStringGroup, Boolean requiredBooleanGroup, Long requiredInt64Group, Integer stringGroup, Boolean booleanGroup, Long int64Group) {
->>>>>>> 31d99287
         // TODO: Implement...
         
         
