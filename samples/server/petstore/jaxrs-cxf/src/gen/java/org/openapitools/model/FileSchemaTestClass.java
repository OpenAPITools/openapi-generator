--- conflicted
+++ resolved
@@ -15,20 +15,12 @@
 public class FileSchemaTestClass  {
   
   @ApiModelProperty(value = "")
-
   @Valid
-
   private ModelFile _file;
 
   @ApiModelProperty(value = "")
-
   @Valid
-<<<<<<< HEAD
-
-  private List<@Valid ModelFile> files;
-=======
   private List<@Valid ModelFile> files = new ArrayList<>();
->>>>>>> 2f69ad9f
  /**
    * Get _file
    * @return _file
