--- conflicted
+++ resolved
@@ -141,11 +141,7 @@
     @ApiOperation(value = "Fake endpoint to test group parameters (optional)", tags={ "fake",  })
     @ApiResponses(value = { 
         @ApiResponse(code = 400, message = "Someting wrong") })
-<<<<<<< HEAD
-    public void testGroupParameters(@QueryParam("string_group") Integer stringGroup, @HeaderParam("boolean_group") Boolean booleanGroup, @QueryParam("int64_group") Long int64Group);
-=======
     public void testGroupParameters(@QueryParam("required_string_group") @NotNull Integer requiredStringGroup, @HeaderParam("required_boolean_group") Boolean requiredBooleanGroup, @QueryParam("required_int64_group") @NotNull Long requiredInt64Group, @QueryParam("string_group") Integer stringGroup, @HeaderParam("boolean_group") Boolean booleanGroup, @QueryParam("int64_group") Long int64Group);
->>>>>>> f8f7ffaa
 
     /**
      * test inline additionalProperties
