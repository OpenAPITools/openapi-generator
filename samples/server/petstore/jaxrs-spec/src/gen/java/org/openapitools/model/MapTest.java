--- conflicted
+++ resolved
@@ -17,11 +17,7 @@
 
 
 
-<<<<<<< HEAD
-public class MapTest implements Serializable  {
-=======
 @javax.annotation.Generated(value = "org.openapitools.codegen.languages.JavaJAXRSSpecServerCodegen")public class MapTest  implements Serializable {
->>>>>>> a2a1ac93
   
   private @Valid Map<String, Map<String, String>> mapMapOfString = new HashMap<String, Map<String, String>>();
  
@@ -181,5 +177,3 @@
 
 
 }
-
-
