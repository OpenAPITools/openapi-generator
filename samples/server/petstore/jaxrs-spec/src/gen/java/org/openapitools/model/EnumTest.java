--- conflicted
+++ resolved
@@ -15,11 +15,7 @@
 
 
 
-<<<<<<< HEAD
-public class EnumTest implements Serializable  {
-=======
 @javax.annotation.Generated(value = "org.openapitools.codegen.languages.JavaJAXRSSpecServerCodegen")public class EnumTest  implements Serializable {
->>>>>>> a2a1ac93
   
 
 public enum EnumStringEnum {
@@ -300,5 +296,3 @@
 
 
 }
-
-
