package org.openapitools.model;

import io.swagger.annotations.ApiModel;
import io.swagger.annotations.ApiModelProperty;
import java.math.BigDecimal;
import java.io.Serializable;
import javax.validation.constraints.*;
import javax.validation.Valid;

import io.swagger.annotations.*;
import java.util.Objects;
import com.fasterxml.jackson.annotation.JsonProperty;
import com.fasterxml.jackson.annotation.JsonCreator;
import com.fasterxml.jackson.annotation.JsonValue;



<<<<<<< HEAD
public class OuterComposite implements Serializable  {
=======
@javax.annotation.Generated(value = "org.openapitools.codegen.languages.JavaJAXRSSpecServerCodegen")public class OuterComposite  implements Serializable {
>>>>>>> a2a1ac93
  
  private @Valid BigDecimal myNumber;
  private @Valid String myString;
  private @Valid Boolean myBoolean;

  /**
   **/
  public OuterComposite myNumber(BigDecimal myNumber) {
    this.myNumber = myNumber;
    return this;
  }

  

  
  @ApiModelProperty(value = "")
  @JsonProperty("my_number")
  public BigDecimal getMyNumber() {
    return myNumber;
  }

  public void setMyNumber(BigDecimal myNumber) {
    this.myNumber = myNumber;
  }/**
   **/
  public OuterComposite myString(String myString) {
    this.myString = myString;
    return this;
  }

  

  
  @ApiModelProperty(value = "")
  @JsonProperty("my_string")
  public String getMyString() {
    return myString;
  }

  public void setMyString(String myString) {
    this.myString = myString;
  }/**
   **/
  public OuterComposite myBoolean(Boolean myBoolean) {
    this.myBoolean = myBoolean;
    return this;
  }

  

  
  @ApiModelProperty(value = "")
  @JsonProperty("my_boolean")
  public Boolean getMyBoolean() {
    return myBoolean;
  }

  public void setMyBoolean(Boolean myBoolean) {
    this.myBoolean = myBoolean;
  }

  @Override
  public boolean equals(java.lang.Object o) {
    if (this == o) {
      return true;
    }
    if (o == null || getClass() != o.getClass()) {
      return false;
    }
    OuterComposite outerComposite = (OuterComposite) o;
    return Objects.equals(this.myNumber, outerComposite.myNumber) &&
        Objects.equals(this.myString, outerComposite.myString) &&
        Objects.equals(this.myBoolean, outerComposite.myBoolean);
  }

  @Override
  public int hashCode() {
    return Objects.hash(myNumber, myString, myBoolean);
  }

  @Override
  public String toString() {
    StringBuilder sb = new StringBuilder();
    sb.append("class OuterComposite {\n");
    
    sb.append("    myNumber: ").append(toIndentedString(myNumber)).append("\n");
    sb.append("    myString: ").append(toIndentedString(myString)).append("\n");
    sb.append("    myBoolean: ").append(toIndentedString(myBoolean)).append("\n");
    sb.append("}");
    return sb.toString();
  }

  /**
   * Convert the given object to string with each line indented by 4 spaces
   * (except the first line).
   */
  private String toIndentedString(java.lang.Object o) {
    if (o == null) {
      return "null";
    }
    return o.toString().replace("\n", "\n    ");
  }


}


<|MERGE_RESOLUTION|>--- conflicted
+++ resolved
@@ -15,11 +15,7 @@
 
 
 
-<<<<<<< HEAD
-public class OuterComposite implements Serializable  {
-=======
 @javax.annotation.Generated(value = "org.openapitools.codegen.languages.JavaJAXRSSpecServerCodegen")public class OuterComposite  implements Serializable {
->>>>>>> a2a1ac93
   
   private @Valid BigDecimal myNumber;
   private @Valid String myString;
@@ -125,5 +121,3 @@
 
 
 }
-
-
