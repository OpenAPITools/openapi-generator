--- conflicted
+++ resolved
@@ -16,11 +16,7 @@
 
 
 
-<<<<<<< HEAD
-public class AdditionalPropertiesAnyType extends HashMap<String, Object> implements Serializable  {
-=======
 @javax.annotation.Generated(value = "org.openapitools.codegen.languages.JavaJAXRSSpecServerCodegen")public class AdditionalPropertiesAnyType extends HashMap<String, Object> implements Serializable {
->>>>>>> a2a1ac93
   
   private @Valid String name;
 
@@ -85,5 +81,3 @@
 
 
 }
-
-
