--- conflicted
+++ resolved
@@ -16,11 +16,7 @@
  * Model for testing model with \&quot;_class\&quot; property
  **/
 @ApiModel(description = "Model for testing model with \"_class\" property")
-<<<<<<< HEAD
-public class ClassModel implements Serializable  {
-=======
 @javax.annotation.Generated(value = "org.openapitools.codegen.languages.JavaJAXRSSpecServerCodegen")public class ClassModel  implements Serializable {
->>>>>>> a2a1ac93
   
   private @Valid String propertyClass;
 
@@ -84,5 +80,3 @@
 
 
 }
-
-
