--- conflicted
+++ resolved
@@ -14,11 +14,7 @@
 
 
 
-<<<<<<< HEAD
-public class SpecialModelName implements Serializable  {
-=======
 @javax.annotation.Generated(value = "org.openapitools.codegen.languages.JavaJAXRSSpecServerCodegen")public class SpecialModelName  implements Serializable {
->>>>>>> a2a1ac93
   
   private @Valid Long $specialPropertyName;
 
@@ -82,5 +78,3 @@
 
 
 }
-
-
