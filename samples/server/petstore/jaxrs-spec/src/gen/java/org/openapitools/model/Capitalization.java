package org.openapitools.model;

import io.swagger.annotations.ApiModel;
import io.swagger.annotations.ApiModelProperty;
import java.io.Serializable;
import javax.validation.constraints.*;
import javax.validation.Valid;

import io.swagger.annotations.*;
import java.util.Objects;
import com.fasterxml.jackson.annotation.JsonProperty;
import com.fasterxml.jackson.annotation.JsonCreator;
import com.fasterxml.jackson.annotation.JsonValue;



<<<<<<< HEAD
public class Capitalization implements Serializable  {
=======
@javax.annotation.Generated(value = "org.openapitools.codegen.languages.JavaJAXRSSpecServerCodegen")public class Capitalization  implements Serializable {
>>>>>>> a2a1ac93
  
  private @Valid String smallCamel;
  private @Valid String capitalCamel;
  private @Valid String smallSnake;
  private @Valid String capitalSnake;
  private @Valid String scAETHFlowPoints;
  private @Valid String ATT_NAME;

  /**
   **/
  public Capitalization smallCamel(String smallCamel) {
    this.smallCamel = smallCamel;
    return this;
  }

  

  
  @ApiModelProperty(value = "")
  @JsonProperty("smallCamel")
  public String getSmallCamel() {
    return smallCamel;
  }

  public void setSmallCamel(String smallCamel) {
    this.smallCamel = smallCamel;
  }/**
   **/
  public Capitalization capitalCamel(String capitalCamel) {
    this.capitalCamel = capitalCamel;
    return this;
  }

  

  
  @ApiModelProperty(value = "")
  @JsonProperty("CapitalCamel")
  public String getCapitalCamel() {
    return capitalCamel;
  }

  public void setCapitalCamel(String capitalCamel) {
    this.capitalCamel = capitalCamel;
  }/**
   **/
  public Capitalization smallSnake(String smallSnake) {
    this.smallSnake = smallSnake;
    return this;
  }

  

  
  @ApiModelProperty(value = "")
  @JsonProperty("small_Snake")
  public String getSmallSnake() {
    return smallSnake;
  }

  public void setSmallSnake(String smallSnake) {
    this.smallSnake = smallSnake;
  }/**
   **/
  public Capitalization capitalSnake(String capitalSnake) {
    this.capitalSnake = capitalSnake;
    return this;
  }

  

  
  @ApiModelProperty(value = "")
  @JsonProperty("Capital_Snake")
  public String getCapitalSnake() {
    return capitalSnake;
  }

  public void setCapitalSnake(String capitalSnake) {
    this.capitalSnake = capitalSnake;
  }/**
   **/
  public Capitalization scAETHFlowPoints(String scAETHFlowPoints) {
    this.scAETHFlowPoints = scAETHFlowPoints;
    return this;
  }

  

  
  @ApiModelProperty(value = "")
  @JsonProperty("SCA_ETH_Flow_Points")
  public String getScAETHFlowPoints() {
    return scAETHFlowPoints;
  }

  public void setScAETHFlowPoints(String scAETHFlowPoints) {
    this.scAETHFlowPoints = scAETHFlowPoints;
  }/**
   * Name of the pet 
   **/
  public Capitalization ATT_NAME(String ATT_NAME) {
    this.ATT_NAME = ATT_NAME;
    return this;
  }

  

  
  @ApiModelProperty(value = "Name of the pet ")
  @JsonProperty("ATT_NAME")
  public String getATTNAME() {
    return ATT_NAME;
  }

  public void setATTNAME(String ATT_NAME) {
    this.ATT_NAME = ATT_NAME;
  }

  @Override
  public boolean equals(java.lang.Object o) {
    if (this == o) {
      return true;
    }
    if (o == null || getClass() != o.getClass()) {
      return false;
    }
    Capitalization capitalization = (Capitalization) o;
    return Objects.equals(this.smallCamel, capitalization.smallCamel) &&
        Objects.equals(this.capitalCamel, capitalization.capitalCamel) &&
        Objects.equals(this.smallSnake, capitalization.smallSnake) &&
        Objects.equals(this.capitalSnake, capitalization.capitalSnake) &&
        Objects.equals(this.scAETHFlowPoints, capitalization.scAETHFlowPoints) &&
        Objects.equals(this.ATT_NAME, capitalization.ATT_NAME);
  }

  @Override
  public int hashCode() {
    return Objects.hash(smallCamel, capitalCamel, smallSnake, capitalSnake, scAETHFlowPoints, ATT_NAME);
  }

  @Override
  public String toString() {
    StringBuilder sb = new StringBuilder();
    sb.append("class Capitalization {\n");
    
    sb.append("    smallCamel: ").append(toIndentedString(smallCamel)).append("\n");
    sb.append("    capitalCamel: ").append(toIndentedString(capitalCamel)).append("\n");
    sb.append("    smallSnake: ").append(toIndentedString(smallSnake)).append("\n");
    sb.append("    capitalSnake: ").append(toIndentedString(capitalSnake)).append("\n");
    sb.append("    scAETHFlowPoints: ").append(toIndentedString(scAETHFlowPoints)).append("\n");
    sb.append("    ATT_NAME: ").append(toIndentedString(ATT_NAME)).append("\n");
    sb.append("}");
    return sb.toString();
  }

  /**
   * Convert the given object to string with each line indented by 4 spaces
   * (except the first line).
   */
  private String toIndentedString(java.lang.Object o) {
    if (o == null) {
      return "null";
    }
    return o.toString().replace("\n", "\n    ");
  }


}


<|MERGE_RESOLUTION|>--- conflicted
+++ resolved
@@ -14,11 +14,7 @@
 
 
 
-<<<<<<< HEAD
-public class Capitalization implements Serializable  {
-=======
 @javax.annotation.Generated(value = "org.openapitools.codegen.languages.JavaJAXRSSpecServerCodegen")public class Capitalization  implements Serializable {
->>>>>>> a2a1ac93
   
   private @Valid String smallCamel;
   private @Valid String capitalCamel;
@@ -188,5 +184,3 @@
 
 
 }
-
-
