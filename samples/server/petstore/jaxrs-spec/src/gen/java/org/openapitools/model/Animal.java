package org.openapitools.model;

import com.fasterxml.jackson.annotation.JsonSubTypes;
import com.fasterxml.jackson.annotation.JsonTypeInfo;
import io.swagger.annotations.ApiModel;
import io.swagger.annotations.ApiModelProperty;
import java.io.Serializable;
import javax.validation.constraints.*;
import javax.validation.Valid;

import io.swagger.annotations.*;
import java.util.Objects;
import com.fasterxml.jackson.annotation.JsonProperty;
import com.fasterxml.jackson.annotation.JsonCreator;
import com.fasterxml.jackson.annotation.JsonValue;

@JsonTypeInfo(use = JsonTypeInfo.Id.NAME, include = JsonTypeInfo.As.PROPERTY, property = "className", visible = true)
@JsonSubTypes({
  @JsonSubTypes.Type(value = Dog.class, name = "Dog"),
  @JsonSubTypes.Type(value = Cat.class, name = "Cat"),
  @JsonSubTypes.Type(value = BigCat.class, name = "BigCat"),
})


<<<<<<< HEAD
public class Animal implements Serializable  {
=======
@javax.annotation.Generated(value = "org.openapitools.codegen.languages.JavaJAXRSSpecServerCodegen")public class Animal  implements Serializable {
>>>>>>> a2a1ac93
  
  private @Valid String className;
  private @Valid String color = "red";

  /**
   **/
  public Animal className(String className) {
    this.className = className;
    return this;
  }

  

  
  @ApiModelProperty(required = true, value = "")
  @JsonProperty("className")
  @NotNull
  public String getClassName() {
    return className;
  }

  public void setClassName(String className) {
    this.className = className;
  }/**
   **/
  public Animal color(String color) {
    this.color = color;
    return this;
  }

  

  
  @ApiModelProperty(value = "")
  @JsonProperty("color")
  public String getColor() {
    return color;
  }

  public void setColor(String color) {
    this.color = color;
  }

  @Override
  public boolean equals(java.lang.Object o) {
    if (this == o) {
      return true;
    }
    if (o == null || getClass() != o.getClass()) {
      return false;
    }
    Animal animal = (Animal) o;
    return Objects.equals(this.className, animal.className) &&
        Objects.equals(this.color, animal.color);
  }

  @Override
  public int hashCode() {
    return Objects.hash(className, color);
  }

  @Override
  public String toString() {
    StringBuilder sb = new StringBuilder();
    sb.append("class Animal {\n");
    
    sb.append("    className: ").append(toIndentedString(className)).append("\n");
    sb.append("    color: ").append(toIndentedString(color)).append("\n");
    sb.append("}");
    return sb.toString();
  }

  /**
   * Convert the given object to string with each line indented by 4 spaces
   * (except the first line).
   */
  private String toIndentedString(java.lang.Object o) {
    if (o == null) {
      return "null";
    }
    return o.toString().replace("\n", "\n    ");
  }


}


<|MERGE_RESOLUTION|>--- conflicted
+++ resolved
@@ -22,11 +22,7 @@
 })
 
 
-<<<<<<< HEAD
-public class Animal implements Serializable  {
-=======
 @javax.annotation.Generated(value = "org.openapitools.codegen.languages.JavaJAXRSSpecServerCodegen")public class Animal  implements Serializable {
->>>>>>> a2a1ac93
   
   private @Valid String className;
   private @Valid String color = "red";
@@ -112,5 +108,3 @@
 
 
 }
-
-
