--- conflicted
+++ resolved
@@ -17,11 +17,7 @@
 
 
 
-<<<<<<< HEAD
-public class XmlItem implements Serializable  {
-=======
 @javax.annotation.Generated(value = "org.openapitools.codegen.languages.JavaJAXRSSpecServerCodegen")public class XmlItem  implements Serializable {
->>>>>>> a2a1ac93
   
   private @Valid String attributeString;
   private @Valid BigDecimal attributeNumber;
@@ -673,5 +669,3 @@
 
 
 }
-
-
