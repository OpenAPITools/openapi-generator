package org.openapitools.model;

import java.net.URI;
import java.util.Objects;
import com.fasterxml.jackson.annotation.JsonProperty;
import com.fasterxml.jackson.annotation.JsonCreator;
import io.swagger.annotations.ApiModel;
import io.swagger.annotations.ApiModelProperty;
import java.math.BigDecimal;
import java.time.LocalDate;
import java.time.OffsetDateTime;
import java.util.Arrays;
import java.util.UUID;
import org.springframework.format.annotation.DateTimeFormat;
import org.openapitools.jackson.nullable.JsonNullable;
import com.fasterxml.jackson.annotation.JsonIgnore;
import java.time.OffsetDateTime;
import javax.validation.Valid;
import javax.validation.constraints.*;


import java.util.*;
import javax.annotation.Generated;

/**
 * FormatTest
 */

@Generated(value = "org.openapitools.codegen.languages.SpringCodegen")
public class FormatTest   {

  @JsonProperty("integer")
  private Integer integer;

  @JsonProperty("int32")
  private Integer int32;

  @JsonProperty("int64")
  private Long int64;

  @JsonProperty("number")
  private BigDecimal number;

  @JsonProperty("float")
  private Float _float;

  @JsonProperty("double")
  private Double _double;

  @JsonProperty("string")
  private String string;

  @JsonProperty("byte")
  private byte[] _byte;

  @JsonProperty("binary")
  private org.springframework.core.io.Resource binary;

  @JsonProperty("date")
  @DateTimeFormat(iso = DateTimeFormat.ISO.DATE)
  private LocalDate date;

  @JsonProperty("dateTime")
  @DateTimeFormat(iso = DateTimeFormat.ISO.DATE_TIME)
  private OffsetDateTime dateTime;

  @JsonProperty("uuid")
  private UUID uuid;

  @JsonProperty("password")
  private String password;

  @JsonProperty("BigDecimal")
  private BigDecimal bigDecimal;

  public FormatTest integer(Integer integer) {
    this.integer = integer;
    return this;
  }

  /**
   * Get integer
   * minimum: 10
   * maximum: 100
   * @return integer
  */
  @Min(10) @Max(100) 
  // Rely on the @JsonProperty annotation on the variable and ignore the getter methods.
  @JsonIgnore
  @ApiModelProperty(value = "")
  public Optional<@Min(10) @Max(100) Integer> getInteger() {
    return Optional.ofNullable(integer);
  }

  public void setInteger(Integer integer) {
    this.integer = integer;
  }

  public FormatTest int32(Integer int32) {
    this.int32 = int32;
    return this;
  }

  /**
   * Get int32
   * minimum: 20
   * maximum: 200
   * @return int32
  */
  @Min(20) @Max(200) 
  // Rely on the @JsonProperty annotation on the variable and ignore the getter methods.
  @JsonIgnore
  @ApiModelProperty(value = "")
  public Optional<@Min(20) @Max(200) Integer> getInt32() {
    return Optional.ofNullable(int32);
  }

  public void setInt32(Integer int32) {
    this.int32 = int32;
  }

  public FormatTest int64(Long int64) {
    this.int64 = int64;
    return this;
  }

  /**
   * Get int64
   * @return int64
  */
  
  // Rely on the @JsonProperty annotation on the variable and ignore the getter methods.
  @JsonIgnore
  @ApiModelProperty(value = "")
  public Optional<Long> getInt64() {
    return Optional.ofNullable(int64);
  }

  public void setInt64(Long int64) {
    this.int64 = int64;
  }

  public FormatTest number(BigDecimal number) {
    this.number = number;
    return this;
  }

  /**
   * Get number
   * minimum: 32.1
   * maximum: 543.2
   * @return number
  */
  @NotNull @Valid @DecimalMin("32.1") @DecimalMax("543.2") 
  // Rely on the @JsonProperty annotation on the variable and ignore the getter methods.
  @JsonIgnore
  @ApiModelProperty(required = true, value = "")
  public BigDecimal getNumber() {
    return number;
  }

  public void setNumber(BigDecimal number) {
    this.number = number;
  }

  public FormatTest _float(Float _float) {
    this._float = _float;
    return this;
  }

  /**
   * Get _float
   * minimum: 54.3
   * maximum: 987.6
   * @return _float
  */
  @DecimalMin("54.3") @DecimalMax("987.6") 
  // Rely on the @JsonProperty annotation on the variable and ignore the getter methods.
  @JsonIgnore
  @ApiModelProperty(value = "")
  public Optional<@DecimalMin("54.3") @DecimalMax("987.6") Float> getFloat() {
    return Optional.ofNullable(_float);
  }

  public void setFloat(Float _float) {
    this._float = _float;
  }

  public FormatTest _double(Double _double) {
    this._double = _double;
    return this;
  }

  /**
   * Get _double
   * minimum: 67.8
   * maximum: 123.4
   * @return _double
  */
  @DecimalMin("67.8") @DecimalMax("123.4") 
  // Rely on the @JsonProperty annotation on the variable and ignore the getter methods.
  @JsonIgnore
  @ApiModelProperty(value = "")
  public Optional<@DecimalMin("67.8") @DecimalMax("123.4") Double> getDouble() {
    return Optional.ofNullable(_double);
  }

  public void setDouble(Double _double) {
    this._double = _double;
  }

  public FormatTest string(String string) {
    this.string = string;
    return this;
  }

  /**
   * Get string
   * @return string
  */
  @Pattern(regexp = "/[a-z]/i") 
  // Rely on the @JsonProperty annotation on the variable and ignore the getter methods.
  @JsonIgnore
  @ApiModelProperty(value = "")
  public Optional<@Pattern(regexp = "/[a-z]/i") String> getString() {
    return Optional.ofNullable(string);
  }

  public void setString(String string) {
    this.string = string;
  }

  public FormatTest _byte(byte[] _byte) {
    this._byte = _byte;
    return this;
  }

  /**
   * Get _byte
   * @return _byte
  */
  @NotNull 
  // Rely on the @JsonProperty annotation on the variable and ignore the getter methods.
  @JsonIgnore
  @ApiModelProperty(required = true, value = "")
  public byte[] getByte() {
    return _byte;
  }

  public void setByte(byte[] _byte) {
    this._byte = _byte;
  }

  public FormatTest binary(org.springframework.core.io.Resource binary) {
    this.binary = binary;
    return this;
  }

  /**
   * Get binary
   * @return binary
  */
  @Valid 
  // Rely on the @JsonProperty annotation on the variable and ignore the getter methods.
  @JsonIgnore
  @ApiModelProperty(value = "")
<<<<<<< HEAD
  public Optional<Resource> getBinary() {
    return Optional.ofNullable(binary);
=======
  public org.springframework.core.io.Resource getBinary() {
    return binary;
>>>>>>> b499f0f9
  }

  public void setBinary(org.springframework.core.io.Resource binary) {
    this.binary = binary;
  }

  public FormatTest date(LocalDate date) {
    this.date = date;
    return this;
  }

  /**
   * Get date
   * @return date
  */
  @NotNull @Valid 
  // Rely on the @JsonProperty annotation on the variable and ignore the getter methods.
  @JsonIgnore
  @ApiModelProperty(required = true, value = "")
  public LocalDate getDate() {
    return date;
  }

  public void setDate(LocalDate date) {
    this.date = date;
  }

  public FormatTest dateTime(OffsetDateTime dateTime) {
    this.dateTime = dateTime;
    return this;
  }

  /**
   * Get dateTime
   * @return dateTime
  */
  @Valid 
  // Rely on the @JsonProperty annotation on the variable and ignore the getter methods.
  @JsonIgnore
  @ApiModelProperty(value = "")
  public Optional<OffsetDateTime> getDateTime() {
    return Optional.ofNullable(dateTime);
  }

  public void setDateTime(OffsetDateTime dateTime) {
    this.dateTime = dateTime;
  }

  public FormatTest uuid(UUID uuid) {
    this.uuid = uuid;
    return this;
  }

  /**
   * Get uuid
   * @return uuid
  */
  @Valid 
  // Rely on the @JsonProperty annotation on the variable and ignore the getter methods.
  @JsonIgnore
  @ApiModelProperty(example = "72f98069-206d-4f12-9f12-3d1e525a8e84", value = "")
  public Optional<UUID> getUuid() {
    return Optional.ofNullable(uuid);
  }

  public void setUuid(UUID uuid) {
    this.uuid = uuid;
  }

  public FormatTest password(String password) {
    this.password = password;
    return this;
  }

  /**
   * Get password
   * @return password
  */
  @NotNull @Size(min = 10, max = 64) 
  // Rely on the @JsonProperty annotation on the variable and ignore the getter methods.
  @JsonIgnore
  @ApiModelProperty(required = true, value = "")
  public String getPassword() {
    return password;
  }

  public void setPassword(String password) {
    this.password = password;
  }

  public FormatTest bigDecimal(BigDecimal bigDecimal) {
    this.bigDecimal = bigDecimal;
    return this;
  }

  /**
   * Get bigDecimal
   * @return bigDecimal
  */
  @Valid 
  // Rely on the @JsonProperty annotation on the variable and ignore the getter methods.
  @JsonIgnore
  @ApiModelProperty(value = "")
  public Optional<BigDecimal> getBigDecimal() {
    return Optional.ofNullable(bigDecimal);
  }

  public void setBigDecimal(BigDecimal bigDecimal) {
    this.bigDecimal = bigDecimal;
  }

  @Override
  public boolean equals(Object o) {
    if (this == o) {
      return true;
    }
    if (o == null || getClass() != o.getClass()) {
      return false;
    }
    FormatTest formatTest = (FormatTest) o;
    return Objects.equals(this.integer, formatTest.integer) &&
        Objects.equals(this.int32, formatTest.int32) &&
        Objects.equals(this.int64, formatTest.int64) &&
        Objects.equals(this.number, formatTest.number) &&
        Objects.equals(this._float, formatTest._float) &&
        Objects.equals(this._double, formatTest._double) &&
        Objects.equals(this.string, formatTest.string) &&
        Arrays.equals(this._byte, formatTest._byte) &&
        Objects.equals(this.binary, formatTest.binary) &&
        Objects.equals(this.date, formatTest.date) &&
        Objects.equals(this.dateTime, formatTest.dateTime) &&
        Objects.equals(this.uuid, formatTest.uuid) &&
        Objects.equals(this.password, formatTest.password) &&
        Objects.equals(this.bigDecimal, formatTest.bigDecimal);
  }

  @Override
  public int hashCode() {
    return Objects.hash(integer, int32, int64, number, _float, _double, string, Arrays.hashCode(_byte), binary, date, dateTime, uuid, password, bigDecimal);
  }

  @Override
  public String toString() {
    StringBuilder sb = new StringBuilder();
    sb.append("class FormatTest {\n");
    sb.append("    integer: ").append(toIndentedString(integer)).append("\n");
    sb.append("    int32: ").append(toIndentedString(int32)).append("\n");
    sb.append("    int64: ").append(toIndentedString(int64)).append("\n");
    sb.append("    number: ").append(toIndentedString(number)).append("\n");
    sb.append("    _float: ").append(toIndentedString(_float)).append("\n");
    sb.append("    _double: ").append(toIndentedString(_double)).append("\n");
    sb.append("    string: ").append(toIndentedString(string)).append("\n");
    sb.append("    _byte: ").append(toIndentedString(_byte)).append("\n");
    sb.append("    binary: ").append(toIndentedString(binary)).append("\n");
    sb.append("    date: ").append(toIndentedString(date)).append("\n");
    sb.append("    dateTime: ").append(toIndentedString(dateTime)).append("\n");
    sb.append("    uuid: ").append(toIndentedString(uuid)).append("\n");
    sb.append("    password: ").append(toIndentedString(password)).append("\n");
    sb.append("    bigDecimal: ").append(toIndentedString(bigDecimal)).append("\n");
    sb.append("}");
    return sb.toString();
  }

  /**
   * Convert the given object to string with each line indented by 4 spaces
   * (except the first line).
   */
  private String toIndentedString(Object o) {
    if (o == null) {
      return "null";
    }
    return o.toString().replace("\n", "\n    ");
  }
}
<|MERGE_RESOLUTION|>--- conflicted
+++ resolved
@@ -264,13 +264,8 @@
   // Rely on the @JsonProperty annotation on the variable and ignore the getter methods.
   @JsonIgnore
   @ApiModelProperty(value = "")
-<<<<<<< HEAD
-  public Optional<Resource> getBinary() {
+  public Optional<org.springframework.core.io.Resource> getBinary() {
     return Optional.ofNullable(binary);
-=======
-  public org.springframework.core.io.Resource getBinary() {
-    return binary;
->>>>>>> b499f0f9
   }
 
   public void setBinary(org.springframework.core.io.Resource binary) {
