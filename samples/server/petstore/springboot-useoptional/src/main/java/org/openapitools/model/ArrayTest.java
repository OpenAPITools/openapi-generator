package org.openapitools.model;

import java.net.URI;
import java.util.Objects;
import com.fasterxml.jackson.annotation.JsonProperty;
import com.fasterxml.jackson.annotation.JsonCreator;
import io.swagger.annotations.ApiModel;
import io.swagger.annotations.ApiModelProperty;
import java.util.ArrayList;
import java.util.Arrays;
import java.util.List;
import org.openapitools.model.ReadOnlyFirst;
import org.openapitools.jackson.nullable.JsonNullable;
import java.time.OffsetDateTime;
import javax.validation.Valid;
import javax.validation.constraints.*;


import java.util.*;
import javax.annotation.Generated;

/**
 * ArrayTest
 */

<<<<<<< HEAD
@Generated(value = "org.openapitools.codegen.languages.SpringCodegen", comments = "Generator version: 8.0.0-SNAPSHOT")
=======
@Generated(value = "org.openapitools.codegen.languages.SpringCodegen", comments = "Generator version: 7.7.0-SNAPSHOT")
>>>>>>> 9c999b65
public class ArrayTest {

  @Valid
  private List<String> arrayOfString = new ArrayList<>();

  @Valid
  private List<List<Long>> arrayArrayOfInteger = new ArrayList<>();

  @Valid
  private List<List<@Valid ReadOnlyFirst>> arrayArrayOfModel = new ArrayList<>();

  public ArrayTest arrayOfString(List<String> arrayOfString) {
    this.arrayOfString = arrayOfString;
    return this;
  }

  public ArrayTest addArrayOfStringItem(String arrayOfStringItem) {
    if (this.arrayOfString == null) {
      this.arrayOfString = new ArrayList<>();
    }
    this.arrayOfString.add(arrayOfStringItem);
    return this;
  }

  /**
   * Get arrayOfString
   * @return arrayOfString
  */
  
  @ApiModelProperty(value = "")
  @JsonProperty("array_of_string")
  public List<String> getArrayOfString() {
    return arrayOfString;
  }

  public void setArrayOfString(List<String> arrayOfString) {
    this.arrayOfString = arrayOfString;
  }

  public ArrayTest arrayArrayOfInteger(List<List<Long>> arrayArrayOfInteger) {
    this.arrayArrayOfInteger = arrayArrayOfInteger;
    return this;
  }

  public ArrayTest addArrayArrayOfIntegerItem(List<Long> arrayArrayOfIntegerItem) {
    if (this.arrayArrayOfInteger == null) {
      this.arrayArrayOfInteger = new ArrayList<>();
    }
    this.arrayArrayOfInteger.add(arrayArrayOfIntegerItem);
    return this;
  }

  /**
   * Get arrayArrayOfInteger
   * @return arrayArrayOfInteger
  */
  @Valid 
  @ApiModelProperty(value = "")
  @JsonProperty("array_array_of_integer")
  public List<List<Long>> getArrayArrayOfInteger() {
    return arrayArrayOfInteger;
  }

  public void setArrayArrayOfInteger(List<List<Long>> arrayArrayOfInteger) {
    this.arrayArrayOfInteger = arrayArrayOfInteger;
  }

  public ArrayTest arrayArrayOfModel(List<List<@Valid ReadOnlyFirst>> arrayArrayOfModel) {
    this.arrayArrayOfModel = arrayArrayOfModel;
    return this;
  }

  public ArrayTest addArrayArrayOfModelItem(List<@Valid ReadOnlyFirst> arrayArrayOfModelItem) {
    if (this.arrayArrayOfModel == null) {
      this.arrayArrayOfModel = new ArrayList<>();
    }
    this.arrayArrayOfModel.add(arrayArrayOfModelItem);
    return this;
  }

  /**
   * Get arrayArrayOfModel
   * @return arrayArrayOfModel
  */
  @Valid 
  @ApiModelProperty(value = "")
  @JsonProperty("array_array_of_model")
  public List<List<@Valid ReadOnlyFirst>> getArrayArrayOfModel() {
    return arrayArrayOfModel;
  }

  public void setArrayArrayOfModel(List<List<@Valid ReadOnlyFirst>> arrayArrayOfModel) {
    this.arrayArrayOfModel = arrayArrayOfModel;
  }

  @Override
  public boolean equals(Object o) {
    if (this == o) {
      return true;
    }
    if (o == null || getClass() != o.getClass()) {
      return false;
    }
    ArrayTest arrayTest = (ArrayTest) o;
    return Objects.equals(this.arrayOfString, arrayTest.arrayOfString) &&
        Objects.equals(this.arrayArrayOfInteger, arrayTest.arrayArrayOfInteger) &&
        Objects.equals(this.arrayArrayOfModel, arrayTest.arrayArrayOfModel);
  }

  @Override
  public int hashCode() {
    return Objects.hash(arrayOfString, arrayArrayOfInteger, arrayArrayOfModel);
  }

  @Override
  public String toString() {
    StringBuilder sb = new StringBuilder();
    sb.append("class ArrayTest {\n");
    sb.append("    arrayOfString: ").append(toIndentedString(arrayOfString)).append("\n");
    sb.append("    arrayArrayOfInteger: ").append(toIndentedString(arrayArrayOfInteger)).append("\n");
    sb.append("    arrayArrayOfModel: ").append(toIndentedString(arrayArrayOfModel)).append("\n");
    sb.append("}");
    return sb.toString();
  }

  /**
   * Convert the given object to string with each line indented by 4 spaces
   * (except the first line).
   */
  private String toIndentedString(Object o) {
    if (o == null) {
      return "null";
    }
    return o.toString().replace("\n", "\n    ");
  }
  
  public static class Builder {

    private ArrayTest instance;

    public Builder() {
      this(new ArrayTest());
    }

    protected Builder(ArrayTest instance) {
      this.instance = instance;
    }

    protected Builder copyOf(ArrayTest value) { 
      this.instance.setArrayOfString(value.arrayOfString);
      this.instance.setArrayArrayOfInteger(value.arrayArrayOfInteger);
      this.instance.setArrayArrayOfModel(value.arrayArrayOfModel);
      return this;
    }

    public ArrayTest.Builder arrayOfString(List<String> arrayOfString) {
      this.instance.arrayOfString(arrayOfString);
      return this;
    }
    
    public ArrayTest.Builder arrayArrayOfInteger(List<List<Long>> arrayArrayOfInteger) {
      this.instance.arrayArrayOfInteger(arrayArrayOfInteger);
      return this;
    }
    
    public ArrayTest.Builder arrayArrayOfModel(List<List<@Valid ReadOnlyFirst>> arrayArrayOfModel) {
      this.instance.arrayArrayOfModel(arrayArrayOfModel);
      return this;
    }
    
    /**
    * returns a built ArrayTest instance.
    *
    * The builder is not reusable (NullPointerException)
    */
    public ArrayTest build() {
      try {
        return this.instance;
      } finally {
        // ensure that this.instance is not reused
        this.instance = null;
      }
    }

    @Override
    public String toString() {
      return getClass() + "=(" + instance + ")";
    }
  }

  /**
  * Create a builder with no initialized field (except for the default values).
  */
  public static ArrayTest.Builder builder() {
    return new ArrayTest.Builder();
  }

  /**
  * Create a builder with a shallow copy of this instance.
  */
  public ArrayTest.Builder toBuilder() {
    ArrayTest.Builder builder = new ArrayTest.Builder();
    return builder.copyOf(this);
  }

}
<|MERGE_RESOLUTION|>--- conflicted
+++ resolved
@@ -23,11 +23,7 @@
  * ArrayTest
  */
 
-<<<<<<< HEAD
 @Generated(value = "org.openapitools.codegen.languages.SpringCodegen", comments = "Generator version: 8.0.0-SNAPSHOT")
-=======
-@Generated(value = "org.openapitools.codegen.languages.SpringCodegen", comments = "Generator version: 7.7.0-SNAPSHOT")
->>>>>>> 9c999b65
 public class ArrayTest {
 
   @Valid
