/*
 * OpenAPI Petstore
 *
 * This is a sample server Petstore server. For this sample, you can use the api key `special-key` to test the authorization filters.
 *
 * OpenAPI document version: 1.0.0
 * 
 *
 * AUTO-GENERATED FILE, DO NOT MODIFY!
 */
package org.openapitools.model;

import java.util.Objects;
import com.fasterxml.jackson.annotation.JsonProperty;
import com.fasterxml.jackson.annotation.JsonCreator;
import io.swagger.annotations.ApiModel;
import io.swagger.annotations.ApiModelProperty;



/**
 * A tag for a pet
 */

@ApiModel(description = "A tag for a pet")
<<<<<<< HEAD
@javax.annotation.Generated(value = "org.openapitools.codegen.languages.JavaUndertowServerCodegen", comments = "Generator version: 7.14.0")
=======
@javax.annotation.Generated(value = "org.openapitools.codegen.languages.JavaUndertowServerCodegen", comments = "Generator version: 7.15.0-SNAPSHOT")
>>>>>>> d11d008e
public class Tag   {
  
  private Long id;
  private String name;

  /**
   */
  public Tag id(Long id) {
    this.id = id;
    return this;
  }

  
  @ApiModelProperty(value = "")
  @JsonProperty("id")
  public Long getId() {
    return id;
  }
  public void setId(Long id) {
    this.id = id;
  }

  /**
   */
  public Tag name(String name) {
    this.name = name;
    return this;
  }

  
  @ApiModelProperty(value = "")
  @JsonProperty("name")
  public String getName() {
    return name;
  }
  public void setName(String name) {
    this.name = name;
  }


  @Override
  public boolean equals(Object o) {
    if (this == o) {
      return true;
    }
    if (o == null || getClass() != o.getClass()) {
      return false;
    }
    Tag tag = (Tag) o;
    return Objects.equals(id, tag.id) &&
        Objects.equals(name, tag.name);
  }

  @Override
  public int hashCode() {
    return Objects.hash(id, name);
  }

  @Override
  public String toString() {
    StringBuilder sb = new StringBuilder();
    sb.append("class Tag {\n");
    
    sb.append("    id: ").append(toIndentedString(id)).append("\n");
    sb.append("    name: ").append(toIndentedString(name)).append("\n");
    sb.append("}");
    return sb.toString();
  }

  /**
   * Convert the given object to string with each line indented by 4 spaces
   * (except the first line).
   */
  private String toIndentedString(Object o) {
    if (o == null) {
      return "null";
    }
    return o.toString().replace("\n", "\n    ");
  }
}
<|MERGE_RESOLUTION|>--- conflicted
+++ resolved
@@ -23,11 +23,7 @@
  */
 
 @ApiModel(description = "A tag for a pet")
-<<<<<<< HEAD
-@javax.annotation.Generated(value = "org.openapitools.codegen.languages.JavaUndertowServerCodegen", comments = "Generator version: 7.14.0")
-=======
 @javax.annotation.Generated(value = "org.openapitools.codegen.languages.JavaUndertowServerCodegen", comments = "Generator version: 7.15.0-SNAPSHOT")
->>>>>>> d11d008e
 public class Tag   {
   
   private Long id;
