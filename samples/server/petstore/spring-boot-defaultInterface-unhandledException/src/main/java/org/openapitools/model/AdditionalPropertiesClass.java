--- conflicted
+++ resolved
@@ -28,39 +28,45 @@
 @Generated(value = "org.openapitools.codegen.languages.SpringCodegen")
 public class AdditionalPropertiesClass {
 
+  @JsonProperty("map_string")
   @Valid
   private Map<String, String> mapString = new HashMap<>();
 
+  @JsonProperty("map_number")
   @Valid
   private Map<String, BigDecimal> mapNumber = new HashMap<>();
 
+  @JsonProperty("map_integer")
   @Valid
   private Map<String, Integer> mapInteger = new HashMap<>();
 
+  @JsonProperty("map_boolean")
   @Valid
   private Map<String, Boolean> mapBoolean = new HashMap<>();
 
+  @JsonProperty("map_array_integer")
   @Valid
   private Map<String, List<Integer>> mapArrayInteger = new HashMap<>();
 
+  @JsonProperty("map_array_anytype")
   @Valid
   private Map<String, List<Object>> mapArrayAnytype = new HashMap<>();
 
+  @JsonProperty("map_map_string")
   @Valid
   private Map<String, Map<String, String>> mapMapString = new HashMap<>();
 
+  @JsonProperty("map_map_anytype")
   @Valid
   private Map<String, Map<String, Object>> mapMapAnytype = new HashMap<>();
 
+  @JsonProperty("anytype_1")
   private Object anytype1;
 
-<<<<<<< HEAD
-  private Object anytype2;
-=======
   @JsonProperty("anytype_2")
   private JsonNullable<Object> anytype2 = JsonNullable.undefined();
->>>>>>> 162623e4
-
+
+  @JsonProperty("anytype_3")
   private Object anytype3;
 
   public AdditionalPropertiesClass mapString(Map<String, String> mapString) {
@@ -82,7 +88,6 @@
   */
   
   @Schema(name = "map_string", requiredMode = Schema.RequiredMode.NOT_REQUIRED)
-  @JsonProperty("map_string")
   public Map<String, String> getMapString() {
     return mapString;
   }
@@ -110,7 +115,6 @@
   */
   @Valid 
   @Schema(name = "map_number", requiredMode = Schema.RequiredMode.NOT_REQUIRED)
-  @JsonProperty("map_number")
   public Map<String, BigDecimal> getMapNumber() {
     return mapNumber;
   }
@@ -138,7 +142,6 @@
   */
   
   @Schema(name = "map_integer", requiredMode = Schema.RequiredMode.NOT_REQUIRED)
-  @JsonProperty("map_integer")
   public Map<String, Integer> getMapInteger() {
     return mapInteger;
   }
@@ -166,7 +169,6 @@
   */
   
   @Schema(name = "map_boolean", requiredMode = Schema.RequiredMode.NOT_REQUIRED)
-  @JsonProperty("map_boolean")
   public Map<String, Boolean> getMapBoolean() {
     return mapBoolean;
   }
@@ -194,7 +196,6 @@
   */
   @Valid 
   @Schema(name = "map_array_integer", requiredMode = Schema.RequiredMode.NOT_REQUIRED)
-  @JsonProperty("map_array_integer")
   public Map<String, List<Integer>> getMapArrayInteger() {
     return mapArrayInteger;
   }
@@ -222,7 +223,6 @@
   */
   @Valid 
   @Schema(name = "map_array_anytype", requiredMode = Schema.RequiredMode.NOT_REQUIRED)
-  @JsonProperty("map_array_anytype")
   public Map<String, List<Object>> getMapArrayAnytype() {
     return mapArrayAnytype;
   }
@@ -250,7 +250,6 @@
   */
   @Valid 
   @Schema(name = "map_map_string", requiredMode = Schema.RequiredMode.NOT_REQUIRED)
-  @JsonProperty("map_map_string")
   public Map<String, Map<String, String>> getMapMapString() {
     return mapMapString;
   }
@@ -278,7 +277,6 @@
   */
   @Valid 
   @Schema(name = "map_map_anytype", requiredMode = Schema.RequiredMode.NOT_REQUIRED)
-  @JsonProperty("map_map_anytype")
   public Map<String, Map<String, Object>> getMapMapAnytype() {
     return mapMapAnytype;
   }
@@ -298,7 +296,6 @@
   */
   
   @Schema(name = "anytype_1", requiredMode = Schema.RequiredMode.NOT_REQUIRED)
-  @JsonProperty("anytype_1")
   public Object getAnytype1() {
     return anytype1;
   }
@@ -318,12 +315,7 @@
   */
   
   @Schema(name = "anytype_2", requiredMode = Schema.RequiredMode.NOT_REQUIRED)
-<<<<<<< HEAD
-  @JsonProperty("anytype_2")
-  public Object getAnytype2() {
-=======
   public JsonNullable<Object> getAnytype2() {
->>>>>>> 162623e4
     return anytype2;
   }
 
@@ -342,7 +334,6 @@
   */
   
   @Schema(name = "anytype_3", requiredMode = Schema.RequiredMode.NOT_REQUIRED)
-  @JsonProperty("anytype_3")
   public Object getAnytype3() {
     return anytype3;
   }
