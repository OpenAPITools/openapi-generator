--- conflicted
+++ resolved
@@ -47,12 +47,8 @@
    * @return stringItem
   */
   @NotNull 
-<<<<<<< HEAD
-  @Schema(name = "string_item", example = "what", required = true)
+  @Schema(name = "string_item", example = "what", requiredMode = Schema.RequiredMode.REQUIRED)
   @JsonProperty("string_item")
-=======
-  @Schema(name = "string_item", example = "what", requiredMode = Schema.RequiredMode.REQUIRED)
->>>>>>> 37e8cfad
   public String getStringItem() {
     return stringItem;
   }
@@ -71,12 +67,8 @@
    * @return numberItem
   */
   @NotNull @Valid 
-<<<<<<< HEAD
-  @Schema(name = "number_item", example = "1.234", required = true)
+  @Schema(name = "number_item", example = "1.234", requiredMode = Schema.RequiredMode.REQUIRED)
   @JsonProperty("number_item")
-=======
-  @Schema(name = "number_item", example = "1.234", requiredMode = Schema.RequiredMode.REQUIRED)
->>>>>>> 37e8cfad
   public BigDecimal getNumberItem() {
     return numberItem;
   }
@@ -95,12 +87,8 @@
    * @return floatItem
   */
   @NotNull 
-<<<<<<< HEAD
-  @Schema(name = "float_item", example = "1.234", required = true)
+  @Schema(name = "float_item", example = "1.234", requiredMode = Schema.RequiredMode.REQUIRED)
   @JsonProperty("float_item")
-=======
-  @Schema(name = "float_item", example = "1.234", requiredMode = Schema.RequiredMode.REQUIRED)
->>>>>>> 37e8cfad
   public Float getFloatItem() {
     return floatItem;
   }
@@ -119,12 +107,8 @@
    * @return integerItem
   */
   @NotNull 
-<<<<<<< HEAD
-  @Schema(name = "integer_item", example = "-2", required = true)
+  @Schema(name = "integer_item", example = "-2", requiredMode = Schema.RequiredMode.REQUIRED)
   @JsonProperty("integer_item")
-=======
-  @Schema(name = "integer_item", example = "-2", requiredMode = Schema.RequiredMode.REQUIRED)
->>>>>>> 37e8cfad
   public Integer getIntegerItem() {
     return integerItem;
   }
@@ -143,12 +127,8 @@
    * @return boolItem
   */
   @NotNull 
-<<<<<<< HEAD
-  @Schema(name = "bool_item", example = "true", required = true)
+  @Schema(name = "bool_item", example = "true", requiredMode = Schema.RequiredMode.REQUIRED)
   @JsonProperty("bool_item")
-=======
-  @Schema(name = "bool_item", example = "true", requiredMode = Schema.RequiredMode.REQUIRED)
->>>>>>> 37e8cfad
   public Boolean getBoolItem() {
     return boolItem;
   }
@@ -172,12 +152,8 @@
    * @return arrayItem
   */
   @NotNull 
-<<<<<<< HEAD
-  @Schema(name = "array_item", example = "[0, 1, 2, 3]", required = true)
+  @Schema(name = "array_item", example = "[0, 1, 2, 3]", requiredMode = Schema.RequiredMode.REQUIRED)
   @JsonProperty("array_item")
-=======
-  @Schema(name = "array_item", example = "[0, 1, 2, 3]", requiredMode = Schema.RequiredMode.REQUIRED)
->>>>>>> 37e8cfad
   public List<Integer> getArrayItem() {
     return arrayItem;
   }
