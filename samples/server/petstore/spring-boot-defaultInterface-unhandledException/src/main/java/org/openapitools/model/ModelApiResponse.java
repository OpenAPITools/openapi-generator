--- conflicted
+++ resolved
@@ -39,12 +39,8 @@
    * @return code
   */
   
-<<<<<<< HEAD
-  @Schema(name = "code", required = false)
+  @Schema(name = "code", requiredMode = Schema.RequiredMode.NOT_REQUIRED)
   @JsonProperty("code")
-=======
-  @Schema(name = "code", requiredMode = Schema.RequiredMode.NOT_REQUIRED)
->>>>>>> 37e8cfad
   public Integer getCode() {
     return code;
   }
@@ -63,12 +59,8 @@
    * @return type
   */
   
-<<<<<<< HEAD
-  @Schema(name = "type", required = false)
+  @Schema(name = "type", requiredMode = Schema.RequiredMode.NOT_REQUIRED)
   @JsonProperty("type")
-=======
-  @Schema(name = "type", requiredMode = Schema.RequiredMode.NOT_REQUIRED)
->>>>>>> 37e8cfad
   public String getType() {
     return type;
   }
@@ -87,12 +79,8 @@
    * @return message
   */
   
-<<<<<<< HEAD
-  @Schema(name = "message", required = false)
+  @Schema(name = "message", requiredMode = Schema.RequiredMode.NOT_REQUIRED)
   @JsonProperty("message")
-=======
-  @Schema(name = "message", requiredMode = Schema.RequiredMode.NOT_REQUIRED)
->>>>>>> 37e8cfad
   public String getMessage() {
     return message;
   }
