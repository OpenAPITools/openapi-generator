--- conflicted
+++ resolved
@@ -35,12 +35,8 @@
    * @return declawed
   */
   
-<<<<<<< HEAD
-  @Schema(name = "declawed", required = false)
+  @Schema(name = "declawed", requiredMode = Schema.RequiredMode.NOT_REQUIRED)
   @JsonProperty("declawed")
-=======
-  @Schema(name = "declawed", requiredMode = Schema.RequiredMode.NOT_REQUIRED)
->>>>>>> 37e8cfad
   public Boolean getDeclawed() {
     return declawed;
   }
