--- conflicted
+++ resolved
@@ -92,7 +92,7 @@
         optional_string_field:
           type: string
         object_field:
-          $ref: '#/components/schemas/multipart_requestObjectField'
+          $ref: '#/components/schemas/multipart_request_object_field'
         binary_field:
           format: byte
           type: string
@@ -100,9 +100,6 @@
       - binary_field
       - string_field
       type: object
-<<<<<<< HEAD
-    multipart_requestObjectField:
-=======
     multipart_related_request:
       properties:
         object_field:
@@ -126,7 +123,6 @@
           type: string
       type: object
     multipart_request_object_field:
->>>>>>> e38168c2
       properties:
         field_a:
           type: string
@@ -136,4 +132,3 @@
           type: array
       required:
       - field_a
-      type: object
