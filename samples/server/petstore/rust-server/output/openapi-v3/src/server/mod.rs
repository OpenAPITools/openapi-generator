#[allow(unused_imports)]
use std::collections::{HashMap, BTreeMap, BTreeSet};
use std::marker::PhantomData;
use futures::{Future, future, Stream, stream};
use hyper;
use hyper::{Request, Response, Error, StatusCode, Body, HeaderMap};
use hyper::header::{HeaderName, HeaderValue, CONTENT_TYPE};
use url::form_urlencoded;
use mimetypes;
use serde_json;
use std::io;
#[allow(unused_imports)]
use swagger;
use swagger::{ApiError, XSpanIdString, Has, RequestParser};
pub use swagger::auth::Authorization;
use swagger::auth::Scopes;
use swagger::context::ContextualPayload;
use uuid;
use serde_xml_rs;

#[allow(unused_imports)]
use models;
use header;

pub use crate::context;

use {Api,
<<<<<<< HEAD
     EnumInPathPathParamGetResponse,
=======
     CallbackWithHeaderPostResponse,
>>>>>>> e4be8a10
     MandatoryRequestHeaderGetResponse,
     MergePatchJsonGetResponse,
     MultigetGetResponse,
     MultipleAuthSchemeGetResponse,
     ParamgetGetResponse,
     ReadonlyAuthSchemeGetResponse,
     RegisterCallbackPostResponse,
     RequiredOctetStreamPutResponse,
     ResponsesWithHeadersGetResponse,
     Rfc7807GetResponse,
     UntypedPropertyGetResponse,
     UuidGetResponse,
     XmlExtraPostResponse,
     XmlOtherPostResponse,
     XmlOtherPutResponse,
     XmlPostResponse,
     XmlPutResponse
};

pub mod callbacks;

mod paths {
    extern crate regex;

    lazy_static! {
        pub static ref GLOBAL_REGEX_SET: regex::RegexSet = regex::RegexSet::new(vec![
<<<<<<< HEAD
            r"^/enum_in_path/(?P<path_param>[^/?#]*)$",
=======
            r"^/callback-with-header$",
>>>>>>> e4be8a10
            r"^/mandatory-request-header$",
            r"^/merge-patch-json$",
            r"^/multiget$",
            r"^/multiple_auth_scheme$",
            r"^/paramget$",
            r"^/readonly_auth_scheme$",
            r"^/register-callback$",
            r"^/required_octet_stream$",
            r"^/responses_with_headers$",
            r"^/rfc7807$",
            r"^/untyped_property$",
            r"^/uuid$",
            r"^/xml$",
            r"^/xml_extra$",
            r"^/xml_other$"
        ])
        .expect("Unable to create global regex set");
    }
<<<<<<< HEAD
    pub static ID_ENUM_IN_PATH_PATH_PARAM: usize = 0;
    lazy_static! {
        pub static ref REGEX_ENUM_IN_PATH_PATH_PARAM: regex::Regex =
            regex::Regex::new(r"^/enum_in_path/(?P<path_param>[^/?#]*)$")
                .expect("Unable to create regex for ENUM_IN_PATH_PATH_PARAM");
    }
=======
    pub static ID_CALLBACK_WITH_HEADER: usize = 0;
>>>>>>> e4be8a10
    pub static ID_MANDATORY_REQUEST_HEADER: usize = 1;
    pub static ID_MERGE_PATCH_JSON: usize = 2;
    pub static ID_MULTIGET: usize = 3;
    pub static ID_MULTIPLE_AUTH_SCHEME: usize = 4;
    pub static ID_PARAMGET: usize = 5;
    pub static ID_READONLY_AUTH_SCHEME: usize = 6;
<<<<<<< HEAD
    pub static ID_REQUIRED_OCTET_STREAM: usize = 7;
    pub static ID_RESPONSES_WITH_HEADERS: usize = 8;
    pub static ID_RFC7807: usize = 9;
    pub static ID_UNTYPED_PROPERTY: usize = 10;
    pub static ID_UUID: usize = 11;
    pub static ID_XML: usize = 12;
    pub static ID_XML_EXTRA: usize = 13;
    pub static ID_XML_OTHER: usize = 14;
=======
    pub static ID_REGISTER_CALLBACK: usize = 7;
    pub static ID_REQUIRED_OCTET_STREAM: usize = 8;
    pub static ID_RESPONSES_WITH_HEADERS: usize = 9;
    pub static ID_RFC7807: usize = 10;
    pub static ID_UNTYPED_PROPERTY: usize = 11;
    pub static ID_UUID: usize = 12;
    pub static ID_XML: usize = 13;
    pub static ID_XML_EXTRA: usize = 14;
    pub static ID_XML_OTHER: usize = 15;
>>>>>>> e4be8a10
}

pub struct MakeService<T, RC> {
    api_impl: T,
    marker: PhantomData<RC>,
}

impl<T, RC> MakeService<T, RC>
where
    T: Api<RC> + Clone + Send + 'static,
    RC: Has<XSpanIdString> + Has<Option<Authorization>> + 'static
{
    pub fn new(api_impl: T) -> Self {
        MakeService {
            api_impl,
            marker: PhantomData
        }
    }
}

impl<'a, T, SC, RC> hyper::service::MakeService<&'a SC> for MakeService<T, RC>
where
    T: Api<RC> + Clone + Send + 'static,
    RC: Has<XSpanIdString> + Has<Option<Authorization>> + 'static + Send
{
    type ReqBody = ContextualPayload<Body, RC>;
    type ResBody = Body;
    type Error = Error;
    type Service = Service<T, RC>;
    type Future = future::FutureResult<Self::Service, Self::MakeError>;
    type MakeError = Error;

    fn make_service(&mut self, _ctx: &'a SC) -> Self::Future {
        future::FutureResult::from(Ok(Service::new(
            self.api_impl.clone(),
        )))
    }
}

pub struct Service<T, RC> {
    api_impl: T,
    marker: PhantomData<RC>,
}

impl<T, RC> Service<T, RC>
where
    T: Api<RC> + Clone + Send + 'static,
    RC: Has<XSpanIdString> + Has<Option<Authorization>> + 'static {
    pub fn new(api_impl: T) -> Self {
        Service {
            api_impl: api_impl,
            marker: PhantomData
        }
    }
}

impl<T, C> hyper::service::Service for Service<T, C>
where
    T: Api<C> + Clone + Send + 'static,
    C: Has<XSpanIdString> + Has<Option<Authorization>> + 'static + Send
{
    type ReqBody = ContextualPayload<Body, C>;
    type ResBody = Body;
    type Error = Error;
    type Future = Box<dyn Future<Item = Response<Self::ResBody>, Error = Self::Error> + Send>;

    fn call(&mut self, req: Request<Self::ReqBody>) -> Self::Future {
        let api_impl = self.api_impl.clone();
        let (parts, body) = req.into_parts();
        let (method, uri, headers) = (parts.method, parts.uri, parts.headers);
        let path = paths::GLOBAL_REGEX_SET.matches(uri.path());
        let mut context = body.context;
        let body = body.inner;

        match &method {

<<<<<<< HEAD
            // EnumInPathPathParamGet - GET /enum_in_path/{path_param}
            &hyper::Method::GET if path.matched(paths::ID_ENUM_IN_PATH_PATH_PARAM) => {
                // Path parameters
                let path: &str = &uri.path().to_string();
                let path_params =
                    paths::REGEX_ENUM_IN_PATH_PATH_PARAM
                    .captures(&path)
                    .unwrap_or_else(||
                        panic!("Path {} matched RE ENUM_IN_PATH_PATH_PARAM in set but failed match against \"{}\"", path, paths::REGEX_ENUM_IN_PATH_PATH_PARAM.as_str())
                    );
                let param_path_param = match percent_encoding::percent_decode(path_params["path_param"].as_bytes()).decode_utf8() {
                    Ok(param_path_param) => match param_path_param.parse::<models::StringEnum>() {
                        Ok(param_path_param) => param_path_param,
                        Err(e) => return Box::new(future::ok(Response::builder()
                                        .status(StatusCode::BAD_REQUEST)
                                        .body(Body::from(format!("Couldn't parse path parameter path_param: {}", e)))
                                        .expect("Unable to create Bad Request response for invalid path parameter"))),
                    },
                    Err(_) => return Box::new(future::ok(Response::builder()
                                        .status(StatusCode::BAD_REQUEST)
                                        .body(Body::from(format!("Couldn't percent-decode path parameter as UTF-8: {}", &path_params["path_param"])))
                                        .expect("Unable to create Bad Request response for invalid percent decode")))
                };
                Box::new({
                        {{
                                Box::new(
                                    api_impl.enum_in_path_path_param_get(
                                            param_path_param,
=======
            // CallbackWithHeaderPost - POST /callback-with-header
            &hyper::Method::POST if path.matched(paths::ID_CALLBACK_WITH_HEADER) => {
                // Query parameters (note that non-required or collection query parameters will ignore garbage values, rather than causing a 400 response)
                let query_params = form_urlencoded::parse(uri.query().unwrap_or_default().as_bytes()).collect::<Vec<_>>();
                let param_url = query_params.iter().filter(|e| e.0 == "url").map(|e| e.1.to_owned())
                    .nth(0);
                let param_url = match param_url {
                    Some(param_url) => match param_url.parse::<String>() {
                        Ok(param_url) => param_url,
                        Err(e) => return Box::new(future::ok(Response::builder()
                                        .status(StatusCode::BAD_REQUEST)
                                        .body(Body::from(format!("Couldn't parse query parameter url - doesn't match schema: {}", e)))
                                        .expect("Unable to create Bad Request response for invalid query parameter url"))),
                    },
                    None => return Box::new(future::ok(Response::builder()
                                        .status(StatusCode::BAD_REQUEST)
                                        .body(Body::from("Missing required query parameter url"))
                                        .expect("Unable to create Bad Request response for missing qeury parameter url"))),
                };

                Box::new({
                        {{
                                Box::new(
                                    api_impl.callback_with_header_post(
                                            param_url,
>>>>>>> e4be8a10
                                        &context
                                    ).then(move |result| {
                                        let mut response = Response::new(Body::empty());
                                        response.headers_mut().insert(
                                            HeaderName::from_static("x-span-id"),
                                            HeaderValue::from_str((&context as &dyn Has<XSpanIdString>).get().0.clone().to_string().as_str())
                                                .expect("Unable to create X-Span-ID header value"));

<<<<<<< HEAD

                                        match result {
                                            Ok(rsp) => match rsp {
                                                EnumInPathPathParamGetResponse::Success


                                                => {
                                                    *response.status_mut() = StatusCode::from_u16(200).expect("Unable to turn 200 into a StatusCode");

=======
                                        match result {
                                            Ok(rsp) => match rsp {
                                                CallbackWithHeaderPostResponse::OK
                                                => {
                                                    *response.status_mut() = StatusCode::from_u16(204).expect("Unable to turn 204 into a StatusCode");
>>>>>>> e4be8a10
                                                },
                                            },
                                            Err(_) => {
                                                // Application code returned an error. This should not happen, as the implementation should
                                                // return a valid response.
                                                *response.status_mut() = StatusCode::INTERNAL_SERVER_ERROR;
                                                *response.body_mut() = Body::from("An internal error occurred");
                                            },
                                        }

                                        future::ok(response)
                                    }
                                ))
                        }}
                }) as Self::Future
            },

            // MandatoryRequestHeaderGet - GET /mandatory-request-header
            &hyper::Method::GET if path.matched(paths::ID_MANDATORY_REQUEST_HEADER) => {
                // Header parameters
                let param_x_header = headers.get(HeaderName::from_static("x-header"));

                let param_x_header = match param_x_header {
                    Some(v) => header::IntoHeaderValue::<String>::from((*v).clone()).0,
                    None => return Box::new(future::ok(Response::builder()
                                        .status(StatusCode::BAD_REQUEST)
                                        .body(Body::from("Missing or invalid required header X-Header"))
                                        .expect("Unable to create Bad Request response for missing required header X-Header"))),
                };

                Box::new({
                        {{
                                Box::new(
                                    api_impl.mandatory_request_header_get(
                                            param_x_header,
                                        &context
                                    ).then(move |result| {
                                        let mut response = Response::new(Body::empty());
                                        response.headers_mut().insert(
                                            HeaderName::from_static("x-span-id"),
                                            HeaderValue::from_str((&context as &dyn Has<XSpanIdString>).get().0.clone().to_string().as_str())
                                                .expect("Unable to create X-Span-ID header value"));

                                        match result {
                                            Ok(rsp) => match rsp {
                                                MandatoryRequestHeaderGetResponse::Success
                                                => {
                                                    *response.status_mut() = StatusCode::from_u16(200).expect("Unable to turn 200 into a StatusCode");
                                                },
                                            },
                                            Err(_) => {
                                                // Application code returned an error. This should not happen, as the implementation should
                                                // return a valid response.
                                                *response.status_mut() = StatusCode::INTERNAL_SERVER_ERROR;
                                                *response.body_mut() = Body::from("An internal error occurred");
                                            },
                                        }

                                        future::ok(response)
                                    }
                                ))
                        }}
                }) as Self::Future
            },

            // MergePatchJsonGet - GET /merge-patch-json
            &hyper::Method::GET if path.matched(paths::ID_MERGE_PATCH_JSON) => {
                Box::new({
                        {{
                                Box::new(
                                    api_impl.merge_patch_json_get(
                                        &context
                                    ).then(move |result| {
                                        let mut response = Response::new(Body::empty());
                                        response.headers_mut().insert(
                                            HeaderName::from_static("x-span-id"),
                                            HeaderValue::from_str((&context as &dyn Has<XSpanIdString>).get().0.clone().to_string().as_str())
                                                .expect("Unable to create X-Span-ID header value"));

                                        match result {
                                            Ok(rsp) => match rsp {
                                                MergePatchJsonGetResponse::Merge
                                                    (body)
                                                => {
                                                    *response.status_mut() = StatusCode::from_u16(200).expect("Unable to turn 200 into a StatusCode");
                                                    response.headers_mut().insert(
                                                        CONTENT_TYPE,
                                                        HeaderValue::from_str(mimetypes::responses::MERGE_PATCH_JSON_GET_MERGE)
                                                            .expect("Unable to create Content-Type header for MERGE_PATCH_JSON_GET_MERGE"));
                                                    let body = serde_json::to_string(&body).expect("impossible to fail to serialize");
                                                    *response.body_mut() = Body::from(body);
                                                },
                                            },
                                            Err(_) => {
                                                // Application code returned an error. This should not happen, as the implementation should
                                                // return a valid response.
                                                *response.status_mut() = StatusCode::INTERNAL_SERVER_ERROR;
                                                *response.body_mut() = Body::from("An internal error occurred");
                                            },
                                        }

                                        future::ok(response)
                                    }
                                ))
                        }}
                }) as Self::Future
            },

            // MultigetGet - GET /multiget
            &hyper::Method::GET if path.matched(paths::ID_MULTIGET) => {
                Box::new({
                        {{
                                Box::new(
                                    api_impl.multiget_get(
                                        &context
                                    ).then(move |result| {
                                        let mut response = Response::new(Body::empty());
                                        response.headers_mut().insert(
                                            HeaderName::from_static("x-span-id"),
                                            HeaderValue::from_str((&context as &dyn Has<XSpanIdString>).get().0.clone().to_string().as_str())
                                                .expect("Unable to create X-Span-ID header value"));

                                        match result {
                                            Ok(rsp) => match rsp {
                                                MultigetGetResponse::JSONRsp
                                                    (body)
                                                => {
                                                    *response.status_mut() = StatusCode::from_u16(200).expect("Unable to turn 200 into a StatusCode");
                                                    response.headers_mut().insert(
                                                        CONTENT_TYPE,
                                                        HeaderValue::from_str(mimetypes::responses::MULTIGET_GET_JSON_RSP)
                                                            .expect("Unable to create Content-Type header for MULTIGET_GET_JSON_RSP"));
                                                    let body = serde_json::to_string(&body).expect("impossible to fail to serialize");
                                                    *response.body_mut() = Body::from(body);
                                                },
                                                MultigetGetResponse::XMLRsp
                                                    (body)
                                                => {
                                                    *response.status_mut() = StatusCode::from_u16(201).expect("Unable to turn 201 into a StatusCode");
                                                    response.headers_mut().insert(
                                                        CONTENT_TYPE,
                                                        HeaderValue::from_str(mimetypes::responses::MULTIGET_GET_XML_RSP)
                                                            .expect("Unable to create Content-Type header for MULTIGET_GET_XML_RSP"));
                                                    let body = serde_xml_rs::to_string(&body).expect("impossible to fail to serialize");
                                                    *response.body_mut() = Body::from(body);
                                                },
                                                MultigetGetResponse::OctetRsp
                                                    (body)
                                                => {
                                                    *response.status_mut() = StatusCode::from_u16(202).expect("Unable to turn 202 into a StatusCode");
                                                    response.headers_mut().insert(
                                                        CONTENT_TYPE,
                                                        HeaderValue::from_str(mimetypes::responses::MULTIGET_GET_OCTET_RSP)
                                                            .expect("Unable to create Content-Type header for MULTIGET_GET_OCTET_RSP"));
                                                    let body = body.0;
                                                    *response.body_mut() = Body::from(body);
                                                },
                                                MultigetGetResponse::StringRsp
                                                    (body)
                                                => {
                                                    *response.status_mut() = StatusCode::from_u16(203).expect("Unable to turn 203 into a StatusCode");
                                                    response.headers_mut().insert(
                                                        CONTENT_TYPE,
                                                        HeaderValue::from_str(mimetypes::responses::MULTIGET_GET_STRING_RSP)
                                                            .expect("Unable to create Content-Type header for MULTIGET_GET_STRING_RSP"));
                                                    let body = body;
                                                    *response.body_mut() = Body::from(body);
                                                },
                                                MultigetGetResponse::DuplicateResponseLongText
                                                    (body)
                                                => {
                                                    *response.status_mut() = StatusCode::from_u16(204).expect("Unable to turn 204 into a StatusCode");
                                                    response.headers_mut().insert(
                                                        CONTENT_TYPE,
                                                        HeaderValue::from_str(mimetypes::responses::MULTIGET_GET_DUPLICATE_RESPONSE_LONG_TEXT)
                                                            .expect("Unable to create Content-Type header for MULTIGET_GET_DUPLICATE_RESPONSE_LONG_TEXT"));
                                                    let body = serde_json::to_string(&body).expect("impossible to fail to serialize");
                                                    *response.body_mut() = Body::from(body);
                                                },
                                                MultigetGetResponse::DuplicateResponseLongText_2
                                                    (body)
                                                => {
                                                    *response.status_mut() = StatusCode::from_u16(205).expect("Unable to turn 205 into a StatusCode");
                                                    response.headers_mut().insert(
                                                        CONTENT_TYPE,
                                                        HeaderValue::from_str(mimetypes::responses::MULTIGET_GET_DUPLICATE_RESPONSE_LONG_TEXT_2)
                                                            .expect("Unable to create Content-Type header for MULTIGET_GET_DUPLICATE_RESPONSE_LONG_TEXT_2"));
                                                    let body = serde_json::to_string(&body).expect("impossible to fail to serialize");
                                                    *response.body_mut() = Body::from(body);
                                                },
                                                MultigetGetResponse::DuplicateResponseLongText_3
                                                    (body)
                                                => {
                                                    *response.status_mut() = StatusCode::from_u16(206).expect("Unable to turn 206 into a StatusCode");
                                                    response.headers_mut().insert(
                                                        CONTENT_TYPE,
                                                        HeaderValue::from_str(mimetypes::responses::MULTIGET_GET_DUPLICATE_RESPONSE_LONG_TEXT_3)
                                                            .expect("Unable to create Content-Type header for MULTIGET_GET_DUPLICATE_RESPONSE_LONG_TEXT_3"));
                                                    let body = serde_json::to_string(&body).expect("impossible to fail to serialize");
                                                    *response.body_mut() = Body::from(body);
                                                },
                                            },
                                            Err(_) => {
                                                // Application code returned an error. This should not happen, as the implementation should
                                                // return a valid response.
                                                *response.status_mut() = StatusCode::INTERNAL_SERVER_ERROR;
                                                *response.body_mut() = Body::from("An internal error occurred");
                                            },
                                        }

                                        future::ok(response)
                                    }
                                ))
                        }}
                }) as Self::Future
            },

            // MultipleAuthSchemeGet - GET /multiple_auth_scheme
            &hyper::Method::GET if path.matched(paths::ID_MULTIPLE_AUTH_SCHEME) => {
                {
                    let authorization = match (&context as &dyn Has<Option<Authorization>>).get() {
                        &Some(ref authorization) => authorization,
                        &None => return Box::new(future::ok(Response::builder()
                                                .status(StatusCode::FORBIDDEN)
                                                .body(Body::from("Unauthenticated"))
                                                .expect("Unable to create Authentication Forbidden response"))),
                    };

                    // Authorization
                    if let Scopes::Some(ref scopes) = authorization.scopes {
                        let required_scopes: BTreeSet<String> = vec![
                            "test.read".to_string(), // Allowed to read state.
                            "test.write".to_string(), // Allowed to change state.
                        ].into_iter().collect();

                        if !required_scopes.is_subset(scopes) {
                            let missing_scopes = required_scopes.difference(scopes);
                            return Box::new(future::ok(Response::builder()
                                .status(StatusCode::FORBIDDEN)
                                .body(Body::from(missing_scopes.fold(
                                    "Insufficient authorization, missing scopes".to_string(),
                                    |s, scope| format!("{} {}", s, scope))
                                ))
                                .expect("Unable to create Authentication Insufficient response")
                            ));
                        }
                    }
                }

                Box::new({
                        {{
                                Box::new(
                                    api_impl.multiple_auth_scheme_get(
                                        &context
                                    ).then(move |result| {
                                        let mut response = Response::new(Body::empty());
                                        response.headers_mut().insert(
                                            HeaderName::from_static("x-span-id"),
                                            HeaderValue::from_str((&context as &dyn Has<XSpanIdString>).get().0.clone().to_string().as_str())
                                                .expect("Unable to create X-Span-ID header value"));

                                        match result {
                                            Ok(rsp) => match rsp {
                                                MultipleAuthSchemeGetResponse::CheckThatLimitingToMultipleRequiredAuthSchemesWorks
                                                => {
                                                    *response.status_mut() = StatusCode::from_u16(200).expect("Unable to turn 200 into a StatusCode");
                                                },
                                            },
                                            Err(_) => {
                                                // Application code returned an error. This should not happen, as the implementation should
                                                // return a valid response.
                                                *response.status_mut() = StatusCode::INTERNAL_SERVER_ERROR;
                                                *response.body_mut() = Body::from("An internal error occurred");
                                            },
                                        }

                                        future::ok(response)
                                    }
                                ))
                        }}
                }) as Self::Future
            },

            // ParamgetGet - GET /paramget
            &hyper::Method::GET if path.matched(paths::ID_PARAMGET) => {
                // Query parameters (note that non-required or collection query parameters will ignore garbage values, rather than causing a 400 response)
                let query_params = form_urlencoded::parse(uri.query().unwrap_or_default().as_bytes()).collect::<Vec<_>>();
                let param_uuid = query_params.iter().filter(|e| e.0 == "uuid").map(|e| e.1.to_owned())
                    .nth(0);
                let param_uuid = param_uuid.and_then(|param_uuid| param_uuid.parse::<>().ok());
                let param_some_object = query_params.iter().filter(|e| e.0 == "someObject").map(|e| e.1.to_owned())
                    .nth(0);
                let param_some_object = param_some_object.and_then(|param_some_object| param_some_object.parse::<>().ok());
                let param_some_list = query_params.iter().filter(|e| e.0 == "someList").map(|e| e.1.to_owned())
                    .nth(0);
                let param_some_list = param_some_list.and_then(|param_some_list| param_some_list.parse::<>().ok());

                Box::new({
                        {{
                                Box::new(
                                    api_impl.paramget_get(
                                            param_uuid,
                                            param_some_object,
                                            param_some_list,
                                        &context
                                    ).then(move |result| {
                                        let mut response = Response::new(Body::empty());
                                        response.headers_mut().insert(
                                            HeaderName::from_static("x-span-id"),
                                            HeaderValue::from_str((&context as &dyn Has<XSpanIdString>).get().0.clone().to_string().as_str())
                                                .expect("Unable to create X-Span-ID header value"));

                                        match result {
                                            Ok(rsp) => match rsp {
                                                ParamgetGetResponse::JSONRsp
                                                    (body)
                                                => {
                                                    *response.status_mut() = StatusCode::from_u16(200).expect("Unable to turn 200 into a StatusCode");
                                                    response.headers_mut().insert(
                                                        CONTENT_TYPE,
                                                        HeaderValue::from_str(mimetypes::responses::PARAMGET_GET_JSON_RSP)
                                                            .expect("Unable to create Content-Type header for PARAMGET_GET_JSON_RSP"));
                                                    let body = serde_json::to_string(&body).expect("impossible to fail to serialize");
                                                    *response.body_mut() = Body::from(body);
                                                },
                                            },
                                            Err(_) => {
                                                // Application code returned an error. This should not happen, as the implementation should
                                                // return a valid response.
                                                *response.status_mut() = StatusCode::INTERNAL_SERVER_ERROR;
                                                *response.body_mut() = Body::from("An internal error occurred");
                                            },
                                        }

                                        future::ok(response)
                                    }
                                ))
                        }}
                }) as Self::Future
            },

            // ReadonlyAuthSchemeGet - GET /readonly_auth_scheme
            &hyper::Method::GET if path.matched(paths::ID_READONLY_AUTH_SCHEME) => {
                {
                    let authorization = match (&context as &dyn Has<Option<Authorization>>).get() {
                        &Some(ref authorization) => authorization,
                        &None => return Box::new(future::ok(Response::builder()
                                                .status(StatusCode::FORBIDDEN)
                                                .body(Body::from("Unauthenticated"))
                                                .expect("Unable to create Authentication Forbidden response"))),
                    };

                    // Authorization
                    if let Scopes::Some(ref scopes) = authorization.scopes {
                        let required_scopes: BTreeSet<String> = vec![
                            "test.read".to_string(), // Allowed to read state.
                        ].into_iter().collect();

                        if !required_scopes.is_subset(scopes) {
                            let missing_scopes = required_scopes.difference(scopes);
                            return Box::new(future::ok(Response::builder()
                                .status(StatusCode::FORBIDDEN)
                                .body(Body::from(missing_scopes.fold(
                                    "Insufficient authorization, missing scopes".to_string(),
                                    |s, scope| format!("{} {}", s, scope))
                                ))
                                .expect("Unable to create Authentication Insufficient response")
                            ));
                        }
                    }
                }

                Box::new({
                        {{
                                Box::new(
                                    api_impl.readonly_auth_scheme_get(
                                        &context
                                    ).then(move |result| {
                                        let mut response = Response::new(Body::empty());
                                        response.headers_mut().insert(
                                            HeaderName::from_static("x-span-id"),
                                            HeaderValue::from_str((&context as &dyn Has<XSpanIdString>).get().0.clone().to_string().as_str())
                                                .expect("Unable to create X-Span-ID header value"));

                                        match result {
                                            Ok(rsp) => match rsp {
                                                ReadonlyAuthSchemeGetResponse::CheckThatLimitingToASingleRequiredAuthSchemeWorks
                                                => {
                                                    *response.status_mut() = StatusCode::from_u16(200).expect("Unable to turn 200 into a StatusCode");
                                                },
                                            },
                                            Err(_) => {
                                                // Application code returned an error. This should not happen, as the implementation should
                                                // return a valid response.
                                                *response.status_mut() = StatusCode::INTERNAL_SERVER_ERROR;
                                                *response.body_mut() = Body::from("An internal error occurred");
                                            },
                                        }

                                        future::ok(response)
                                    }
                                ))
                        }}
                }) as Self::Future
            },

            // RegisterCallbackPost - POST /register-callback
            &hyper::Method::POST if path.matched(paths::ID_REGISTER_CALLBACK) => {
                // Query parameters (note that non-required or collection query parameters will ignore garbage values, rather than causing a 400 response)
                let query_params = form_urlencoded::parse(uri.query().unwrap_or_default().as_bytes()).collect::<Vec<_>>();
                let param_url = query_params.iter().filter(|e| e.0 == "url").map(|e| e.1.to_owned())
                    .nth(0);
                let param_url = match param_url {
                    Some(param_url) => match param_url.parse::<String>() {
                        Ok(param_url) => param_url,
                        Err(e) => return Box::new(future::ok(Response::builder()
                                        .status(StatusCode::BAD_REQUEST)
                                        .body(Body::from(format!("Couldn't parse query parameter url - doesn't match schema: {}", e)))
                                        .expect("Unable to create Bad Request response for invalid query parameter url"))),
                    },
                    None => return Box::new(future::ok(Response::builder()
                                        .status(StatusCode::BAD_REQUEST)
                                        .body(Body::from("Missing required query parameter url"))
                                        .expect("Unable to create Bad Request response for missing qeury parameter url"))),
                };

                Box::new({
                        {{
                                Box::new(
                                    api_impl.register_callback_post(
                                            param_url,
                                        &context
                                    ).then(move |result| {
                                        let mut response = Response::new(Body::empty());
                                        response.headers_mut().insert(
                                            HeaderName::from_static("x-span-id"),
                                            HeaderValue::from_str((&context as &dyn Has<XSpanIdString>).get().0.clone().to_string().as_str())
                                                .expect("Unable to create X-Span-ID header value"));

                                        match result {
                                            Ok(rsp) => match rsp {
                                                RegisterCallbackPostResponse::OK
                                                => {
                                                    *response.status_mut() = StatusCode::from_u16(204).expect("Unable to turn 204 into a StatusCode");
                                                },
                                            },
                                            Err(_) => {
                                                // Application code returned an error. This should not happen, as the implementation should
                                                // return a valid response.
                                                *response.status_mut() = StatusCode::INTERNAL_SERVER_ERROR;
                                                *response.body_mut() = Body::from("An internal error occurred");
                                            },
                                        }

                                        future::ok(response)
                                    }
                                ))
                        }}
                }) as Self::Future
            },

            // RequiredOctetStreamPut - PUT /required_octet_stream
            &hyper::Method::PUT if path.matched(paths::ID_REQUIRED_OCTET_STREAM) => {
                // Body parameters (note that non-required body parameters will ignore garbage
                // values, rather than causing a 400 response). Produce warning header and logs for
                // any unused fields.
                Box::new(body.concat2()
                    .then(move |result| -> Self::Future {
                        match result {
                            Ok(body) => {
                                let param_body: Option<swagger::ByteArray> = if !body.is_empty() {
                                    Some(swagger::ByteArray(body.to_vec()))
                                } else {
                                    None
                                };
                                let param_body = match param_body {
                                    Some(param_body) => param_body,
                                    None => return Box::new(future::ok(Response::builder()
                                                        .status(StatusCode::BAD_REQUEST)
                                                        .body(Body::from("Missing required body parameter body"))
                                                        .expect("Unable to create Bad Request response for missing body parameter body"))),
                                };

                                Box::new(
                                    api_impl.required_octet_stream_put(
                                            param_body,
                                        &context
                                    ).then(move |result| {
                                        let mut response = Response::new(Body::empty());
                                        response.headers_mut().insert(
                                            HeaderName::from_static("x-span-id"),
                                            HeaderValue::from_str((&context as &dyn Has<XSpanIdString>).get().0.clone().to_string().as_str())
                                                .expect("Unable to create X-Span-ID header value"));

                                        match result {
                                            Ok(rsp) => match rsp {
                                                RequiredOctetStreamPutResponse::OK
                                                => {
                                                    *response.status_mut() = StatusCode::from_u16(200).expect("Unable to turn 200 into a StatusCode");
                                                },
                                            },
                                            Err(_) => {
                                                // Application code returned an error. This should not happen, as the implementation should
                                                // return a valid response.
                                                *response.status_mut() = StatusCode::INTERNAL_SERVER_ERROR;
                                                *response.body_mut() = Body::from("An internal error occurred");
                                            },
                                        }

                                        future::ok(response)
                                    }
                                ))
                            },
                            Err(e) => Box::new(future::ok(Response::builder()
                                                .status(StatusCode::BAD_REQUEST)
                                                .body(Body::from(format!("Couldn't read body parameter body: {}", e)))
                                                .expect("Unable to create Bad Request response due to unable to read body parameter body"))),
                        }
                    })
                ) as Self::Future
            },

            // ResponsesWithHeadersGet - GET /responses_with_headers
            &hyper::Method::GET if path.matched(paths::ID_RESPONSES_WITH_HEADERS) => {
                Box::new({
                        {{
                                Box::new(
                                    api_impl.responses_with_headers_get(
                                        &context
                                    ).then(move |result| {
                                        let mut response = Response::new(Body::empty());
                                        response.headers_mut().insert(
                                            HeaderName::from_static("x-span-id"),
                                            HeaderValue::from_str((&context as &dyn Has<XSpanIdString>).get().0.clone().to_string().as_str())
                                                .expect("Unable to create X-Span-ID header value"));

                                        match result {
                                            Ok(rsp) => match rsp {
                                                ResponsesWithHeadersGetResponse::Success
                                                    {
                                                        body,
                                                        success_info, 
                                                        object_header
                                                    }
                                                => {
                                                    *response.status_mut() = StatusCode::from_u16(200).expect("Unable to turn 200 into a StatusCode");
                                                    response.headers_mut().insert(
                                                        HeaderName::from_static("success-info"),
                                                        header::IntoHeaderValue(success_info).into()
                                                    );
                                                    response.headers_mut().insert(
                                                        HeaderName::from_static("object-header"),
                                                        header::IntoHeaderValue(object_header).into()
                                                    );
                                                    response.headers_mut().insert(
                                                        CONTENT_TYPE,
                                                        HeaderValue::from_str(mimetypes::responses::RESPONSES_WITH_HEADERS_GET_SUCCESS)
                                                            .expect("Unable to create Content-Type header for RESPONSES_WITH_HEADERS_GET_SUCCESS"));
                                                    let body = serde_json::to_string(&body).expect("impossible to fail to serialize");
                                                    *response.body_mut() = Body::from(body);
                                                },
                                                ResponsesWithHeadersGetResponse::PreconditionFailed
                                                    {
                                                        further_info, 
                                                        failure_info
                                                    }
                                                => {
                                                    *response.status_mut() = StatusCode::from_u16(412).expect("Unable to turn 412 into a StatusCode");
                                                    response.headers_mut().insert(
                                                        HeaderName::from_static("further-info"),
                                                        header::IntoHeaderValue(further_info).into()
                                                    );
                                                    response.headers_mut().insert(
                                                        HeaderName::from_static("failure-info"),
                                                        header::IntoHeaderValue(failure_info).into()
                                                    );
                                                },
                                            },
                                            Err(_) => {
                                                // Application code returned an error. This should not happen, as the implementation should
                                                // return a valid response.
                                                *response.status_mut() = StatusCode::INTERNAL_SERVER_ERROR;
                                                *response.body_mut() = Body::from("An internal error occurred");
                                            },
                                        }

                                        future::ok(response)
                                    }
                                ))
                        }}
                }) as Self::Future
            },

            // Rfc7807Get - GET /rfc7807
            &hyper::Method::GET if path.matched(paths::ID_RFC7807) => {
                Box::new({
                        {{
                                Box::new(
                                    api_impl.rfc7807_get(
                                        &context
                                    ).then(move |result| {
                                        let mut response = Response::new(Body::empty());
                                        response.headers_mut().insert(
                                            HeaderName::from_static("x-span-id"),
                                            HeaderValue::from_str((&context as &dyn Has<XSpanIdString>).get().0.clone().to_string().as_str())
                                                .expect("Unable to create X-Span-ID header value"));

                                        match result {
                                            Ok(rsp) => match rsp {
                                                Rfc7807GetResponse::OK
                                                    (body)
                                                => {
                                                    *response.status_mut() = StatusCode::from_u16(204).expect("Unable to turn 204 into a StatusCode");
                                                    response.headers_mut().insert(
                                                        CONTENT_TYPE,
                                                        HeaderValue::from_str(mimetypes::responses::RFC7807_GET_OK)
                                                            .expect("Unable to create Content-Type header for RFC7807_GET_OK"));
                                                    let body = serde_json::to_string(&body).expect("impossible to fail to serialize");
                                                    *response.body_mut() = Body::from(body);
                                                },
                                                Rfc7807GetResponse::NotFound
                                                    (body)
                                                => {
                                                    *response.status_mut() = StatusCode::from_u16(404).expect("Unable to turn 404 into a StatusCode");
                                                    response.headers_mut().insert(
                                                        CONTENT_TYPE,
                                                        HeaderValue::from_str(mimetypes::responses::RFC7807_GET_NOT_FOUND)
                                                            .expect("Unable to create Content-Type header for RFC7807_GET_NOT_FOUND"));
                                                    let body = serde_json::to_string(&body).expect("impossible to fail to serialize");
                                                    *response.body_mut() = Body::from(body);
                                                },
                                                Rfc7807GetResponse::NotAcceptable
                                                    (body)
                                                => {
                                                    *response.status_mut() = StatusCode::from_u16(406).expect("Unable to turn 406 into a StatusCode");
                                                    response.headers_mut().insert(
                                                        CONTENT_TYPE,
                                                        HeaderValue::from_str(mimetypes::responses::RFC7807_GET_NOT_ACCEPTABLE)
                                                            .expect("Unable to create Content-Type header for RFC7807_GET_NOT_ACCEPTABLE"));
                                                    let body = serde_xml_rs::to_string(&body).expect("impossible to fail to serialize");
                                                    *response.body_mut() = Body::from(body);
                                                },
                                            },
                                            Err(_) => {
                                                // Application code returned an error. This should not happen, as the implementation should
                                                // return a valid response.
                                                *response.status_mut() = StatusCode::INTERNAL_SERVER_ERROR;
                                                *response.body_mut() = Body::from("An internal error occurred");
                                            },
                                        }

                                        future::ok(response)
                                    }
                                ))
                        }}
                }) as Self::Future
            },

            // UntypedPropertyGet - GET /untyped_property
            &hyper::Method::GET if path.matched(paths::ID_UNTYPED_PROPERTY) => {
                // Body parameters (note that non-required body parameters will ignore garbage
                // values, rather than causing a 400 response). Produce warning header and logs for
                // any unused fields.
                Box::new(body.concat2()
                    .then(move |result| -> Self::Future {
                        match result {
                            Ok(body) => {
                                let mut unused_elements = Vec::new();
                                let param_object_untyped_props: Option<models::ObjectUntypedProps> = if !body.is_empty() {
                                    let deserializer = &mut serde_json::Deserializer::from_slice(&*body);
                                    match serde_ignored::deserialize(deserializer, |path| {
                                            warn!("Ignoring unknown field in body: {}", path);
                                            unused_elements.push(path.to_string());
                                    }) {
                                        Ok(param_object_untyped_props) => param_object_untyped_props,
                                        Err(_) => None,
                                    }
                                } else {
                                    None
                                };

                                Box::new(
                                    api_impl.untyped_property_get(
                                            param_object_untyped_props,
                                        &context
                                    ).then(move |result| {
                                        let mut response = Response::new(Body::empty());
                                        response.headers_mut().insert(
                                            HeaderName::from_static("x-span-id"),
                                            HeaderValue::from_str((&context as &dyn Has<XSpanIdString>).get().0.clone().to_string().as_str())
                                                .expect("Unable to create X-Span-ID header value"));

                                        if !unused_elements.is_empty() {
                                            response.headers_mut().insert(
                                                HeaderName::from_static("warning"),
                                                HeaderValue::from_str(format!("Ignoring unknown fields in body: {:?}", unused_elements).as_str())
                                                    .expect("Unable to create Warning header value"));
                                        }

                                        match result {
                                            Ok(rsp) => match rsp {
                                                UntypedPropertyGetResponse::CheckThatUntypedPropertiesWorks
                                                => {
                                                    *response.status_mut() = StatusCode::from_u16(200).expect("Unable to turn 200 into a StatusCode");
                                                },
                                            },
                                            Err(_) => {
                                                // Application code returned an error. This should not happen, as the implementation should
                                                // return a valid response.
                                                *response.status_mut() = StatusCode::INTERNAL_SERVER_ERROR;
                                                *response.body_mut() = Body::from("An internal error occurred");
                                            },
                                        }

                                        future::ok(response)
                                    }
                                ))
                            },
                            Err(e) => Box::new(future::ok(Response::builder()
                                                .status(StatusCode::BAD_REQUEST)
                                                .body(Body::from(format!("Couldn't read body parameter ObjectUntypedProps: {}", e)))
                                                .expect("Unable to create Bad Request response due to unable to read body parameter ObjectUntypedProps"))),
                        }
                    })
                ) as Self::Future
            },

            // UuidGet - GET /uuid
            &hyper::Method::GET if path.matched(paths::ID_UUID) => {
                Box::new({
                        {{
                                Box::new(
                                    api_impl.uuid_get(
                                        &context
                                    ).then(move |result| {
                                        let mut response = Response::new(Body::empty());
                                        response.headers_mut().insert(
                                            HeaderName::from_static("x-span-id"),
                                            HeaderValue::from_str((&context as &dyn Has<XSpanIdString>).get().0.clone().to_string().as_str())
                                                .expect("Unable to create X-Span-ID header value"));

                                        match result {
                                            Ok(rsp) => match rsp {
                                                UuidGetResponse::DuplicateResponseLongText
                                                    (body)
                                                => {
                                                    *response.status_mut() = StatusCode::from_u16(200).expect("Unable to turn 200 into a StatusCode");
                                                    response.headers_mut().insert(
                                                        CONTENT_TYPE,
                                                        HeaderValue::from_str(mimetypes::responses::UUID_GET_DUPLICATE_RESPONSE_LONG_TEXT)
                                                            .expect("Unable to create Content-Type header for UUID_GET_DUPLICATE_RESPONSE_LONG_TEXT"));
                                                    let body = serde_json::to_string(&body).expect("impossible to fail to serialize");
                                                    *response.body_mut() = Body::from(body);
                                                },
                                            },
                                            Err(_) => {
                                                // Application code returned an error. This should not happen, as the implementation should
                                                // return a valid response.
                                                *response.status_mut() = StatusCode::INTERNAL_SERVER_ERROR;
                                                *response.body_mut() = Body::from("An internal error occurred");
                                            },
                                        }

                                        future::ok(response)
                                    }
                                ))
                        }}
                }) as Self::Future
            },

            // XmlExtraPost - POST /xml_extra
            &hyper::Method::POST if path.matched(paths::ID_XML_EXTRA) => {
                // Body parameters (note that non-required body parameters will ignore garbage
                // values, rather than causing a 400 response). Produce warning header and logs for
                // any unused fields.
                Box::new(body.concat2()
                    .then(move |result| -> Self::Future {
                        match result {
                            Ok(body) => {
                                let mut unused_elements = Vec::new();
                                let param_duplicate_xml_object: Option<models::DuplicateXmlObject> = if !body.is_empty() {
                                    let deserializer = &mut serde_xml_rs::de::Deserializer::new_from_reader(&*body);
                                    match serde_ignored::deserialize(deserializer, |path| {
                                            warn!("Ignoring unknown field in body: {}", path);
                                            unused_elements.push(path.to_string());
                                    }) {
                                        Ok(param_duplicate_xml_object) => param_duplicate_xml_object,
                                        Err(_) => None,
                                    }
                                } else {
                                    None
                                };

                                Box::new(
                                    api_impl.xml_extra_post(
                                            param_duplicate_xml_object,
                                        &context
                                    ).then(move |result| {
                                        let mut response = Response::new(Body::empty());
                                        response.headers_mut().insert(
                                            HeaderName::from_static("x-span-id"),
                                            HeaderValue::from_str((&context as &dyn Has<XSpanIdString>).get().0.clone().to_string().as_str())
                                                .expect("Unable to create X-Span-ID header value"));

                                        if !unused_elements.is_empty() {
                                            response.headers_mut().insert(
                                                HeaderName::from_static("warning"),
                                                HeaderValue::from_str(format!("Ignoring unknown fields in body: {:?}", unused_elements).as_str())
                                                    .expect("Unable to create Warning header value"));
                                        }

                                        match result {
                                            Ok(rsp) => match rsp {
                                                XmlExtraPostResponse::OK
                                                => {
                                                    *response.status_mut() = StatusCode::from_u16(201).expect("Unable to turn 201 into a StatusCode");
                                                },
                                                XmlExtraPostResponse::BadRequest
                                                => {
                                                    *response.status_mut() = StatusCode::from_u16(400).expect("Unable to turn 400 into a StatusCode");
                                                },
                                            },
                                            Err(_) => {
                                                // Application code returned an error. This should not happen, as the implementation should
                                                // return a valid response.
                                                *response.status_mut() = StatusCode::INTERNAL_SERVER_ERROR;
                                                *response.body_mut() = Body::from("An internal error occurred");
                                            },
                                        }

                                        future::ok(response)
                                    }
                                ))
                            },
                            Err(e) => Box::new(future::ok(Response::builder()
                                                .status(StatusCode::BAD_REQUEST)
                                                .body(Body::from(format!("Couldn't read body parameter DuplicateXmlObject: {}", e)))
                                                .expect("Unable to create Bad Request response due to unable to read body parameter DuplicateXmlObject"))),
                        }
                    })
                ) as Self::Future
            },

            // XmlOtherPost - POST /xml_other
            &hyper::Method::POST if path.matched(paths::ID_XML_OTHER) => {
                // Body parameters (note that non-required body parameters will ignore garbage
                // values, rather than causing a 400 response). Produce warning header and logs for
                // any unused fields.
                Box::new(body.concat2()
                    .then(move |result| -> Self::Future {
                        match result {
                            Ok(body) => {
                                let mut unused_elements = Vec::new();
                                let param_another_xml_object: Option<models::AnotherXmlObject> = if !body.is_empty() {
                                    let deserializer = &mut serde_xml_rs::de::Deserializer::new_from_reader(&*body);
                                    match serde_ignored::deserialize(deserializer, |path| {
                                            warn!("Ignoring unknown field in body: {}", path);
                                            unused_elements.push(path.to_string());
                                    }) {
                                        Ok(param_another_xml_object) => param_another_xml_object,
                                        Err(_) => None,
                                    }
                                } else {
                                    None
                                };

                                Box::new(
                                    api_impl.xml_other_post(
                                            param_another_xml_object,
                                        &context
                                    ).then(move |result| {
                                        let mut response = Response::new(Body::empty());
                                        response.headers_mut().insert(
                                            HeaderName::from_static("x-span-id"),
                                            HeaderValue::from_str((&context as &dyn Has<XSpanIdString>).get().0.clone().to_string().as_str())
                                                .expect("Unable to create X-Span-ID header value"));

                                        if !unused_elements.is_empty() {
                                            response.headers_mut().insert(
                                                HeaderName::from_static("warning"),
                                                HeaderValue::from_str(format!("Ignoring unknown fields in body: {:?}", unused_elements).as_str())
                                                    .expect("Unable to create Warning header value"));
                                        }

                                        match result {
                                            Ok(rsp) => match rsp {
                                                XmlOtherPostResponse::OK
                                                => {
                                                    *response.status_mut() = StatusCode::from_u16(201).expect("Unable to turn 201 into a StatusCode");
                                                },
                                                XmlOtherPostResponse::BadRequest
                                                => {
                                                    *response.status_mut() = StatusCode::from_u16(400).expect("Unable to turn 400 into a StatusCode");
                                                },
                                            },
                                            Err(_) => {
                                                // Application code returned an error. This should not happen, as the implementation should
                                                // return a valid response.
                                                *response.status_mut() = StatusCode::INTERNAL_SERVER_ERROR;
                                                *response.body_mut() = Body::from("An internal error occurred");
                                            },
                                        }

                                        future::ok(response)
                                    }
                                ))
                            },
                            Err(e) => Box::new(future::ok(Response::builder()
                                                .status(StatusCode::BAD_REQUEST)
                                                .body(Body::from(format!("Couldn't read body parameter AnotherXmlObject: {}", e)))
                                                .expect("Unable to create Bad Request response due to unable to read body parameter AnotherXmlObject"))),
                        }
                    })
                ) as Self::Future
            },

            // XmlOtherPut - PUT /xml_other
            &hyper::Method::PUT if path.matched(paths::ID_XML_OTHER) => {
                // Body parameters (note that non-required body parameters will ignore garbage
                // values, rather than causing a 400 response). Produce warning header and logs for
                // any unused fields.
                Box::new(body.concat2()
                    .then(move |result| -> Self::Future {
                        match result {
                            Ok(body) => {
                                let mut unused_elements = Vec::new();
                                let param_string: Option<models::AnotherXmlArray> = if !body.is_empty() {
                                    let deserializer = &mut serde_xml_rs::de::Deserializer::new_from_reader(&*body);
                                    match serde_ignored::deserialize(deserializer, |path| {
                                            warn!("Ignoring unknown field in body: {}", path);
                                            unused_elements.push(path.to_string());
                                    }) {
                                        Ok(param_string) => param_string,
                                        Err(_) => None,
                                    }
                                } else {
                                    None
                                };

                                Box::new(
                                    api_impl.xml_other_put(
                                            param_string,
                                        &context
                                    ).then(move |result| {
                                        let mut response = Response::new(Body::empty());
                                        response.headers_mut().insert(
                                            HeaderName::from_static("x-span-id"),
                                            HeaderValue::from_str((&context as &dyn Has<XSpanIdString>).get().0.clone().to_string().as_str())
                                                .expect("Unable to create X-Span-ID header value"));

                                        if !unused_elements.is_empty() {
                                            response.headers_mut().insert(
                                                HeaderName::from_static("warning"),
                                                HeaderValue::from_str(format!("Ignoring unknown fields in body: {:?}", unused_elements).as_str())
                                                    .expect("Unable to create Warning header value"));
                                        }

                                        match result {
                                            Ok(rsp) => match rsp {
                                                XmlOtherPutResponse::OK
                                                => {
                                                    *response.status_mut() = StatusCode::from_u16(201).expect("Unable to turn 201 into a StatusCode");
                                                },
                                                XmlOtherPutResponse::BadRequest
                                                => {
                                                    *response.status_mut() = StatusCode::from_u16(400).expect("Unable to turn 400 into a StatusCode");
                                                },
                                            },
                                            Err(_) => {
                                                // Application code returned an error. This should not happen, as the implementation should
                                                // return a valid response.
                                                *response.status_mut() = StatusCode::INTERNAL_SERVER_ERROR;
                                                *response.body_mut() = Body::from("An internal error occurred");
                                            },
                                        }

                                        future::ok(response)
                                    }
                                ))
                            },
                            Err(e) => Box::new(future::ok(Response::builder()
                                                .status(StatusCode::BAD_REQUEST)
                                                .body(Body::from(format!("Couldn't read body parameter string: {}", e)))
                                                .expect("Unable to create Bad Request response due to unable to read body parameter string"))),
                        }
                    })
                ) as Self::Future
            },

            // XmlPost - POST /xml
            &hyper::Method::POST if path.matched(paths::ID_XML) => {
                // Body parameters (note that non-required body parameters will ignore garbage
                // values, rather than causing a 400 response). Produce warning header and logs for
                // any unused fields.
                Box::new(body.concat2()
                    .then(move |result| -> Self::Future {
                        match result {
                            Ok(body) => {
                                let mut unused_elements = Vec::new();
                                let param_string: Option<models::XmlArray> = if !body.is_empty() {
                                    let deserializer = &mut serde_xml_rs::de::Deserializer::new_from_reader(&*body);
                                    match serde_ignored::deserialize(deserializer, |path| {
                                            warn!("Ignoring unknown field in body: {}", path);
                                            unused_elements.push(path.to_string());
                                    }) {
                                        Ok(param_string) => param_string,
                                        Err(_) => None,
                                    }
                                } else {
                                    None
                                };

                                Box::new(
                                    api_impl.xml_post(
                                            param_string,
                                        &context
                                    ).then(move |result| {
                                        let mut response = Response::new(Body::empty());
                                        response.headers_mut().insert(
                                            HeaderName::from_static("x-span-id"),
                                            HeaderValue::from_str((&context as &dyn Has<XSpanIdString>).get().0.clone().to_string().as_str())
                                                .expect("Unable to create X-Span-ID header value"));

                                        if !unused_elements.is_empty() {
                                            response.headers_mut().insert(
                                                HeaderName::from_static("warning"),
                                                HeaderValue::from_str(format!("Ignoring unknown fields in body: {:?}", unused_elements).as_str())
                                                    .expect("Unable to create Warning header value"));
                                        }

                                        match result {
                                            Ok(rsp) => match rsp {
                                                XmlPostResponse::OK
                                                => {
                                                    *response.status_mut() = StatusCode::from_u16(201).expect("Unable to turn 201 into a StatusCode");
                                                },
                                                XmlPostResponse::BadRequest
                                                => {
                                                    *response.status_mut() = StatusCode::from_u16(400).expect("Unable to turn 400 into a StatusCode");
                                                },
                                            },
                                            Err(_) => {
                                                // Application code returned an error. This should not happen, as the implementation should
                                                // return a valid response.
                                                *response.status_mut() = StatusCode::INTERNAL_SERVER_ERROR;
                                                *response.body_mut() = Body::from("An internal error occurred");
                                            },
                                        }

                                        future::ok(response)
                                    }
                                ))
                            },
                            Err(e) => Box::new(future::ok(Response::builder()
                                                .status(StatusCode::BAD_REQUEST)
                                                .body(Body::from(format!("Couldn't read body parameter string: {}", e)))
                                                .expect("Unable to create Bad Request response due to unable to read body parameter string"))),
                        }
                    })
                ) as Self::Future
            },

            // XmlPut - PUT /xml
            &hyper::Method::PUT if path.matched(paths::ID_XML) => {
                // Body parameters (note that non-required body parameters will ignore garbage
                // values, rather than causing a 400 response). Produce warning header and logs for
                // any unused fields.
                Box::new(body.concat2()
                    .then(move |result| -> Self::Future {
                        match result {
                            Ok(body) => {
                                let mut unused_elements = Vec::new();
                                let param_xml_object: Option<models::XmlObject> = if !body.is_empty() {
                                    let deserializer = &mut serde_xml_rs::de::Deserializer::new_from_reader(&*body);
                                    match serde_ignored::deserialize(deserializer, |path| {
                                            warn!("Ignoring unknown field in body: {}", path);
                                            unused_elements.push(path.to_string());
                                    }) {
                                        Ok(param_xml_object) => param_xml_object,
                                        Err(_) => None,
                                    }
                                } else {
                                    None
                                };

                                Box::new(
                                    api_impl.xml_put(
                                            param_xml_object,
                                        &context
                                    ).then(move |result| {
                                        let mut response = Response::new(Body::empty());
                                        response.headers_mut().insert(
                                            HeaderName::from_static("x-span-id"),
                                            HeaderValue::from_str((&context as &dyn Has<XSpanIdString>).get().0.clone().to_string().as_str())
                                                .expect("Unable to create X-Span-ID header value"));

                                        if !unused_elements.is_empty() {
                                            response.headers_mut().insert(
                                                HeaderName::from_static("warning"),
                                                HeaderValue::from_str(format!("Ignoring unknown fields in body: {:?}", unused_elements).as_str())
                                                    .expect("Unable to create Warning header value"));
                                        }

                                        match result {
                                            Ok(rsp) => match rsp {
                                                XmlPutResponse::OK
                                                => {
                                                    *response.status_mut() = StatusCode::from_u16(201).expect("Unable to turn 201 into a StatusCode");
                                                },
                                                XmlPutResponse::BadRequest
                                                => {
                                                    *response.status_mut() = StatusCode::from_u16(400).expect("Unable to turn 400 into a StatusCode");
                                                },
                                            },
                                            Err(_) => {
                                                // Application code returned an error. This should not happen, as the implementation should
                                                // return a valid response.
                                                *response.status_mut() = StatusCode::INTERNAL_SERVER_ERROR;
                                                *response.body_mut() = Body::from("An internal error occurred");
                                            },
                                        }

                                        future::ok(response)
                                    }
                                ))
                            },
                            Err(e) => Box::new(future::ok(Response::builder()
                                                .status(StatusCode::BAD_REQUEST)
                                                .body(Body::from(format!("Couldn't read body parameter XmlObject: {}", e)))
                                                .expect("Unable to create Bad Request response due to unable to read body parameter XmlObject"))),
                        }
                    })
                ) as Self::Future
            },

            _ => Box::new(future::ok(
                Response::builder().status(StatusCode::NOT_FOUND)
                    .body(Body::empty())
                    .expect("Unable to create Not Found response")
            )) as Self::Future
        }
    }
}

impl<T, C> Clone for Service<T, C> where T: Clone
{
    fn clone(&self) -> Self {
        Service {
            api_impl: self.api_impl.clone(),
            marker: self.marker.clone(),
        }
    }
}

/// Request parser for `Api`.
pub struct ApiRequestParser;
impl<T> RequestParser<T> for ApiRequestParser {
    fn parse_operation_id(request: &Request<T>) -> Result<&'static str, ()> {
        let path = paths::GLOBAL_REGEX_SET.matches(request.uri().path());
        match request.method() {
<<<<<<< HEAD

            // EnumInPathPathParamGet - GET /enum_in_path/{path_param}
            &hyper::Method::GET if path.matched(paths::ID_ENUM_IN_PATH_PATH_PARAM) => Ok("EnumInPathPathParamGet"),

=======
            // CallbackWithHeaderPost - POST /callback-with-header
            &hyper::Method::POST if path.matched(paths::ID_CALLBACK_WITH_HEADER) => Ok("CallbackWithHeaderPost"),
>>>>>>> e4be8a10
            // MandatoryRequestHeaderGet - GET /mandatory-request-header
            &hyper::Method::GET if path.matched(paths::ID_MANDATORY_REQUEST_HEADER) => Ok("MandatoryRequestHeaderGet"),
            // MergePatchJsonGet - GET /merge-patch-json
            &hyper::Method::GET if path.matched(paths::ID_MERGE_PATCH_JSON) => Ok("MergePatchJsonGet"),
            // MultigetGet - GET /multiget
            &hyper::Method::GET if path.matched(paths::ID_MULTIGET) => Ok("MultigetGet"),
            // MultipleAuthSchemeGet - GET /multiple_auth_scheme
            &hyper::Method::GET if path.matched(paths::ID_MULTIPLE_AUTH_SCHEME) => Ok("MultipleAuthSchemeGet"),
            // ParamgetGet - GET /paramget
            &hyper::Method::GET if path.matched(paths::ID_PARAMGET) => Ok("ParamgetGet"),
            // ReadonlyAuthSchemeGet - GET /readonly_auth_scheme
            &hyper::Method::GET if path.matched(paths::ID_READONLY_AUTH_SCHEME) => Ok("ReadonlyAuthSchemeGet"),
            // RegisterCallbackPost - POST /register-callback
            &hyper::Method::POST if path.matched(paths::ID_REGISTER_CALLBACK) => Ok("RegisterCallbackPost"),
            // RequiredOctetStreamPut - PUT /required_octet_stream
            &hyper::Method::PUT if path.matched(paths::ID_REQUIRED_OCTET_STREAM) => Ok("RequiredOctetStreamPut"),
            // ResponsesWithHeadersGet - GET /responses_with_headers
            &hyper::Method::GET if path.matched(paths::ID_RESPONSES_WITH_HEADERS) => Ok("ResponsesWithHeadersGet"),
            // Rfc7807Get - GET /rfc7807
            &hyper::Method::GET if path.matched(paths::ID_RFC7807) => Ok("Rfc7807Get"),
            // UntypedPropertyGet - GET /untyped_property
            &hyper::Method::GET if path.matched(paths::ID_UNTYPED_PROPERTY) => Ok("UntypedPropertyGet"),
            // UuidGet - GET /uuid
            &hyper::Method::GET if path.matched(paths::ID_UUID) => Ok("UuidGet"),
            // XmlExtraPost - POST /xml_extra
            &hyper::Method::POST if path.matched(paths::ID_XML_EXTRA) => Ok("XmlExtraPost"),
            // XmlOtherPost - POST /xml_other
            &hyper::Method::POST if path.matched(paths::ID_XML_OTHER) => Ok("XmlOtherPost"),
            // XmlOtherPut - PUT /xml_other
            &hyper::Method::PUT if path.matched(paths::ID_XML_OTHER) => Ok("XmlOtherPut"),
            // XmlPost - POST /xml
            &hyper::Method::POST if path.matched(paths::ID_XML) => Ok("XmlPost"),
            // XmlPut - PUT /xml
            &hyper::Method::PUT if path.matched(paths::ID_XML) => Ok("XmlPut"),
            _ => Err(()),
        }
    }
}<|MERGE_RESOLUTION|>--- conflicted
+++ resolved
@@ -25,11 +25,8 @@
 pub use crate::context;
 
 use {Api,
-<<<<<<< HEAD
+     CallbackWithHeaderPostResponse,
      EnumInPathPathParamGetResponse,
-=======
-     CallbackWithHeaderPostResponse,
->>>>>>> e4be8a10
      MandatoryRequestHeaderGetResponse,
      MergePatchJsonGetResponse,
      MultigetGetResponse,
@@ -56,11 +53,8 @@
 
     lazy_static! {
         pub static ref GLOBAL_REGEX_SET: regex::RegexSet = regex::RegexSet::new(vec![
-<<<<<<< HEAD
+            r"^/callback-with-header$",
             r"^/enum_in_path/(?P<path_param>[^/?#]*)$",
-=======
-            r"^/callback-with-header$",
->>>>>>> e4be8a10
             r"^/mandatory-request-header$",
             r"^/merge-patch-json$",
             r"^/multiget$",
@@ -79,42 +73,28 @@
         ])
         .expect("Unable to create global regex set");
     }
-<<<<<<< HEAD
-    pub static ID_ENUM_IN_PATH_PATH_PARAM: usize = 0;
+    pub static ID_CALLBACK_WITH_HEADER: usize = 0;
+    pub static ID_ENUM_IN_PATH_PATH_PARAM: usize = 1;
     lazy_static! {
         pub static ref REGEX_ENUM_IN_PATH_PATH_PARAM: regex::Regex =
             regex::Regex::new(r"^/enum_in_path/(?P<path_param>[^/?#]*)$")
                 .expect("Unable to create regex for ENUM_IN_PATH_PATH_PARAM");
     }
-=======
-    pub static ID_CALLBACK_WITH_HEADER: usize = 0;
->>>>>>> e4be8a10
-    pub static ID_MANDATORY_REQUEST_HEADER: usize = 1;
-    pub static ID_MERGE_PATCH_JSON: usize = 2;
-    pub static ID_MULTIGET: usize = 3;
-    pub static ID_MULTIPLE_AUTH_SCHEME: usize = 4;
-    pub static ID_PARAMGET: usize = 5;
-    pub static ID_READONLY_AUTH_SCHEME: usize = 6;
-<<<<<<< HEAD
-    pub static ID_REQUIRED_OCTET_STREAM: usize = 7;
-    pub static ID_RESPONSES_WITH_HEADERS: usize = 8;
-    pub static ID_RFC7807: usize = 9;
-    pub static ID_UNTYPED_PROPERTY: usize = 10;
-    pub static ID_UUID: usize = 11;
-    pub static ID_XML: usize = 12;
-    pub static ID_XML_EXTRA: usize = 13;
-    pub static ID_XML_OTHER: usize = 14;
-=======
-    pub static ID_REGISTER_CALLBACK: usize = 7;
-    pub static ID_REQUIRED_OCTET_STREAM: usize = 8;
-    pub static ID_RESPONSES_WITH_HEADERS: usize = 9;
-    pub static ID_RFC7807: usize = 10;
-    pub static ID_UNTYPED_PROPERTY: usize = 11;
-    pub static ID_UUID: usize = 12;
-    pub static ID_XML: usize = 13;
-    pub static ID_XML_EXTRA: usize = 14;
-    pub static ID_XML_OTHER: usize = 15;
->>>>>>> e4be8a10
+    pub static ID_MANDATORY_REQUEST_HEADER: usize = 2;
+    pub static ID_MERGE_PATCH_JSON: usize = 3;
+    pub static ID_MULTIGET: usize = 4;
+    pub static ID_MULTIPLE_AUTH_SCHEME: usize = 5;
+    pub static ID_PARAMGET: usize = 6;
+    pub static ID_READONLY_AUTH_SCHEME: usize = 7;
+    pub static ID_REGISTER_CALLBACK: usize = 8;
+    pub static ID_REQUIRED_OCTET_STREAM: usize = 9;
+    pub static ID_RESPONSES_WITH_HEADERS: usize = 10;
+    pub static ID_RFC7807: usize = 11;
+    pub static ID_UNTYPED_PROPERTY: usize = 12;
+    pub static ID_UUID: usize = 13;
+    pub static ID_XML: usize = 14;
+    pub static ID_XML_EXTRA: usize = 15;
+    pub static ID_XML_OTHER: usize = 16;
 }
 
 pub struct MakeService<T, RC> {
@@ -191,36 +171,6 @@
 
         match &method {
 
-<<<<<<< HEAD
-            // EnumInPathPathParamGet - GET /enum_in_path/{path_param}
-            &hyper::Method::GET if path.matched(paths::ID_ENUM_IN_PATH_PATH_PARAM) => {
-                // Path parameters
-                let path: &str = &uri.path().to_string();
-                let path_params =
-                    paths::REGEX_ENUM_IN_PATH_PATH_PARAM
-                    .captures(&path)
-                    .unwrap_or_else(||
-                        panic!("Path {} matched RE ENUM_IN_PATH_PATH_PARAM in set but failed match against \"{}\"", path, paths::REGEX_ENUM_IN_PATH_PATH_PARAM.as_str())
-                    );
-                let param_path_param = match percent_encoding::percent_decode(path_params["path_param"].as_bytes()).decode_utf8() {
-                    Ok(param_path_param) => match param_path_param.parse::<models::StringEnum>() {
-                        Ok(param_path_param) => param_path_param,
-                        Err(e) => return Box::new(future::ok(Response::builder()
-                                        .status(StatusCode::BAD_REQUEST)
-                                        .body(Body::from(format!("Couldn't parse path parameter path_param: {}", e)))
-                                        .expect("Unable to create Bad Request response for invalid path parameter"))),
-                    },
-                    Err(_) => return Box::new(future::ok(Response::builder()
-                                        .status(StatusCode::BAD_REQUEST)
-                                        .body(Body::from(format!("Couldn't percent-decode path parameter as UTF-8: {}", &path_params["path_param"])))
-                                        .expect("Unable to create Bad Request response for invalid percent decode")))
-                };
-                Box::new({
-                        {{
-                                Box::new(
-                                    api_impl.enum_in_path_path_param_get(
-                                            param_path_param,
-=======
             // CallbackWithHeaderPost - POST /callback-with-header
             &hyper::Method::POST if path.matched(paths::ID_CALLBACK_WITH_HEADER) => {
                 // Query parameters (note that non-required or collection query parameters will ignore garbage values, rather than causing a 400 response)
@@ -246,32 +196,79 @@
                                 Box::new(
                                     api_impl.callback_with_header_post(
                                             param_url,
->>>>>>> e4be8a10
-                                        &context
-                                    ).then(move |result| {
-                                        let mut response = Response::new(Body::empty());
-                                        response.headers_mut().insert(
-                                            HeaderName::from_static("x-span-id"),
-                                            HeaderValue::from_str((&context as &dyn Has<XSpanIdString>).get().0.clone().to_string().as_str())
-                                                .expect("Unable to create X-Span-ID header value"));
-
-<<<<<<< HEAD
+                                        &context
+                                    ).then(move |result| {
+                                        let mut response = Response::new(Body::empty());
+                                        response.headers_mut().insert(
+                                            HeaderName::from_static("x-span-id"),
+                                            HeaderValue::from_str((&context as &dyn Has<XSpanIdString>).get().0.clone().to_string().as_str())
+                                                .expect("Unable to create X-Span-ID header value"));
+
+                                        match result {
+                                            Ok(rsp) => match rsp {
+                                                CallbackWithHeaderPostResponse::OK
+                                                => {
+                                                    *response.status_mut() = StatusCode::from_u16(204).expect("Unable to turn 204 into a StatusCode");
+                                                },
+                                            },
+                                            Err(_) => {
+                                                // Application code returned an error. This should not happen, as the implementation should
+                                                // return a valid response.
+                                                *response.status_mut() = StatusCode::INTERNAL_SERVER_ERROR;
+                                                *response.body_mut() = Body::from("An internal error occurred");
+                                            },
+                                        }
+
+                                        future::ok(response)
+                                    }
+                                ))
+                        }}
+                }) as Self::Future
+            },
+
+            // EnumInPathPathParamGet - GET /enum_in_path/{path_param}
+            &hyper::Method::GET if path.matched(paths::ID_ENUM_IN_PATH_PATH_PARAM) => {
+                // Path parameters
+                let path: &str = &uri.path().to_string();
+                let path_params =
+                    paths::REGEX_ENUM_IN_PATH_PATH_PARAM
+                    .captures(&path)
+                    .unwrap_or_else(||
+                        panic!("Path {} matched RE ENUM_IN_PATH_PATH_PARAM in set but failed match against \"{}\"", path, paths::REGEX_ENUM_IN_PATH_PATH_PARAM.as_str())
+                    );
+
+                let param_path_param = match percent_encoding::percent_decode(path_params["path_param"].as_bytes()).decode_utf8() {
+                    Ok(param_path_param) => match param_path_param.parse::<models::StringEnum>() {
+                        Ok(param_path_param) => param_path_param,
+                        Err(e) => return Box::new(future::ok(Response::builder()
+                                        .status(StatusCode::BAD_REQUEST)
+                                        .body(Body::from(format!("Couldn't parse path parameter path_param: {}", e)))
+                                        .expect("Unable to create Bad Request response for invalid path parameter"))),
+                    },
+                    Err(_) => return Box::new(future::ok(Response::builder()
+                                        .status(StatusCode::BAD_REQUEST)
+                                        .body(Body::from(format!("Couldn't percent-decode path parameter as UTF-8: {}", &path_params["path_param"])))
+                                        .expect("Unable to create Bad Request response for invalid percent decode")))
+                };
+
+                Box::new({
+                        {{
+                                Box::new(
+                                    api_impl.enum_in_path_path_param_get(
+                                            param_path_param,
+                                        &context
+                                    ).then(move |result| {
+                                        let mut response = Response::new(Body::empty());
+                                        response.headers_mut().insert(
+                                            HeaderName::from_static("x-span-id"),
+                                            HeaderValue::from_str((&context as &dyn Has<XSpanIdString>).get().0.clone().to_string().as_str())
+                                                .expect("Unable to create X-Span-ID header value"));
 
                                         match result {
                                             Ok(rsp) => match rsp {
                                                 EnumInPathPathParamGetResponse::Success
-
-
                                                 => {
                                                     *response.status_mut() = StatusCode::from_u16(200).expect("Unable to turn 200 into a StatusCode");
-
-=======
-                                        match result {
-                                            Ok(rsp) => match rsp {
-                                                CallbackWithHeaderPostResponse::OK
-                                                => {
-                                                    *response.status_mut() = StatusCode::from_u16(204).expect("Unable to turn 204 into a StatusCode");
->>>>>>> e4be8a10
                                                 },
                                             },
                                             Err(_) => {
@@ -1432,15 +1429,10 @@
     fn parse_operation_id(request: &Request<T>) -> Result<&'static str, ()> {
         let path = paths::GLOBAL_REGEX_SET.matches(request.uri().path());
         match request.method() {
-<<<<<<< HEAD
-
+            // CallbackWithHeaderPost - POST /callback-with-header
+            &hyper::Method::POST if path.matched(paths::ID_CALLBACK_WITH_HEADER) => Ok("CallbackWithHeaderPost"),
             // EnumInPathPathParamGet - GET /enum_in_path/{path_param}
             &hyper::Method::GET if path.matched(paths::ID_ENUM_IN_PATH_PATH_PARAM) => Ok("EnumInPathPathParamGet"),
-
-=======
-            // CallbackWithHeaderPost - POST /callback-with-header
-            &hyper::Method::POST if path.matched(paths::ID_CALLBACK_WITH_HEADER) => Ok("CallbackWithHeaderPost"),
->>>>>>> e4be8a10
             // MandatoryRequestHeaderGet - GET /mandatory-request-header
             &hyper::Method::GET if path.matched(paths::ID_MANDATORY_REQUEST_HEADER) => Ok("MandatoryRequestHeaderGet"),
             // MergePatchJsonGet - GET /merge-patch-json
