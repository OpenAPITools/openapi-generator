#![allow(missing_docs, trivial_casts, unused_variables, unused_mut, unused_imports, unused_extern_crates, non_camel_case_types)]

// Crates with macros

#[macro_use]
extern crate serde_derive;
#[cfg(any(feature = "client", feature = "server"))]
#[macro_use]
extern crate lazy_static;
#[cfg(any(feature = "client", feature = "server"))]
#[macro_use]
extern crate url;
#[macro_use]
extern crate log;

// Crates for conversion support
#[cfg(feature = "conversion")]
#[macro_use]
extern crate frunk_derives;
#[cfg(feature = "conversion")]
#[macro_use]
extern crate frunk_enum_derive;
#[cfg(feature = "conversion")]
extern crate frunk_core;

extern crate mime;
extern crate serde;
extern crate futures;
extern crate chrono;
extern crate swagger;

#[cfg(any(feature = "client", feature = "server"))]
extern crate hyper;
#[cfg(feature = "client")]
extern crate hyper_tls;
#[cfg(any(feature = "client", feature = "server"))]
extern crate openssl;
#[cfg(any(feature = "client", feature = "server"))]
extern crate native_tls;
#[cfg(any(feature = "client", feature = "server"))]
extern crate percent_encoding;
#[cfg(any(feature = "client", feature = "server"))]
extern crate serde_json;
#[cfg(any(feature = "client", feature = "server"))]
extern crate serde_ignored;
#[cfg(any(feature = "client", feature = "server"))]
extern crate tokio;

#[cfg(any(feature = "client", feature = "server"))]
extern crate uuid;

extern crate serde_xml_rs;


#[cfg(any(feature = "client", feature = "server"))]


use hyper::header::HeaderValue;
use futures::Stream;
use std::io::Error;

#[allow(unused_imports)]
use std::collections::HashMap;

#[cfg(any(feature = "client", feature = "server"))]
mod mimetypes;

#[deprecated(note = "Import swagger-rs directly")]
pub use swagger::{ApiError, ContextWrapper};
#[deprecated(note = "Import futures directly")]
pub use futures::Future;

pub const BASE_PATH: &'static str = "";
pub const API_VERSION: &'static str = "1.0.7";

#[derive(Debug, PartialEq)]
pub enum CallbackWithHeaderPostResponse {
    /// OK
    OK
}

#[derive(Debug, PartialEq)]
pub enum EnumInPathPathParamGetResponse {
    /// Success
    Success
}

#[derive(Debug, PartialEq)]
pub enum MandatoryRequestHeaderGetResponse {
    /// Success
    Success
}

#[derive(Debug, PartialEq)]
pub enum MergePatchJsonGetResponse {
    /// merge-patch+json-encoded response
    Merge
    (models::AnotherXmlObject)
}

#[derive(Debug, PartialEq)]
pub enum MultigetGetResponse {
    /// JSON rsp
    JSONRsp
    (models::AnotherXmlObject)
    ,
    /// XML rsp
    XMLRsp
    (models::InlineResponse201)
    ,
    /// octet rsp
    OctetRsp
    (swagger::ByteArray)
    ,
    /// string rsp
    StringRsp
    (String)
    ,
    /// Duplicate Response long text. One.
    DuplicateResponseLongText
    (models::AnotherXmlObject)
    ,
    /// Duplicate Response long text. Two.
    DuplicateResponseLongText_2
    (models::AnotherXmlObject)
    ,
    /// Duplicate Response long text. Three.
    DuplicateResponseLongText_3
    (models::AnotherXmlObject)
}

#[derive(Debug, PartialEq)]
pub enum MultipleAuthSchemeGetResponse {
    /// Check that limiting to multiple required auth schemes works
    CheckThatLimitingToMultipleRequiredAuthSchemesWorks
}

#[derive(Debug, PartialEq)]
pub enum ParamgetGetResponse {
    /// JSON rsp
    JSONRsp
    (models::AnotherXmlObject)
}

#[derive(Debug, PartialEq)]
pub enum ReadonlyAuthSchemeGetResponse {
    /// Check that limiting to a single required auth scheme works
    CheckThatLimitingToASingleRequiredAuthSchemeWorks
}

#[derive(Debug, PartialEq)]
pub enum RegisterCallbackPostResponse {
    /// OK
    OK
}

#[derive(Debug, PartialEq)]
pub enum RequiredOctetStreamPutResponse {
    /// OK
    OK
}

#[derive(Debug, PartialEq)]
pub enum ResponsesWithHeadersGetResponse {
    /// Success
    Success
    {
        body: String,
        success_info: String,
        object_header: models::ObjectHeader
    }
    ,
    /// Precondition Failed
    PreconditionFailed
    {
        further_info: String,
        failure_info: String
    }
}

#[derive(Debug, PartialEq)]
pub enum Rfc7807GetResponse {
    /// OK
    OK
    (models::ObjectWithArrayOfObjects)
    ,
    /// NotFound
    NotFound
    (models::ObjectWithArrayOfObjects)
    ,
    /// NotAcceptable
    NotAcceptable
    (models::ObjectWithArrayOfObjects)
}

#[derive(Debug, PartialEq)]
pub enum UntypedPropertyGetResponse {
    /// Check that untyped properties works
    CheckThatUntypedPropertiesWorks
}

#[derive(Debug, PartialEq)]
pub enum UuidGetResponse {
    /// Duplicate Response long text. One.
    DuplicateResponseLongText
    (uuid::Uuid)
}

#[derive(Debug, PartialEq)]
pub enum XmlExtraPostResponse {
    /// OK
    OK
    ,
    /// Bad Request
    BadRequest
}

#[derive(Debug, PartialEq)]
pub enum XmlOtherPostResponse {
    /// OK
    OK
    ,
    /// Bad Request
    BadRequest
}

#[derive(Debug, PartialEq)]
pub enum XmlOtherPutResponse {
    /// OK
    OK
    ,
    /// Bad Request
    BadRequest
}

#[derive(Debug, PartialEq)]
pub enum XmlPostResponse {
    /// OK
    OK
    ,
    /// Bad Request
    BadRequest
}

#[derive(Debug, PartialEq)]
pub enum XmlPutResponse {
    /// OK
    OK
    ,
    /// Bad Request
    BadRequest
}

/// API
pub trait Api<C> {
    fn callback_with_header_post(
        &self,
        url: String,
        context: &C) -> Box<dyn Future<Item=CallbackWithHeaderPostResponse, Error=ApiError> + Send>;

    fn mandatory_request_header_get(
        &self,
        x_header: String,
        context: &C) -> Box<dyn Future<Item=MandatoryRequestHeaderGetResponse, Error=ApiError> + Send>;

<<<<<<< HEAD
    fn enum_in_path_path_param_get(&self, path_param: models::StringEnum, context: &C) -> Box<dyn Future<Item=EnumInPathPathParamGetResponse, Error=ApiError> + Send>;


    fn mandatory_request_header_get(&self, x_header: String, context: &C) -> Box<dyn Future<Item=MandatoryRequestHeaderGetResponse, Error=ApiError> + Send>;


    fn merge_patch_json_get(&self, context: &C) -> Box<dyn Future<Item=MergePatchJsonGetResponse, Error=ApiError> + Send>;
=======
    fn merge_patch_json_get(
        &self,
        context: &C) -> Box<dyn Future<Item=MergePatchJsonGetResponse, Error=ApiError> + Send>;
>>>>>>> e4be8a10

    /// Get some stuff.
    fn multiget_get(
        &self,
        context: &C) -> Box<dyn Future<Item=MultigetGetResponse, Error=ApiError> + Send>;

    fn multiple_auth_scheme_get(
        &self,
        context: &C) -> Box<dyn Future<Item=MultipleAuthSchemeGetResponse, Error=ApiError> + Send>;

    /// Get some stuff with parameters.
    fn paramget_get(
        &self,
        uuid: Option<uuid::Uuid>,
        some_object: Option<models::ObjectParam>,
        some_list: Option<models::MyIdList>,
        context: &C) -> Box<dyn Future<Item=ParamgetGetResponse, Error=ApiError> + Send>;

    fn readonly_auth_scheme_get(
        &self,
        context: &C) -> Box<dyn Future<Item=ReadonlyAuthSchemeGetResponse, Error=ApiError> + Send>;

    fn register_callback_post(
        &self,
        url: String,
        context: &C) -> Box<dyn Future<Item=RegisterCallbackPostResponse, Error=ApiError> + Send>;

    fn required_octet_stream_put(
        &self,
        body: swagger::ByteArray,
        context: &C) -> Box<dyn Future<Item=RequiredOctetStreamPutResponse, Error=ApiError> + Send>;

    fn responses_with_headers_get(
        &self,
        context: &C) -> Box<dyn Future<Item=ResponsesWithHeadersGetResponse, Error=ApiError> + Send>;

    fn rfc7807_get(
        &self,
        context: &C) -> Box<dyn Future<Item=Rfc7807GetResponse, Error=ApiError> + Send>;

    fn untyped_property_get(
        &self,
        object_untyped_props: Option<models::ObjectUntypedProps>,
        context: &C) -> Box<dyn Future<Item=UntypedPropertyGetResponse, Error=ApiError> + Send>;

    fn uuid_get(
        &self,
        context: &C) -> Box<dyn Future<Item=UuidGetResponse, Error=ApiError> + Send>;

    fn xml_extra_post(
        &self,
        duplicate_xml_object: Option<models::DuplicateXmlObject>,
        context: &C) -> Box<dyn Future<Item=XmlExtraPostResponse, Error=ApiError> + Send>;

    fn xml_other_post(
        &self,
        another_xml_object: Option<models::AnotherXmlObject>,
        context: &C) -> Box<dyn Future<Item=XmlOtherPostResponse, Error=ApiError> + Send>;

    fn xml_other_put(
        &self,
        string: Option<models::AnotherXmlArray>,
        context: &C) -> Box<dyn Future<Item=XmlOtherPutResponse, Error=ApiError> + Send>;

    /// Post an array
    fn xml_post(
        &self,
        string: Option<models::XmlArray>,
        context: &C) -> Box<dyn Future<Item=XmlPostResponse, Error=ApiError> + Send>;

    fn xml_put(
        &self,
        xml_object: Option<models::XmlObject>,
        context: &C) -> Box<dyn Future<Item=XmlPutResponse, Error=ApiError> + Send>;

}

/// API without a `Context`
pub trait ApiNoContext {
    fn callback_with_header_post(
        &self,
        url: String,
        ) -> Box<dyn Future<Item=CallbackWithHeaderPostResponse, Error=ApiError> + Send>;

    fn mandatory_request_header_get(
        &self,
        x_header: String,
        ) -> Box<dyn Future<Item=MandatoryRequestHeaderGetResponse, Error=ApiError> + Send>;

<<<<<<< HEAD
    fn enum_in_path_path_param_get(&self, path_param: models::StringEnum) -> Box<dyn Future<Item=EnumInPathPathParamGetResponse, Error=ApiError> + Send>;


    fn mandatory_request_header_get(&self, x_header: String) -> Box<dyn Future<Item=MandatoryRequestHeaderGetResponse, Error=ApiError> + Send>;


    fn merge_patch_json_get(&self) -> Box<dyn Future<Item=MergePatchJsonGetResponse, Error=ApiError> + Send>;
=======
    fn merge_patch_json_get(
        &self,
        ) -> Box<dyn Future<Item=MergePatchJsonGetResponse, Error=ApiError> + Send>;
>>>>>>> e4be8a10

    /// Get some stuff.
    fn multiget_get(
        &self,
        ) -> Box<dyn Future<Item=MultigetGetResponse, Error=ApiError> + Send>;

    fn multiple_auth_scheme_get(
        &self,
        ) -> Box<dyn Future<Item=MultipleAuthSchemeGetResponse, Error=ApiError> + Send>;

    /// Get some stuff with parameters.
    fn paramget_get(
        &self,
        uuid: Option<uuid::Uuid>,
        some_object: Option<models::ObjectParam>,
        some_list: Option<models::MyIdList>,
        ) -> Box<dyn Future<Item=ParamgetGetResponse, Error=ApiError> + Send>;

    fn readonly_auth_scheme_get(
        &self,
        ) -> Box<dyn Future<Item=ReadonlyAuthSchemeGetResponse, Error=ApiError> + Send>;

    fn register_callback_post(
        &self,
        url: String,
        ) -> Box<dyn Future<Item=RegisterCallbackPostResponse, Error=ApiError> + Send>;

    fn required_octet_stream_put(
        &self,
        body: swagger::ByteArray,
        ) -> Box<dyn Future<Item=RequiredOctetStreamPutResponse, Error=ApiError> + Send>;

    fn responses_with_headers_get(
        &self,
        ) -> Box<dyn Future<Item=ResponsesWithHeadersGetResponse, Error=ApiError> + Send>;

    fn rfc7807_get(
        &self,
        ) -> Box<dyn Future<Item=Rfc7807GetResponse, Error=ApiError> + Send>;

    fn untyped_property_get(
        &self,
        object_untyped_props: Option<models::ObjectUntypedProps>,
        ) -> Box<dyn Future<Item=UntypedPropertyGetResponse, Error=ApiError> + Send>;

    fn uuid_get(
        &self,
        ) -> Box<dyn Future<Item=UuidGetResponse, Error=ApiError> + Send>;

    fn xml_extra_post(
        &self,
        duplicate_xml_object: Option<models::DuplicateXmlObject>,
        ) -> Box<dyn Future<Item=XmlExtraPostResponse, Error=ApiError> + Send>;

    fn xml_other_post(
        &self,
        another_xml_object: Option<models::AnotherXmlObject>,
        ) -> Box<dyn Future<Item=XmlOtherPostResponse, Error=ApiError> + Send>;

    fn xml_other_put(
        &self,
        string: Option<models::AnotherXmlArray>,
        ) -> Box<dyn Future<Item=XmlOtherPutResponse, Error=ApiError> + Send>;

    /// Post an array
    fn xml_post(
        &self,
        string: Option<models::XmlArray>,
        ) -> Box<dyn Future<Item=XmlPostResponse, Error=ApiError> + Send>;

    fn xml_put(
        &self,
        xml_object: Option<models::XmlObject>,
        ) -> Box<dyn Future<Item=XmlPutResponse, Error=ApiError> + Send>;

}

/// Trait to extend an API to make it easy to bind it to a context.
pub trait ContextWrapperExt<'a, C> where Self: Sized {
    /// Binds this API to a context.
    fn with_context(self: &'a Self, context: C) -> ContextWrapper<'a, Self, C>;
}

impl<'a, T: Api<C> + Sized, C> ContextWrapperExt<'a, C> for T {
    fn with_context(self: &'a T, context: C) -> ContextWrapper<'a, T, C> {
         ContextWrapper::<T, C>::new(self, context)
    }
}

impl<'a, T: Api<C>, C> ApiNoContext for ContextWrapper<'a, T, C> {
    fn callback_with_header_post(
        &self,
        url: String,
        ) -> Box<dyn Future<Item=CallbackWithHeaderPostResponse, Error=ApiError> + Send>
    {
        self.api().callback_with_header_post(url, &self.context())
    }

<<<<<<< HEAD

    fn enum_in_path_path_param_get(&self, path_param: models::StringEnum) -> Box<dyn Future<Item=EnumInPathPathParamGetResponse, Error=ApiError> + Send> {
        self.api().enum_in_path_path_param_get(path_param, &self.context())
    }


    fn mandatory_request_header_get(&self, x_header: String) -> Box<dyn Future<Item=MandatoryRequestHeaderGetResponse, Error=ApiError> + Send> {
=======
    fn mandatory_request_header_get(
        &self,
        x_header: String,
        ) -> Box<dyn Future<Item=MandatoryRequestHeaderGetResponse, Error=ApiError> + Send>
    {
>>>>>>> e4be8a10
        self.api().mandatory_request_header_get(x_header, &self.context())
    }

    fn merge_patch_json_get(
        &self,
        ) -> Box<dyn Future<Item=MergePatchJsonGetResponse, Error=ApiError> + Send>
    {
        self.api().merge_patch_json_get(&self.context())
    }

    /// Get some stuff.
    fn multiget_get(
        &self,
        ) -> Box<dyn Future<Item=MultigetGetResponse, Error=ApiError> + Send>
    {
        self.api().multiget_get(&self.context())
    }

    fn multiple_auth_scheme_get(
        &self,
        ) -> Box<dyn Future<Item=MultipleAuthSchemeGetResponse, Error=ApiError> + Send>
    {
        self.api().multiple_auth_scheme_get(&self.context())
    }

    /// Get some stuff with parameters.
    fn paramget_get(
        &self,
        uuid: Option<uuid::Uuid>,
        some_object: Option<models::ObjectParam>,
        some_list: Option<models::MyIdList>,
        ) -> Box<dyn Future<Item=ParamgetGetResponse, Error=ApiError> + Send>
    {
        self.api().paramget_get(uuid, some_object, some_list, &self.context())
    }

    fn readonly_auth_scheme_get(
        &self,
        ) -> Box<dyn Future<Item=ReadonlyAuthSchemeGetResponse, Error=ApiError> + Send>
    {
        self.api().readonly_auth_scheme_get(&self.context())
    }

    fn register_callback_post(
        &self,
        url: String,
        ) -> Box<dyn Future<Item=RegisterCallbackPostResponse, Error=ApiError> + Send>
    {
        self.api().register_callback_post(url, &self.context())
    }

    fn required_octet_stream_put(
        &self,
        body: swagger::ByteArray,
        ) -> Box<dyn Future<Item=RequiredOctetStreamPutResponse, Error=ApiError> + Send>
    {
        self.api().required_octet_stream_put(body, &self.context())
    }

    fn responses_with_headers_get(
        &self,
        ) -> Box<dyn Future<Item=ResponsesWithHeadersGetResponse, Error=ApiError> + Send>
    {
        self.api().responses_with_headers_get(&self.context())
    }

    fn rfc7807_get(
        &self,
        ) -> Box<dyn Future<Item=Rfc7807GetResponse, Error=ApiError> + Send>
    {
        self.api().rfc7807_get(&self.context())
    }

    fn untyped_property_get(
        &self,
        object_untyped_props: Option<models::ObjectUntypedProps>,
        ) -> Box<dyn Future<Item=UntypedPropertyGetResponse, Error=ApiError> + Send>
    {
        self.api().untyped_property_get(object_untyped_props, &self.context())
    }

    fn uuid_get(
        &self,
        ) -> Box<dyn Future<Item=UuidGetResponse, Error=ApiError> + Send>
    {
        self.api().uuid_get(&self.context())
    }

    fn xml_extra_post(
        &self,
        duplicate_xml_object: Option<models::DuplicateXmlObject>,
        ) -> Box<dyn Future<Item=XmlExtraPostResponse, Error=ApiError> + Send>
    {
        self.api().xml_extra_post(duplicate_xml_object, &self.context())
    }

    fn xml_other_post(
        &self,
        another_xml_object: Option<models::AnotherXmlObject>,
        ) -> Box<dyn Future<Item=XmlOtherPostResponse, Error=ApiError> + Send>
    {
        self.api().xml_other_post(another_xml_object, &self.context())
    }

    fn xml_other_put(
        &self,
        string: Option<models::AnotherXmlArray>,
        ) -> Box<dyn Future<Item=XmlOtherPutResponse, Error=ApiError> + Send>
    {
        self.api().xml_other_put(string, &self.context())
    }

    /// Post an array
    fn xml_post(
        &self,
        string: Option<models::XmlArray>,
        ) -> Box<dyn Future<Item=XmlPostResponse, Error=ApiError> + Send>
    {
        self.api().xml_post(string, &self.context())
    }

    fn xml_put(
        &self,
        xml_object: Option<models::XmlObject>,
        ) -> Box<dyn Future<Item=XmlPutResponse, Error=ApiError> + Send>
    {
        self.api().xml_put(xml_object, &self.context())
    }

}

#[derive(Debug, PartialEq)]
pub enum CallbackCallbackWithHeaderPostResponse {
    /// OK
    OK
}

#[derive(Debug, PartialEq)]
pub enum CallbackCallbackPostResponse {
    /// OK
    OK
}


/// Callback API
pub trait CallbackApi<C> {
    fn callback_callback_with_header_post(
        &self,
        callback_request_query_url: String,
        information: Option<String>,
        context: &C) -> Box<dyn Future<Item=CallbackCallbackWithHeaderPostResponse, Error=ApiError> + Send>;

    fn callback_callback_post(
        &self,
        callback_request_query_url: String,
        context: &C) -> Box<dyn Future<Item=CallbackCallbackPostResponse, Error=ApiError> + Send>;

}

/// Callback API without a `Context`
pub trait CallbackApiNoContext {
    fn callback_callback_with_header_post(
        &self,
        callback_request_query_url: String,
        information: Option<String>,
        ) -> Box<dyn Future<Item=CallbackCallbackWithHeaderPostResponse, Error=ApiError> + Send>;

    fn callback_callback_post(
        &self,
        callback_request_query_url: String,
        ) -> Box<dyn Future<Item=CallbackCallbackPostResponse, Error=ApiError> + Send>;

}

/// Trait to extend an API to make it easy to bind it to a context.
pub trait CallbackContextWrapperExt<'a, C> where Self: Sized {
    /// Binds this API to a context.
    fn with_context(self: &'a Self, context: C) -> ContextWrapper<'a, Self, C>;
}

impl<'a, T: CallbackApi<C> + Sized, C> CallbackContextWrapperExt<'a, C> for T {
    fn with_context(self: &'a T, context: C) -> ContextWrapper<'a, T, C> {
         ContextWrapper::<T, C>::new(self, context)
    }
}

impl<'a, T: CallbackApi<C>, C> CallbackApiNoContext for ContextWrapper<'a, T, C> {
    fn callback_callback_with_header_post(
        &self,
        callback_request_query_url: String,
        information: Option<String>,
        ) -> Box<dyn Future<Item=CallbackCallbackWithHeaderPostResponse, Error=ApiError> + Send>
    {
        self.api().callback_callback_with_header_post(
            callback_request_query_url,
            information,
            &self.context())
    }

    fn callback_callback_post(
        &self,
        callback_request_query_url: String,
        ) -> Box<dyn Future<Item=CallbackCallbackPostResponse, Error=ApiError> + Send>
    {
        self.api().callback_callback_post(
            callback_request_query_url,
            &self.context())
    }

}


#[cfg(feature = "client")]
pub mod client;

// Re-export Client as a top-level name
#[cfg(feature = "client")]
pub use client::Client;

#[cfg(feature = "server")]
pub mod server;

// Re-export router() as a top-level name
#[cfg(feature = "server")]
pub use self::server::Service;

#[cfg(any(feature = "client", feature = "server"))]
pub mod context;

pub mod models;
pub mod header;<|MERGE_RESOLUTION|>--- conflicted
+++ resolved
@@ -258,24 +258,19 @@
         url: String,
         context: &C) -> Box<dyn Future<Item=CallbackWithHeaderPostResponse, Error=ApiError> + Send>;
 
+    fn enum_in_path_path_param_get(
+        &self,
+        path_param: models::StringEnum,
+        context: &C) -> Box<dyn Future<Item=EnumInPathPathParamGetResponse, Error=ApiError> + Send>;
+
     fn mandatory_request_header_get(
         &self,
         x_header: String,
         context: &C) -> Box<dyn Future<Item=MandatoryRequestHeaderGetResponse, Error=ApiError> + Send>;
 
-<<<<<<< HEAD
-    fn enum_in_path_path_param_get(&self, path_param: models::StringEnum, context: &C) -> Box<dyn Future<Item=EnumInPathPathParamGetResponse, Error=ApiError> + Send>;
-
-
-    fn mandatory_request_header_get(&self, x_header: String, context: &C) -> Box<dyn Future<Item=MandatoryRequestHeaderGetResponse, Error=ApiError> + Send>;
-
-
-    fn merge_patch_json_get(&self, context: &C) -> Box<dyn Future<Item=MergePatchJsonGetResponse, Error=ApiError> + Send>;
-=======
     fn merge_patch_json_get(
         &self,
         context: &C) -> Box<dyn Future<Item=MergePatchJsonGetResponse, Error=ApiError> + Send>;
->>>>>>> e4be8a10
 
     /// Get some stuff.
     fn multiget_get(
@@ -360,24 +355,19 @@
         url: String,
         ) -> Box<dyn Future<Item=CallbackWithHeaderPostResponse, Error=ApiError> + Send>;
 
+    fn enum_in_path_path_param_get(
+        &self,
+        path_param: models::StringEnum,
+        ) -> Box<dyn Future<Item=EnumInPathPathParamGetResponse, Error=ApiError> + Send>;
+
     fn mandatory_request_header_get(
         &self,
         x_header: String,
         ) -> Box<dyn Future<Item=MandatoryRequestHeaderGetResponse, Error=ApiError> + Send>;
 
-<<<<<<< HEAD
-    fn enum_in_path_path_param_get(&self, path_param: models::StringEnum) -> Box<dyn Future<Item=EnumInPathPathParamGetResponse, Error=ApiError> + Send>;
-
-
-    fn mandatory_request_header_get(&self, x_header: String) -> Box<dyn Future<Item=MandatoryRequestHeaderGetResponse, Error=ApiError> + Send>;
-
-
-    fn merge_patch_json_get(&self) -> Box<dyn Future<Item=MergePatchJsonGetResponse, Error=ApiError> + Send>;
-=======
     fn merge_patch_json_get(
         &self,
         ) -> Box<dyn Future<Item=MergePatchJsonGetResponse, Error=ApiError> + Send>;
->>>>>>> e4be8a10
 
     /// Get some stuff.
     fn multiget_get(
@@ -476,21 +466,19 @@
         self.api().callback_with_header_post(url, &self.context())
     }
 
-<<<<<<< HEAD
-
-    fn enum_in_path_path_param_get(&self, path_param: models::StringEnum) -> Box<dyn Future<Item=EnumInPathPathParamGetResponse, Error=ApiError> + Send> {
+    fn enum_in_path_path_param_get(
+        &self,
+        path_param: models::StringEnum,
+        ) -> Box<dyn Future<Item=EnumInPathPathParamGetResponse, Error=ApiError> + Send>
+    {
         self.api().enum_in_path_path_param_get(path_param, &self.context())
     }
 
-
-    fn mandatory_request_header_get(&self, x_header: String) -> Box<dyn Future<Item=MandatoryRequestHeaderGetResponse, Error=ApiError> + Send> {
-=======
     fn mandatory_request_header_get(
         &self,
         x_header: String,
         ) -> Box<dyn Future<Item=MandatoryRequestHeaderGetResponse, Error=ApiError> + Send>
     {
->>>>>>> e4be8a10
         self.api().mandatory_request_header_get(x_header, &self.context())
     }
 
