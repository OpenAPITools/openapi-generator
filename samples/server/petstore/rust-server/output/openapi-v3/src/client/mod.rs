--- conflicted
+++ resolved
@@ -39,11 +39,8 @@
 }
 
 use {Api,
-<<<<<<< HEAD
+     CallbackWithHeaderPostResponse,
      EnumInPathPathParamGetResponse,
-=======
-     CallbackWithHeaderPostResponse,
->>>>>>> e4be8a10
      MandatoryRequestHeaderGetResponse,
      MergePatchJsonGetResponse,
      MultigetGetResponse,
@@ -279,71 +276,34 @@
             uri += &query_string_str;
         }
 
-<<<<<<< HEAD
-    fn enum_in_path_path_param_get(&self, param_path_param: models::StringEnum, context: &C) -> Box<dyn Future<Item=EnumInPathPathParamGetResponse, Error=ApiError> + Send> {
-        let mut uri = format!(
-            "{}/enum_in_path/{path_param}",
-            self.base_path, path_param=utf8_percent_encode(&param_path_param.to_string(), ID_ENCODE_SET)
-        );
-
-        // Query parameters
-        let mut query_string = url::form_urlencoded::Serializer::new("".to_owned());
-        let query_string_str = query_string.finish();
-        if !query_string_str.is_empty() {
-            uri += "?";
-            uri += &query_string_str;
-        }
-
-=======
->>>>>>> e4be8a10
         let uri = match Uri::from_str(&uri) {
             Ok(uri) => uri,
             Err(err) => return Box::new(future::err(ApiError(format!("Unable to build URI: {}", err)))),
         };
 
         let mut request = match hyper::Request::builder()
-<<<<<<< HEAD
-            .method("GET")
-=======
             .method("POST")
->>>>>>> e4be8a10
             .uri(uri)
             .body(Body::empty()) {
                 Ok(req) => req,
                 Err(e) => return Box::new(future::err(ApiError(format!("Unable to create request: {}", e))))
         };
 
-<<<<<<< HEAD
-
-=======
->>>>>>> e4be8a10
         let header = HeaderValue::from_str((context as &dyn Has<XSpanIdString>).get().0.clone().to_string().as_str());
         request.headers_mut().insert(HeaderName::from_static("x-span-id"), match header {
             Ok(h) => h,
             Err(e) => return Box::new(future::err(ApiError(format!("Unable to create X-Span ID header value: {}", e))))
         });
 
-<<<<<<< HEAD
-
-=======
->>>>>>> e4be8a10
         Box::new(self.client_service.request(request)
                              .map_err(|e| ApiError(format!("No response received: {}", e)))
                              .and_then(|mut response| {
             match response.status().as_u16() {
-<<<<<<< HEAD
-                200 => {
-                    let body = response.into_body();
-                    Box::new(
-                        future::ok(
-                            EnumInPathPathParamGetResponse::Success
-=======
                 204 => {
                     let body = response.into_body();
                     Box::new(
                         future::ok(
                             CallbackWithHeaderPostResponse::OK
->>>>>>> e4be8a10
                         )
                     ) as Box<dyn Future<Item=_, Error=_> + Send>
                 },
@@ -368,12 +328,79 @@
                 }
             }
         }))
-<<<<<<< HEAD
-
-    }
-
-    fn mandatory_request_header_get(&self, param_x_header: String, context: &C) -> Box<dyn Future<Item=MandatoryRequestHeaderGetResponse, Error=ApiError> + Send> {
-=======
+    }
+
+    fn enum_in_path_path_param_get(
+        &self,
+        param_path_param: models::StringEnum,
+        context: &C) -> Box<dyn Future<Item=EnumInPathPathParamGetResponse, Error=ApiError> + Send>
+    {
+        let mut uri = format!(
+            "{}/enum_in_path/{path_param}",
+            self.base_path
+            ,path_param=utf8_percent_encode(&param_path_param.to_string(), ID_ENCODE_SET)
+        );
+
+        // Query parameters
+        let mut query_string = url::form_urlencoded::Serializer::new("".to_owned());
+        let query_string_str = query_string.finish();
+        if !query_string_str.is_empty() {
+            uri += "?";
+            uri += &query_string_str;
+        }
+
+        let uri = match Uri::from_str(&uri) {
+            Ok(uri) => uri,
+            Err(err) => return Box::new(future::err(ApiError(format!("Unable to build URI: {}", err)))),
+        };
+
+        let mut request = match hyper::Request::builder()
+            .method("GET")
+            .uri(uri)
+            .body(Body::empty()) {
+                Ok(req) => req,
+                Err(e) => return Box::new(future::err(ApiError(format!("Unable to create request: {}", e))))
+        };
+
+        let header = HeaderValue::from_str((context as &dyn Has<XSpanIdString>).get().0.clone().to_string().as_str());
+        request.headers_mut().insert(HeaderName::from_static("x-span-id"), match header {
+            Ok(h) => h,
+            Err(e) => return Box::new(future::err(ApiError(format!("Unable to create X-Span ID header value: {}", e))))
+        });
+
+        Box::new(self.client_service.request(request)
+                             .map_err(|e| ApiError(format!("No response received: {}", e)))
+                             .and_then(|mut response| {
+            match response.status().as_u16() {
+                200 => {
+                    let body = response.into_body();
+                    Box::new(
+                        future::ok(
+                            EnumInPathPathParamGetResponse::Success
+                        )
+                    ) as Box<dyn Future<Item=_, Error=_> + Send>
+                },
+                code => {
+                    let headers = response.headers().clone();
+                    Box::new(response.into_body()
+                            .take(100)
+                            .concat2()
+                            .then(move |body|
+                                future::err(ApiError(format!("Unexpected response code {}:\n{:?}\n\n{}",
+                                    code,
+                                    headers,
+                                    match body {
+                                        Ok(ref body) => match str::from_utf8(body) {
+                                            Ok(body) => Cow::from(body),
+                                            Err(e) => Cow::from(format!("<Body was not UTF8: {:?}>", e)),
+                                        },
+                                        Err(e) => Cow::from(format!("<Failed to read body: {}>", e)),
+                                    })))
+                            )
+                    ) as Box<dyn Future<Item=_, Error=_> + Send>
+                }
+            }
+        }))
     }
 
     fn mandatory_request_header_get(
@@ -381,7 +408,6 @@
         param_x_header: String,
         context: &C) -> Box<dyn Future<Item=MandatoryRequestHeaderGetResponse, Error=ApiError> + Send>
     {
->>>>>>> e4be8a10
         let mut uri = format!(
             "{}/mandatory-request-header",
             self.base_path
