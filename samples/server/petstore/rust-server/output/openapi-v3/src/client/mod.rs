--- conflicted
+++ resolved
@@ -277,7 +277,17 @@
 
         request.headers_mut().set(XSpanId((context as &Has<XSpanIdString>).get().0.clone()));
 
-
+        (context as &Has<Option<AuthData>>).get().as_ref().map(|auth_data| {
+            // Currently only authentication with Basic, API Key, and Bearer are supported
+            match auth_data {
+                &AuthData::Bearer(ref bearer_header) => {
+                    request.headers_mut().set(hyper::header::Authorization(
+                        bearer_header.clone(),
+                    ))
+                },
+                _ => {}
+            }
+        });
         Box::new(self.client_service.call(request)
                              .map_err(|e| ApiError(format!("No response received: {}", e)))
                              .and_then(|mut response| {
@@ -340,7 +350,17 @@
 
         request.headers_mut().set(XSpanId((context as &Has<XSpanIdString>).get().0.clone()));
 
-
+        (context as &Has<Option<AuthData>>).get().as_ref().map(|auth_data| {
+            // Currently only authentication with Basic, API Key, and Bearer are supported
+            match auth_data {
+                &AuthData::Bearer(ref bearer_header) => {
+                    request.headers_mut().set(hyper::header::Authorization(
+                        bearer_header.clone(),
+                    ))
+                },
+                _ => {}
+            }
+        });
         Box::new(self.client_service.call(request)
                              .map_err(|e| ApiError(format!("No response received: {}", e)))
                              .and_then(|mut response| {
@@ -400,10 +420,6 @@
 
         let mut request = hyper::Request::new(hyper::Method::Put, uri);
 
-<<<<<<< HEAD
-=======
-        // Body parameter
->>>>>>> 0ea1ead5
         let body = param_body.0;
         request.set_body(body);
 
