--- conflicted
+++ resolved
@@ -3,11 +3,9 @@
 pub mod responses {
 
 
-<<<<<<< HEAD
-=======
+
     /// Create &str objects for the response content types for MergePatchJsonGet
     pub static MERGE_PATCH_JSON_GET_MERGE: &str = "application/merge-patch+json";
->>>>>>> 8f8443d1
 
     /// Create &str objects for the response content types for MultigetGet
     pub static MULTIGET_GET_JSON_RSP: &str = "application/json";
@@ -35,17 +33,13 @@
     /// Create &str objects for the response content types for ResponsesWithHeadersGet
     pub static RESPONSES_WITH_HEADERS_GET_SUCCESS: &str = "application/json";
 
-<<<<<<< HEAD
-=======
     /// Create &str objects for the response content types for Rfc7807Get
     pub static RFC7807_GET_OK: &str = "application/json";
-
     /// Create &str objects for the response content types for Rfc7807Get
     pub static RFC7807_GET_NOT_FOUND: &str = "application/problem+json";
-
     /// Create &str objects for the response content types for Rfc7807Get
     pub static RFC7807_GET_NOT_ACCEPTABLE: &str = "application/problem+xml";
->>>>>>> 8f8443d1
+
 
     /// Create &str objects for the response content types for UuidGet
     pub static UUID_GET_DUPLICATE_RESPONSE_LONG_TEXT: &str = "application/json";
@@ -67,8 +61,10 @@
 
 
 
+
     /// Create &str objects for the request content types for RequiredOctetStreamPut
     pub static REQUIRED_OCTET_STREAM_PUT: &str = "application/octet-stream";
+
 
 
     /// Create &str objects for the request content types for UntypedPropertyGet
