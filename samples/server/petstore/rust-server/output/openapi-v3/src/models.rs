#![allow(unused_imports, unused_qualifications)]

use serde_xml_rs;
use serde::ser::Serializer;

use std::collections::{HashMap, BTreeMap};
use models;
use swagger;
use hyper::header::HeaderValue;
use std::string::ParseError;
use uuid;
use std::str::FromStr;
use header::IntoHeaderValue;



// Methods for converting between IntoHeaderValue<AnotherXmlArray> and HeaderValue

impl From<IntoHeaderValue<AnotherXmlArray>> for HeaderValue {
    fn from(hdr_value: IntoHeaderValue<AnotherXmlArray>) -> Self {
        HeaderValue::from_str(&hdr_value.to_string()).unwrap()
    }
}

impl From<HeaderValue> for IntoHeaderValue<AnotherXmlArray> {
    fn from(hdr_value: HeaderValue) -> Self {
        IntoHeaderValue(AnotherXmlArray::from_str(hdr_value.to_str().unwrap()).unwrap())
    }
}

// Utility function for wrapping list elements when serializing xml
#[allow(non_snake_case)]
fn wrap_in_snake_another_xml_inner<S>(item: &Vec<String>, serializer: S) -> Result<S::Ok, S::Error>
where
    S: Serializer,
{
    serde_xml_rs::wrap_primitives(item, serializer, "snake_another_xml_inner")
}

#[derive(Debug, Clone, PartialEq, Serialize, Deserialize)]
#[cfg_attr(feature = "conversion", derive(LabelledGeneric))]
pub struct AnotherXmlArray(#[serde(serialize_with = "wrap_in_snake_another_xml_inner")]Vec<String>);

impl ::std::convert::From<Vec<String>> for AnotherXmlArray {
    fn from(x: Vec<String>) -> Self {
        AnotherXmlArray(x)
    }
}

impl ::std::convert::From<AnotherXmlArray> for Vec<String> {
    fn from(x: AnotherXmlArray) -> Self {
        x.0
    }
}

impl ::std::iter::FromIterator<String> for AnotherXmlArray {
    fn from_iter<U: IntoIterator<Item=String>>(u: U) -> Self {
        AnotherXmlArray(Vec::<String>::from_iter(u))
    }
}

impl ::std::iter::IntoIterator for AnotherXmlArray {
    type Item = String;
    type IntoIter = ::std::vec::IntoIter<String>;

    fn into_iter(self) -> Self::IntoIter {
        self.0.into_iter()
    }
}

impl<'a> ::std::iter::IntoIterator for &'a AnotherXmlArray {
    type Item = &'a String;
    type IntoIter = ::std::slice::Iter<'a, String>;

    fn into_iter(self) -> Self::IntoIter {
        (&self.0).into_iter()
    }
}

impl<'a> ::std::iter::IntoIterator for &'a mut AnotherXmlArray {
    type Item = &'a mut String;
    type IntoIter = ::std::slice::IterMut<'a, String>;

    fn into_iter(self) -> Self::IntoIter {
        (&mut self.0).into_iter()
    }
}

impl ::std::ops::Deref for AnotherXmlArray {
    type Target = Vec<String>;
    fn deref(&self) -> &Self::Target {
        &self.0
    }
}

impl ::std::ops::DerefMut for AnotherXmlArray {
    fn deref_mut(&mut self) -> &mut Self::Target {
        &mut self.0
    }
}

/// Converts the AnotherXmlArray value to the Query Parameters representation (style=form, explode=false)
/// specified in https://swagger.io/docs/specification/serialization/
/// Should be implemented in a serde serializer
impl ::std::string::ToString for AnotherXmlArray {
    fn to_string(&self) -> String {
        self.iter().map(|x| x.to_string()).collect::<Vec<_>>().join(",").to_string()
    }
}

/// Converts Query Parameters representation (style=form, explode=false) to a AnotherXmlArray value
/// as specified in https://swagger.io/docs/specification/serialization/
/// Should be implemented in a serde deserializer
impl ::std::str::FromStr for AnotherXmlArray {
    type Err = <String as ::std::str::FromStr>::Err;

    fn from_str(s: &str) -> Result<Self, Self::Err> {
        let mut items = vec![];
        for item in s.split(',')
        {
            items.push(item.parse()?);
        }
        Ok(AnotherXmlArray(items))
    }
}


impl AnotherXmlArray {
    /// Helper function to allow us to convert this model to an XML string.
    /// Will panic if serialisation fails.
    #[allow(dead_code)]
    pub(crate) fn to_xml(&self) -> String {
        serde_xml_rs::to_string(&self).expect("impossible to fail to serialize")
    }
}

#[derive(Debug, Clone, PartialEq, PartialOrd, Serialize, Deserialize)]
#[cfg_attr(feature = "conversion", derive(LabelledGeneric))]
#[serde(rename = "snake_another_xml_inner")]
pub struct AnotherXmlInner(String);

impl ::std::convert::From<String> for AnotherXmlInner {
    fn from(x: String) -> Self {
        AnotherXmlInner(x)
    }
}

impl std::str::FromStr for AnotherXmlInner {
    type Err = ParseError;
    fn from_str(x: &str) -> Result<Self, Self::Err> {
        Ok(AnotherXmlInner(x.to_string()))
    }
}

impl ::std::convert::From<AnotherXmlInner> for String {
    fn from(x: AnotherXmlInner) -> Self {
        x.0
    }
}

impl ::std::ops::Deref for AnotherXmlInner {
    type Target = String;
    fn deref(&self) -> &String {
        &self.0
    }
}

impl ::std::ops::DerefMut for AnotherXmlInner {
    fn deref_mut(&mut self) -> &mut String {
        &mut self.0
    }
}


impl AnotherXmlInner {
    /// Helper function to allow us to convert this model to an XML string.
    /// Will panic if serialisation fails.
    #[allow(dead_code)]
    pub(crate) fn to_xml(&self) -> String {
        serde_xml_rs::to_string(&self).expect("impossible to fail to serialize")
    }
}

/// An XML object

<<<<<<< HEAD
=======
// Methods for converting between IntoHeaderValue<AnotherXmlObject> and HeaderValue

impl From<IntoHeaderValue<AnotherXmlObject>> for HeaderValue {
    fn from(hdr_value: IntoHeaderValue<AnotherXmlObject>) -> Self {
        HeaderValue::from_str(&hdr_value.to_string()).unwrap()
    }
}

impl From<HeaderValue> for IntoHeaderValue<AnotherXmlObject> {
    fn from(hdr_value: HeaderValue) -> Self {
        IntoHeaderValue(AnotherXmlObject::from_str(hdr_value.to_str().unwrap()).unwrap())
    }
}

>>>>>>> 71f53207
#[derive(Debug, Clone, PartialEq, Serialize, Deserialize)]
#[cfg_attr(feature = "conversion", derive(LabelledGeneric))]
#[serde(rename = "snake_another_xml_object")]
pub struct AnotherXmlObject {
    #[serde(rename = "inner_string")]
    #[serde(skip_serializing_if="Option::is_none")]
    pub inner_string: Option<String>,

}

impl AnotherXmlObject {
    pub fn new() -> AnotherXmlObject {
        AnotherXmlObject {
            inner_string: None,
        }
    }
}

/// Converts the AnotherXmlObject value to the Query Parameters representation (style=form, explode=false)
/// specified in https://swagger.io/docs/specification/serialization/
/// Should be implemented in a serde serializer
impl ::std::string::ToString for AnotherXmlObject {
    fn to_string(&self) -> String {
        let mut params: Vec<String> = vec![];

        if let Some(ref inner_string) = self.inner_string {
            params.push("inner_string".to_string());
            params.push(inner_string.to_string());
        }

        params.join(",").to_string()
    }
}

/// Converts Query Parameters representation (style=form, explode=false) to a AnotherXmlObject value
/// as specified in https://swagger.io/docs/specification/serialization/
/// Should be implemented in a serde deserializer
impl ::std::str::FromStr for AnotherXmlObject {
    type Err = ();

    fn from_str(s: &str) -> Result<Self, Self::Err> {
        #[derive(Default)]
        // An intermediate representation of the struct to use for parsing.
        struct IntermediateRep {
            pub inner_string: Vec<String>,
        }

        let mut intermediate_rep = IntermediateRep::default();

        // Parse into intermediate representation
        let mut string_iter = s.split(',').into_iter();
        let mut key_result = string_iter.next();

        while key_result.is_some() {
            let val = match string_iter.next() {
                Some(x) => x,
                None => return Err(())
            };

            if let Some(key) = key_result {
                match key {
                    
                    "inner_string" => intermediate_rep.inner_string.push(String::from_str(val).map_err(|x| ())?),
                    
                    _ => return Err(()) // Parse error - unexpected key
                }
            }

            // Get the next key
            key_result = string_iter.next();
        }

        // Use the intermediate representation to return the struct
        Ok(AnotherXmlObject {
            inner_string: intermediate_rep.inner_string.into_iter().next(),
        })
    }
}


impl AnotherXmlObject {
    /// Associated constant for this model's XML namespace.
    #[allow(dead_code)]
    pub const NAMESPACE: &'static str = "http://foo.bar";
}

impl AnotherXmlObject {
    /// Helper function to allow us to convert this model to an XML string.
    /// Will panic if serialisation fails.
    #[allow(dead_code)]
    pub(crate) fn to_xml(&self) -> String {
        let mut namespaces = BTreeMap::new();
        // An empty string is used to indicate a global namespace in xmltree.
        namespaces.insert("".to_string(), Self::NAMESPACE.to_string());
        serde_xml_rs::to_string_with_namespaces(&self, namespaces).expect("impossible to fail to serialize")
    }
}

/// An XML object

<<<<<<< HEAD
=======
// Methods for converting between IntoHeaderValue<DuplicateXmlObject> and HeaderValue

impl From<IntoHeaderValue<DuplicateXmlObject>> for HeaderValue {
    fn from(hdr_value: IntoHeaderValue<DuplicateXmlObject>) -> Self {
        HeaderValue::from_str(&hdr_value.to_string()).unwrap()
    }
}

impl From<HeaderValue> for IntoHeaderValue<DuplicateXmlObject> {
    fn from(hdr_value: HeaderValue) -> Self {
        IntoHeaderValue(DuplicateXmlObject::from_str(hdr_value.to_str().unwrap()).unwrap())
    }
}

>>>>>>> 71f53207
#[derive(Debug, Clone, PartialEq, Serialize, Deserialize)]
#[cfg_attr(feature = "conversion", derive(LabelledGeneric))]
#[serde(rename = "camelDuplicateXmlObject")]
pub struct DuplicateXmlObject {
    #[serde(rename = "inner_string")]
    #[serde(skip_serializing_if="Option::is_none")]
    pub inner_string: Option<String>,

    #[serde(rename = "inner_array")]
    #[serde(serialize_with = "wrap_in_camelXmlInner")]
    pub inner_array: models::XmlArray,

}

impl DuplicateXmlObject {
    pub fn new(inner_array: models::XmlArray, ) -> DuplicateXmlObject {
        DuplicateXmlObject {
            inner_string: None,
            inner_array: inner_array,
        }
    }
}

/// Converts the DuplicateXmlObject value to the Query Parameters representation (style=form, explode=false)
/// specified in https://swagger.io/docs/specification/serialization/
/// Should be implemented in a serde serializer
impl ::std::string::ToString for DuplicateXmlObject {
    fn to_string(&self) -> String {
        let mut params: Vec<String> = vec![];

        if let Some(ref inner_string) = self.inner_string {
            params.push("inner_string".to_string());
            params.push(inner_string.to_string());
        }

        // Skipping inner_array in query parameter serialization

        params.join(",").to_string()
    }
}

/// Converts Query Parameters representation (style=form, explode=false) to a DuplicateXmlObject value
/// as specified in https://swagger.io/docs/specification/serialization/
/// Should be implemented in a serde deserializer
impl ::std::str::FromStr for DuplicateXmlObject {
    type Err = ();

    fn from_str(s: &str) -> Result<Self, Self::Err> {
        #[derive(Default)]
        // An intermediate representation of the struct to use for parsing.
        struct IntermediateRep {
            pub inner_string: Vec<String>,
            pub inner_array: Vec<models::XmlArray>,
        }

        let mut intermediate_rep = IntermediateRep::default();

        // Parse into intermediate representation
        let mut string_iter = s.split(',').into_iter();
        let mut key_result = string_iter.next();

        while key_result.is_some() {
            let val = match string_iter.next() {
                Some(x) => x,
                None => return Err(())
            };

            if let Some(key) = key_result {
                match key {
                    
                    "inner_string" => intermediate_rep.inner_string.push(String::from_str(val).map_err(|x| ())?),
                    
                    
                    "inner_array" => intermediate_rep.inner_array.push(models::XmlArray::from_str(val).map_err(|x| ())?),
                    
                    _ => return Err(()) // Parse error - unexpected key
                }
            }

            // Get the next key
            key_result = string_iter.next();
        }

        // Use the intermediate representation to return the struct
        Ok(DuplicateXmlObject {
            inner_string: intermediate_rep.inner_string.into_iter().next(),
            inner_array: intermediate_rep.inner_array.into_iter().next().ok_or(())?,
        })
    }
}


impl DuplicateXmlObject {
    /// Associated constant for this model's XML namespace.
    #[allow(dead_code)]
    pub const NAMESPACE: &'static str = "http://different.bar";
}

impl DuplicateXmlObject {
    /// Helper function to allow us to convert this model to an XML string.
    /// Will panic if serialisation fails.
    #[allow(dead_code)]
    pub(crate) fn to_xml(&self) -> String {
        let mut namespaces = BTreeMap::new();
        // An empty string is used to indicate a global namespace in xmltree.
        namespaces.insert("".to_string(), Self::NAMESPACE.to_string());
        serde_xml_rs::to_string_with_namespaces(&self, namespaces).expect("impossible to fail to serialize")
    }
}

/// Test a model containing a special character in the enum
/// Enumeration of values.
/// Since this enum's variants do not hold data, we can easily define them them as `#[repr(C)]`
/// which helps with FFI.
#[allow(non_camel_case_types)]
#[repr(C)]
#[derive(Debug, Clone, Copy, PartialEq, Eq, PartialOrd, Ord, Serialize, Deserialize)]
#[cfg_attr(feature = "conversion", derive(LabelledGenericEnum))]
pub enum EnumWithStarObject { 
    #[serde(rename = "FOO")]
    FOO,
    #[serde(rename = "BAR")]
    BAR,
    #[serde(rename = "*")]
    STAR,
}

impl ::std::fmt::Display for EnumWithStarObject {
    fn fmt(&self, f: &mut ::std::fmt::Formatter) -> ::std::fmt::Result {
        match *self { 
            EnumWithStarObject::FOO => write!(f, "{}", "FOO"),
            EnumWithStarObject::BAR => write!(f, "{}", "BAR"),
            EnumWithStarObject::STAR => write!(f, "{}", "*"),
        }
    }
}

impl ::std::str::FromStr for EnumWithStarObject {
    type Err = ();
    fn from_str(s: &str) -> Result<Self, Self::Err> {
        match s {
            "FOO" => Ok(EnumWithStarObject::FOO),
            "BAR" => Ok(EnumWithStarObject::BAR),
            "*" => Ok(EnumWithStarObject::STAR),
            _ => Err(()),
        }
    }
}

impl EnumWithStarObject {
    /// Helper function to allow us to convert this model to an XML string.
    /// Will panic if serialisation fails.
    #[allow(dead_code)]
    pub(crate) fn to_xml(&self) -> String {
        serde_xml_rs::to_string(&self).expect("impossible to fail to serialize")
    }
}


<<<<<<< HEAD
=======
// Methods for converting between IntoHeaderValue<InlineResponse201> and HeaderValue

impl From<IntoHeaderValue<InlineResponse201>> for HeaderValue {
    fn from(hdr_value: IntoHeaderValue<InlineResponse201>) -> Self {
        HeaderValue::from_str(&hdr_value.to_string()).unwrap()
    }
}

impl From<HeaderValue> for IntoHeaderValue<InlineResponse201> {
    fn from(hdr_value: HeaderValue) -> Self {
        IntoHeaderValue(InlineResponse201::from_str(hdr_value.to_str().unwrap()).unwrap())
    }
}

>>>>>>> 71f53207
#[derive(Debug, Clone, PartialEq, Serialize, Deserialize)]
#[cfg_attr(feature = "conversion", derive(LabelledGeneric))]
pub struct InlineResponse201 {
    #[serde(rename = "foo")]
    #[serde(skip_serializing_if="Option::is_none")]
    pub foo: Option<String>,

}

impl InlineResponse201 {
    pub fn new() -> InlineResponse201 {
        InlineResponse201 {
            foo: None,
        }
    }
}

/// Converts the InlineResponse201 value to the Query Parameters representation (style=form, explode=false)
/// specified in https://swagger.io/docs/specification/serialization/
/// Should be implemented in a serde serializer
impl ::std::string::ToString for InlineResponse201 {
    fn to_string(&self) -> String {
        let mut params: Vec<String> = vec![];

        if let Some(ref foo) = self.foo {
            params.push("foo".to_string());
            params.push(foo.to_string());
        }

        params.join(",").to_string()
    }
}

/// Converts Query Parameters representation (style=form, explode=false) to a InlineResponse201 value
/// as specified in https://swagger.io/docs/specification/serialization/
/// Should be implemented in a serde deserializer
impl ::std::str::FromStr for InlineResponse201 {
    type Err = ();

    fn from_str(s: &str) -> Result<Self, Self::Err> {
        #[derive(Default)]
        // An intermediate representation of the struct to use for parsing.
        struct IntermediateRep {
            pub foo: Vec<String>,
        }

        let mut intermediate_rep = IntermediateRep::default();

        // Parse into intermediate representation
        let mut string_iter = s.split(',').into_iter();
        let mut key_result = string_iter.next();

        while key_result.is_some() {
            let val = match string_iter.next() {
                Some(x) => x,
                None => return Err(())
            };

            if let Some(key) = key_result {
                match key {
                    
                    "foo" => intermediate_rep.foo.push(String::from_str(val).map_err(|x| ())?),
                    
                    _ => return Err(()) // Parse error - unexpected key
                }
            }

            // Get the next key
            key_result = string_iter.next();
        }

        // Use the intermediate representation to return the struct
        Ok(InlineResponse201 {
            foo: intermediate_rep.foo.into_iter().next(),
        })
    }
}


impl InlineResponse201 {
    /// Helper function to allow us to convert this model to an XML string.
    /// Will panic if serialisation fails.
    #[allow(dead_code)]
    pub(crate) fn to_xml(&self) -> String {
        serde_xml_rs::to_string(&self).expect("impossible to fail to serialize")
    }
}

#[derive(Debug, Clone, PartialEq, PartialOrd, Serialize, Deserialize)]
#[cfg_attr(feature = "conversion", derive(LabelledGeneric))]
pub struct MyId(i32);

impl ::std::convert::From<i32> for MyId {
    fn from(x: i32) -> Self {
        MyId(x)
    }
}


impl ::std::convert::From<MyId> for i32 {
    fn from(x: MyId) -> Self {
        x.0
    }
}

impl ::std::ops::Deref for MyId {
    type Target = i32;
    fn deref(&self) -> &i32 {
        &self.0
    }
}

impl ::std::ops::DerefMut for MyId {
    fn deref_mut(&mut self) -> &mut i32 {
        &mut self.0
    }
}


impl MyId {
    /// Helper function to allow us to convert this model to an XML string.
    /// Will panic if serialisation fails.
    #[allow(dead_code)]
    pub(crate) fn to_xml(&self) -> String {
        serde_xml_rs::to_string(&self).expect("impossible to fail to serialize")
    }
}


// Methods for converting between IntoHeaderValue<MyIdList> and HeaderValue

impl From<IntoHeaderValue<MyIdList>> for HeaderValue {
    fn from(hdr_value: IntoHeaderValue<MyIdList>) -> Self {
        HeaderValue::from_str(&hdr_value.to_string()).unwrap()
    }
}

impl From<HeaderValue> for IntoHeaderValue<MyIdList> {
    fn from(hdr_value: HeaderValue) -> Self {
        IntoHeaderValue(MyIdList::from_str(hdr_value.to_str().unwrap()).unwrap())
    }
}

#[derive(Debug, Clone, PartialEq, Serialize, Deserialize)]
#[cfg_attr(feature = "conversion", derive(LabelledGeneric))]
pub struct MyIdList(Vec<i32>);

impl ::std::convert::From<Vec<i32>> for MyIdList {
    fn from(x: Vec<i32>) -> Self {
        MyIdList(x)
    }
}

impl ::std::convert::From<MyIdList> for Vec<i32> {
    fn from(x: MyIdList) -> Self {
        x.0
    }
}

impl ::std::iter::FromIterator<i32> for MyIdList {
    fn from_iter<U: IntoIterator<Item=i32>>(u: U) -> Self {
        MyIdList(Vec::<i32>::from_iter(u))
    }
}

impl ::std::iter::IntoIterator for MyIdList {
    type Item = i32;
    type IntoIter = ::std::vec::IntoIter<i32>;

    fn into_iter(self) -> Self::IntoIter {
        self.0.into_iter()
    }
}

impl<'a> ::std::iter::IntoIterator for &'a MyIdList {
    type Item = &'a i32;
    type IntoIter = ::std::slice::Iter<'a, i32>;

    fn into_iter(self) -> Self::IntoIter {
        (&self.0).into_iter()
    }
}

impl<'a> ::std::iter::IntoIterator for &'a mut MyIdList {
    type Item = &'a mut i32;
    type IntoIter = ::std::slice::IterMut<'a, i32>;

    fn into_iter(self) -> Self::IntoIter {
        (&mut self.0).into_iter()
    }
}

impl ::std::ops::Deref for MyIdList {
    type Target = Vec<i32>;
    fn deref(&self) -> &Self::Target {
        &self.0
    }
}

impl ::std::ops::DerefMut for MyIdList {
    fn deref_mut(&mut self) -> &mut Self::Target {
        &mut self.0
    }
}

/// Converts the MyIdList value to the Query Parameters representation (style=form, explode=false)
/// specified in https://swagger.io/docs/specification/serialization/
/// Should be implemented in a serde serializer
impl ::std::string::ToString for MyIdList {
    fn to_string(&self) -> String {
        self.iter().map(|x| x.to_string()).collect::<Vec<_>>().join(",").to_string()
    }
}

/// Converts Query Parameters representation (style=form, explode=false) to a MyIdList value
/// as specified in https://swagger.io/docs/specification/serialization/
/// Should be implemented in a serde deserializer
impl ::std::str::FromStr for MyIdList {
    type Err = <i32 as ::std::str::FromStr>::Err;

    fn from_str(s: &str) -> Result<Self, Self::Err> {
        let mut items = vec![];
        for item in s.split(',')
        {
            items.push(item.parse()?);
        }
        Ok(MyIdList(items))
    }
}


impl MyIdList {
    /// Helper function to allow us to convert this model to an XML string.
    /// Will panic if serialisation fails.
    #[allow(dead_code)]
    pub(crate) fn to_xml(&self) -> String {
        serde_xml_rs::to_string(&self).expect("impossible to fail to serialize")
    }
}


<<<<<<< HEAD
#[derive(Debug, Clone, PartialEq, Serialize, Deserialize)]
#[cfg_attr(feature = "conversion", derive(LabelledGeneric))]
pub struct ObjectParam {
    #[serde(rename = "requiredParam")]
    pub required_param: bool,

    #[serde(rename = "optionalParam")]
    #[serde(skip_serializing_if="Option::is_none")]
    pub optional_param: Option<isize>,

}

impl ObjectParam {
    pub fn new(required_param: bool, ) -> ObjectParam {
        ObjectParam {
            required_param: required_param,
            optional_param: None,
        }
    }
}

/// Converts the ObjectParam value to the Query Parameters representation (style=form, explode=false)
/// specified in https://swagger.io/docs/specification/serialization/
/// Should be implemented in a serde serializer
impl ::std::string::ToString for ObjectParam {
    fn to_string(&self) -> String {
        let mut params: Vec<String> = vec![];

        params.push("requiredParam".to_string());
        params.push(self.required_param.to_string());


        if let Some(ref optional_param) = self.optional_param {
            params.push("optionalParam".to_string());
            params.push(optional_param.to_string());
        }

        params.join(",").to_string()
    }
}

/// Converts Query Parameters representation (style=form, explode=false) to a ObjectParam value
/// as specified in https://swagger.io/docs/specification/serialization/
/// Should be implemented in a serde deserializer
impl ::std::str::FromStr for ObjectParam {
    type Err = ();

    fn from_str(s: &str) -> Result<Self, Self::Err> {
        #[derive(Default)]
        // An intermediate representation of the struct to use for parsing.
        struct IntermediateRep {
            pub required_param: Vec<bool>,
            pub optional_param: Vec<isize>,
        }

        let mut intermediate_rep = IntermediateRep::default();

        // Parse into intermediate representation
        let mut string_iter = s.split(',').into_iter();
        let mut key_result = string_iter.next();

        while key_result.is_some() {
            let val = match string_iter.next() {
                Some(x) => x,
                None => return Err(())
            };

            if let Some(key) = key_result {
                match key {
                    
                    "requiredParam" => intermediate_rep.required_param.push(bool::from_str(val).map_err(|x| ())?),
                    
                    
                    "optionalParam" => intermediate_rep.optional_param.push(isize::from_str(val).map_err(|x| ())?),
                    
                    _ => return Err(()) // Parse error - unexpected key
                }
            }

            // Get the next key
            key_result = string_iter.next();
        }

        // Use the intermediate representation to return the struct
        Ok(ObjectParam {
            required_param: intermediate_rep.required_param.into_iter().next().ok_or(())?,
            optional_param: intermediate_rep.optional_param.into_iter().next(),
        })
    }
}


impl ObjectParam {
=======
// Methods for converting between IntoHeaderValue<ObjectHeader> and HeaderValue

impl From<IntoHeaderValue<ObjectHeader>> for HeaderValue {
    fn from(hdr_value: IntoHeaderValue<ObjectHeader>) -> Self {
        HeaderValue::from_str(&hdr_value.to_string()).unwrap()
    }
}

impl From<HeaderValue> for IntoHeaderValue<ObjectHeader> {
    fn from(hdr_value: HeaderValue) -> Self {
        IntoHeaderValue(ObjectHeader::from_str(hdr_value.to_str().unwrap()).unwrap())
    }
}

#[derive(Debug, Clone, PartialEq, Serialize, Deserialize)]
#[cfg_attr(feature = "conversion", derive(LabelledGeneric))]
pub struct ObjectHeader {
    #[serde(rename = "requiredObjectHeader")]
    pub required_object_header: bool,

    #[serde(rename = "optionalObjectHeader")]
    #[serde(skip_serializing_if="Option::is_none")]
    pub optional_object_header: Option<isize>,

}

impl ObjectHeader {
    pub fn new(required_object_header: bool, ) -> ObjectHeader {
        ObjectHeader {
            required_object_header: required_object_header,
            optional_object_header: None,
        }
    }
}

impl ObjectHeader {
>>>>>>> 71f53207
    /// Helper function to allow us to convert this model to an XML string.
    /// Will panic if serialisation fails.
    #[allow(dead_code)]
    pub(crate) fn to_xml(&self) -> String {
        serde_xml_rs::to_string(&self).expect("impossible to fail to serialize")
    }
}


<<<<<<< HEAD
=======
// Methods for converting between IntoHeaderValue<ObjectWithArrayOfObjects> and HeaderValue

impl From<IntoHeaderValue<ObjectWithArrayOfObjects>> for HeaderValue {
    fn from(hdr_value: IntoHeaderValue<ObjectWithArrayOfObjects>) -> Self {
        HeaderValue::from_str(&hdr_value.to_string()).unwrap()
    }
}

impl From<HeaderValue> for IntoHeaderValue<ObjectWithArrayOfObjects> {
    fn from(hdr_value: HeaderValue) -> Self {
        IntoHeaderValue(ObjectWithArrayOfObjects::from_str(hdr_value.to_str().unwrap()).unwrap())
    }
}

>>>>>>> 71f53207
#[derive(Debug, Clone, PartialEq, Serialize, Deserialize)]
#[cfg_attr(feature = "conversion", derive(LabelledGeneric))]
pub struct ObjectWithArrayOfObjects {
    #[serde(rename = "objectArray")]
    #[serde(skip_serializing_if="Option::is_none")]
    pub object_array: Option<Vec<models::StringObject>>,

}

impl ObjectWithArrayOfObjects {
    pub fn new() -> ObjectWithArrayOfObjects {
        ObjectWithArrayOfObjects {
            object_array: None,
        }
    }
}

/// Converts the ObjectWithArrayOfObjects value to the Query Parameters representation (style=form, explode=false)
/// specified in https://swagger.io/docs/specification/serialization/
/// Should be implemented in a serde serializer
impl ::std::string::ToString for ObjectWithArrayOfObjects {
    fn to_string(&self) -> String {
        let mut params: Vec<String> = vec![];

        if let Some(ref object_array) = self.object_array {
            params.push("objectArray".to_string());
            params.push(object_array.iter().map(|x| x.to_string()).collect::<Vec<_>>().join(",").to_string());
        }

        params.join(",").to_string()
    }
}

/// Converts Query Parameters representation (style=form, explode=false) to a ObjectWithArrayOfObjects value
/// as specified in https://swagger.io/docs/specification/serialization/
/// Should be implemented in a serde deserializer
impl ::std::str::FromStr for ObjectWithArrayOfObjects {
    type Err = ();

    fn from_str(s: &str) -> Result<Self, Self::Err> {
        #[derive(Default)]
        // An intermediate representation of the struct to use for parsing.
        struct IntermediateRep {
            pub object_array: Vec<Vec<models::StringObject>>,
        }

        let mut intermediate_rep = IntermediateRep::default();

        // Parse into intermediate representation
        let mut string_iter = s.split(',').into_iter();
        let mut key_result = string_iter.next();

        while key_result.is_some() {
            let val = match string_iter.next() {
                Some(x) => x,
                None => return Err(())
            };

            if let Some(key) = key_result {
                match key {
                    "objectArray" => return Err(()), // Parsing a container in this style is not supported yet
                    
                    _ => return Err(()) // Parse error - unexpected key
                }
            }

            // Get the next key
            key_result = string_iter.next();
        }

        // Use the intermediate representation to return the struct
        Ok(ObjectWithArrayOfObjects {
            object_array: intermediate_rep.object_array.into_iter().next(),
        })
    }
}


impl ObjectWithArrayOfObjects {
    /// Helper function to allow us to convert this model to an XML string.
    /// Will panic if serialisation fails.
    #[allow(dead_code)]
    pub(crate) fn to_xml(&self) -> String {
        serde_xml_rs::to_string(&self).expect("impossible to fail to serialize")
    }
}

#[derive(Debug, Clone, PartialEq, PartialOrd, Serialize, Deserialize)]
#[cfg_attr(feature = "conversion", derive(LabelledGeneric))]
pub struct OptionalObjectHeader(i32);

impl ::std::convert::From<i32> for OptionalObjectHeader {
    fn from(x: i32) -> Self {
        OptionalObjectHeader(x)
    }
}


impl ::std::convert::From<OptionalObjectHeader> for i32 {
    fn from(x: OptionalObjectHeader) -> Self {
        x.0
    }
}

impl ::std::ops::Deref for OptionalObjectHeader {
    type Target = i32;
    fn deref(&self) -> &i32 {
        &self.0
    }
}

impl ::std::ops::DerefMut for OptionalObjectHeader {
    fn deref_mut(&mut self) -> &mut i32 {
        &mut self.0
    }
}


impl OptionalObjectHeader {
    /// Helper function to allow us to convert this model to an XML string.
    /// Will panic if serialisation fails.
    #[allow(dead_code)]
    pub(crate) fn to_xml(&self) -> String {
        serde_xml_rs::to_string(&self).expect("impossible to fail to serialize")
    }
}

#[derive(Debug, Clone, PartialEq, PartialOrd, Serialize, Deserialize)]
#[cfg_attr(feature = "conversion", derive(LabelledGeneric))]
pub struct RequiredObjectHeader(bool);

impl ::std::convert::From<bool> for RequiredObjectHeader {
    fn from(x: bool) -> Self {
        RequiredObjectHeader(x)
    }
}


impl ::std::convert::From<RequiredObjectHeader> for bool {
    fn from(x: RequiredObjectHeader) -> Self {
        x.0
    }
}

impl ::std::ops::Deref for RequiredObjectHeader {
    type Target = bool;
    fn deref(&self) -> &bool {
        &self.0
    }
}

impl ::std::ops::DerefMut for RequiredObjectHeader {
    fn deref_mut(&mut self) -> &mut bool {
        &mut self.0
    }
}


impl RequiredObjectHeader {
    /// Helper function to allow us to convert this model to an XML string.
    /// Will panic if serialisation fails.
    #[allow(dead_code)]
    pub(crate) fn to_xml(&self) -> String {
        serde_xml_rs::to_string(&self).expect("impossible to fail to serialize")
    }
}

#[derive(Debug, Clone, PartialEq, PartialOrd, Serialize, Deserialize)]
#[cfg_attr(feature = "conversion", derive(LabelledGeneric))]
pub struct StringObject(String);

impl ::std::convert::From<String> for StringObject {
    fn from(x: String) -> Self {
        StringObject(x)
    }
}

impl std::str::FromStr for StringObject {
    type Err = ParseError;
    fn from_str(x: &str) -> Result<Self, Self::Err> {
        Ok(StringObject(x.to_string()))
    }
}

impl ::std::convert::From<StringObject> for String {
    fn from(x: StringObject) -> Self {
        x.0
    }
}

impl ::std::ops::Deref for StringObject {
    type Target = String;
    fn deref(&self) -> &String {
        &self.0
    }
}

impl ::std::ops::DerefMut for StringObject {
    fn deref_mut(&mut self) -> &mut String {
        &mut self.0
    }
}


impl StringObject {
    /// Helper function to allow us to convert this model to an XML string.
    /// Will panic if serialisation fails.
    #[allow(dead_code)]
    pub(crate) fn to_xml(&self) -> String {
        serde_xml_rs::to_string(&self).expect("impossible to fail to serialize")
    }
}

/// Test a model containing a UUID
#[derive(Debug, Clone, PartialEq, PartialOrd, Serialize, Deserialize)]
#[cfg_attr(feature = "conversion", derive(LabelledGeneric))]
pub struct UuidObject(uuid::Uuid);

impl ::std::convert::From<uuid::Uuid> for UuidObject {
    fn from(x: uuid::Uuid) -> Self {
        UuidObject(x)
    }
}


impl ::std::convert::From<UuidObject> for uuid::Uuid {
    fn from(x: UuidObject) -> Self {
        x.0
    }
}

impl ::std::ops::Deref for UuidObject {
    type Target = uuid::Uuid;
    fn deref(&self) -> &uuid::Uuid {
        &self.0
    }
}

impl ::std::ops::DerefMut for UuidObject {
    fn deref_mut(&mut self) -> &mut uuid::Uuid {
        &mut self.0
    }
}


impl UuidObject {
    /// Helper function to allow us to convert this model to an XML string.
    /// Will panic if serialisation fails.
    #[allow(dead_code)]
    pub(crate) fn to_xml(&self) -> String {
        serde_xml_rs::to_string(&self).expect("impossible to fail to serialize")
    }
}


// Methods for converting between IntoHeaderValue<XmlArray> and HeaderValue

impl From<IntoHeaderValue<XmlArray>> for HeaderValue {
    fn from(hdr_value: IntoHeaderValue<XmlArray>) -> Self {
        HeaderValue::from_str(&hdr_value.to_string()).unwrap()
    }
}

impl From<HeaderValue> for IntoHeaderValue<XmlArray> {
    fn from(hdr_value: HeaderValue) -> Self {
        IntoHeaderValue(XmlArray::from_str(hdr_value.to_str().unwrap()).unwrap())
    }
}

// Utility function for wrapping list elements when serializing xml
#[allow(non_snake_case)]
fn wrap_in_camelXmlInner<S>(item: &Vec<String>, serializer: S) -> Result<S::Ok, S::Error>
where
    S: Serializer,
{
    serde_xml_rs::wrap_primitives(item, serializer, "camelXmlInner")
}

#[derive(Debug, Clone, PartialEq, Serialize, Deserialize)]
#[cfg_attr(feature = "conversion", derive(LabelledGeneric))]
pub struct XmlArray(#[serde(serialize_with = "wrap_in_camelXmlInner")]Vec<String>);

impl ::std::convert::From<Vec<String>> for XmlArray {
    fn from(x: Vec<String>) -> Self {
        XmlArray(x)
    }
}

impl ::std::convert::From<XmlArray> for Vec<String> {
    fn from(x: XmlArray) -> Self {
        x.0
    }
}

impl ::std::iter::FromIterator<String> for XmlArray {
    fn from_iter<U: IntoIterator<Item=String>>(u: U) -> Self {
        XmlArray(Vec::<String>::from_iter(u))
    }
}

impl ::std::iter::IntoIterator for XmlArray {
    type Item = String;
    type IntoIter = ::std::vec::IntoIter<String>;

    fn into_iter(self) -> Self::IntoIter {
        self.0.into_iter()
    }
}

impl<'a> ::std::iter::IntoIterator for &'a XmlArray {
    type Item = &'a String;
    type IntoIter = ::std::slice::Iter<'a, String>;

    fn into_iter(self) -> Self::IntoIter {
        (&self.0).into_iter()
    }
}

impl<'a> ::std::iter::IntoIterator for &'a mut XmlArray {
    type Item = &'a mut String;
    type IntoIter = ::std::slice::IterMut<'a, String>;

    fn into_iter(self) -> Self::IntoIter {
        (&mut self.0).into_iter()
    }
}

impl ::std::ops::Deref for XmlArray {
    type Target = Vec<String>;
    fn deref(&self) -> &Self::Target {
        &self.0
    }
}

impl ::std::ops::DerefMut for XmlArray {
    fn deref_mut(&mut self) -> &mut Self::Target {
        &mut self.0
    }
}

/// Converts the XmlArray value to the Query Parameters representation (style=form, explode=false)
/// specified in https://swagger.io/docs/specification/serialization/
/// Should be implemented in a serde serializer
impl ::std::string::ToString for XmlArray {
    fn to_string(&self) -> String {
        self.iter().map(|x| x.to_string()).collect::<Vec<_>>().join(",").to_string()
    }
}

/// Converts Query Parameters representation (style=form, explode=false) to a XmlArray value
/// as specified in https://swagger.io/docs/specification/serialization/
/// Should be implemented in a serde deserializer
impl ::std::str::FromStr for XmlArray {
    type Err = <String as ::std::str::FromStr>::Err;

    fn from_str(s: &str) -> Result<Self, Self::Err> {
        let mut items = vec![];
        for item in s.split(',')
        {
            items.push(item.parse()?);
        }
        Ok(XmlArray(items))
    }
}


impl XmlArray {
    /// Helper function to allow us to convert this model to an XML string.
    /// Will panic if serialisation fails.
    #[allow(dead_code)]
    pub(crate) fn to_xml(&self) -> String {
        serde_xml_rs::to_string(&self).expect("impossible to fail to serialize")
    }
}

#[derive(Debug, Clone, PartialEq, PartialOrd, Serialize, Deserialize)]
#[cfg_attr(feature = "conversion", derive(LabelledGeneric))]
#[serde(rename = "camelXmlInner")]
pub struct XmlInner(String);

impl ::std::convert::From<String> for XmlInner {
    fn from(x: String) -> Self {
        XmlInner(x)
    }
}

impl std::str::FromStr for XmlInner {
    type Err = ParseError;
    fn from_str(x: &str) -> Result<Self, Self::Err> {
        Ok(XmlInner(x.to_string()))
    }
}

impl ::std::convert::From<XmlInner> for String {
    fn from(x: XmlInner) -> Self {
        x.0
    }
}

impl ::std::ops::Deref for XmlInner {
    type Target = String;
    fn deref(&self) -> &String {
        &self.0
    }
}

impl ::std::ops::DerefMut for XmlInner {
    fn deref_mut(&mut self) -> &mut String {
        &mut self.0
    }
}


impl XmlInner {
    /// Helper function to allow us to convert this model to an XML string.
    /// Will panic if serialisation fails.
    #[allow(dead_code)]
    pub(crate) fn to_xml(&self) -> String {
        serde_xml_rs::to_string(&self).expect("impossible to fail to serialize")
    }
}

/// An XML object

<<<<<<< HEAD
=======
// Methods for converting between IntoHeaderValue<XmlObject> and HeaderValue

impl From<IntoHeaderValue<XmlObject>> for HeaderValue {
    fn from(hdr_value: IntoHeaderValue<XmlObject>) -> Self {
        HeaderValue::from_str(&hdr_value.to_string()).unwrap()
    }
}

impl From<HeaderValue> for IntoHeaderValue<XmlObject> {
    fn from(hdr_value: HeaderValue) -> Self {
        IntoHeaderValue(XmlObject::from_str(hdr_value.to_str().unwrap()).unwrap())
    }
}

>>>>>>> 71f53207
#[derive(Debug, Clone, PartialEq, Serialize, Deserialize)]
#[cfg_attr(feature = "conversion", derive(LabelledGeneric))]
#[serde(rename = "camelXmlObject")]
pub struct XmlObject {
    #[serde(rename = "innerString")]
    #[serde(skip_serializing_if="Option::is_none")]
    pub inner_string: Option<String>,

    #[serde(rename = "other_inner_rename")]
    #[serde(skip_serializing_if="Option::is_none")]
    pub other_inner_rename: Option<isize>,

}

impl XmlObject {
    pub fn new() -> XmlObject {
        XmlObject {
            inner_string: None,
            other_inner_rename: None,
        }
    }
}

/// Converts the XmlObject value to the Query Parameters representation (style=form, explode=false)
/// specified in https://swagger.io/docs/specification/serialization/
/// Should be implemented in a serde serializer
impl ::std::string::ToString for XmlObject {
    fn to_string(&self) -> String {
        let mut params: Vec<String> = vec![];

        if let Some(ref inner_string) = self.inner_string {
            params.push("innerString".to_string());
            params.push(inner_string.to_string());
        }


        if let Some(ref other_inner_rename) = self.other_inner_rename {
            params.push("other_inner_rename".to_string());
            params.push(other_inner_rename.to_string());
        }

        params.join(",").to_string()
    }
}

/// Converts Query Parameters representation (style=form, explode=false) to a XmlObject value
/// as specified in https://swagger.io/docs/specification/serialization/
/// Should be implemented in a serde deserializer
impl ::std::str::FromStr for XmlObject {
    type Err = ();

    fn from_str(s: &str) -> Result<Self, Self::Err> {
        #[derive(Default)]
        // An intermediate representation of the struct to use for parsing.
        struct IntermediateRep {
            pub inner_string: Vec<String>,
            pub other_inner_rename: Vec<isize>,
        }

        let mut intermediate_rep = IntermediateRep::default();

        // Parse into intermediate representation
        let mut string_iter = s.split(',').into_iter();
        let mut key_result = string_iter.next();

        while key_result.is_some() {
            let val = match string_iter.next() {
                Some(x) => x,
                None => return Err(())
            };

            if let Some(key) = key_result {
                match key {
                    
                    "innerString" => intermediate_rep.inner_string.push(String::from_str(val).map_err(|x| ())?),
                    
                    
                    "other_inner_rename" => intermediate_rep.other_inner_rename.push(isize::from_str(val).map_err(|x| ())?),
                    
                    _ => return Err(()) // Parse error - unexpected key
                }
            }

            // Get the next key
            key_result = string_iter.next();
        }

        // Use the intermediate representation to return the struct
        Ok(XmlObject {
            inner_string: intermediate_rep.inner_string.into_iter().next(),
            other_inner_rename: intermediate_rep.other_inner_rename.into_iter().next(),
        })
    }
}


impl XmlObject {
    /// Associated constant for this model's XML namespace.
    #[allow(dead_code)]
    pub const NAMESPACE: &'static str = "http://foo.bar";
}

impl XmlObject {
    /// Helper function to allow us to convert this model to an XML string.
    /// Will panic if serialisation fails.
    #[allow(dead_code)]
    pub(crate) fn to_xml(&self) -> String {
        let mut namespaces = BTreeMap::new();
        // An empty string is used to indicate a global namespace in xmltree.
        namespaces.insert("".to_string(), Self::NAMESPACE.to_string());
        serde_xml_rs::to_string_with_namespaces(&self, namespaces).expect("impossible to fail to serialize")
    }
}<|MERGE_RESOLUTION|>--- conflicted
+++ resolved
@@ -13,7 +13,6 @@
 use header::IntoHeaderValue;
 
 
-
 // Methods for converting between IntoHeaderValue<AnotherXmlArray> and HeaderValue
 
 impl From<IntoHeaderValue<AnotherXmlArray>> for HeaderValue {
@@ -182,9 +181,6 @@
 }
 
 /// An XML object
-
-<<<<<<< HEAD
-=======
 // Methods for converting between IntoHeaderValue<AnotherXmlObject> and HeaderValue
 
 impl From<IntoHeaderValue<AnotherXmlObject>> for HeaderValue {
@@ -199,7 +195,7 @@
     }
 }
 
->>>>>>> 71f53207
+
 #[derive(Debug, Clone, PartialEq, Serialize, Deserialize)]
 #[cfg_attr(feature = "conversion", derive(LabelledGeneric))]
 #[serde(rename = "snake_another_xml_object")]
@@ -299,9 +295,6 @@
 }
 
 /// An XML object
-
-<<<<<<< HEAD
-=======
 // Methods for converting between IntoHeaderValue<DuplicateXmlObject> and HeaderValue
 
 impl From<IntoHeaderValue<DuplicateXmlObject>> for HeaderValue {
@@ -316,7 +309,7 @@
     }
 }
 
->>>>>>> 71f53207
+
 #[derive(Debug, Clone, PartialEq, Serialize, Deserialize)]
 #[cfg_attr(feature = "conversion", derive(LabelledGeneric))]
 #[serde(rename = "camelDuplicateXmlObject")]
@@ -475,9 +468,6 @@
     }
 }
 
-
-<<<<<<< HEAD
-=======
 // Methods for converting between IntoHeaderValue<InlineResponse201> and HeaderValue
 
 impl From<IntoHeaderValue<InlineResponse201>> for HeaderValue {
@@ -492,7 +482,7 @@
     }
 }
 
->>>>>>> 71f53207
+
 #[derive(Debug, Clone, PartialEq, Serialize, Deserialize)]
 #[cfg_attr(feature = "conversion", derive(LabelledGeneric))]
 pub struct InlineResponse201 {
@@ -621,7 +611,6 @@
     }
 }
 
-
 // Methods for converting between IntoHeaderValue<MyIdList> and HeaderValue
 
 impl From<IntoHeaderValue<MyIdList>> for HeaderValue {
@@ -733,8 +722,137 @@
     }
 }
 
-
-<<<<<<< HEAD
+// Methods for converting between IntoHeaderValue<ObjectHeader> and HeaderValue
+
+impl From<IntoHeaderValue<ObjectHeader>> for HeaderValue {
+    fn from(hdr_value: IntoHeaderValue<ObjectHeader>) -> Self {
+        HeaderValue::from_str(&hdr_value.to_string()).unwrap()
+    }
+}
+
+impl From<HeaderValue> for IntoHeaderValue<ObjectHeader> {
+    fn from(hdr_value: HeaderValue) -> Self {
+        IntoHeaderValue(ObjectHeader::from_str(hdr_value.to_str().unwrap()).unwrap())
+    }
+}
+
+
+#[derive(Debug, Clone, PartialEq, Serialize, Deserialize)]
+#[cfg_attr(feature = "conversion", derive(LabelledGeneric))]
+pub struct ObjectHeader {
+    #[serde(rename = "requiredObjectHeader")]
+    pub required_object_header: bool,
+
+    #[serde(rename = "optionalObjectHeader")]
+    #[serde(skip_serializing_if="Option::is_none")]
+    pub optional_object_header: Option<isize>,
+
+}
+
+impl ObjectHeader {
+    pub fn new(required_object_header: bool, ) -> ObjectHeader {
+        ObjectHeader {
+            required_object_header: required_object_header,
+            optional_object_header: None,
+        }
+    }
+}
+
+/// Converts the ObjectHeader value to the Query Parameters representation (style=form, explode=false)
+/// specified in https://swagger.io/docs/specification/serialization/
+/// Should be implemented in a serde serializer
+impl ::std::string::ToString for ObjectHeader {
+    fn to_string(&self) -> String {
+        let mut params: Vec<String> = vec![];
+
+        params.push("requiredObjectHeader".to_string());
+        params.push(self.required_object_header.to_string());
+
+
+        if let Some(ref optional_object_header) = self.optional_object_header {
+            params.push("optionalObjectHeader".to_string());
+            params.push(optional_object_header.to_string());
+        }
+
+        params.join(",").to_string()
+    }
+}
+
+/// Converts Query Parameters representation (style=form, explode=false) to a ObjectHeader value
+/// as specified in https://swagger.io/docs/specification/serialization/
+/// Should be implemented in a serde deserializer
+impl ::std::str::FromStr for ObjectHeader {
+    type Err = ();
+
+    fn from_str(s: &str) -> Result<Self, Self::Err> {
+        #[derive(Default)]
+        // An intermediate representation of the struct to use for parsing.
+        struct IntermediateRep {
+            pub required_object_header: Vec<bool>,
+            pub optional_object_header: Vec<isize>,
+        }
+
+        let mut intermediate_rep = IntermediateRep::default();
+
+        // Parse into intermediate representation
+        let mut string_iter = s.split(',').into_iter();
+        let mut key_result = string_iter.next();
+
+        while key_result.is_some() {
+            let val = match string_iter.next() {
+                Some(x) => x,
+                None => return Err(())
+            };
+
+            if let Some(key) = key_result {
+                match key {
+                    
+                    "requiredObjectHeader" => intermediate_rep.required_object_header.push(bool::from_str(val).map_err(|x| ())?),
+                    
+                    
+                    "optionalObjectHeader" => intermediate_rep.optional_object_header.push(isize::from_str(val).map_err(|x| ())?),
+                    
+                    _ => return Err(()) // Parse error - unexpected key
+                }
+            }
+
+            // Get the next key
+            key_result = string_iter.next();
+        }
+
+        // Use the intermediate representation to return the struct
+        Ok(ObjectHeader {
+            required_object_header: intermediate_rep.required_object_header.into_iter().next().ok_or(())?,
+            optional_object_header: intermediate_rep.optional_object_header.into_iter().next(),
+        })
+    }
+}
+
+
+impl ObjectHeader {
+    /// Helper function to allow us to convert this model to an XML string.
+    /// Will panic if serialisation fails.
+    #[allow(dead_code)]
+    pub(crate) fn to_xml(&self) -> String {
+        serde_xml_rs::to_string(&self).expect("impossible to fail to serialize")
+    }
+}
+
+// Methods for converting between IntoHeaderValue<ObjectParam> and HeaderValue
+
+impl From<IntoHeaderValue<ObjectParam>> for HeaderValue {
+    fn from(hdr_value: IntoHeaderValue<ObjectParam>) -> Self {
+        HeaderValue::from_str(&hdr_value.to_string()).unwrap()
+    }
+}
+
+impl From<HeaderValue> for IntoHeaderValue<ObjectParam> {
+    fn from(hdr_value: HeaderValue) -> Self {
+        IntoHeaderValue(ObjectParam::from_str(hdr_value.to_str().unwrap()).unwrap())
+    }
+}
+
+
 #[derive(Debug, Clone, PartialEq, Serialize, Deserialize)]
 #[cfg_attr(feature = "conversion", derive(LabelledGeneric))]
 pub struct ObjectParam {
@@ -828,44 +946,6 @@
 
 
 impl ObjectParam {
-=======
-// Methods for converting between IntoHeaderValue<ObjectHeader> and HeaderValue
-
-impl From<IntoHeaderValue<ObjectHeader>> for HeaderValue {
-    fn from(hdr_value: IntoHeaderValue<ObjectHeader>) -> Self {
-        HeaderValue::from_str(&hdr_value.to_string()).unwrap()
-    }
-}
-
-impl From<HeaderValue> for IntoHeaderValue<ObjectHeader> {
-    fn from(hdr_value: HeaderValue) -> Self {
-        IntoHeaderValue(ObjectHeader::from_str(hdr_value.to_str().unwrap()).unwrap())
-    }
-}
-
-#[derive(Debug, Clone, PartialEq, Serialize, Deserialize)]
-#[cfg_attr(feature = "conversion", derive(LabelledGeneric))]
-pub struct ObjectHeader {
-    #[serde(rename = "requiredObjectHeader")]
-    pub required_object_header: bool,
-
-    #[serde(rename = "optionalObjectHeader")]
-    #[serde(skip_serializing_if="Option::is_none")]
-    pub optional_object_header: Option<isize>,
-
-}
-
-impl ObjectHeader {
-    pub fn new(required_object_header: bool, ) -> ObjectHeader {
-        ObjectHeader {
-            required_object_header: required_object_header,
-            optional_object_header: None,
-        }
-    }
-}
-
-impl ObjectHeader {
->>>>>>> 71f53207
     /// Helper function to allow us to convert this model to an XML string.
     /// Will panic if serialisation fails.
     #[allow(dead_code)]
@@ -874,9 +954,6 @@
     }
 }
 
-
-<<<<<<< HEAD
-=======
 // Methods for converting between IntoHeaderValue<ObjectWithArrayOfObjects> and HeaderValue
 
 impl From<IntoHeaderValue<ObjectWithArrayOfObjects>> for HeaderValue {
@@ -891,7 +968,7 @@
     }
 }
 
->>>>>>> 71f53207
+
 #[derive(Debug, Clone, PartialEq, Serialize, Deserialize)]
 #[cfg_attr(feature = "conversion", derive(LabelledGeneric))]
 pub struct ObjectWithArrayOfObjects {
@@ -1145,7 +1222,6 @@
         serde_xml_rs::to_string(&self).expect("impossible to fail to serialize")
     }
 }
-
 
 // Methods for converting between IntoHeaderValue<XmlArray> and HeaderValue
 
@@ -1315,9 +1391,6 @@
 }
 
 /// An XML object
-
-<<<<<<< HEAD
-=======
 // Methods for converting between IntoHeaderValue<XmlObject> and HeaderValue
 
 impl From<IntoHeaderValue<XmlObject>> for HeaderValue {
@@ -1332,7 +1405,7 @@
     }
 }
 
->>>>>>> 71f53207
+
 #[derive(Debug, Clone, PartialEq, Serialize, Deserialize)]
 #[cfg_attr(feature = "conversion", derive(LabelledGeneric))]
 #[serde(rename = "camelXmlObject")]
