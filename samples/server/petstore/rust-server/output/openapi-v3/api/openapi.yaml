openapi: 3.0.1
info:
  description: API under test
  title: My title
  version: 1.0.7
servers:
- url: /
paths:
  /xml:
    post:
      requestBody:
        content:
          application/xml:
            schema:
              $ref: '#/components/schemas/xml_array'
      responses:
        "201":
          description: OK
        "400":
          description: Bad Request
      summary: Post an array
    put:
      requestBody:
        content:
          application/xml:
            schema:
              $ref: '#/components/schemas/xml_object'
      responses:
        "201":
          description: OK
        "400":
          description: Bad Request
  /paramget:
    get:
      parameters:
      - description: The stuff to get
        explode: false
        in: query
        name: uuid
        required: false
        schema:
          $ref: '#/components/schemas/UuidObject'
        style: form
      - description: Some object to pass as query parameter
        explode: false
        in: query
        name: someObject
        required: false
        schema:
          $ref: '#/components/schemas/ObjectParam'
        style: form
      - description: Some list to pass as query parameter
        explode: false
        in: query
        name: someList
        required: false
        schema:
          $ref: '#/components/schemas/MyIDList'
        style: form
      responses:
        "200":
          content:
            application/json:
              schema:
                $ref: '#/components/schemas/anotherXmlObject'
          description: JSON rsp
      summary: Get some stuff with parameters.
  /multiget:
    get:
      responses:
        "200":
          content:
            application/json:
              schema:
                $ref: '#/components/schemas/anotherXmlObject'
          description: JSON rsp
        "201":
          content:
            application/xml:
              schema:
                $ref: '#/components/schemas/InlineResponse201'
          description: XML rsp
        "202":
          content:
            application/octet-stream:
              schema:
                format: binary
                type: string
          description: octet rsp
        "203":
          content:
            text/plain:
              schema:
                type: string
          description: string rsp
        "204":
          content:
            application/json:
              schema:
                $ref: '#/components/schemas/anotherXmlObject'
          description: Duplicate Response long text. One.
        "205":
          content:
            application/json:
              schema:
                $ref: '#/components/schemas/anotherXmlObject'
          description: Duplicate Response long text. Two.
        "206":
          content:
            application/json:
              schema:
                $ref: '#/components/schemas/anotherXmlObject'
          description: Duplicate Response long text. Three.
      summary: Get some stuff.
  /xml_other:
    post:
      requestBody:
        content:
          text/xml:
            schema:
              $ref: '#/components/schemas/anotherXmlObject'
      responses:
        "201":
          content:
            text/xml:
              schema:
                $ref: '#/components/schemas/anotherXmlObject'
          description: OK
        "400":
          description: Bad Request
    put:
      requestBody:
        content:
          application/xml:
            schema:
              $ref: '#/components/schemas/anotherXmlArray'
      responses:
        "201":
          description: OK
        "400":
          description: Bad Request
  /xml_extra:
    post:
      requestBody:
        content:
          application/xml:
            schema:
              $ref: '#/components/schemas/duplicate_xml_object'
      responses:
        "201":
          description: OK
        "400":
          description: Bad Request
  /uuid:
    get:
      responses:
        "200":
          content:
            application/json:
              schema:
                $ref: '#/components/schemas/UuidObject'
          description: Duplicate Response long text. One.
  /required_octet_stream:
    put:
      requestBody:
        content:
          application/octet-stream:
            schema:
              format: byte
              type: string
        required: true
      responses:
        "200":
          description: OK
  /readonly_auth_scheme:
    get:
      responses:
        "200":
          description: Check that limiting to a single required auth scheme works
      security:
      - authScheme:
        - test.read
  /multiple_auth_scheme:
    get:
      responses:
        "200":
          description: Check that limiting to multiple required auth schemes works
      security:
      - authScheme:
        - test.read
        - test.write
  /untyped_property:
    get:
      requestBody:
        content:
          application/json:
            schema:
              $ref: '#/components/schemas/ObjectUntypedProps'
      responses:
        "200":
          description: Check that untyped properties works
  /responses_with_headers:
    get:
      responses:
        "200":
          content:
            application/json:
              schema:
                type: String
          description: Success
          headers:
            Success-Info:
              explode: false
              schema:
                type: String
              style: simple
            Bool-Header:
              explode: false
              schema:
                type: bool
              style: simple
            Object-Header:
              explode: false
              schema:
                $ref: '#/components/schemas/ObjectHeader'
              style: simple
        "412":
          description: Precondition Failed
          headers:
            Further-Info:
              explode: false
              schema:
                type: String
              style: simple
            Failure-Info:
              explode: false
              schema:
                type: String
              style: simple
  /mandatory-request-header:
    get:
      parameters:
      - explode: false
        in: header
        name: X-Header
        required: true
        schema:
          type: string
        style: simple
      responses:
        "200":
          description: Success
  /register-callback:
    post:
      callbacks:
        callback:
          '{$request.query.url}/callback':
            post:
              operationId: callback_CallbackPost
              responses:
                "204":
                  description: OK
              x-callback-request: true
      parameters:
      - explode: true
        in: query
        name: url
        required: true
        schema:
          format: uri
          type: string
        style: form
      responses:
        "204":
          description: OK
  /callback-with-header:
    post:
      callbacks:
        callback:
          '{$request.query.url}/callback-with-header':
            post:
              operationId: callback_CallbackWithHeaderPost
              parameters:
              - explode: false
                in: header
                name: Information
                required: false
                schema:
                  type: string
                style: simple
              responses:
                "204":
                  description: OK
              x-callback-request: true
      parameters:
      - explode: true
        in: query
        name: url
        required: true
        schema:
          format: uri
          type: string
        style: form
      responses:
        "204":
          description: OK
  /rfc7807:
    get:
      responses:
        "204":
          content:
            application/json:
              schema:
                $ref: '#/components/schemas/ObjectWithArrayOfObjects'
          description: OK
        "404":
          content:
            application/problem+json:
              schema:
                $ref: '#/components/schemas/ObjectWithArrayOfObjects'
          description: NotFound
        "406":
          content:
            application/problem+xml:
              schema:
                $ref: '#/components/schemas/ObjectWithArrayOfObjects'
          description: NotAcceptable
  /merge-patch-json:
    get:
      responses:
        "200":
          content:
            application/merge-patch+json:
              schema:
                $ref: '#/components/schemas/anotherXmlObject'
          description: merge-patch+json-encoded response
  /enum_in_path/{path_param}:
    get:
      parameters:
      - explode: false
        in: path
        name: path_param
        required: true
        schema:
          $ref: '#/components/schemas/StringEnum'
        style: simple
      responses:
        "200":
          description: Success
  /override-server:
    get:
      responses:
        "204":
          description: Success.
      servers:
      - url: /override
  /complex-query-param:
    get:
      parameters:
      - explode: true
        in: query
        name: list-of-strings
        required: false
        schema:
          items:
            $ref: '#/components/schemas/StringObject'
          type: array
        style: form
      responses:
        "200":
          description: Success
  /repos/{repoId}:
    get:
      operationId: GetRepoInfo
      parameters:
      - explode: false
        in: path
        name: repoId
        required: true
        schema:
          type: string
        style: simple
      responses:
        "200":
          content:
            application/json:
              schema:
                $ref: '#/components/schemas/StringObject'
          description: OK
      tags:
      - Repo
      - Info
  /repos:
    post:
      operationId: CreateRepo
      requestBody:
        content:
          application/json:
            example:
              requiredParam: true
            schema:
              $ref: '#/components/schemas/ObjectParam'
        required: true
      responses:
        "200":
          description: Success
      tags:
      - Repo
components:
  schemas:
    EnumWithStarObject:
      description: Test a model containing a special character in the enum
      enum:
      - FOO
      - BAR
      - '*'
      type: string
    UuidObject:
      description: Test a model containing a UUID
      format: uuid
      type: string
    xml_array:
      items:
        $ref: '#/components/schemas/xml_inner'
      type: array
      xml:
        name: CamelXmlArray
        wrapped: true
    xml_inner:
      type: string
      xml:
        name: camelXmlInner
    xml_object:
      description: An XML object
      properties:
        innerString:
          type: string
        other_inner_rename:
          type: integer
      title: an XML object
      type: object
      xml:
        name: camelXmlObject
        namespace: http://foo.bar
    duplicate_xml_object:
      description: An XML object
      properties:
        inner_string:
          type: string
        inner_array:
          $ref: '#/components/schemas/xml_array'
      required:
      - inner_array
      type: object
      xml:
        name: camelDuplicateXmlObject
        namespace: http://different.bar
    anotherXmlArray:
      items:
        $ref: '#/components/schemas/anotherXmlInner'
      type: array
      xml:
        name: snake_another_xml_array
        wrapped: true
    anotherXmlInner:
      type: string
      xml:
        name: snake_another_xml_inner
    anotherXmlObject:
      description: An XML object
      example:
        inner_string: inner_string
      properties:
        inner_string:
          type: string
      type: object
      xml:
        name: snake_another_xml_object
        namespace: http://foo.bar
<<<<<<< HEAD
    InlineResponse201:
=======
    ObjectWithArrayOfObjects:
      example:
        objectArray:
        - null
        - null
      properties:
        objectArray:
          items:
            $ref: '#/components/schemas/StringObject'
          type: array
      type: object
    StringObject:
      type: string
    MyIDList:
      items:
        $ref: '#/components/schemas/MyID'
      type: array
    MyID:
      type: integer
    ObjectUntypedProps:
      example:
        not_required_untyped_nullable: ""
        required_untyped: ""
        required_untyped_nullable: ""
        not_required_untyped: ""
      properties:
        required_untyped:
          nullable: false
        required_untyped_nullable:
          nullable: true
        not_required_untyped:
          nullable: false
        not_required_untyped_nullable:
          nullable: false
      required:
      - required_untyped
      - required_untyped_nullable
      type: object
    ObjectParam:
      example:
        requiredParam: true
        optionalParam: 0
      properties:
        requiredParam:
          type: boolean
        optionalParam:
          type: integer
      required:
      - requiredParam
      type: object
    ObjectHeader:
      properties:
        requiredObjectHeader:
          type: boolean
        optionalObjectHeader:
          type: integer
      required:
      - requiredObjectHeader
      type: object
    RequiredObjectHeader:
      type: boolean
    OptionalObjectHeader:
      type: integer
    NullableTest:
      properties:
        nullable:
          nullable: true
          type: string
        nullableWithNullDefault:
          default: "null"
          nullable: true
          type: string
        nullableWithPresentDefault:
          default: default
          nullable: true
          type: string
        nullableWithNoDefault:
          nullable: true
          type: string
        nullableArray:
          items:
            type: string
          nullable: true
          type: array
      required:
      - nullable
      type: object
    StringEnum:
      enum:
      - FOO
      - BAR
      type: string
    Ok:
      type: string
    Error:
      type: string
    Err:
      type: string
    Result:
      type: string
    inline_response_201:
>>>>>>> e38168c2
      properties:
        foo:
          type: string
      type: object
  securitySchemes:
    authScheme:
      flows:
        authorizationCode:
          authorizationUrl: http://example.org
          scopes:
            test.read: Allowed to read state.
            test.write: Allowed to change state.
          tokenUrl: http://example.org
      type: oauth2
<|MERGE_RESOLUTION|>--- conflicted
+++ resolved
@@ -78,7 +78,7 @@
           content:
             application/xml:
               schema:
-                $ref: '#/components/schemas/InlineResponse201'
+                $ref: '#/components/schemas/inline_response_201'
           description: XML rsp
         "202":
           content:
@@ -477,9 +477,6 @@
       xml:
         name: snake_another_xml_object
         namespace: http://foo.bar
-<<<<<<< HEAD
-    InlineResponse201:
-=======
     ObjectWithArrayOfObjects:
       example:
         objectArray:
@@ -581,11 +578,9 @@
     Result:
       type: string
     inline_response_201:
->>>>>>> e38168c2
       properties:
         foo:
           type: string
-      type: object
   securitySchemes:
     authScheme:
       flows:
