openapi: 3.0.1
info:
  description: API under test
  title: My title
  version: 1.0.7
servers:
- url: /
paths:
  /xml:
    post:
      requestBody:
        content:
          application/xml:
            schema:
              $ref: '#/components/schemas/xml_array'
      responses:
        201:
          description: OK
        400:
          description: Bad Request
      summary: Post an array
    put:
      requestBody:
        content:
          application/xml:
            schema:
              $ref: '#/components/schemas/xml_object'
      responses:
        201:
          description: OK
        400:
          description: Bad Request
  /xml_other:
    post:
      requestBody:
        content:
          application/xml:
            schema:
              $ref: '#/components/schemas/anotherXmlObject'
      responses:
        201:
          description: OK
        400:
          description: Bad Request
    put:
      requestBody:
        content:
          application/xml:
            schema:
              $ref: '#/components/schemas/anotherXmlArray'
      responses:
        201:
          description: OK
        400:
          description: Bad Request
  /xml_extra:
    post:
      requestBody:
        content:
          application/xml:
            schema:
              $ref: '#/components/schemas/duplicate_xml_object'
      responses:
        201:
          description: OK
        400:
          description: Bad Request
  /uuid:
    get:
      responses:
        200:
          content:
            application/json:
              schema:
                $ref: '#/components/schemas/UuidObject'
          description: Duplicate Response long text. One.
  /required_octet_stream:
    put:
      requestBody:
        content:
          application/octet-stream:
            schema:
              format: byte
              type: string
        required: true
      responses:
        200:
          description: OK
<<<<<<< HEAD
  /readonly_auth_scheme:
    get:
      responses:
        200:
          description: Check that limiting to a single required auth scheme works
      security:
      - authScheme:
        - test.read
  /multiple_auth_scheme:
    get:
      responses:
        200:
          description: Check that limiting to multiple required auth schemes works
      security:
      - authScheme:
        - test.read
        - test.write
=======
  /responses_with_headers:
    get:
      responses:
        200:
          content:
            application/json:
              schema:
                type: String
          description: Success
          headers:
            Success-Info:
              explode: false
              schema:
                type: String
              style: simple
        412:
          description: Precondition Failed
          headers:
            Further-Info:
              explode: false
              schema:
                type: String
              style: simple
            Failure-Info:
              explode: false
              schema:
                type: String
              style: simple
>>>>>>> 0ea1ead5
components:
  schemas:
    UuidObject:
      description: Test a model containing a UUID
      format: uuid
      type: string
    xml_array:
      items:
        $ref: '#/components/schemas/xml_inner'
      type: array
      xml:
        name: CamelXmlArray
        wrapped: true
    xml_inner:
      type: string
      xml:
        name: camelXmlInner
    xml_object:
      description: An XML object
      properties:
        innerString:
          type: string
        other_inner_rename:
          type: integer
      title: an XML object
      type: object
      xml:
        name: camelXmlObject
        namespace: http://foo.bar
    duplicate_xml_object:
      description: An XML object
      properties:
        inner_string:
          type: string
        inner_array:
          $ref: '#/components/schemas/xml_array'
      required:
      - inner_array
      type: object
      xml:
        name: camelDuplicateXmlObject
        namespace: http://different.bar
    anotherXmlArray:
      items:
        $ref: '#/components/schemas/anotherXmlInner'
      type: array
      xml:
        name: snake_another_xml_array
        wrapped: true
    anotherXmlInner:
      type: string
      xml:
        name: snake_another_xml_inner
    anotherXmlObject:
      description: An XML object
      properties:
        inner_string:
          type: string
      type: object
      xml:
        name: snake_another_xml_object
        namespace: http://foo.bar
  securitySchemes:
    authScheme:
      flows:
        authorizationCode:
          authorizationUrl: http://example.org
          scopes:
            test.read: Allowed to read state.
            test.write: Allowed to change state.
          tokenUrl: http://example.org
      type: oauth2
<|MERGE_RESOLUTION|>--- conflicted
+++ resolved
@@ -86,7 +86,6 @@
       responses:
         200:
           description: OK
-<<<<<<< HEAD
   /readonly_auth_scheme:
     get:
       responses:
@@ -104,7 +103,6 @@
       - authScheme:
         - test.read
         - test.write
-=======
   /responses_with_headers:
     get:
       responses:
@@ -133,7 +131,6 @@
               schema:
                 type: String
               style: simple
->>>>>>> 0ea1ead5
 components:
   schemas:
     UuidObject:
