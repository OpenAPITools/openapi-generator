openapi: 3.0.1
info:
  description: API under test
  title: My title
  version: 1.0.7
servers:
- url: /
paths:
  /xml:
    post:
      requestBody:
        content:
          application/xml:
            schema:
              $ref: '#/components/schemas/xml_array'
      responses:
        "201":
          description: OK
        "400":
          description: Bad Request
      summary: Post an array
    put:
      requestBody:
        content:
          application/xml:
            schema:
              $ref: '#/components/schemas/xml_object'
      responses:
        "201":
          description: OK
        "400":
          description: Bad Request
  /paramget:
    get:
      parameters:
      - description: The stuff to get
        explode: false
        in: query
        name: uuid
        required: false
        schema:
          $ref: '#/components/schemas/UuidObject'
        style: form
      - description: Some object to pass as query parameter
        explode: false
        in: query
        name: someObject
        required: false
        schema:
          $ref: '#/components/schemas/ObjectParam'
        style: form
      - description: Some list to pass as query parameter
        explode: false
        in: query
        name: someList
        required: false
        schema:
          $ref: '#/components/schemas/MyIDList'
        style: form
      responses:
        "200":
          content:
            application/json:
              schema:
                $ref: '#/components/schemas/anotherXmlObject'
          description: JSON rsp
      summary: Get some stuff with parameters.
  /multiget:
    get:
      responses:
        "200":
          content:
            application/json:
              schema:
                $ref: '#/components/schemas/anotherXmlObject'
          description: JSON rsp
        "201":
          content:
            application/xml:
              schema:
                $ref: '#/components/schemas/inline_response_201'
          description: XML rsp
        "202":
          content:
            application/octet-stream:
              schema:
                format: binary
                type: string
          description: octet rsp
        "203":
          content:
            text/plain:
              schema:
                type: string
          description: string rsp
        "204":
          content:
            application/json:
              schema:
                $ref: '#/components/schemas/anotherXmlObject'
          description: Duplicate Response long text. One.
        "205":
          content:
            application/json:
              schema:
                $ref: '#/components/schemas/anotherXmlObject'
          description: Duplicate Response long text. Two.
        "206":
          content:
            application/json:
              schema:
                $ref: '#/components/schemas/anotherXmlObject'
          description: Duplicate Response long text. Three.
      summary: Get some stuff.
  /xml_other:
    post:
      requestBody:
        content:
          application/xml:
            schema:
              $ref: '#/components/schemas/anotherXmlObject'
      responses:
        "201":
          description: OK
        "400":
          description: Bad Request
    put:
      requestBody:
        content:
          application/xml:
            schema:
              $ref: '#/components/schemas/anotherXmlArray'
      responses:
        "201":
          description: OK
        "400":
          description: Bad Request
  /xml_extra:
    post:
      requestBody:
        content:
          application/xml:
            schema:
              $ref: '#/components/schemas/duplicate_xml_object'
      responses:
        "201":
          description: OK
        "400":
          description: Bad Request
  /uuid:
    get:
      responses:
        "200":
          content:
            application/json:
              schema:
                $ref: '#/components/schemas/UuidObject'
          description: Duplicate Response long text. One.
  /required_octet_stream:
    put:
      requestBody:
        content:
          application/octet-stream:
            schema:
              format: byte
              type: string
        required: true
      responses:
        "200":
          description: OK
  /readonly_auth_scheme:
    get:
      responses:
        "200":
          description: Check that limiting to a single required auth scheme works
      security:
      - authScheme:
        - test.read
  /multiple_auth_scheme:
    get:
      responses:
        "200":
          description: Check that limiting to multiple required auth schemes works
      security:
      - authScheme:
        - test.read
        - test.write
  /untyped_property:
    get:
      requestBody:
        content:
          application/json:
            schema:
              $ref: '#/components/schemas/ObjectUntypedProps'
      responses:
        "200":
          description: Check that untyped properties works
  /responses_with_headers:
    get:
      responses:
        "200":
          content:
            application/json:
              schema:
                type: String
          description: Success
          headers:
            Success-Info:
              explode: false
              schema:
                type: String
              style: simple
            Object-Header:
              explode: false
              schema:
                $ref: '#/components/schemas/ObjectHeader'
              style: simple
        "412":
          description: Precondition Failed
          headers:
            Further-Info:
              explode: false
              schema:
                type: String
              style: simple
            Failure-Info:
              explode: false
              schema:
                type: String
              style: simple
  /mandatory-request-header:
    get:
      parameters:
      - explode: false
        in: header
        name: X-Header
        required: true
        schema:
          type: string
        style: simple
      responses:
        "200":
          description: Success
components:
  schemas:
    EnumWithStarObject:
      description: Test a model containing a special character in the enum
      enum:
      - FOO
      - BAR
      - '*'
      type: string
    UuidObject:
      description: Test a model containing a UUID
      format: uuid
      type: string
    xml_array:
      items:
        $ref: '#/components/schemas/xml_inner'
      type: array
      xml:
        name: CamelXmlArray
        wrapped: true
    xml_inner:
      type: string
      xml:
        name: camelXmlInner
    xml_object:
      description: An XML object
      properties:
        innerString:
          type: string
        other_inner_rename:
          type: integer
      title: an XML object
      type: object
      xml:
        name: camelXmlObject
        namespace: http://foo.bar
    duplicate_xml_object:
      description: An XML object
      properties:
        inner_string:
          type: string
        inner_array:
          $ref: '#/components/schemas/xml_array'
      required:
      - inner_array
      type: object
      xml:
        name: camelDuplicateXmlObject
        namespace: http://different.bar
    anotherXmlArray:
      items:
        $ref: '#/components/schemas/anotherXmlInner'
      type: array
      xml:
        name: snake_another_xml_array
        wrapped: true
    anotherXmlInner:
      type: string
      xml:
        name: snake_another_xml_inner
    anotherXmlObject:
      description: An XML object
      example:
        inner_string: inner_string
      properties:
        inner_string:
          type: string
      type: object
      xml:
        name: snake_another_xml_object
        namespace: http://foo.bar
    ObjectWithArrayOfObjects:
      properties:
        objectArray:
          items:
            $ref: '#/components/schemas/StringObject'
          type: array
      type: object
    StringObject:
      type: string
    MyIDList:
      items:
        $ref: '#/components/schemas/MyID'
      type: array
    MyID:
      type: integer
<<<<<<< HEAD
    ObjectUntypedProps:
      example:
        not_required_untyped_nullable: ""
        required_untyped: ""
        required_untyped_nullable: ""
        not_required_untyped: ""
      properties:
        required_untyped:
          nullable: false
        required_untyped_nullable:
          nullable: true
        not_required_untyped:
          nullable: false
        not_required_untyped_nullable:
          nullable: false
      required:
      - required_untyped
      - required_untyped_nullable
      type: object
=======
    ObjectParam:
      properties:
        requiredParam:
          type: boolean
        optionalParam:
          type: integer
      required:
      - requiredParam
      type: object
    ObjectHeader:
      properties:
        requiredObjectHeader:
          type: boolean
        optionalObjectHeader:
          type: integer
      required:
      - requiredObjectHeader
      type: object
    RequiredObjectHeader:
      type: boolean
    OptionalObjectHeader:
      type: integer
>>>>>>> 71aef72b
    inline_response_201:
      properties:
        foo:
          type: string
  securitySchemes:
    authScheme:
      flows:
        authorizationCode:
          authorizationUrl: http://example.org
          scopes:
            test.read: Allowed to read state.
            test.write: Allowed to change state.
          tokenUrl: http://example.org
      type: oauth2
<|MERGE_RESOLUTION|>--- conflicted
+++ resolved
@@ -327,7 +327,6 @@
       type: array
     MyID:
       type: integer
-<<<<<<< HEAD
     ObjectUntypedProps:
       example:
         not_required_untyped_nullable: ""
@@ -347,7 +346,6 @@
       - required_untyped
       - required_untyped_nullable
       type: object
-=======
     ObjectParam:
       properties:
         requiredParam:
@@ -370,7 +368,6 @@
       type: boolean
     OptionalObjectHeader:
       type: integer
->>>>>>> 71aef72b
     inline_response_201:
       properties:
         foo:
