//! Main library entry point for rust_server_test implementation.

#![allow(unused_imports)]

use async_trait::async_trait;
use futures::{future, Stream, StreamExt, TryFutureExt, TryStreamExt};
use hyper::server::conn::Http;
use hyper::service::Service;
use log::info;
use openssl::ssl::SslAcceptorBuilder;
use std::future::Future;
use std::marker::PhantomData;
use std::net::SocketAddr;
use std::sync::{Arc, Mutex};
use std::task::{Context, Poll};
use swagger::{Has, XSpanIdString};
use swagger::auth::MakeAllowAllAuthenticator;
use swagger::EmptyContext;
use tokio::net::TcpListener;

#[cfg(not(any(target_os = "macos", target_os = "windows", target_os = "ios")))]
use openssl::ssl::{SslAcceptor, SslFiletype, SslMethod};

use rust_server_test::models;

#[cfg(not(any(target_os = "macos", target_os = "windows", target_os = "ios")))]
/// Builds an SSL implementation for Simple HTTPS from some hard-coded file names
pub async fn create(addr: &str, https: bool) {
    let addr = addr.parse().expect("Failed to parse bind address");

    let server = Server::new();

    let service = MakeService::new(server);

    let service = MakeAllowAllAuthenticator::new(service, "cosmo");

    let mut service =
        rust_server_test::server::context::MakeAddContext::<_, EmptyContext>::new(
            service
        );

    if https {
        #[cfg(any(target_os = "macos", target_os = "windows", target_os = "ios"))]
        {
            unimplemented!("SSL is not implemented for the examples on MacOS, Windows or iOS");
        }

        #[cfg(not(any(target_os = "macos", target_os = "windows", target_os = "ios")))]
        {
            let mut ssl = SslAcceptor::mozilla_intermediate_v5(SslMethod::tls()).expect("Failed to create SSL Acceptor");

            // Server authentication
            ssl.set_private_key_file("examples/server-key.pem", SslFiletype::PEM).expect("Failed to set private key");
            ssl.set_certificate_chain_file("examples/server-chain.pem").expect("Failed to set cerificate chain");
            ssl.check_private_key().expect("Failed to check private key");

            let tls_acceptor = Arc::new(ssl.build());
            let mut tcp_listener = TcpListener::bind(&addr).await.unwrap();
            let mut incoming = tcp_listener.incoming();

            while let (Some(tcp), rest) = incoming.into_future().await {
                if let Ok(tcp) = tcp {
                    let addr = tcp.peer_addr().expect("Unable to get remote address");
                    let service = service.call(addr);
                    let tls_acceptor = Arc::clone(&tls_acceptor);

                    tokio::spawn(async move {
                        let tls = tokio_openssl::accept(&*tls_acceptor, tcp).await.map_err(|_| ())?;

                        let service = service.await.map_err(|_| ())?;

                        Http::new().serve_connection(tls, service).await.map_err(|_| ())
                    });
                }

                incoming = rest;
            }
        }
    } else {
        // Using HTTP
        hyper::server::Server::bind(&addr).serve(service).await.unwrap()
    }
}

#[derive(Copy, Clone)]
pub struct Server<C> {
    marker: PhantomData<C>,
}

impl<C> Server<C> {
    pub fn new() -> Self {
        Server{marker: PhantomData}
    }
}


use rust_server_test::{
    Api,
    AllOfGetResponse,
    DummyGetResponse,
    DummyPutResponse,
    FileResponseGetResponse,
    GetStructuredYamlResponse,
    HtmlPostResponse,
    PostYamlResponse,
    RawJsonGetResponse,
    SoloObjectPostResponse,
};
use rust_server_test::server::MakeService;
use std::error::Error;
use swagger::ApiError;

#[async_trait]
impl<C> Api<C> for Server<C> where C: Has<XSpanIdString> + Send + Sync
{
    async fn all_of_get(
        &self,
        context: &C) -> Result<AllOfGetResponse, ApiError>
    {
        let context = context.clone();
        info!("all_of_get() - X-Span-ID: {:?}", context.get().0.clone());
        Err("Generic failuare".into())
    }

    /// A dummy endpoint to make the spec valid.
    async fn dummy_get(
        &self,
        context: &C) -> Result<DummyGetResponse, ApiError>
    {
        let context = context.clone();
        info!("dummy_get() - X-Span-ID: {:?}", context.get().0.clone());
        Err("Generic failuare".into())
    }

    async fn dummy_put(
        &self,
<<<<<<< HEAD
        nested_response: models::DummyPutBody,
        context: &C) -> Box<dyn Future<Item=DummyPutResponse, Error=ApiError> + Send>
=======
        nested_response: models::InlineObject,
        context: &C) -> Result<DummyPutResponse, ApiError>
>>>>>>> 14c14bf9
    {
        let context = context.clone();
        info!("dummy_put({:?}) - X-Span-ID: {:?}", nested_response, context.get().0.clone());
        Err("Generic failuare".into())
    }

    /// Get a file
    async fn file_response_get(
        &self,
        context: &C) -> Result<FileResponseGetResponse, ApiError>
    {
        let context = context.clone();
        info!("file_response_get() - X-Span-ID: {:?}", context.get().0.clone());
        Err("Generic failuare".into())
    }

    async fn get_structured_yaml(
        &self,
        context: &C) -> Result<GetStructuredYamlResponse, ApiError>
    {
        let context = context.clone();
        info!("get_structured_yaml() - X-Span-ID: {:?}", context.get().0.clone());
        Err("Generic failuare".into())
    }

    /// Test HTML handling
    async fn html_post(
        &self,
        body: String,
        context: &C) -> Result<HtmlPostResponse, ApiError>
    {
        let context = context.clone();
        info!("html_post(\"{}\") - X-Span-ID: {:?}", body, context.get().0.clone());
        Err("Generic failuare".into())
    }

    async fn post_yaml(
        &self,
        value: String,
        context: &C) -> Result<PostYamlResponse, ApiError>
    {
        let context = context.clone();
        info!("post_yaml(\"{}\") - X-Span-ID: {:?}", value, context.get().0.clone());
        Err("Generic failuare".into())
    }

    /// Get an arbitrary JSON blob.
    async fn raw_json_get(
        &self,
        context: &C) -> Result<RawJsonGetResponse, ApiError>
    {
        let context = context.clone();
        info!("raw_json_get() - X-Span-ID: {:?}", context.get().0.clone());
        Err("Generic failuare".into())
    }

    /// Send an arbitrary JSON blob
    async fn solo_object_post(
        &self,
        value: serde_json::Value,
        context: &C) -> Result<SoloObjectPostResponse, ApiError>
    {
        let context = context.clone();
        info!("solo_object_post({:?}) - X-Span-ID: {:?}", value, context.get().0.clone());
        Err("Generic failuare".into())
    }

}<|MERGE_RESOLUTION|>--- conflicted
+++ resolved
@@ -134,13 +134,8 @@
 
     async fn dummy_put(
         &self,
-<<<<<<< HEAD
-        nested_response: models::DummyPutBody,
-        context: &C) -> Box<dyn Future<Item=DummyPutResponse, Error=ApiError> + Send>
-=======
         nested_response: models::InlineObject,
         context: &C) -> Result<DummyPutResponse, ApiError>
->>>>>>> 14c14bf9
     {
         let context = context.clone();
         info!("dummy_put({:?}) - X-Span-ID: {:?}", nested_response, context.get().0.clone());
