--- conflicted
+++ resolved
@@ -212,7 +212,4 @@
       required:
       - required_thing
       type: object
-<<<<<<< HEAD
-=======
 x-original-swagger-version: "2.0"
->>>>>>> 00689324
