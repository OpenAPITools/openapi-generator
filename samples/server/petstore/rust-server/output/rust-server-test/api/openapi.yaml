openapi: 3.0.1
info:
  description: This spec is for testing rust-server-specific things
  title: rust-server-test
  version: 2.3.4
servers:
- url: /
paths:
  /dummy:
    get:
      operationId: dummyGet
      responses:
        "200":
          content: {}
          description: Success
      summary: A dummy endpoint to make the spec valid.
    put:
      operationId: dummyPut
      requestBody:
        content:
          '*/*':
            schema:
              $ref: '#/components/schemas/InlineBody'
        required: true
      responses:
        "200":
          content: {}
          description: Success
      x-codegen-request-body-name: nested_response
  /html:
    post:
      operationId: htmlPost
      requestBody:
        content:
          text/html:
            schema:
              type: string
        required: true
      responses:
        "200":
          content:
            text/html:
              schema:
                type: string
          description: Success
      summary: Test HTML handling
      x-codegen-request-body-name: body
  /file_response:
    get:
      operationId: file_responseGet
      responses:
        "200":
          content:
            application/json:
              schema:
                format: binary
                type: string
          description: Success
      summary: Get a file
  /raw_json:
    get:
      operationId: raw_jsonGet
      responses:
        "200":
          content:
            '*/*':
              schema:
                type: object
          description: Success
      summary: Get an arbitrary JSON blob.
  /solo-object:
    post:
      operationId: solo_objectPost
      requestBody:
        content:
          application/json:
            schema:
              type: object
        required: true
      responses:
        "204":
          content: {}
          description: OK
      summary: Send an arbitrary JSON blob
      x-codegen-request-body-name: value
  /post-yaml:
    post:
      description: Test sending an arbitrary unsupported format - e.g. YAML
      operationId: post_yaml
      requestBody:
        content:
          application/yaml:
            schema:
              type: string
        description: The YAML body to test
        required: true
      responses:
        "204":
          content: {}
          description: OK
      x-codegen-request-body-name: value
  /get-structured-yaml:
    get:
      description: Test returning arbitrary structured YAML
      operationId: getStructuredYaml
      responses:
        "200":
          content:
            application/yaml:
              schema:
                $ref: '#/components/schemas/get_yaml_response'
          description: OK
  /allOf:
    get:
      description: Test getting an object which uses allOf
      operationId: AllOf_Get
      responses:
        "200":
          content:
            '*/*':
              schema:
                $ref: '#/components/schemas/allOfObject'
          description: OK
components:
  requestBodies:
    nested_response:
      content:
        '*/*':
          schema:
            properties:
              id:
                type: string
              password:
                type: string
            required:
            - id
            type: object
      required: true
  schemas:
    additionalPropertiesObject:
      additionalProperties:
        type: string
      description: An additionalPropertiesObject
      example: foo
      type: object
    allOfObject:
      allOf:
      - $ref: '#/components/schemas/baseAllOf'
      example:
        sampleProperty: sampleProperty
      properties:
        sampleProperty:
          type: string
    baseAllOf:
      properties:
        sampleBasePropery:
          type: string
      type: object
    aNullableContainer:
      properties:
        NullableThing:
          nullable: true
          type: string
        RequiredNullableThing:
          nullable: true
          type: string
      required:
      - RequiredNullableThing
      type: object
    ObjectOfObjects:
      description: An object of objects
      properties:
        inner:
          $ref: '#/components/schemas/ObjectOfObjectsInner'
      type: object
<<<<<<< HEAD
    InlineBody:
      example:
        password: password
        id: id
=======
    get_yaml_response:
      description: structured response
      properties:
        value:
          description: Inner string
          type: string
      type: object
    inline_object:
>>>>>>> e38168c2
      properties:
        id:
          type: string
        password:
          type: string
      required:
      - id
      type: object
    ObjectOfObjectsInner:
      properties:
        required_thing:
          type: string
        optional_thing:
          type: integer
      required:
      - required_thing
      type: object
<|MERGE_RESOLUTION|>--- conflicted
+++ resolved
@@ -17,10 +17,18 @@
     put:
       operationId: dummyPut
       requestBody:
+        $ref: '#/components/requestBodies/inline_object'
         content:
           '*/*':
             schema:
-              $ref: '#/components/schemas/InlineBody'
+              properties:
+                id:
+                  type: string
+                password:
+                  type: string
+              required:
+              - id
+              type: object
         required: true
       responses:
         "200":
@@ -136,6 +144,12 @@
             - id
             type: object
       required: true
+    inline_object:
+      content:
+        '*/*':
+          schema:
+            $ref: '#/components/schemas/inline_object'
+      required: true
   schemas:
     additionalPropertiesObject:
       additionalProperties:
@@ -171,14 +185,8 @@
       description: An object of objects
       properties:
         inner:
-          $ref: '#/components/schemas/ObjectOfObjectsInner'
-      type: object
-<<<<<<< HEAD
-    InlineBody:
-      example:
-        password: password
-        id: id
-=======
+          $ref: '#/components/schemas/ObjectOfObjects_inner'
+      type: object
     get_yaml_response:
       description: structured response
       properties:
@@ -187,7 +195,6 @@
           type: string
       type: object
     inline_object:
->>>>>>> e38168c2
       properties:
         id:
           type: string
@@ -196,7 +203,7 @@
       required:
       - id
       type: object
-    ObjectOfObjectsInner:
+    ObjectOfObjects_inner:
       properties:
         required_thing:
           type: string
@@ -204,4 +211,3 @@
           type: integer
       required:
       - required_thing
-      type: object
