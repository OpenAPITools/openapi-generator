#![allow(missing_docs, trivial_casts, unused_variables, unused_mut, unused_imports, unused_extern_crates, non_camel_case_types)]

use futures::Stream;
use std::io::Error;

#[deprecated(note = "Import swagger-rs directly")]
pub use swagger::{ApiError, ContextWrapper};
#[deprecated(note = "Import futures directly")]
pub use futures::Future;

pub const BASE_PATH: &'static str = "";
pub const API_VERSION: &'static str = "2.3.4";

#[derive(Debug, PartialEq)]
pub enum AllOfGetResponse {
    /// OK
    OK
    (models::AllOfObject)
}

#[derive(Debug, PartialEq)]
pub enum DummyGetResponse {
    /// Success
    Success
}

#[derive(Debug, PartialEq)]
pub enum DummyPutResponse {
    /// Success
    Success
}

#[derive(Debug, PartialEq)]
pub enum FileResponseGetResponse {
    /// Success
    Success
    (swagger::ByteArray)
}

#[derive(Debug, PartialEq)]
pub enum GetStructuredYamlResponse {
    /// OK
    OK
    (String)
}

#[derive(Debug, PartialEq)]
pub enum HtmlPostResponse {
    /// Success
    Success
    (String)
}

#[derive(Debug, PartialEq)]
pub enum PostYamlResponse {
    /// OK
    OK
}

#[derive(Debug, PartialEq)]
pub enum RawJsonGetResponse {
    /// Success
    Success
    (serde_json::Value)
}

#[derive(Debug, PartialEq)]
pub enum SoloObjectPostResponse {
    /// OK
    OK
}

/// API
pub trait Api<C> {
    fn all_of_get(
        &self,
        context: &C) -> Box<dyn Future<Item=AllOfGetResponse, Error=ApiError> + Send>;

    /// A dummy endpoint to make the spec valid.
    fn dummy_get(
        &self,
        context: &C) -> Box<dyn Future<Item=DummyGetResponse, Error=ApiError> + Send>;

<<<<<<< HEAD
    fn dummy_put(&self, nested_response: models::InlineBody, context: &C) -> Box<dyn Future<Item=DummyPutResponse, Error=ApiError>>;
=======
    fn dummy_put(
        &self,
        nested_response: models::InlineObject,
        context: &C) -> Box<dyn Future<Item=DummyPutResponse, Error=ApiError> + Send>;
>>>>>>> e38168c2

    /// Get a file
    fn file_response_get(
        &self,
        context: &C) -> Box<dyn Future<Item=FileResponseGetResponse, Error=ApiError> + Send>;

    fn get_structured_yaml(
        &self,
        context: &C) -> Box<dyn Future<Item=GetStructuredYamlResponse, Error=ApiError> + Send>;

    /// Test HTML handling
    fn html_post(
        &self,
        body: String,
        context: &C) -> Box<dyn Future<Item=HtmlPostResponse, Error=ApiError> + Send>;

    fn post_yaml(
        &self,
        value: String,
        context: &C) -> Box<dyn Future<Item=PostYamlResponse, Error=ApiError> + Send>;

    /// Get an arbitrary JSON blob.
    fn raw_json_get(
        &self,
        context: &C) -> Box<dyn Future<Item=RawJsonGetResponse, Error=ApiError> + Send>;

    /// Send an arbitrary JSON blob
    fn solo_object_post(
        &self,
        value: serde_json::Value,
        context: &C) -> Box<dyn Future<Item=SoloObjectPostResponse, Error=ApiError> + Send>;

}

/// API without a `Context`
pub trait ApiNoContext {
    fn all_of_get(
        &self,
        ) -> Box<dyn Future<Item=AllOfGetResponse, Error=ApiError> + Send>;

    /// A dummy endpoint to make the spec valid.
    fn dummy_get(
        &self,
        ) -> Box<dyn Future<Item=DummyGetResponse, Error=ApiError> + Send>;

<<<<<<< HEAD

    fn dummy_put(&self, nested_response: models::InlineBody) -> Box<dyn Future<Item=DummyPutResponse, Error=ApiError>>;
=======
    fn dummy_put(
        &self,
        nested_response: models::InlineObject,
        ) -> Box<dyn Future<Item=DummyPutResponse, Error=ApiError> + Send>;
>>>>>>> e38168c2

    /// Get a file
    fn file_response_get(
        &self,
        ) -> Box<dyn Future<Item=FileResponseGetResponse, Error=ApiError> + Send>;

    fn get_structured_yaml(
        &self,
        ) -> Box<dyn Future<Item=GetStructuredYamlResponse, Error=ApiError> + Send>;

    /// Test HTML handling
    fn html_post(
        &self,
        body: String,
        ) -> Box<dyn Future<Item=HtmlPostResponse, Error=ApiError> + Send>;

    fn post_yaml(
        &self,
        value: String,
        ) -> Box<dyn Future<Item=PostYamlResponse, Error=ApiError> + Send>;

    /// Get an arbitrary JSON blob.
    fn raw_json_get(
        &self,
        ) -> Box<dyn Future<Item=RawJsonGetResponse, Error=ApiError> + Send>;

    /// Send an arbitrary JSON blob
    fn solo_object_post(
        &self,
        value: serde_json::Value,
        ) -> Box<dyn Future<Item=SoloObjectPostResponse, Error=ApiError> + Send>;

}

/// Trait to extend an API to make it easy to bind it to a context.
pub trait ContextWrapperExt<'a, C> where Self: Sized {
    /// Binds this API to a context.
    fn with_context(self: &'a Self, context: C) -> ContextWrapper<'a, Self, C>;
}

impl<'a, T: Api<C> + Sized, C> ContextWrapperExt<'a, C> for T {
    fn with_context(self: &'a T, context: C) -> ContextWrapper<'a, T, C> {
         ContextWrapper::<T, C>::new(self, context)
    }
}

impl<'a, T: Api<C>, C> ApiNoContext for ContextWrapper<'a, T, C> {
    fn all_of_get(
        &self,
        ) -> Box<dyn Future<Item=AllOfGetResponse, Error=ApiError> + Send>
    {
        self.api().all_of_get(&self.context())
    }

    /// A dummy endpoint to make the spec valid.
    fn dummy_get(
        &self,
        ) -> Box<dyn Future<Item=DummyGetResponse, Error=ApiError> + Send>
    {
        self.api().dummy_get(&self.context())
    }

<<<<<<< HEAD

    fn dummy_put(&self, nested_response: models::InlineBody) -> Box<dyn Future<Item=DummyPutResponse, Error=ApiError>> {
=======
    fn dummy_put(
        &self,
        nested_response: models::InlineObject,
        ) -> Box<dyn Future<Item=DummyPutResponse, Error=ApiError> + Send>
    {
>>>>>>> e38168c2
        self.api().dummy_put(nested_response, &self.context())
    }

    /// Get a file
    fn file_response_get(
        &self,
        ) -> Box<dyn Future<Item=FileResponseGetResponse, Error=ApiError> + Send>
    {
        self.api().file_response_get(&self.context())
    }

    fn get_structured_yaml(
        &self,
        ) -> Box<dyn Future<Item=GetStructuredYamlResponse, Error=ApiError> + Send>
    {
        self.api().get_structured_yaml(&self.context())
    }

    /// Test HTML handling
    fn html_post(
        &self,
        body: String,
        ) -> Box<dyn Future<Item=HtmlPostResponse, Error=ApiError> + Send>
    {
        self.api().html_post(body, &self.context())
    }

    fn post_yaml(
        &self,
        value: String,
        ) -> Box<dyn Future<Item=PostYamlResponse, Error=ApiError> + Send>
    {
        self.api().post_yaml(value, &self.context())
    }

    /// Get an arbitrary JSON blob.
    fn raw_json_get(
        &self,
        ) -> Box<dyn Future<Item=RawJsonGetResponse, Error=ApiError> + Send>
    {
        self.api().raw_json_get(&self.context())
    }

    /// Send an arbitrary JSON blob
    fn solo_object_post(
        &self,
        value: serde_json::Value,
        ) -> Box<dyn Future<Item=SoloObjectPostResponse, Error=ApiError> + Send>
    {
        self.api().solo_object_post(value, &self.context())
    }

}

#[cfg(feature = "client")]
pub mod client;

// Re-export Client as a top-level name
#[cfg(feature = "client")]
pub use client::Client;

#[cfg(feature = "server")]
pub mod server;

// Re-export router() as a top-level name
#[cfg(feature = "server")]
pub use self::server::Service;

#[cfg(feature = "server")]
pub mod context;

pub mod models;

#[cfg(any(feature = "client", feature = "server"))]
pub(crate) mod header;<|MERGE_RESOLUTION|>--- conflicted
+++ resolved
@@ -81,14 +81,10 @@
         &self,
         context: &C) -> Box<dyn Future<Item=DummyGetResponse, Error=ApiError> + Send>;
 
-<<<<<<< HEAD
-    fn dummy_put(&self, nested_response: models::InlineBody, context: &C) -> Box<dyn Future<Item=DummyPutResponse, Error=ApiError>>;
-=======
     fn dummy_put(
         &self,
         nested_response: models::InlineObject,
         context: &C) -> Box<dyn Future<Item=DummyPutResponse, Error=ApiError> + Send>;
->>>>>>> e38168c2
 
     /// Get a file
     fn file_response_get(
@@ -134,15 +130,10 @@
         &self,
         ) -> Box<dyn Future<Item=DummyGetResponse, Error=ApiError> + Send>;
 
-<<<<<<< HEAD
-
-    fn dummy_put(&self, nested_response: models::InlineBody) -> Box<dyn Future<Item=DummyPutResponse, Error=ApiError>>;
-=======
     fn dummy_put(
         &self,
         nested_response: models::InlineObject,
         ) -> Box<dyn Future<Item=DummyPutResponse, Error=ApiError> + Send>;
->>>>>>> e38168c2
 
     /// Get a file
     fn file_response_get(
@@ -205,16 +196,11 @@
         self.api().dummy_get(&self.context())
     }
 
-<<<<<<< HEAD
-
-    fn dummy_put(&self, nested_response: models::InlineBody) -> Box<dyn Future<Item=DummyPutResponse, Error=ApiError>> {
-=======
     fn dummy_put(
         &self,
         nested_response: models::InlineObject,
         ) -> Box<dyn Future<Item=DummyPutResponse, Error=ApiError> + Send>
     {
->>>>>>> e38168c2
         self.api().dummy_put(nested_response, &self.context())
     }
 
