#![allow(unused_qualifications)]

use crate::models;
#[cfg(any(feature = "client", feature = "server"))]
use crate::header;


// Methods for converting between header::IntoHeaderValue<ANullableContainer> and hyper::header::HeaderValue

#[cfg(any(feature = "client", feature = "server"))]
impl std::convert::TryFrom<header::IntoHeaderValue<ANullableContainer>> for hyper::header::HeaderValue {
    type Error = String;

    fn try_from(hdr_value: header::IntoHeaderValue<ANullableContainer>) -> std::result::Result<Self, Self::Error> {
        let hdr_value = hdr_value.to_string();
        match hyper::header::HeaderValue::from_str(&hdr_value) {
             std::result::Result::Ok(value) => std::result::Result::Ok(value),
             std::result::Result::Err(e) => std::result::Result::Err(
                 format!("Invalid header value for ANullableContainer - value: {} is invalid {}",
                     hdr_value, e))
        }
    }
}

#[cfg(any(feature = "client", feature = "server"))]
impl std::convert::TryFrom<hyper::header::HeaderValue> for header::IntoHeaderValue<ANullableContainer> {
    type Error = String;

    fn try_from(hdr_value: hyper::header::HeaderValue) -> std::result::Result<Self, Self::Error> {
        match hdr_value.to_str() {
             std::result::Result::Ok(value) => {
                    match <ANullableContainer as std::str::FromStr>::from_str(value) {
                        std::result::Result::Ok(value) => std::result::Result::Ok(header::IntoHeaderValue(value)),
                        std::result::Result::Err(err) => std::result::Result::Err(
                            format!("Unable to convert header value '{}' into ANullableContainer - {}",
                                value, err))
                    }
             },
             std::result::Result::Err(e) => std::result::Result::Err(
                 format!("Unable to convert header: {:?} to string: {}",
                     hdr_value, e))
        }
    }
}


#[derive(Debug, Clone, PartialEq, serde::Serialize, serde::Deserialize)]
#[cfg_attr(feature = "conversion", derive(frunk::LabelledGeneric))]
pub struct ANullableContainer {
    #[serde(rename = "NullableThing")]
    #[serde(deserialize_with = "swagger::nullable_format::deserialize_optional_nullable")]
    #[serde(default = "swagger::nullable_format::default_optional_nullable")]
    #[serde(skip_serializing_if="Option::is_none")]
    pub nullable_thing: Option<swagger::Nullable<String>>,

    #[serde(rename = "RequiredNullableThing")]
    pub required_nullable_thing: swagger::Nullable<String>,

}

impl ANullableContainer {
    pub fn new(required_nullable_thing: swagger::Nullable<String>, ) -> ANullableContainer {
        ANullableContainer {
            nullable_thing: None,
            required_nullable_thing: required_nullable_thing,
        }
    }
}

/// Converts the ANullableContainer value to the Query Parameters representation (style=form, explode=false)
/// specified in https://swagger.io/docs/specification/serialization/
/// Should be implemented in a serde serializer
impl std::string::ToString for ANullableContainer {
    fn to_string(&self) -> String {
        let mut params: Vec<String> = vec![];

        if let Some(ref nullable_thing) = self.nullable_thing {
            params.push("NullableThing".to_string());
            params.push(nullable_thing.as_ref().map_or("null".to_string(), |x| x.to_string()));
        }


        params.push("RequiredNullableThing".to_string());
        params.push(self.required_nullable_thing.as_ref().map_or("null".to_string(), |x| x.to_string()));

        params.join(",").to_string()
    }
}

/// Converts Query Parameters representation (style=form, explode=false) to a ANullableContainer value
/// as specified in https://swagger.io/docs/specification/serialization/
/// Should be implemented in a serde deserializer
impl std::str::FromStr for ANullableContainer {
    type Err = String;

    fn from_str(s: &str) -> std::result::Result<Self, Self::Err> {
        #[derive(Default)]
        // An intermediate representation of the struct to use for parsing.
        struct IntermediateRep {
            pub nullable_thing: Vec<String>,
            pub required_nullable_thing: Vec<String>,
        }

        let mut intermediate_rep = IntermediateRep::default();

        // Parse into intermediate representation
        let mut string_iter = s.split(',').into_iter();
        let mut key_result = string_iter.next();

        while key_result.is_some() {
            let val = match string_iter.next() {
                Some(x) => x,
                None => return std::result::Result::Err("Missing value while parsing ANullableContainer".to_string())
            };

            if let Some(key) = key_result {
                match key {
                    "NullableThing" => return std::result::Result::Err("Parsing a nullable type in this style is not supported in ANullableContainer".to_string()),
                    "RequiredNullableThing" => return std::result::Result::Err("Parsing a nullable type in this style is not supported in ANullableContainer".to_string()),
                    _ => return std::result::Result::Err("Unexpected key while parsing ANullableContainer".to_string())
                }
            }

            // Get the next key
            key_result = string_iter.next();
        }

        // Use the intermediate representation to return the struct
        std::result::Result::Ok(ANullableContainer {
            nullable_thing: std::result::Result::Err("Nullable types not supported in ANullableContainer".to_string())?,
            required_nullable_thing: std::result::Result::Err("Nullable types not supported in ANullableContainer".to_string())?,
        })
    }
}



/// An additionalPropertiesObject
#[derive(Debug, Clone, PartialEq, serde::Serialize, serde::Deserialize)]
#[cfg_attr(feature = "conversion", derive(frunk::LabelledGeneric))]
pub struct AdditionalPropertiesObject(std::collections::HashMap<String, String>);

impl std::convert::From<std::collections::HashMap<String, String>> for AdditionalPropertiesObject {
    fn from(x: std::collections::HashMap<String, String>) -> Self {
        AdditionalPropertiesObject(x)
    }
}


impl std::convert::From<AdditionalPropertiesObject> for std::collections::HashMap<String, String> {
    fn from(x: AdditionalPropertiesObject) -> Self {
        x.0
    }
}

impl std::ops::Deref for AdditionalPropertiesObject {
    type Target = std::collections::HashMap<String, String>;
    fn deref(&self) -> &std::collections::HashMap<String, String> {
        &self.0
    }
}

impl std::ops::DerefMut for AdditionalPropertiesObject {
    fn deref_mut(&mut self) -> &mut std::collections::HashMap<String, String> {
        &mut self.0
    }
}

/// Converts the AdditionalPropertiesObject value to the Query Parameters representation (style=form, explode=false)
/// specified in https://swagger.io/docs/specification/serialization/
/// Should be implemented in a serde serializer
impl ::std::string::ToString for AdditionalPropertiesObject {
    fn to_string(&self) -> String {
        // Skipping additionalProperties in query parameter serialization
        "".to_string()
    }
}

/// Converts Query Parameters representation (style=form, explode=false) to a AdditionalPropertiesObject value
/// as specified in https://swagger.io/docs/specification/serialization/
/// Should be implemented in a serde deserializer
impl ::std::str::FromStr for AdditionalPropertiesObject {
    type Err = &'static str;

    fn from_str(s: &str) -> std::result::Result<Self, Self::Err> {
        std::result::Result::Err("Parsing additionalProperties for AdditionalPropertiesObject is not supported")
    }
}


// Methods for converting between header::IntoHeaderValue<AllOfObject> and hyper::header::HeaderValue

#[cfg(any(feature = "client", feature = "server"))]
impl std::convert::TryFrom<header::IntoHeaderValue<AllOfObject>> for hyper::header::HeaderValue {
    type Error = String;

    fn try_from(hdr_value: header::IntoHeaderValue<AllOfObject>) -> std::result::Result<Self, Self::Error> {
        let hdr_value = hdr_value.to_string();
        match hyper::header::HeaderValue::from_str(&hdr_value) {
             std::result::Result::Ok(value) => std::result::Result::Ok(value),
             std::result::Result::Err(e) => std::result::Result::Err(
                 format!("Invalid header value for AllOfObject - value: {} is invalid {}",
                     hdr_value, e))
        }
    }
}

#[cfg(any(feature = "client", feature = "server"))]
impl std::convert::TryFrom<hyper::header::HeaderValue> for header::IntoHeaderValue<AllOfObject> {
    type Error = String;

    fn try_from(hdr_value: hyper::header::HeaderValue) -> std::result::Result<Self, Self::Error> {
        match hdr_value.to_str() {
             std::result::Result::Ok(value) => {
                    match <AllOfObject as std::str::FromStr>::from_str(value) {
                        std::result::Result::Ok(value) => std::result::Result::Ok(header::IntoHeaderValue(value)),
                        std::result::Result::Err(err) => std::result::Result::Err(
                            format!("Unable to convert header value '{}' into AllOfObject - {}",
                                value, err))
                    }
             },
             std::result::Result::Err(e) => std::result::Result::Err(
                 format!("Unable to convert header: {:?} to string: {}",
                     hdr_value, e))
        }
    }
}


#[derive(Debug, Clone, PartialEq, serde::Serialize, serde::Deserialize)]
#[cfg_attr(feature = "conversion", derive(frunk::LabelledGeneric))]
pub struct AllOfObject {
    #[serde(rename = "sampleProperty")]
    #[serde(skip_serializing_if="Option::is_none")]
    pub sample_property: Option<String>,

    #[serde(rename = "sampleBasePropery")]
    #[serde(skip_serializing_if="Option::is_none")]
    pub sample_base_propery: Option<String>,

}

impl AllOfObject {
    pub fn new() -> AllOfObject {
        AllOfObject {
            sample_property: None,
            sample_base_propery: None,
        }
    }
}

/// Converts the AllOfObject value to the Query Parameters representation (style=form, explode=false)
/// specified in https://swagger.io/docs/specification/serialization/
/// Should be implemented in a serde serializer
impl std::string::ToString for AllOfObject {
    fn to_string(&self) -> String {
        let mut params: Vec<String> = vec![];

        if let Some(ref sample_property) = self.sample_property {
            params.push("sampleProperty".to_string());
            params.push(sample_property.to_string());
        }


        if let Some(ref sample_base_propery) = self.sample_base_propery {
            params.push("sampleBasePropery".to_string());
            params.push(sample_base_propery.to_string());
        }

        params.join(",").to_string()
    }
}

/// Converts Query Parameters representation (style=form, explode=false) to a AllOfObject value
/// as specified in https://swagger.io/docs/specification/serialization/
/// Should be implemented in a serde deserializer
impl std::str::FromStr for AllOfObject {
    type Err = String;

    fn from_str(s: &str) -> std::result::Result<Self, Self::Err> {
        #[derive(Default)]
        // An intermediate representation of the struct to use for parsing.
        struct IntermediateRep {
            pub sample_property: Vec<String>,
            pub sample_base_propery: Vec<String>,
        }

        let mut intermediate_rep = IntermediateRep::default();

        // Parse into intermediate representation
        let mut string_iter = s.split(',').into_iter();
        let mut key_result = string_iter.next();

        while key_result.is_some() {
            let val = match string_iter.next() {
                Some(x) => x,
                None => return std::result::Result::Err("Missing value while parsing AllOfObject".to_string())
            };

            if let Some(key) = key_result {
                match key {
                    "sampleProperty" => intermediate_rep.sample_property.push(String::from_str(val).map_err(|x| format!("{}", x))?),
                    "sampleBasePropery" => intermediate_rep.sample_base_propery.push(String::from_str(val).map_err(|x| format!("{}", x))?),
                    _ => return std::result::Result::Err("Unexpected key while parsing AllOfObject".to_string())
                }
            }

            // Get the next key
            key_result = string_iter.next();
        }

        // Use the intermediate representation to return the struct
        std::result::Result::Ok(AllOfObject {
            sample_property: intermediate_rep.sample_property.into_iter().next(),
            sample_base_propery: intermediate_rep.sample_base_propery.into_iter().next(),
        })
    }
}



// Methods for converting between header::IntoHeaderValue<BaseAllOf> and hyper::header::HeaderValue

#[cfg(any(feature = "client", feature = "server"))]
impl std::convert::TryFrom<header::IntoHeaderValue<BaseAllOf>> for hyper::header::HeaderValue {
    type Error = String;

    fn try_from(hdr_value: header::IntoHeaderValue<BaseAllOf>) -> std::result::Result<Self, Self::Error> {
        let hdr_value = hdr_value.to_string();
        match hyper::header::HeaderValue::from_str(&hdr_value) {
             std::result::Result::Ok(value) => std::result::Result::Ok(value),
             std::result::Result::Err(e) => std::result::Result::Err(
                 format!("Invalid header value for BaseAllOf - value: {} is invalid {}",
                     hdr_value, e))
        }
    }
}

#[cfg(any(feature = "client", feature = "server"))]
impl std::convert::TryFrom<hyper::header::HeaderValue> for header::IntoHeaderValue<BaseAllOf> {
    type Error = String;

    fn try_from(hdr_value: hyper::header::HeaderValue) -> std::result::Result<Self, Self::Error> {
        match hdr_value.to_str() {
             std::result::Result::Ok(value) => {
                    match <BaseAllOf as std::str::FromStr>::from_str(value) {
                        std::result::Result::Ok(value) => std::result::Result::Ok(header::IntoHeaderValue(value)),
                        std::result::Result::Err(err) => std::result::Result::Err(
                            format!("Unable to convert header value '{}' into BaseAllOf - {}",
                                value, err))
                    }
             },
             std::result::Result::Err(e) => std::result::Result::Err(
                 format!("Unable to convert header: {:?} to string: {}",
                     hdr_value, e))
        }
    }
}


#[derive(Debug, Clone, PartialEq, serde::Serialize, serde::Deserialize)]
#[cfg_attr(feature = "conversion", derive(frunk::LabelledGeneric))]
pub struct BaseAllOf {
    #[serde(rename = "sampleBasePropery")]
    #[serde(skip_serializing_if="Option::is_none")]
    pub sample_base_propery: Option<String>,

}

impl BaseAllOf {
    pub fn new() -> BaseAllOf {
        BaseAllOf {
            sample_base_propery: None,
        }
    }
}

/// Converts the BaseAllOf value to the Query Parameters representation (style=form, explode=false)
/// specified in https://swagger.io/docs/specification/serialization/
/// Should be implemented in a serde serializer
impl std::string::ToString for BaseAllOf {
    fn to_string(&self) -> String {
        let mut params: Vec<String> = vec![];

        if let Some(ref sample_base_propery) = self.sample_base_propery {
            params.push("sampleBasePropery".to_string());
            params.push(sample_base_propery.to_string());
        }

        params.join(",").to_string()
    }
}

/// Converts Query Parameters representation (style=form, explode=false) to a BaseAllOf value
/// as specified in https://swagger.io/docs/specification/serialization/
/// Should be implemented in a serde deserializer
impl std::str::FromStr for BaseAllOf {
    type Err = String;

    fn from_str(s: &str) -> std::result::Result<Self, Self::Err> {
        #[derive(Default)]
        // An intermediate representation of the struct to use for parsing.
        struct IntermediateRep {
            pub sample_base_propery: Vec<String>,
        }

        let mut intermediate_rep = IntermediateRep::default();

        // Parse into intermediate representation
        let mut string_iter = s.split(',').into_iter();
        let mut key_result = string_iter.next();

        while key_result.is_some() {
            let val = match string_iter.next() {
                Some(x) => x,
                None => return std::result::Result::Err("Missing value while parsing BaseAllOf".to_string())
            };

            if let Some(key) = key_result {
                match key {
                    "sampleBasePropery" => intermediate_rep.sample_base_propery.push(String::from_str(val).map_err(|x| format!("{}", x))?),
                    _ => return std::result::Result::Err("Unexpected key while parsing BaseAllOf".to_string())
                }
            }

            // Get the next key
            key_result = string_iter.next();
        }

        // Use the intermediate representation to return the struct
        std::result::Result::Ok(BaseAllOf {
            sample_base_propery: intermediate_rep.sample_base_propery.into_iter().next(),
        })
    }
}



/// structured response
// Methods for converting between header::IntoHeaderValue<GetYamlResponse> and hyper::header::HeaderValue

#[cfg(any(feature = "client", feature = "server"))]
impl std::convert::TryFrom<header::IntoHeaderValue<GetYamlResponse>> for hyper::header::HeaderValue {
    type Error = String;

    fn try_from(hdr_value: header::IntoHeaderValue<GetYamlResponse>) -> std::result::Result<Self, Self::Error> {
        let hdr_value = hdr_value.to_string();
        match hyper::header::HeaderValue::from_str(&hdr_value) {
             std::result::Result::Ok(value) => std::result::Result::Ok(value),
             std::result::Result::Err(e) => std::result::Result::Err(
                 format!("Invalid header value for GetYamlResponse - value: {} is invalid {}",
                     hdr_value, e))
        }
    }
}

#[cfg(any(feature = "client", feature = "server"))]
impl std::convert::TryFrom<hyper::header::HeaderValue> for header::IntoHeaderValue<GetYamlResponse> {
    type Error = String;

    fn try_from(hdr_value: hyper::header::HeaderValue) -> std::result::Result<Self, Self::Error> {
        match hdr_value.to_str() {
             std::result::Result::Ok(value) => {
                    match <GetYamlResponse as std::str::FromStr>::from_str(value) {
                        std::result::Result::Ok(value) => std::result::Result::Ok(header::IntoHeaderValue(value)),
                        std::result::Result::Err(err) => std::result::Result::Err(
                            format!("Unable to convert header value '{}' into GetYamlResponse - {}",
                                value, err))
                    }
             },
             std::result::Result::Err(e) => std::result::Result::Err(
                 format!("Unable to convert header: {:?} to string: {}",
                     hdr_value, e))
        }
    }
}


#[derive(Debug, Clone, PartialEq, serde::Serialize, serde::Deserialize)]
#[cfg_attr(feature = "conversion", derive(frunk::LabelledGeneric))]
pub struct GetYamlResponse {
    /// Inner string
    #[serde(rename = "value")]
    #[serde(skip_serializing_if="Option::is_none")]
    pub value: Option<String>,

}

impl GetYamlResponse {
    pub fn new() -> GetYamlResponse {
        GetYamlResponse {
            value: None,
        }
    }
}

/// Converts the GetYamlResponse value to the Query Parameters representation (style=form, explode=false)
/// specified in https://swagger.io/docs/specification/serialization/
/// Should be implemented in a serde serializer
impl std::string::ToString for GetYamlResponse {
    fn to_string(&self) -> String {
        let mut params: Vec<String> = vec![];

        if let Some(ref value) = self.value {
            params.push("value".to_string());
            params.push(value.to_string());
        }

        params.join(",").to_string()
    }
}

/// Converts Query Parameters representation (style=form, explode=false) to a GetYamlResponse value
/// as specified in https://swagger.io/docs/specification/serialization/
/// Should be implemented in a serde deserializer
impl std::str::FromStr for GetYamlResponse {
    type Err = String;

    fn from_str(s: &str) -> std::result::Result<Self, Self::Err> {
        #[derive(Default)]
        // An intermediate representation of the struct to use for parsing.
        struct IntermediateRep {
            pub value: Vec<String>,
        }

        let mut intermediate_rep = IntermediateRep::default();

        // Parse into intermediate representation
        let mut string_iter = s.split(',').into_iter();
        let mut key_result = string_iter.next();

        while key_result.is_some() {
            let val = match string_iter.next() {
                Some(x) => x,
                None => return std::result::Result::Err("Missing value while parsing GetYamlResponse".to_string())
            };

            if let Some(key) = key_result {
                match key {
                    "value" => intermediate_rep.value.push(String::from_str(val).map_err(|x| format!("{}", x))?),
                    _ => return std::result::Result::Err("Unexpected key while parsing GetYamlResponse".to_string())
                }
            }

            // Get the next key
            key_result = string_iter.next();
        }

        // Use the intermediate representation to return the struct
        std::result::Result::Ok(GetYamlResponse {
            value: intermediate_rep.value.into_iter().next(),
        })
    }
}


<<<<<<< HEAD
#[derive(Debug, Clone, PartialEq, Serialize, Deserialize)]
#[cfg_attr(feature = "conversion", derive(LabelledGeneric))]
pub struct InlineBody {
=======

// Methods for converting between header::IntoHeaderValue<InlineObject> and hyper::header::HeaderValue

#[cfg(any(feature = "client", feature = "server"))]
impl std::convert::TryFrom<header::IntoHeaderValue<InlineObject>> for hyper::header::HeaderValue {
    type Error = String;

    fn try_from(hdr_value: header::IntoHeaderValue<InlineObject>) -> std::result::Result<Self, Self::Error> {
        let hdr_value = hdr_value.to_string();
        match hyper::header::HeaderValue::from_str(&hdr_value) {
             std::result::Result::Ok(value) => std::result::Result::Ok(value),
             std::result::Result::Err(e) => std::result::Result::Err(
                 format!("Invalid header value for InlineObject - value: {} is invalid {}",
                     hdr_value, e))
        }
    }
}

#[cfg(any(feature = "client", feature = "server"))]
impl std::convert::TryFrom<hyper::header::HeaderValue> for header::IntoHeaderValue<InlineObject> {
    type Error = String;

    fn try_from(hdr_value: hyper::header::HeaderValue) -> std::result::Result<Self, Self::Error> {
        match hdr_value.to_str() {
             std::result::Result::Ok(value) => {
                    match <InlineObject as std::str::FromStr>::from_str(value) {
                        std::result::Result::Ok(value) => std::result::Result::Ok(header::IntoHeaderValue(value)),
                        std::result::Result::Err(err) => std::result::Result::Err(
                            format!("Unable to convert header value '{}' into InlineObject - {}",
                                value, err))
                    }
             },
             std::result::Result::Err(e) => std::result::Result::Err(
                 format!("Unable to convert header: {:?} to string: {}",
                     hdr_value, e))
        }
    }
}


#[derive(Debug, Clone, PartialEq, serde::Serialize, serde::Deserialize)]
#[cfg_attr(feature = "conversion", derive(frunk::LabelledGeneric))]
pub struct InlineObject {
>>>>>>> e38168c2
    #[serde(rename = "id")]
    pub id: String,

    #[serde(rename = "password")]
    #[serde(skip_serializing_if="Option::is_none")]
    pub password: Option<String>,

}

impl InlineBody {
    pub fn new(id: String, ) -> InlineBody {
        InlineBody {
            id: id,
            password: None,
        }
    }
}

/// Converts the InlineObject value to the Query Parameters representation (style=form, explode=false)
/// specified in https://swagger.io/docs/specification/serialization/
/// Should be implemented in a serde serializer
impl std::string::ToString for InlineObject {
    fn to_string(&self) -> String {
        let mut params: Vec<String> = vec![];

        params.push("id".to_string());
        params.push(self.id.to_string());


        if let Some(ref password) = self.password {
            params.push("password".to_string());
            params.push(password.to_string());
        }

        params.join(",").to_string()
    }
}

/// Converts Query Parameters representation (style=form, explode=false) to a InlineObject value
/// as specified in https://swagger.io/docs/specification/serialization/
/// Should be implemented in a serde deserializer
impl std::str::FromStr for InlineObject {
    type Err = String;

    fn from_str(s: &str) -> std::result::Result<Self, Self::Err> {
        #[derive(Default)]
        // An intermediate representation of the struct to use for parsing.
        struct IntermediateRep {
            pub id: Vec<String>,
            pub password: Vec<String>,
        }

        let mut intermediate_rep = IntermediateRep::default();

        // Parse into intermediate representation
        let mut string_iter = s.split(',').into_iter();
        let mut key_result = string_iter.next();

        while key_result.is_some() {
            let val = match string_iter.next() {
                Some(x) => x,
                None => return std::result::Result::Err("Missing value while parsing InlineObject".to_string())
            };

            if let Some(key) = key_result {
                match key {
                    "id" => intermediate_rep.id.push(String::from_str(val).map_err(|x| format!("{}", x))?),
                    "password" => intermediate_rep.password.push(String::from_str(val).map_err(|x| format!("{}", x))?),
                    _ => return std::result::Result::Err("Unexpected key while parsing InlineObject".to_string())
                }
            }

            // Get the next key
            key_result = string_iter.next();
        }

        // Use the intermediate representation to return the struct
        std::result::Result::Ok(InlineObject {
            id: intermediate_rep.id.into_iter().next().ok_or("id missing in InlineObject".to_string())?,
            password: intermediate_rep.password.into_iter().next(),
        })
    }
}



/// An object of objects
// Methods for converting between header::IntoHeaderValue<ObjectOfObjects> and hyper::header::HeaderValue

#[cfg(any(feature = "client", feature = "server"))]
impl std::convert::TryFrom<header::IntoHeaderValue<ObjectOfObjects>> for hyper::header::HeaderValue {
    type Error = String;

    fn try_from(hdr_value: header::IntoHeaderValue<ObjectOfObjects>) -> std::result::Result<Self, Self::Error> {
        let hdr_value = hdr_value.to_string();
        match hyper::header::HeaderValue::from_str(&hdr_value) {
             std::result::Result::Ok(value) => std::result::Result::Ok(value),
             std::result::Result::Err(e) => std::result::Result::Err(
                 format!("Invalid header value for ObjectOfObjects - value: {} is invalid {}",
                     hdr_value, e))
        }
    }
}

#[cfg(any(feature = "client", feature = "server"))]
impl std::convert::TryFrom<hyper::header::HeaderValue> for header::IntoHeaderValue<ObjectOfObjects> {
    type Error = String;

    fn try_from(hdr_value: hyper::header::HeaderValue) -> std::result::Result<Self, Self::Error> {
        match hdr_value.to_str() {
             std::result::Result::Ok(value) => {
                    match <ObjectOfObjects as std::str::FromStr>::from_str(value) {
                        std::result::Result::Ok(value) => std::result::Result::Ok(header::IntoHeaderValue(value)),
                        std::result::Result::Err(err) => std::result::Result::Err(
                            format!("Unable to convert header value '{}' into ObjectOfObjects - {}",
                                value, err))
                    }
             },
             std::result::Result::Err(e) => std::result::Result::Err(
                 format!("Unable to convert header: {:?} to string: {}",
                     hdr_value, e))
        }
    }
}


#[derive(Debug, Clone, PartialEq, serde::Serialize, serde::Deserialize)]
#[cfg_attr(feature = "conversion", derive(frunk::LabelledGeneric))]
pub struct ObjectOfObjects {
    #[serde(rename = "inner")]
    #[serde(skip_serializing_if="Option::is_none")]
    pub inner: Option<models::ObjectOfObjectsInner>,

}

impl ObjectOfObjects {
    pub fn new() -> ObjectOfObjects {
        ObjectOfObjects {
            inner: None,
        }
    }
}

/// Converts the ObjectOfObjects value to the Query Parameters representation (style=form, explode=false)
/// specified in https://swagger.io/docs/specification/serialization/
/// Should be implemented in a serde serializer
impl std::string::ToString for ObjectOfObjects {
    fn to_string(&self) -> String {
        let mut params: Vec<String> = vec![];
        // Skipping inner in query parameter serialization

        params.join(",").to_string()
    }
}

/// Converts Query Parameters representation (style=form, explode=false) to a ObjectOfObjects value
/// as specified in https://swagger.io/docs/specification/serialization/
/// Should be implemented in a serde deserializer
impl std::str::FromStr for ObjectOfObjects {
    type Err = String;

    fn from_str(s: &str) -> std::result::Result<Self, Self::Err> {
        #[derive(Default)]
        // An intermediate representation of the struct to use for parsing.
        struct IntermediateRep {
            pub inner: Vec<models::ObjectOfObjectsInner>,
        }

        let mut intermediate_rep = IntermediateRep::default();

        // Parse into intermediate representation
        let mut string_iter = s.split(',').into_iter();
        let mut key_result = string_iter.next();

        while key_result.is_some() {
            let val = match string_iter.next() {
                Some(x) => x,
                None => return std::result::Result::Err("Missing value while parsing ObjectOfObjects".to_string())
            };

            if let Some(key) = key_result {
                match key {
                    "inner" => intermediate_rep.inner.push(models::ObjectOfObjectsInner::from_str(val).map_err(|x| format!("{}", x))?),
                    _ => return std::result::Result::Err("Unexpected key while parsing ObjectOfObjects".to_string())
                }
            }

            // Get the next key
            key_result = string_iter.next();
        }

        // Use the intermediate representation to return the struct
        std::result::Result::Ok(ObjectOfObjects {
            inner: intermediate_rep.inner.into_iter().next(),
        })
    }
}



// Methods for converting between header::IntoHeaderValue<ObjectOfObjectsInner> and hyper::header::HeaderValue

#[cfg(any(feature = "client", feature = "server"))]
impl std::convert::TryFrom<header::IntoHeaderValue<ObjectOfObjectsInner>> for hyper::header::HeaderValue {
    type Error = String;

    fn try_from(hdr_value: header::IntoHeaderValue<ObjectOfObjectsInner>) -> std::result::Result<Self, Self::Error> {
        let hdr_value = hdr_value.to_string();
        match hyper::header::HeaderValue::from_str(&hdr_value) {
             std::result::Result::Ok(value) => std::result::Result::Ok(value),
             std::result::Result::Err(e) => std::result::Result::Err(
                 format!("Invalid header value for ObjectOfObjectsInner - value: {} is invalid {}",
                     hdr_value, e))
        }
    }
}

#[cfg(any(feature = "client", feature = "server"))]
impl std::convert::TryFrom<hyper::header::HeaderValue> for header::IntoHeaderValue<ObjectOfObjectsInner> {
    type Error = String;

    fn try_from(hdr_value: hyper::header::HeaderValue) -> std::result::Result<Self, Self::Error> {
        match hdr_value.to_str() {
             std::result::Result::Ok(value) => {
                    match <ObjectOfObjectsInner as std::str::FromStr>::from_str(value) {
                        std::result::Result::Ok(value) => std::result::Result::Ok(header::IntoHeaderValue(value)),
                        std::result::Result::Err(err) => std::result::Result::Err(
                            format!("Unable to convert header value '{}' into ObjectOfObjectsInner - {}",
                                value, err))
                    }
             },
             std::result::Result::Err(e) => std::result::Result::Err(
                 format!("Unable to convert header: {:?} to string: {}",
                     hdr_value, e))
        }
    }
}


#[derive(Debug, Clone, PartialEq, serde::Serialize, serde::Deserialize)]
#[cfg_attr(feature = "conversion", derive(frunk::LabelledGeneric))]
pub struct ObjectOfObjectsInner {
    #[serde(rename = "required_thing")]
    pub required_thing: String,

    #[serde(rename = "optional_thing")]
    #[serde(skip_serializing_if="Option::is_none")]
    pub optional_thing: Option<isize>,

}

impl ObjectOfObjectsInner {
    pub fn new(required_thing: String, ) -> ObjectOfObjectsInner {
        ObjectOfObjectsInner {
            required_thing: required_thing,
            optional_thing: None,
        }
    }
}

/// Converts the ObjectOfObjectsInner value to the Query Parameters representation (style=form, explode=false)
/// specified in https://swagger.io/docs/specification/serialization/
/// Should be implemented in a serde serializer
impl std::string::ToString for ObjectOfObjectsInner {
    fn to_string(&self) -> String {
        let mut params: Vec<String> = vec![];

        params.push("required_thing".to_string());
        params.push(self.required_thing.to_string());


        if let Some(ref optional_thing) = self.optional_thing {
            params.push("optional_thing".to_string());
            params.push(optional_thing.to_string());
        }

        params.join(",").to_string()
    }
}

/// Converts Query Parameters representation (style=form, explode=false) to a ObjectOfObjectsInner value
/// as specified in https://swagger.io/docs/specification/serialization/
/// Should be implemented in a serde deserializer
impl std::str::FromStr for ObjectOfObjectsInner {
    type Err = String;

    fn from_str(s: &str) -> std::result::Result<Self, Self::Err> {
        #[derive(Default)]
        // An intermediate representation of the struct to use for parsing.
        struct IntermediateRep {
            pub required_thing: Vec<String>,
            pub optional_thing: Vec<isize>,
        }

        let mut intermediate_rep = IntermediateRep::default();

        // Parse into intermediate representation
        let mut string_iter = s.split(',').into_iter();
        let mut key_result = string_iter.next();

        while key_result.is_some() {
            let val = match string_iter.next() {
                Some(x) => x,
                None => return std::result::Result::Err("Missing value while parsing ObjectOfObjectsInner".to_string())
            };

            if let Some(key) = key_result {
                match key {
                    "required_thing" => intermediate_rep.required_thing.push(String::from_str(val).map_err(|x| format!("{}", x))?),
                    "optional_thing" => intermediate_rep.optional_thing.push(isize::from_str(val).map_err(|x| format!("{}", x))?),
                    _ => return std::result::Result::Err("Unexpected key while parsing ObjectOfObjectsInner".to_string())
                }
            }

            // Get the next key
            key_result = string_iter.next();
        }

        // Use the intermediate representation to return the struct
        std::result::Result::Ok(ObjectOfObjectsInner {
            required_thing: intermediate_rep.required_thing.into_iter().next().ok_or("required_thing missing in ObjectOfObjectsInner".to_string())?,
            optional_thing: intermediate_rep.optional_thing.into_iter().next(),
        })
    }
}

<|MERGE_RESOLUTION|>--- conflicted
+++ resolved
@@ -554,11 +554,6 @@
 }
 
 
-<<<<<<< HEAD
-#[derive(Debug, Clone, PartialEq, Serialize, Deserialize)]
-#[cfg_attr(feature = "conversion", derive(LabelledGeneric))]
-pub struct InlineBody {
-=======
 
 // Methods for converting between header::IntoHeaderValue<InlineObject> and hyper::header::HeaderValue
 
@@ -602,7 +597,6 @@
 #[derive(Debug, Clone, PartialEq, serde::Serialize, serde::Deserialize)]
 #[cfg_attr(feature = "conversion", derive(frunk::LabelledGeneric))]
 pub struct InlineObject {
->>>>>>> e38168c2
     #[serde(rename = "id")]
     pub id: String,
 
@@ -612,9 +606,9 @@
 
 }
 
-impl InlineBody {
-    pub fn new(id: String, ) -> InlineBody {
-        InlineBody {
+impl InlineObject {
+    pub fn new(id: String, ) -> InlineObject {
+        InlineObject {
             id: id,
             password: None,
         }
