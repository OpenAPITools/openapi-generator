#![allow(unused_imports, unused_qualifications)]

use serde::ser::Serializer;

use std::collections::HashMap;
use models;
use swagger;
use hyper::header::HeaderValue;
use std::string::ParseError;
use std::str::FromStr;
use header::IntoHeaderValue;



<<<<<<< HEAD
=======
// Methods for converting between IntoHeaderValue<ANullableContainer> and HeaderValue

impl From<IntoHeaderValue<ANullableContainer>> for HeaderValue {
    fn from(hdr_value: IntoHeaderValue<ANullableContainer>) -> Self {
        HeaderValue::from_str(&hdr_value.to_string()).unwrap()
    }
}

impl From<HeaderValue> for IntoHeaderValue<ANullableContainer> {
    fn from(hdr_value: HeaderValue) -> Self {
        IntoHeaderValue(ANullableContainer::from_str(hdr_value.to_str().unwrap()).unwrap())
    }
}

>>>>>>> 71f53207
#[derive(Debug, Clone, PartialEq, Serialize, Deserialize)]
#[cfg_attr(feature = "conversion", derive(LabelledGeneric))]
pub struct ANullableContainer {
    #[serde(rename = "NullableThing")]
    #[serde(deserialize_with = "swagger::nullable_format::deserialize_optional_nullable")]
    #[serde(default = "swagger::nullable_format::default_optional_nullable")]
    #[serde(skip_serializing_if="Option::is_none")]
    pub nullable_thing: Option<swagger::Nullable<String>>,

    #[serde(rename = "RequiredNullableThing")]
    pub required_nullable_thing: swagger::Nullable<String>,

}

impl ANullableContainer {
    pub fn new(required_nullable_thing: swagger::Nullable<String>, ) -> ANullableContainer {
        ANullableContainer {
            nullable_thing: None,
            required_nullable_thing: required_nullable_thing,
        }
    }
}

/// Converts the ANullableContainer value to the Query Parameters representation (style=form, explode=false)
/// specified in https://swagger.io/docs/specification/serialization/
/// Should be implemented in a serde serializer
impl ::std::string::ToString for ANullableContainer {
    fn to_string(&self) -> String {
        let mut params: Vec<String> = vec![];

        if let Some(ref nullable_thing) = self.nullable_thing {
            params.push("NullableThing".to_string());
            params.push(nullable_thing.as_ref().map_or("null".to_string(), |x| x.to_string()));
        }


        params.push("RequiredNullableThing".to_string());
        params.push(self.required_nullable_thing.as_ref().map_or("null".to_string(), |x| x.to_string()));

        params.join(",").to_string()
    }
}

/// Converts Query Parameters representation (style=form, explode=false) to a ANullableContainer value
/// as specified in https://swagger.io/docs/specification/serialization/
/// Should be implemented in a serde deserializer
impl ::std::str::FromStr for ANullableContainer {
    type Err = ();

    fn from_str(s: &str) -> Result<Self, Self::Err> {
        #[derive(Default)]
        // An intermediate representation of the struct to use for parsing.
        struct IntermediateRep {
            pub nullable_thing: Vec<String>,
            pub required_nullable_thing: Vec<String>,
        }

        let mut intermediate_rep = IntermediateRep::default();

        // Parse into intermediate representation
        let mut string_iter = s.split(',').into_iter();
        let mut key_result = string_iter.next();

        while key_result.is_some() {
            let val = match string_iter.next() {
                Some(x) => x,
                None => return Err(())
            };

            if let Some(key) = key_result {
                match key {
                    "NullableThing" => return Err(()), // Parsing a nullable type in this style is not supported yet
                    
                    "RequiredNullableThing" => return Err(()), // Parsing a nullable type in this style is not supported yet
                    
                    _ => return Err(()) // Parse error - unexpected key
                }
            }

            // Get the next key
            key_result = string_iter.next();
        }

        // Use the intermediate representation to return the struct
        Ok(ANullableContainer {
            nullable_thing: Err(())?,
            required_nullable_thing: Err(())?,
        })
    }
}



/// An additionalPropertiesObject
#[derive(Debug, Clone, PartialEq, Serialize, Deserialize)]
#[cfg_attr(feature = "conversion", derive(LabelledGeneric))]
pub struct AdditionalPropertiesObject(HashMap<String, String>);

impl ::std::convert::From<HashMap<String, String>> for AdditionalPropertiesObject {
    fn from(x: HashMap<String, String>) -> Self {
        AdditionalPropertiesObject(x)
    }
}


impl ::std::convert::From<AdditionalPropertiesObject> for HashMap<String, String> {
    fn from(x: AdditionalPropertiesObject) -> Self {
        x.0
    }
}

impl ::std::ops::Deref for AdditionalPropertiesObject {
    type Target = HashMap<String, String>;
    fn deref(&self) -> &HashMap<String, String> {
        &self.0
    }
}

impl ::std::ops::DerefMut for AdditionalPropertiesObject {
    fn deref_mut(&mut self) -> &mut HashMap<String, String> {
        &mut self.0
    }
}

/// Converts the AdditionalPropertiesObject value to the Query Parameters representation (style=form, explode=false)
/// specified in https://swagger.io/docs/specification/serialization/
/// Should be implemented in a serde serializer
impl ::std::string::ToString for AdditionalPropertiesObject {
    fn to_string(&self) -> String {
        // Skipping additionalProperties in query parameter serialization
        "".to_string()
    }
}

/// Converts Query Parameters representation (style=form, explode=false) to a AdditionalPropertiesObject value
/// as specified in https://swagger.io/docs/specification/serialization/
/// Should be implemented in a serde deserializer
impl ::std::str::FromStr for AdditionalPropertiesObject {
    type Err = ();

    fn from_str(s: &str) -> Result<Self, Self::Err> {
        // Parsing additionalProperties in this style is not supported yet
        Err(())
    }
}




// Methods for converting between IntoHeaderValue<InlineObject> and HeaderValue

impl From<IntoHeaderValue<InlineObject>> for HeaderValue {
    fn from(hdr_value: IntoHeaderValue<InlineObject>) -> Self {
        HeaderValue::from_str(&hdr_value.to_string()).unwrap()
    }
}

impl From<HeaderValue> for IntoHeaderValue<InlineObject> {
    fn from(hdr_value: HeaderValue) -> Self {
        IntoHeaderValue(InlineObject::from_str(hdr_value.to_str().unwrap()).unwrap())
    }
}

#[derive(Debug, Clone, PartialEq, Serialize, Deserialize)]
#[cfg_attr(feature = "conversion", derive(LabelledGeneric))]
pub struct InlineObject {
    #[serde(rename = "id")]
    pub id: String,

    #[serde(rename = "password")]
    #[serde(skip_serializing_if="Option::is_none")]
    pub password: Option<String>,

}

impl InlineObject {
    pub fn new(id: String, ) -> InlineObject {
        InlineObject {
            id: id,
            password: None,
        }
    }
}

/// Converts the InlineObject value to the Query Parameters representation (style=form, explode=false)
/// specified in https://swagger.io/docs/specification/serialization/
/// Should be implemented in a serde serializer
impl ::std::string::ToString for InlineObject {
    fn to_string(&self) -> String {
        let mut params: Vec<String> = vec![];

        params.push("id".to_string());
        params.push(self.id.to_string());


        if let Some(ref password) = self.password {
            params.push("password".to_string());
            params.push(password.to_string());
        }

        params.join(",").to_string()
    }
}

/// Converts Query Parameters representation (style=form, explode=false) to a InlineObject value
/// as specified in https://swagger.io/docs/specification/serialization/
/// Should be implemented in a serde deserializer
impl ::std::str::FromStr for InlineObject {
    type Err = ();

    fn from_str(s: &str) -> Result<Self, Self::Err> {
        #[derive(Default)]
        // An intermediate representation of the struct to use for parsing.
        struct IntermediateRep {
            pub id: Vec<String>,
            pub password: Vec<String>,
        }

        let mut intermediate_rep = IntermediateRep::default();

        // Parse into intermediate representation
        let mut string_iter = s.split(',').into_iter();
        let mut key_result = string_iter.next();

        while key_result.is_some() {
            let val = match string_iter.next() {
                Some(x) => x,
                None => return Err(())
            };

            if let Some(key) = key_result {
                match key {
                    
                    "id" => intermediate_rep.id.push(String::from_str(val).map_err(|x| ())?),
                    
                    
                    "password" => intermediate_rep.password.push(String::from_str(val).map_err(|x| ())?),
                    
                    _ => return Err(()) // Parse error - unexpected key
                }
            }

            // Get the next key
            key_result = string_iter.next();
        }

        // Use the intermediate representation to return the struct
        Ok(InlineObject {
            id: intermediate_rep.id.into_iter().next().ok_or(())?,
            password: intermediate_rep.password.into_iter().next(),
        })
    }
}



/// An object of objects

<<<<<<< HEAD
=======
// Methods for converting between IntoHeaderValue<ObjectOfObjects> and HeaderValue

impl From<IntoHeaderValue<ObjectOfObjects>> for HeaderValue {
    fn from(hdr_value: IntoHeaderValue<ObjectOfObjects>) -> Self {
        HeaderValue::from_str(&hdr_value.to_string()).unwrap()
    }
}

impl From<HeaderValue> for IntoHeaderValue<ObjectOfObjects> {
    fn from(hdr_value: HeaderValue) -> Self {
        IntoHeaderValue(ObjectOfObjects::from_str(hdr_value.to_str().unwrap()).unwrap())
    }
}

>>>>>>> 71f53207
#[derive(Debug, Clone, PartialEq, Serialize, Deserialize)]
#[cfg_attr(feature = "conversion", derive(LabelledGeneric))]
pub struct ObjectOfObjects {
    #[serde(rename = "inner")]
    #[serde(skip_serializing_if="Option::is_none")]
    pub inner: Option<models::ObjectOfObjectsInner>,

}

impl ObjectOfObjects {
    pub fn new() -> ObjectOfObjects {
        ObjectOfObjects {
            inner: None,
        }
    }
}

/// Converts the ObjectOfObjects value to the Query Parameters representation (style=form, explode=false)
/// specified in https://swagger.io/docs/specification/serialization/
/// Should be implemented in a serde serializer
impl ::std::string::ToString for ObjectOfObjects {
    fn to_string(&self) -> String {
        let mut params: Vec<String> = vec![];
        // Skipping inner in query parameter serialization

        params.join(",").to_string()
    }
}

/// Converts Query Parameters representation (style=form, explode=false) to a ObjectOfObjects value
/// as specified in https://swagger.io/docs/specification/serialization/
/// Should be implemented in a serde deserializer
impl ::std::str::FromStr for ObjectOfObjects {
    type Err = ();

    fn from_str(s: &str) -> Result<Self, Self::Err> {
        #[derive(Default)]
        // An intermediate representation of the struct to use for parsing.
        struct IntermediateRep {
            pub inner: Vec<models::ObjectOfObjectsInner>,
        }

        let mut intermediate_rep = IntermediateRep::default();

        // Parse into intermediate representation
        let mut string_iter = s.split(',').into_iter();
        let mut key_result = string_iter.next();

        while key_result.is_some() {
            let val = match string_iter.next() {
                Some(x) => x,
                None => return Err(())
            };

            if let Some(key) = key_result {
                match key {
                    
                    "inner" => intermediate_rep.inner.push(models::ObjectOfObjectsInner::from_str(val).map_err(|x| ())?),
                    
                    _ => return Err(()) // Parse error - unexpected key
                }
            }

            // Get the next key
            key_result = string_iter.next();
        }

        // Use the intermediate representation to return the struct
        Ok(ObjectOfObjects {
            inner: intermediate_rep.inner.into_iter().next(),
        })
    }
}





// Methods for converting between IntoHeaderValue<ObjectOfObjectsInner> and HeaderValue

impl From<IntoHeaderValue<ObjectOfObjectsInner>> for HeaderValue {
    fn from(hdr_value: IntoHeaderValue<ObjectOfObjectsInner>) -> Self {
        HeaderValue::from_str(&hdr_value.to_string()).unwrap()
    }
}

impl From<HeaderValue> for IntoHeaderValue<ObjectOfObjectsInner> {
    fn from(hdr_value: HeaderValue) -> Self {
        IntoHeaderValue(ObjectOfObjectsInner::from_str(hdr_value.to_str().unwrap()).unwrap())
    }
}

#[derive(Debug, Clone, PartialEq, Serialize, Deserialize)]
#[cfg_attr(feature = "conversion", derive(LabelledGeneric))]
pub struct ObjectOfObjectsInner {
    #[serde(rename = "required_thing")]
    pub required_thing: String,

    #[serde(rename = "optional_thing")]
    #[serde(skip_serializing_if="Option::is_none")]
    pub optional_thing: Option<isize>,

}

impl ObjectOfObjectsInner {
    pub fn new(required_thing: String, ) -> ObjectOfObjectsInner {
        ObjectOfObjectsInner {
            required_thing: required_thing,
            optional_thing: None,
        }
    }
}

/// Converts the ObjectOfObjectsInner value to the Query Parameters representation (style=form, explode=false)
/// specified in https://swagger.io/docs/specification/serialization/
/// Should be implemented in a serde serializer
impl ::std::string::ToString for ObjectOfObjectsInner {
    fn to_string(&self) -> String {
        let mut params: Vec<String> = vec![];

        params.push("required_thing".to_string());
        params.push(self.required_thing.to_string());


        if let Some(ref optional_thing) = self.optional_thing {
            params.push("optional_thing".to_string());
            params.push(optional_thing.to_string());
        }

        params.join(",").to_string()
    }
}

/// Converts Query Parameters representation (style=form, explode=false) to a ObjectOfObjectsInner value
/// as specified in https://swagger.io/docs/specification/serialization/
/// Should be implemented in a serde deserializer
impl ::std::str::FromStr for ObjectOfObjectsInner {
    type Err = ();

    fn from_str(s: &str) -> Result<Self, Self::Err> {
        #[derive(Default)]
        // An intermediate representation of the struct to use for parsing.
        struct IntermediateRep {
            pub required_thing: Vec<String>,
            pub optional_thing: Vec<isize>,
        }

        let mut intermediate_rep = IntermediateRep::default();

        // Parse into intermediate representation
        let mut string_iter = s.split(',').into_iter();
        let mut key_result = string_iter.next();

        while key_result.is_some() {
            let val = match string_iter.next() {
                Some(x) => x,
                None => return Err(())
            };

            if let Some(key) = key_result {
                match key {
                    
                    "required_thing" => intermediate_rep.required_thing.push(String::from_str(val).map_err(|x| ())?),
                    
                    
                    "optional_thing" => intermediate_rep.optional_thing.push(isize::from_str(val).map_err(|x| ())?),
                    
                    _ => return Err(()) // Parse error - unexpected key
                }
            }

            // Get the next key
            key_result = string_iter.next();
        }

        // Use the intermediate representation to return the struct
        Ok(ObjectOfObjectsInner {
            required_thing: intermediate_rep.required_thing.into_iter().next().ok_or(())?,
            optional_thing: intermediate_rep.optional_thing.into_iter().next(),
        })
    }
}

<|MERGE_RESOLUTION|>--- conflicted
+++ resolved
@@ -11,9 +11,6 @@
 use header::IntoHeaderValue;
 
 
-
-<<<<<<< HEAD
-=======
 // Methods for converting between IntoHeaderValue<ANullableContainer> and HeaderValue
 
 impl From<IntoHeaderValue<ANullableContainer>> for HeaderValue {
@@ -28,7 +25,7 @@
     }
 }
 
->>>>>>> 71f53207
+
 #[derive(Debug, Clone, PartialEq, Serialize, Deserialize)]
 #[cfg_attr(feature = "conversion", derive(LabelledGeneric))]
 pub struct ANullableContainer {
@@ -176,8 +173,6 @@
 }
 
 
-
-
 // Methods for converting between IntoHeaderValue<InlineObject> and HeaderValue
 
 impl From<IntoHeaderValue<InlineObject>> for HeaderValue {
@@ -191,6 +186,7 @@
         IntoHeaderValue(InlineObject::from_str(hdr_value.to_str().unwrap()).unwrap())
     }
 }
+
 
 #[derive(Debug, Clone, PartialEq, Serialize, Deserialize)]
 #[cfg_attr(feature = "conversion", derive(LabelledGeneric))]
@@ -286,9 +282,6 @@
 
 
 /// An object of objects
-
-<<<<<<< HEAD
-=======
 // Methods for converting between IntoHeaderValue<ObjectOfObjects> and HeaderValue
 
 impl From<IntoHeaderValue<ObjectOfObjects>> for HeaderValue {
@@ -303,7 +296,7 @@
     }
 }
 
->>>>>>> 71f53207
+
 #[derive(Debug, Clone, PartialEq, Serialize, Deserialize)]
 #[cfg_attr(feature = "conversion", derive(LabelledGeneric))]
 pub struct ObjectOfObjects {
@@ -380,8 +373,6 @@
 
 
 
-
-
 // Methods for converting between IntoHeaderValue<ObjectOfObjectsInner> and HeaderValue
 
 impl From<IntoHeaderValue<ObjectOfObjectsInner>> for HeaderValue {
@@ -395,6 +386,7 @@
         IntoHeaderValue(ObjectOfObjectsInner::from_str(hdr_value.to_str().unwrap()).unwrap())
     }
 }
+
 
 #[derive(Debug, Clone, PartialEq, Serialize, Deserialize)]
 #[cfg_attr(feature = "conversion", derive(LabelledGeneric))]
