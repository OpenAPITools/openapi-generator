use futures;
use futures::{Future, Stream, future, stream};
use hyper;
use hyper::client::HttpConnector;
use hyper::header::{HeaderName, HeaderValue, CONTENT_TYPE};
use hyper::{Body, Uri, Response};
use hyper_tls::HttpsConnector;
use serde_json;
use std::borrow::Cow;
#[allow(unused_imports)]
use std::collections::{HashMap, BTreeMap};
use std::io::{Read, Error, ErrorKind};
use std::error;
use std::fmt;
use std::path::Path;
use std::sync::Arc;
use std::str;
use std::str::FromStr;
use std::string::ToString;
use swagger;
use swagger::client::Service;
<<<<<<< HEAD


use {Api,
     AllOfGetResponse,
     DummyGetResponse,
     DummyPutResponse,
     FileResponseGetResponse,
     GetStructuredYamlResponse,
     HtmlPostResponse,
     PostYamlResponse,
     RawJsonGetResponse,
     SoloObjectPostResponse
     };
=======
use swagger::connector;
use swagger::{ApiError, XSpanIdString, Has, AuthData};
use url::form_urlencoded;
use url::percent_encoding::{utf8_percent_encode, PATH_SEGMENT_ENCODE_SET, QUERY_ENCODE_SET};
>>>>>>> b60fc900

use mimetypes;
use models;
use header;

define_encode_set! {
    /// This encode set is used for object IDs
    ///
    /// Aside from the special characters defined in the `PATH_SEGMENT_ENCODE_SET`,
    /// the vertical bar (|) is encoded.
    pub ID_ENCODE_SET = [PATH_SEGMENT_ENCODE_SET] | {'|'}
}

use {Api,
     DummyGetResponse,
     DummyPutResponse,
     FileResponseGetResponse,
     GetStructuredYamlResponse,
     HtmlPostResponse,
     PostYamlResponse,
     RawJsonGetResponse,
     SoloObjectPostResponse
     };

/// Convert input into a base path, e.g. "http://example:123". Also checks the scheme as it goes.
fn into_base_path(input: &str, correct_scheme: Option<&'static str>) -> Result<String, ClientInitError> {
    // First convert to Uri, since a base path is a subset of Uri.
    let uri = Uri::from_str(input)?;

    let scheme = uri.scheme_part().ok_or(ClientInitError::InvalidScheme)?;

    // Check the scheme if necessary
    if let Some(correct_scheme) = correct_scheme {
        if scheme != correct_scheme {
            return Err(ClientInitError::InvalidScheme);
        }
    }

    let host = uri.host().ok_or_else(|| ClientInitError::MissingHost)?;
    let port = uri.port_part().map(|x| format!(":{}", x)).unwrap_or_default();
    Ok(format!("{}://{}{}", scheme, host, port))
}

/// A client that implements the API by making HTTP calls out to a server.
pub struct Client<F>
{
    /// Inner service
    client_service: Arc<Box<dyn Service<ReqBody=Body, Future=F> + Send + Sync>>,

    /// Base path of the API
    base_path: String,
}

impl<F> fmt::Debug for Client<F>
{
    fn fmt(&self, f: &mut fmt::Formatter) -> fmt::Result {
        write!(f, "Client {{ base_path: {} }}", self.base_path)
    }
}

impl<F> Clone for Client<F>
{
    fn clone(&self) -> Self {
        Client {
            client_service: self.client_service.clone(),
            base_path: self.base_path.clone(),
        }
    }
}

impl Client<hyper::client::ResponseFuture>
{
    /// Create a client with a custom implementation of hyper::client::Connect.
    ///
    /// Intended for use with custom implementations of connect for e.g. protocol logging
    /// or similar functionality which requires wrapping the transport layer. When wrapping a TCP connection,
    /// this function should be used in conjunction with
    /// `swagger::{http_connector, https_connector, https_mutual_connector}`.
    ///
    /// For ordinary tcp connections, prefer the use of `try_new_http`, `try_new_https`
    /// and `try_new_https_mutual`, to avoid introducing a dependency on the underlying transport layer.
    ///
    /// # Arguments
    ///
    /// * `base_path` - base path of the client API, i.e. "www.my-api-implementation.com"
    /// * `protocol` - Which protocol to use when constructing the request url, e.g. `Some("http")`
    /// * `connector_fn` - Function which returns an implementation of `hyper::client::Connect`
    pub fn try_new_with_connector<C>(
        base_path: &str,
        protocol: Option<&'static str>,
        connector_fn: Box<dyn Fn() -> C + Send + Sync>,
    ) -> Result<Self, ClientInitError> where
      C: hyper::client::connect::Connect + 'static,
      C::Transport: 'static,
      C::Future: 'static,
    {
        let connector = connector_fn();

        let client_service = Box::new(hyper::client::Client::builder().build(connector));

        Ok(Client {
            client_service: Arc::new(client_service),
            base_path: into_base_path(base_path, protocol)?,
        })
    }

    /// Create an HTTP client.
    ///
    /// # Arguments
    /// * `base_path` - base path of the client API, i.e. "www.my-api-implementation.com"
    pub fn try_new_http(
        base_path: &str,
    ) -> Result<Self, ClientInitError> {
        let http_connector = connector::http_connector();

        Self::try_new_with_connector(base_path, Some("http"), http_connector)
    }

    /// Create a client with a TLS connection to the server.
    ///
    /// # Arguments
    /// * `base_path` - base path of the client API, i.e. "www.my-api-implementation.com"
    /// * `ca_certificate` - Path to CA certificate used to authenticate the server
    pub fn try_new_https<CA>(
        base_path: &str,
        ca_certificate: CA,
    ) -> Result<Self, ClientInitError>
    where
        CA: AsRef<Path>,
    {
        let https_connector = connector::https_connector(ca_certificate);
        Self::try_new_with_connector(base_path, Some("https"), https_connector)
    }

    /// Create a client with a mutually authenticated TLS connection to the server.
    ///
    /// # Arguments
    /// * `base_path` - base path of the client API, i.e. "www.my-api-implementation.com"
    /// * `ca_certificate` - Path to CA certificate used to authenticate the server
    /// * `client_key` - Path to the client private key
    /// * `client_certificate` - Path to the client's public certificate associated with the private key
    pub fn try_new_https_mutual<CA, K, D>(
        base_path: &str,
        ca_certificate: CA,
        client_key: K,
        client_certificate: D,
    ) -> Result<Self, ClientInitError>
    where
        CA: AsRef<Path>,
        K: AsRef<Path>,
        D: AsRef<Path>,
    {
        let https_connector =
            connector::https_mutual_connector(ca_certificate, client_key, client_certificate);
        Self::try_new_with_connector(base_path, Some("https"), https_connector)
    }
}

impl<F> Client<F>
{
    /// Constructor for creating a `Client` by passing in a pre-made `swagger::Service`
    ///
    /// This allows adding custom wrappers around the underlying transport, for example for logging.
    pub fn try_new_with_client_service(
        client_service: Arc<Box<dyn Service<ReqBody=Body, Future=F> + Send + Sync>>,
        base_path: &str,
    ) -> Result<Self, ClientInitError> {
        Ok(Client {
            client_service: client_service,
            base_path: into_base_path(base_path, None)?,
        })
    }
}

/// Error type failing to create a Client
#[derive(Debug)]
pub enum ClientInitError {
    /// Invalid URL Scheme
    InvalidScheme,

    /// Invalid URI
    InvalidUri(hyper::http::uri::InvalidUri),

    /// Missing Hostname
    MissingHost,

    /// SSL Connection Error
    SslError(openssl::error::ErrorStack)
}

impl From<hyper::http::uri::InvalidUri> for ClientInitError {
    fn from(err: hyper::http::uri::InvalidUri) -> ClientInitError {
        ClientInitError::InvalidUri(err)
    }
}

impl From<openssl::error::ErrorStack> for ClientInitError {
    fn from(err: openssl::error::ErrorStack) -> ClientInitError {
        ClientInitError::SslError(err)
    }
}

impl fmt::Display for ClientInitError {
    fn fmt(&self, f: &mut fmt::Formatter) -> fmt::Result {
        let s: &dyn fmt::Debug = self;
        s.fmt(f)
    }
}

impl error::Error for ClientInitError {
    fn description(&self) -> &str {
        "Failed to produce a hyper client."
    }
}

impl<C, F> Api<C> for Client<F> where
    C: Has<XSpanIdString> ,
    F: Future<Item=Response<Body>, Error=hyper::Error> + Send + 'static
{
<<<<<<< HEAD

    fn all_of_get(&self, context: &C) -> Box<dyn Future<Item=AllOfGetResponse, Error=ApiError> + Send> {
        let mut uri = format!(
            "{}/allOf",
            self.base_path
        );

        // Query parameters
        let mut query_string = url::form_urlencoded::Serializer::new("".to_owned());
        let query_string_str = query_string.finish();
        if !query_string_str.is_empty() {
            uri += "?";
            uri += &query_string_str;
        }

        let uri = match Uri::from_str(&uri) {
            Ok(uri) => uri,
            Err(err) => return Box::new(future::err(ApiError(format!("Unable to build URI: {}", err)))),
        };

        let mut request = match hyper::Request::builder()
            .method("GET")
            .uri(uri)
            .body(Body::empty()) {
                Ok(req) => req,
                Err(e) => return Box::new(future::err(ApiError(format!("Unable to create request: {}", e))))
        };


        let header = HeaderValue::from_str((context as &dyn Has<XSpanIdString>).get().0.clone().to_string().as_str());
        request.headers_mut().insert(HeaderName::from_static("x-span-id"), match header {
            Ok(h) => h,
            Err(e) => return Box::new(future::err(ApiError(format!("Unable to create X-Span ID header value: {}", e))))
        });


        Box::new(self.client_service.request(request)
                             .map_err(|e| ApiError(format!("No response received: {}", e)))
                             .and_then(|mut response| {
            match response.status().as_u16() {
                200 => {
                    let body = response.into_body();
                    Box::new(
                        body
                        .concat2()
                        .map_err(|e| ApiError(format!("Failed to read response: {}", e)))
                        .and_then(|body|
                            str::from_utf8(&body)
                            .map_err(|e| ApiError(format!("Response was not valid UTF8: {}", e)))
                            .and_then(|body|
                                serde_json::from_str::<models::AllOfObject>(body)
                                .map_err(|e| e.into())
                            )
                        )
                        .map(move |body| {
                            AllOfGetResponse::OK
                            (body)
                        })
                    ) as Box<dyn Future<Item=_, Error=_> + Send>
                },
                code => {
                    let headers = response.headers().clone();
                    Box::new(response.into_body()
                            .take(100)
                            .concat2()
                            .then(move |body|
                                future::err(ApiError(format!("Unexpected response code {}:\n{:?}\n\n{}",
                                    code,
                                    headers,
                                    match body {
                                        Ok(ref body) => match str::from_utf8(body) {
                                            Ok(body) => Cow::from(body),
                                            Err(e) => Cow::from(format!("<Body was not UTF8: {:?}>", e)),
                                        },
                                        Err(e) => Cow::from(format!("<Failed to read body: {}>", e)),
                                    })))
                            )
                    ) as Box<dyn Future<Item=_, Error=_> + Send>
                }
            }
        }))

    }

    fn dummy_get(&self, context: &C) -> Box<dyn Future<Item=DummyGetResponse, Error=ApiError> + Send> {
=======
    fn dummy_get(
        &self,
        context: &C) -> Box<dyn Future<Item=DummyGetResponse, Error=ApiError> + Send>
    {
>>>>>>> b60fc900
        let mut uri = format!(
            "{}/dummy",
            self.base_path
        );

        // Query parameters
        let mut query_string = url::form_urlencoded::Serializer::new("".to_owned());
        let query_string_str = query_string.finish();
        if !query_string_str.is_empty() {
            uri += "?";
            uri += &query_string_str;
        }

        let uri = match Uri::from_str(&uri) {
            Ok(uri) => uri,
            Err(err) => return Box::new(future::err(ApiError(format!("Unable to build URI: {}", err)))),
        };

        let mut request = match hyper::Request::builder()
            .method("GET")
            .uri(uri)
            .body(Body::empty()) {
                Ok(req) => req,
                Err(e) => return Box::new(future::err(ApiError(format!("Unable to create request: {}", e))))
        };

        let header = HeaderValue::from_str((context as &dyn Has<XSpanIdString>).get().0.clone().to_string().as_str());
        request.headers_mut().insert(HeaderName::from_static("x-span-id"), match header {
            Ok(h) => h,
            Err(e) => return Box::new(future::err(ApiError(format!("Unable to create X-Span ID header value: {}", e))))
        });

        Box::new(self.client_service.request(request)
                             .map_err(|e| ApiError(format!("No response received: {}", e)))
                             .and_then(|mut response| {
            match response.status().as_u16() {
                200 => {
                    let body = response.into_body();
                    Box::new(
                        future::ok(
                            DummyGetResponse::Success
                        )
                    ) as Box<dyn Future<Item=_, Error=_> + Send>
                },
                code => {
                    let headers = response.headers().clone();
                    Box::new(response.into_body()
                            .take(100)
                            .concat2()
                            .then(move |body|
                                future::err(ApiError(format!("Unexpected response code {}:\n{:?}\n\n{}",
                                    code,
                                    headers,
                                    match body {
                                        Ok(ref body) => match str::from_utf8(body) {
                                            Ok(body) => Cow::from(body),
                                            Err(e) => Cow::from(format!("<Body was not UTF8: {:?}>", e)),
                                        },
                                        Err(e) => Cow::from(format!("<Failed to read body: {}>", e)),
                                    })))
                            )
                    ) as Box<dyn Future<Item=_, Error=_> + Send>
                }
            }
        }))
    }

    fn dummy_put(
        &self,
        param_nested_response: models::InlineObject,
        context: &C) -> Box<dyn Future<Item=DummyPutResponse, Error=ApiError> + Send>
    {
        let mut uri = format!(
            "{}/dummy",
            self.base_path
        );

        // Query parameters
        let mut query_string = url::form_urlencoded::Serializer::new("".to_owned());
        let query_string_str = query_string.finish();
        if !query_string_str.is_empty() {
            uri += "?";
            uri += &query_string_str;
        }

        let uri = match Uri::from_str(&uri) {
            Ok(uri) => uri,
            Err(err) => return Box::new(future::err(ApiError(format!("Unable to build URI: {}", err)))),
        };

        let mut request = match hyper::Request::builder()
            .method("PUT")
            .uri(uri)
            .body(Body::empty()) {
                Ok(req) => req,
                Err(e) => return Box::new(future::err(ApiError(format!("Unable to create request: {}", e))))
        };

        let body = serde_json::to_string(&param_nested_response).expect("impossible to fail to serialize");
                *request.body_mut() = Body::from(body);

        let header = &mimetypes::requests::DUMMY_PUT;
        request.headers_mut().insert(CONTENT_TYPE, match HeaderValue::from_str(header) {
            Ok(h) => h,
            Err(e) => return Box::new(future::err(ApiError(format!("Unable to create header: {} - {}", header, e))))
        });
        let header = HeaderValue::from_str((context as &dyn Has<XSpanIdString>).get().0.clone().to_string().as_str());
        request.headers_mut().insert(HeaderName::from_static("x-span-id"), match header {
            Ok(h) => h,
            Err(e) => return Box::new(future::err(ApiError(format!("Unable to create X-Span ID header value: {}", e))))
        });

        Box::new(self.client_service.request(request)
                             .map_err(|e| ApiError(format!("No response received: {}", e)))
                             .and_then(|mut response| {
            match response.status().as_u16() {
                200 => {
                    let body = response.into_body();
                    Box::new(
                        future::ok(
                            DummyPutResponse::Success
                        )
                    ) as Box<dyn Future<Item=_, Error=_> + Send>
                },
                code => {
                    let headers = response.headers().clone();
                    Box::new(response.into_body()
                            .take(100)
                            .concat2()
                            .then(move |body|
                                future::err(ApiError(format!("Unexpected response code {}:\n{:?}\n\n{}",
                                    code,
                                    headers,
                                    match body {
                                        Ok(ref body) => match str::from_utf8(body) {
                                            Ok(body) => Cow::from(body),
                                            Err(e) => Cow::from(format!("<Body was not UTF8: {:?}>", e)),
                                        },
                                        Err(e) => Cow::from(format!("<Failed to read body: {}>", e)),
                                    })))
                            )
                    ) as Box<dyn Future<Item=_, Error=_> + Send>
                }
            }
        }))
    }

    fn file_response_get(
        &self,
        context: &C) -> Box<dyn Future<Item=FileResponseGetResponse, Error=ApiError> + Send>
    {
        let mut uri = format!(
            "{}/file_response",
            self.base_path
        );

        // Query parameters
        let mut query_string = url::form_urlencoded::Serializer::new("".to_owned());
        let query_string_str = query_string.finish();
        if !query_string_str.is_empty() {
            uri += "?";
            uri += &query_string_str;
        }

        let uri = match Uri::from_str(&uri) {
            Ok(uri) => uri,
            Err(err) => return Box::new(future::err(ApiError(format!("Unable to build URI: {}", err)))),
        };

        let mut request = match hyper::Request::builder()
            .method("GET")
            .uri(uri)
            .body(Body::empty()) {
                Ok(req) => req,
                Err(e) => return Box::new(future::err(ApiError(format!("Unable to create request: {}", e))))
        };

        let header = HeaderValue::from_str((context as &dyn Has<XSpanIdString>).get().0.clone().to_string().as_str());
        request.headers_mut().insert(HeaderName::from_static("x-span-id"), match header {
            Ok(h) => h,
            Err(e) => return Box::new(future::err(ApiError(format!("Unable to create X-Span ID header value: {}", e))))
        });

        Box::new(self.client_service.request(request)
                             .map_err(|e| ApiError(format!("No response received: {}", e)))
                             .and_then(|mut response| {
            match response.status().as_u16() {
                200 => {
                    let body = response.into_body();
                    Box::new(
                        body
                        .concat2()
                        .map_err(|e| ApiError(format!("Failed to read response: {}", e)))
                        .and_then(|body|
                        str::from_utf8(&body)
                                             .map_err(|e| ApiError(format!("Response was not valid UTF8: {}", e)))
                                             .and_then(|body|
                                                 serde_json::from_str::<swagger::ByteArray>(body)
                                                     .map_err(|e| e.into())
                                             )
                                 )
                        .map(move |body| {
                            FileResponseGetResponse::Success
                            (body)
                        })
                    ) as Box<dyn Future<Item=_, Error=_> + Send>
                },
                code => {
                    let headers = response.headers().clone();
                    Box::new(response.into_body()
                            .take(100)
                            .concat2()
                            .then(move |body|
                                future::err(ApiError(format!("Unexpected response code {}:\n{:?}\n\n{}",
                                    code,
                                    headers,
                                    match body {
                                        Ok(ref body) => match str::from_utf8(body) {
                                            Ok(body) => Cow::from(body),
                                            Err(e) => Cow::from(format!("<Body was not UTF8: {:?}>", e)),
                                        },
                                        Err(e) => Cow::from(format!("<Failed to read body: {}>", e)),
                                    })))
                            )
                    ) as Box<dyn Future<Item=_, Error=_> + Send>
                }
            }
        }))
    }

    fn get_structured_yaml(
        &self,
        context: &C) -> Box<dyn Future<Item=GetStructuredYamlResponse, Error=ApiError> + Send>
    {
        let mut uri = format!(
            "{}/get-structured-yaml",
            self.base_path
        );

        // Query parameters
        let mut query_string = url::form_urlencoded::Serializer::new("".to_owned());
        let query_string_str = query_string.finish();
        if !query_string_str.is_empty() {
            uri += "?";
            uri += &query_string_str;
        }

        let uri = match Uri::from_str(&uri) {
            Ok(uri) => uri,
            Err(err) => return Box::new(future::err(ApiError(format!("Unable to build URI: {}", err)))),
        };

        let mut request = match hyper::Request::builder()
            .method("GET")
            .uri(uri)
            .body(Body::empty()) {
                Ok(req) => req,
                Err(e) => return Box::new(future::err(ApiError(format!("Unable to create request: {}", e))))
        };

        let header = HeaderValue::from_str((context as &dyn Has<XSpanIdString>).get().0.clone().to_string().as_str());
        request.headers_mut().insert(HeaderName::from_static("x-span-id"), match header {
            Ok(h) => h,
            Err(e) => return Box::new(future::err(ApiError(format!("Unable to create X-Span ID header value: {}", e))))
        });

        Box::new(self.client_service.request(request)
                             .map_err(|e| ApiError(format!("No response received: {}", e)))
                             .and_then(|mut response| {
            match response.status().as_u16() {
                200 => {
                    let body = response.into_body();
                    Box::new(
                        body
                        .concat2()
                        .map_err(|e| ApiError(format!("Failed to read response: {}", e)))
                        .and_then(|body|
                        str::from_utf8(&body)
                                             .map_err(|e| ApiError(format!("Response was not valid UTF8: {}", e)))
                                             .and_then(|body|
                                                 Ok(body.to_string())
                                             )
                                 )
                        .map(move |body| {
                            GetStructuredYamlResponse::OK
                            (body)
                        })
                    ) as Box<dyn Future<Item=_, Error=_> + Send>
                },
                code => {
                    let headers = response.headers().clone();
                    Box::new(response.into_body()
                            .take(100)
                            .concat2()
                            .then(move |body|
                                future::err(ApiError(format!("Unexpected response code {}:\n{:?}\n\n{}",
                                    code,
                                    headers,
                                    match body {
                                        Ok(ref body) => match str::from_utf8(body) {
                                            Ok(body) => Cow::from(body),
                                            Err(e) => Cow::from(format!("<Body was not UTF8: {:?}>", e)),
                                        },
                                        Err(e) => Cow::from(format!("<Failed to read body: {}>", e)),
                                    })))
                            )
                    ) as Box<dyn Future<Item=_, Error=_> + Send>
                }
            }
        }))
    }

    fn html_post(
        &self,
        param_body: String,
        context: &C) -> Box<dyn Future<Item=HtmlPostResponse, Error=ApiError> + Send>
    {
        let mut uri = format!(
            "{}/html",
            self.base_path
        );

        // Query parameters
        let mut query_string = url::form_urlencoded::Serializer::new("".to_owned());
        let query_string_str = query_string.finish();
        if !query_string_str.is_empty() {
            uri += "?";
            uri += &query_string_str;
        }

        let uri = match Uri::from_str(&uri) {
            Ok(uri) => uri,
            Err(err) => return Box::new(future::err(ApiError(format!("Unable to build URI: {}", err)))),
        };

        let mut request = match hyper::Request::builder()
            .method("POST")
            .uri(uri)
            .body(Body::empty()) {
                Ok(req) => req,
                Err(e) => return Box::new(future::err(ApiError(format!("Unable to create request: {}", e))))
        };

        let body = param_body;
                *request.body_mut() = Body::from(body);

        let header = &mimetypes::requests::HTML_POST;
        request.headers_mut().insert(CONTENT_TYPE, match HeaderValue::from_str(header) {
            Ok(h) => h,
            Err(e) => return Box::new(future::err(ApiError(format!("Unable to create header: {} - {}", header, e))))
        });
        let header = HeaderValue::from_str((context as &dyn Has<XSpanIdString>).get().0.clone().to_string().as_str());
        request.headers_mut().insert(HeaderName::from_static("x-span-id"), match header {
            Ok(h) => h,
            Err(e) => return Box::new(future::err(ApiError(format!("Unable to create X-Span ID header value: {}", e))))
        });

        Box::new(self.client_service.request(request)
                             .map_err(|e| ApiError(format!("No response received: {}", e)))
                             .and_then(|mut response| {
            match response.status().as_u16() {
                200 => {
                    let body = response.into_body();
                    Box::new(
                        body
                        .concat2()
                        .map_err(|e| ApiError(format!("Failed to read response: {}", e)))
                        .and_then(|body|
                        str::from_utf8(&body)
                                             .map_err(|e| ApiError(format!("Response was not valid UTF8: {}", e)))
                                             .and_then(|body|
                                                 Ok(body.to_string())
                                             )
                                 )
                        .map(move |body| {
                            HtmlPostResponse::Success
                            (body)
                        })
                    ) as Box<dyn Future<Item=_, Error=_> + Send>
                },
                code => {
                    let headers = response.headers().clone();
                    Box::new(response.into_body()
                            .take(100)
                            .concat2()
                            .then(move |body|
                                future::err(ApiError(format!("Unexpected response code {}:\n{:?}\n\n{}",
                                    code,
                                    headers,
                                    match body {
                                        Ok(ref body) => match str::from_utf8(body) {
                                            Ok(body) => Cow::from(body),
                                            Err(e) => Cow::from(format!("<Body was not UTF8: {:?}>", e)),
                                        },
                                        Err(e) => Cow::from(format!("<Failed to read body: {}>", e)),
                                    })))
                            )
                    ) as Box<dyn Future<Item=_, Error=_> + Send>
                }
            }
        }))
    }

    fn post_yaml(
        &self,
        param_value: String,
        context: &C) -> Box<dyn Future<Item=PostYamlResponse, Error=ApiError> + Send>
    {
        let mut uri = format!(
            "{}/post-yaml",
            self.base_path
        );

        // Query parameters
        let mut query_string = url::form_urlencoded::Serializer::new("".to_owned());
        let query_string_str = query_string.finish();
        if !query_string_str.is_empty() {
            uri += "?";
            uri += &query_string_str;
        }

        let uri = match Uri::from_str(&uri) {
            Ok(uri) => uri,
            Err(err) => return Box::new(future::err(ApiError(format!("Unable to build URI: {}", err)))),
        };

        let mut request = match hyper::Request::builder()
            .method("POST")
            .uri(uri)
            .body(Body::empty()) {
                Ok(req) => req,
                Err(e) => return Box::new(future::err(ApiError(format!("Unable to create request: {}", e))))
        };

        let body = param_value;
                *request.body_mut() = Body::from(body);

        let header = &mimetypes::requests::POST_YAML;
        request.headers_mut().insert(CONTENT_TYPE, match HeaderValue::from_str(header) {
            Ok(h) => h,
            Err(e) => return Box::new(future::err(ApiError(format!("Unable to create header: {} - {}", header, e))))
        });
        let header = HeaderValue::from_str((context as &dyn Has<XSpanIdString>).get().0.clone().to_string().as_str());
        request.headers_mut().insert(HeaderName::from_static("x-span-id"), match header {
            Ok(h) => h,
            Err(e) => return Box::new(future::err(ApiError(format!("Unable to create X-Span ID header value: {}", e))))
        });

        Box::new(self.client_service.request(request)
                             .map_err(|e| ApiError(format!("No response received: {}", e)))
                             .and_then(|mut response| {
            match response.status().as_u16() {
                204 => {
                    let body = response.into_body();
                    Box::new(
                        future::ok(
                            PostYamlResponse::OK
                        )
                    ) as Box<dyn Future<Item=_, Error=_> + Send>
                },
                code => {
                    let headers = response.headers().clone();
                    Box::new(response.into_body()
                            .take(100)
                            .concat2()
                            .then(move |body|
                                future::err(ApiError(format!("Unexpected response code {}:\n{:?}\n\n{}",
                                    code,
                                    headers,
                                    match body {
                                        Ok(ref body) => match str::from_utf8(body) {
                                            Ok(body) => Cow::from(body),
                                            Err(e) => Cow::from(format!("<Body was not UTF8: {:?}>", e)),
                                        },
                                        Err(e) => Cow::from(format!("<Failed to read body: {}>", e)),
                                    })))
                            )
                    ) as Box<dyn Future<Item=_, Error=_> + Send>
                }
            }
        }))
    }

    fn raw_json_get(
        &self,
        context: &C) -> Box<dyn Future<Item=RawJsonGetResponse, Error=ApiError> + Send>
    {
        let mut uri = format!(
            "{}/raw_json",
            self.base_path
        );

        // Query parameters
        let mut query_string = url::form_urlencoded::Serializer::new("".to_owned());
        let query_string_str = query_string.finish();
        if !query_string_str.is_empty() {
            uri += "?";
            uri += &query_string_str;
        }

        let uri = match Uri::from_str(&uri) {
            Ok(uri) => uri,
            Err(err) => return Box::new(future::err(ApiError(format!("Unable to build URI: {}", err)))),
        };

        let mut request = match hyper::Request::builder()
            .method("GET")
            .uri(uri)
            .body(Body::empty()) {
                Ok(req) => req,
                Err(e) => return Box::new(future::err(ApiError(format!("Unable to create request: {}", e))))
        };

        let header = HeaderValue::from_str((context as &dyn Has<XSpanIdString>).get().0.clone().to_string().as_str());
        request.headers_mut().insert(HeaderName::from_static("x-span-id"), match header {
            Ok(h) => h,
            Err(e) => return Box::new(future::err(ApiError(format!("Unable to create X-Span ID header value: {}", e))))
        });

        Box::new(self.client_service.request(request)
                             .map_err(|e| ApiError(format!("No response received: {}", e)))
                             .and_then(|mut response| {
            match response.status().as_u16() {
                200 => {
                    let body = response.into_body();
                    Box::new(
                        body
                        .concat2()
                        .map_err(|e| ApiError(format!("Failed to read response: {}", e)))
                        .and_then(|body|
                        str::from_utf8(&body)
                                             .map_err(|e| ApiError(format!("Response was not valid UTF8: {}", e)))
                                             .and_then(|body|
                                                 serde_json::from_str::<serde_json::Value>(body)
                                                     .map_err(|e| e.into())
                                             )
                                 )
                        .map(move |body| {
                            RawJsonGetResponse::Success
                            (body)
                        })
                    ) as Box<dyn Future<Item=_, Error=_> + Send>
                },
                code => {
                    let headers = response.headers().clone();
                    Box::new(response.into_body()
                            .take(100)
                            .concat2()
                            .then(move |body|
                                future::err(ApiError(format!("Unexpected response code {}:\n{:?}\n\n{}",
                                    code,
                                    headers,
                                    match body {
                                        Ok(ref body) => match str::from_utf8(body) {
                                            Ok(body) => Cow::from(body),
                                            Err(e) => Cow::from(format!("<Body was not UTF8: {:?}>", e)),
                                        },
                                        Err(e) => Cow::from(format!("<Failed to read body: {}>", e)),
                                    })))
                            )
                    ) as Box<dyn Future<Item=_, Error=_> + Send>
                }
            }
        }))
    }

    fn solo_object_post(
        &self,
        param_value: serde_json::Value,
        context: &C) -> Box<dyn Future<Item=SoloObjectPostResponse, Error=ApiError> + Send>
    {
        let mut uri = format!(
            "{}/solo-object",
            self.base_path
        );

        // Query parameters
        let mut query_string = url::form_urlencoded::Serializer::new("".to_owned());
        let query_string_str = query_string.finish();
        if !query_string_str.is_empty() {
            uri += "?";
            uri += &query_string_str;
        }

        let uri = match Uri::from_str(&uri) {
            Ok(uri) => uri,
            Err(err) => return Box::new(future::err(ApiError(format!("Unable to build URI: {}", err)))),
        };

        let mut request = match hyper::Request::builder()
            .method("POST")
            .uri(uri)
            .body(Body::empty()) {
                Ok(req) => req,
                Err(e) => return Box::new(future::err(ApiError(format!("Unable to create request: {}", e))))
        };

        let body = serde_json::to_string(&param_value).expect("impossible to fail to serialize");

                *request.body_mut() = Body::from(body);

        let header = &mimetypes::requests::SOLO_OBJECT_POST;
        request.headers_mut().insert(CONTENT_TYPE, match HeaderValue::from_str(header) {
            Ok(h) => h,
            Err(e) => return Box::new(future::err(ApiError(format!("Unable to create header: {} - {}", header, e))))
        });

        let header = HeaderValue::from_str((context as &dyn Has<XSpanIdString>).get().0.clone().to_string().as_str());
        request.headers_mut().insert(HeaderName::from_static("x-span-id"), match header {
            Ok(h) => h,
            Err(e) => return Box::new(future::err(ApiError(format!("Unable to create X-Span ID header value: {}", e))))
        });

        Box::new(self.client_service.request(request)
                             .map_err(|e| ApiError(format!("No response received: {}", e)))
                             .and_then(|mut response| {
            match response.status().as_u16() {
                204 => {
                    let body = response.into_body();
                    Box::new(
                        future::ok(
                            SoloObjectPostResponse::OK
                        )
                    ) as Box<dyn Future<Item=_, Error=_> + Send>
                },
                code => {
                    let headers = response.headers().clone();
                    Box::new(response.into_body()
                            .take(100)
                            .concat2()
                            .then(move |body|
                                future::err(ApiError(format!("Unexpected response code {}:\n{:?}\n\n{}",
                                    code,
                                    headers,
                                    match body {
                                        Ok(ref body) => match str::from_utf8(body) {
                                            Ok(body) => Cow::from(body),
                                            Err(e) => Cow::from(format!("<Body was not UTF8: {:?}>", e)),
                                        },
                                        Err(e) => Cow::from(format!("<Failed to read body: {}>", e)),
                                    })))
                            )
                    ) as Box<dyn Future<Item=_, Error=_> + Send>
                }
            }
        }))
    }

}<|MERGE_RESOLUTION|>--- conflicted
+++ resolved
@@ -19,26 +19,10 @@
 use std::string::ToString;
 use swagger;
 use swagger::client::Service;
-<<<<<<< HEAD
-
-
-use {Api,
-     AllOfGetResponse,
-     DummyGetResponse,
-     DummyPutResponse,
-     FileResponseGetResponse,
-     GetStructuredYamlResponse,
-     HtmlPostResponse,
-     PostYamlResponse,
-     RawJsonGetResponse,
-     SoloObjectPostResponse
-     };
-=======
 use swagger::connector;
 use swagger::{ApiError, XSpanIdString, Has, AuthData};
 use url::form_urlencoded;
 use url::percent_encoding::{utf8_percent_encode, PATH_SEGMENT_ENCODE_SET, QUERY_ENCODE_SET};
->>>>>>> b60fc900
 
 use mimetypes;
 use models;
@@ -53,6 +37,7 @@
 }
 
 use {Api,
+     AllOfGetResponse,
      DummyGetResponse,
      DummyPutResponse,
      FileResponseGetResponse,
@@ -258,9 +243,10 @@
     C: Has<XSpanIdString> ,
     F: Future<Item=Response<Body>, Error=hyper::Error> + Send + 'static
 {
-<<<<<<< HEAD
-
-    fn all_of_get(&self, context: &C) -> Box<dyn Future<Item=AllOfGetResponse, Error=ApiError> + Send> {
+    fn all_of_get(
+        &self,
+        context: &C) -> Box<dyn Future<Item=AllOfGetResponse, Error=ApiError> + Send>
+    {
         let mut uri = format!(
             "{}/allOf",
             self.base_path
@@ -287,13 +273,11 @@
                 Err(e) => return Box::new(future::err(ApiError(format!("Unable to create request: {}", e))))
         };
 
-
         let header = HeaderValue::from_str((context as &dyn Has<XSpanIdString>).get().0.clone().to_string().as_str());
         request.headers_mut().insert(HeaderName::from_static("x-span-id"), match header {
             Ok(h) => h,
             Err(e) => return Box::new(future::err(ApiError(format!("Unable to create X-Span ID header value: {}", e))))
         });
-
 
         Box::new(self.client_service.request(request)
                              .map_err(|e| ApiError(format!("No response received: {}", e)))
@@ -306,13 +290,13 @@
                         .concat2()
                         .map_err(|e| ApiError(format!("Failed to read response: {}", e)))
                         .and_then(|body|
-                            str::from_utf8(&body)
-                            .map_err(|e| ApiError(format!("Response was not valid UTF8: {}", e)))
-                            .and_then(|body|
-                                serde_json::from_str::<models::AllOfObject>(body)
-                                .map_err(|e| e.into())
-                            )
-                        )
+                        str::from_utf8(&body)
+                                             .map_err(|e| ApiError(format!("Response was not valid UTF8: {}", e)))
+                                             .and_then(|body|
+                                                 serde_json::from_str::<models::AllOfObject>(body)
+                                                     .map_err(|e| e.into())
+                                             )
+                                 )
                         .map(move |body| {
                             AllOfGetResponse::OK
                             (body)
@@ -340,16 +324,12 @@
                 }
             }
         }))
-
-    }
-
-    fn dummy_get(&self, context: &C) -> Box<dyn Future<Item=DummyGetResponse, Error=ApiError> + Send> {
-=======
+    }
+
     fn dummy_get(
         &self,
         context: &C) -> Box<dyn Future<Item=DummyGetResponse, Error=ApiError> + Send>
     {
->>>>>>> b60fc900
         let mut uri = format!(
             "{}/dummy",
             self.base_path
