--- conflicted
+++ resolved
@@ -534,13 +534,8 @@
 
     async fn dummy_put(
         &self,
-<<<<<<< HEAD
-        param_nested_response: models::DummyPutBody,
-        context: &C) -> Box<dyn Future<Item=DummyPutResponse, Error=ApiError> + Send>
-=======
         param_nested_response: models::InlineObject,
         context: &C) -> Result<DummyPutResponse, ApiError>
->>>>>>> 14c14bf9
     {
         let mut client_service = self.client_service.clone();
         let mut uri = format!(
