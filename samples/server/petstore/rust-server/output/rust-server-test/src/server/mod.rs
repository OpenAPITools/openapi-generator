#[allow(unused_imports)]
use std::collections::{HashMap, BTreeMap, BTreeSet};
use std::marker::PhantomData;
use futures::{Future, future, Stream, stream};
use hyper;
use hyper::{Request, Response, Error, StatusCode, Body, HeaderMap};
use hyper::header::{HeaderName, HeaderValue, CONTENT_TYPE};
use url::form_urlencoded;
use mimetypes;
use serde_json;
use std::io;
#[allow(unused_imports)]
use swagger;
use swagger::{ApiError, XSpanIdString, Has, RequestParser};
pub use swagger::auth::Authorization;
use swagger::auth::Scopes;
use swagger::context::ContextualPayload;

#[allow(unused_imports)]
use models;
use header;

pub use crate::context;

use {Api,
     AllOfGetResponse,
     DummyGetResponse,
     DummyPutResponse,
     FileResponseGetResponse,
     GetStructuredYamlResponse,
     HtmlPostResponse,
     PostYamlResponse,
     RawJsonGetResponse,
     SoloObjectPostResponse
};

mod paths {
    extern crate regex;

    lazy_static! {
        pub static ref GLOBAL_REGEX_SET: regex::RegexSet = regex::RegexSet::new(vec![
            r"^/allOf$",
            r"^/dummy$",
            r"^/file_response$",
            r"^/get-structured-yaml$",
            r"^/html$",
            r"^/post-yaml$",
            r"^/raw_json$",
            r"^/solo-object$"
        ])
        .expect("Unable to create global regex set");
    }
    pub static ID_ALLOF: usize = 0;
    pub static ID_DUMMY: usize = 1;
    pub static ID_FILE_RESPONSE: usize = 2;
    pub static ID_GET_STRUCTURED_YAML: usize = 3;
    pub static ID_HTML: usize = 4;
    pub static ID_POST_YAML: usize = 5;
    pub static ID_RAW_JSON: usize = 6;
    pub static ID_SOLO_OBJECT: usize = 7;
}

pub struct MakeService<T, RC> {
    api_impl: T,
    marker: PhantomData<RC>,
}

impl<T, RC> MakeService<T, RC>
where
    T: Api<RC> + Clone + Send + 'static,
    RC: Has<XSpanIdString>  + 'static
{
    pub fn new(api_impl: T) -> Self {
        MakeService {
            api_impl,
            marker: PhantomData
        }
    }
}

impl<'a, T, SC, RC> hyper::service::MakeService<&'a SC> for MakeService<T, RC>
where
    T: Api<RC> + Clone + Send + 'static,
    RC: Has<XSpanIdString>  + 'static + Send
{
    type ReqBody = ContextualPayload<Body, RC>;
    type ResBody = Body;
    type Error = Error;
    type Service = Service<T, RC>;
    type Future = future::FutureResult<Self::Service, Self::MakeError>;
    type MakeError = Error;

    fn make_service(&mut self, _ctx: &'a SC) -> Self::Future {
        future::FutureResult::from(Ok(Service::new(
            self.api_impl.clone(),
        )))
    }
}

pub struct Service<T, RC> {
    api_impl: T,
    marker: PhantomData<RC>,
}

impl<T, RC> Service<T, RC>
where
    T: Api<RC> + Clone + Send + 'static,
    RC: Has<XSpanIdString>  + 'static {
    pub fn new(api_impl: T) -> Self {
        Service {
            api_impl: api_impl,
            marker: PhantomData
        }
    }
}

impl<T, C> hyper::service::Service for Service<T, C>
where
    T: Api<C> + Clone + Send + 'static,
    C: Has<XSpanIdString>  + 'static + Send
{
    type ReqBody = ContextualPayload<Body, C>;
    type ResBody = Body;
    type Error = Error;
    type Future = Box<dyn Future<Item = Response<Self::ResBody>, Error = Self::Error> + Send>;

    fn call(&mut self, req: Request<Self::ReqBody>) -> Self::Future {
        let api_impl = self.api_impl.clone();
        let (parts, body) = req.into_parts();
        let (method, uri, headers) = (parts.method, parts.uri, parts.headers);
        let path = paths::GLOBAL_REGEX_SET.matches(uri.path());
        let mut context = body.context;
        let body = body.inner;

        match &method {

            // AllOfGet - GET /allOf
            &hyper::Method::GET if path.matched(paths::ID_ALLOF) => {
                Box::new({
                        {{
                                Box::new(
                                    api_impl.all_of_get(
                                        &context
                                    ).then(move |result| {
                                        let mut response = Response::new(Body::empty());
                                        response.headers_mut().insert(
                                            HeaderName::from_static("x-span-id"),
                                            HeaderValue::from_str((&context as &dyn Has<XSpanIdString>).get().0.clone().to_string().as_str())
                                                .expect("Unable to create X-Span-ID header value"));


                                        match result {
                                            Ok(rsp) => match rsp {
                                                AllOfGetResponse::OK

                                                    (body)


                                                => {
                                                    *response.status_mut() = StatusCode::from_u16(200).expect("Unable to turn 200 into a StatusCode");

                                                    response.headers_mut().insert(
                                                        CONTENT_TYPE,
                                                        HeaderValue::from_str(mimetypes::responses::ALL_OF_GET_OK)
                                                            .expect("Unable to create Content-Type header for ALL_OF_GET_OK"));

                                                    let body = serde_json::to_string(&body).expect("impossible to fail to serialize");
                                                    *response.body_mut() = Body::from(body);
                                                },
                                            },
                                            Err(_) => {
                                                // Application code returned an error. This should not happen, as the implementation should
                                                // return a valid response.
                                                *response.status_mut() = StatusCode::INTERNAL_SERVER_ERROR;
                                                *response.body_mut() = Body::from("An internal error occurred");
                                            },
                                        }

                                        future::ok(response)
                                    }
                                ))
                        }}
                }) as Self::Future
            },

            // DummyGet - GET /dummy
            &hyper::Method::GET if path.matched(paths::ID_DUMMY) => {
                Box::new({
                        {{
                                Box::new(
                                    api_impl.dummy_get(
                                        &context
                                    ).then(move |result| {
                                        let mut response = Response::new(Body::empty());
                                        response.headers_mut().insert(
                                            HeaderName::from_static("x-span-id"),
                                            HeaderValue::from_str((&context as &dyn Has<XSpanIdString>).get().0.clone().to_string().as_str())
                                                .expect("Unable to create X-Span-ID header value"));

                                        match result {
                                            Ok(rsp) => match rsp {
                                                DummyGetResponse::Success
                                                => {
                                                    *response.status_mut() = StatusCode::from_u16(200).expect("Unable to turn 200 into a StatusCode");
                                                },
                                            },
                                            Err(_) => {
                                                // Application code returned an error. This should not happen, as the implementation should
                                                // return a valid response.
                                                *response.status_mut() = StatusCode::INTERNAL_SERVER_ERROR;
                                                *response.body_mut() = Body::from("An internal error occurred");
                                            },
                                        }

                                        future::ok(response)
                                    }
                                ))
                        }}
                }) as Self::Future
            },

            // DummyPut - PUT /dummy
            &hyper::Method::PUT if path.matched(paths::ID_DUMMY) => {
                // Body parameters (note that non-required body parameters will ignore garbage
                // values, rather than causing a 400 response). Produce warning header and logs for
                // any unused fields.
                Box::new(body.concat2()
                    .then(move |result| -> Self::Future {
                        match result {
                            Ok(body) => {
                                let mut unused_elements = Vec::new();
                                let param_nested_response: Option<models::InlineObject> = if !body.is_empty() {
                                    let deserializer = &mut serde_json::Deserializer::from_slice(&*body);
                                    match serde_ignored::deserialize(deserializer, |path| {
                                            warn!("Ignoring unknown field in body: {}", path);
                                            unused_elements.push(path.to_string());
                                    }) {
                                        Ok(param_nested_response) => param_nested_response,
                                        Err(e) => return Box::new(future::ok(Response::builder()
                                                        .status(StatusCode::BAD_REQUEST)
                                                        .body(Body::from(format!("Couldn't parse body parameter nested_response - doesn't match schema: {}", e)))
                                                        .expect("Unable to create Bad Request response for invalid body parameter nested_response due to schema"))),
                                    }
                                } else {
                                    None
                                };
                                let param_nested_response = match param_nested_response {
                                    Some(param_nested_response) => param_nested_response,
                                    None => return Box::new(future::ok(Response::builder()
                                                        .status(StatusCode::BAD_REQUEST)
                                                        .body(Body::from("Missing required body parameter nested_response"))
                                                        .expect("Unable to create Bad Request response for missing body parameter nested_response"))),
                                };

                                Box::new(
                                    api_impl.dummy_put(
                                            param_nested_response,
                                        &context
                                    ).then(move |result| {
                                        let mut response = Response::new(Body::empty());
                                        response.headers_mut().insert(
                                            HeaderName::from_static("x-span-id"),
                                            HeaderValue::from_str((&context as &dyn Has<XSpanIdString>).get().0.clone().to_string().as_str())
                                                .expect("Unable to create X-Span-ID header value"));

                                        if !unused_elements.is_empty() {
                                            response.headers_mut().insert(
                                                HeaderName::from_static("warning"),
                                                HeaderValue::from_str(format!("Ignoring unknown fields in body: {:?}", unused_elements).as_str())
                                                    .expect("Unable to create Warning header value"));
                                        }

                                        match result {
                                            Ok(rsp) => match rsp {
                                                DummyPutResponse::Success
                                                => {
                                                    *response.status_mut() = StatusCode::from_u16(200).expect("Unable to turn 200 into a StatusCode");
                                                },
                                            },
                                            Err(_) => {
                                                // Application code returned an error. This should not happen, as the implementation should
                                                // return a valid response.
                                                *response.status_mut() = StatusCode::INTERNAL_SERVER_ERROR;
                                                *response.body_mut() = Body::from("An internal error occurred");
                                            },
                                        }

                                        future::ok(response)
                                    }
                                ))
                            },
                            Err(e) => Box::new(future::ok(Response::builder()
                                                .status(StatusCode::BAD_REQUEST)
                                                .body(Body::from(format!("Couldn't read body parameter nested_response: {}", e)))
                                                .expect("Unable to create Bad Request response due to unable to read body parameter nested_response"))),
                        }
                    })
                ) as Self::Future
            },

            // FileResponseGet - GET /file_response
            &hyper::Method::GET if path.matched(paths::ID_FILE_RESPONSE) => {
                Box::new({
                        {{
                                Box::new(
                                    api_impl.file_response_get(
                                        &context
                                    ).then(move |result| {
                                        let mut response = Response::new(Body::empty());
                                        response.headers_mut().insert(
                                            HeaderName::from_static("x-span-id"),
                                            HeaderValue::from_str((&context as &dyn Has<XSpanIdString>).get().0.clone().to_string().as_str())
                                                .expect("Unable to create X-Span-ID header value"));

                                        match result {
                                            Ok(rsp) => match rsp {
                                                FileResponseGetResponse::Success
                                                    (body)
                                                => {
                                                    *response.status_mut() = StatusCode::from_u16(200).expect("Unable to turn 200 into a StatusCode");
                                                    response.headers_mut().insert(
                                                        CONTENT_TYPE,
                                                        HeaderValue::from_str(mimetypes::responses::FILE_RESPONSE_GET_SUCCESS)
                                                            .expect("Unable to create Content-Type header for FILE_RESPONSE_GET_SUCCESS"));
                                                    let body = serde_json::to_string(&body).expect("impossible to fail to serialize");
                                                    *response.body_mut() = Body::from(body);
                                                },
                                            },
                                            Err(_) => {
                                                // Application code returned an error. This should not happen, as the implementation should
                                                // return a valid response.
                                                *response.status_mut() = StatusCode::INTERNAL_SERVER_ERROR;
                                                *response.body_mut() = Body::from("An internal error occurred");
                                            },
                                        }

                                        future::ok(response)
                                    }
                                ))
                        }}
                }) as Self::Future
            },

            // GetStructuredYaml - GET /get-structured-yaml
            &hyper::Method::GET if path.matched(paths::ID_GET_STRUCTURED_YAML) => {
                Box::new({
                        {{
                                Box::new(
                                    api_impl.get_structured_yaml(
                                        &context
                                    ).then(move |result| {
                                        let mut response = Response::new(Body::empty());
                                        response.headers_mut().insert(
                                            HeaderName::from_static("x-span-id"),
                                            HeaderValue::from_str((&context as &dyn Has<XSpanIdString>).get().0.clone().to_string().as_str())
                                                .expect("Unable to create X-Span-ID header value"));

                                        match result {
                                            Ok(rsp) => match rsp {
                                                GetStructuredYamlResponse::OK
                                                    (body)
                                                => {
                                                    *response.status_mut() = StatusCode::from_u16(200).expect("Unable to turn 200 into a StatusCode");
                                                    response.headers_mut().insert(
                                                        CONTENT_TYPE,
                                                        HeaderValue::from_str(mimetypes::responses::GET_STRUCTURED_YAML_OK)
                                                            .expect("Unable to create Content-Type header for GET_STRUCTURED_YAML_OK"));
                                                    let body = body;
                                                    *response.body_mut() = Body::from(body);
                                                },
                                            },
                                            Err(_) => {
                                                // Application code returned an error. This should not happen, as the implementation should
                                                // return a valid response.
                                                *response.status_mut() = StatusCode::INTERNAL_SERVER_ERROR;
                                                *response.body_mut() = Body::from("An internal error occurred");
                                            },
                                        }

                                        future::ok(response)
                                    }
                                ))
                        }}
                }) as Self::Future
            },

            // HtmlPost - POST /html
            &hyper::Method::POST if path.matched(paths::ID_HTML) => {
                // Body parameters (note that non-required body parameters will ignore garbage
                // values, rather than causing a 400 response). Produce warning header and logs for
                // any unused fields.
                Box::new(body.concat2()
                    .then(move |result| -> Self::Future {
                        match result {
                            Ok(body) => {
                                let param_body: Option<String> = if !body.is_empty() {
                                    match String::from_utf8(body.to_vec()) {
                                        Ok(param_body) => Some(param_body),
                                        Err(e) => return Box::new(future::ok(Response::builder()
                                                        .status(StatusCode::BAD_REQUEST)
                                                        .body(Body::from(format!("Couldn't parse body parameter body - not valid UTF-8: {}", e)))
                                                        .expect("Unable to create Bad Request response for invalid body parameter body due to UTF-8"))),
                                    }
                                } else {
                                    None
                                };
                                let param_body = match param_body {
                                    Some(param_body) => param_body,
                                    None => return Box::new(future::ok(Response::builder()
                                                        .status(StatusCode::BAD_REQUEST)
                                                        .body(Body::from("Missing required body parameter body"))
                                                        .expect("Unable to create Bad Request response for missing body parameter body"))),
                                };

                                Box::new(
                                    api_impl.html_post(
                                            param_body,
                                        &context
                                    ).then(move |result| {
                                        let mut response = Response::new(Body::empty());
                                        response.headers_mut().insert(
                                            HeaderName::from_static("x-span-id"),
                                            HeaderValue::from_str((&context as &dyn Has<XSpanIdString>).get().0.clone().to_string().as_str())
                                                .expect("Unable to create X-Span-ID header value"));

                                        match result {
                                            Ok(rsp) => match rsp {
                                                HtmlPostResponse::Success
                                                    (body)
                                                => {
                                                    *response.status_mut() = StatusCode::from_u16(200).expect("Unable to turn 200 into a StatusCode");
                                                    response.headers_mut().insert(
                                                        CONTENT_TYPE,
                                                        HeaderValue::from_str(mimetypes::responses::HTML_POST_SUCCESS)
                                                            .expect("Unable to create Content-Type header for HTML_POST_SUCCESS"));
                                                    let body = body;
                                                    *response.body_mut() = Body::from(body);
                                                },
                                            },
                                            Err(_) => {
                                                // Application code returned an error. This should not happen, as the implementation should
                                                // return a valid response.
                                                *response.status_mut() = StatusCode::INTERNAL_SERVER_ERROR;
                                                *response.body_mut() = Body::from("An internal error occurred");
                                            },
                                        }

                                        future::ok(response)
                                    }
                                ))
                            },
                            Err(e) => Box::new(future::ok(Response::builder()
                                                .status(StatusCode::BAD_REQUEST)
                                                .body(Body::from(format!("Couldn't read body parameter body: {}", e)))
                                                .expect("Unable to create Bad Request response due to unable to read body parameter body"))),
                        }
                    })
                ) as Self::Future
            },

            // PostYaml - POST /post-yaml
            &hyper::Method::POST if path.matched(paths::ID_POST_YAML) => {
                // Body parameters (note that non-required body parameters will ignore garbage
                // values, rather than causing a 400 response). Produce warning header and logs for
                // any unused fields.
                Box::new(body.concat2()
                    .then(move |result| -> Self::Future {
                        match result {
                            Ok(body) => {
                                let param_value: Option<String> = if !body.is_empty() {
                                    match String::from_utf8(body.to_vec()) {
                                        Ok(param_value) => Some(param_value),
                                        Err(e) => return Box::new(future::ok(Response::builder()
                                                        .status(StatusCode::BAD_REQUEST)
                                                        .body(Body::from(format!("Couldn't parse body parameter value - not valid UTF-8: {}", e)))
                                                        .expect("Unable to create Bad Request response for invalid body parameter value due to UTF-8"))),
                                    }
                                } else {
                                    None
                                };
                                let param_value = match param_value {
                                    Some(param_value) => param_value,
                                    None => return Box::new(future::ok(Response::builder()
                                                        .status(StatusCode::BAD_REQUEST)
                                                        .body(Body::from("Missing required body parameter value"))
                                                        .expect("Unable to create Bad Request response for missing body parameter value"))),
                                };

                                Box::new(
                                    api_impl.post_yaml(
                                            param_value,
                                        &context
                                    ).then(move |result| {
                                        let mut response = Response::new(Body::empty());
                                        response.headers_mut().insert(
                                            HeaderName::from_static("x-span-id"),
                                            HeaderValue::from_str((&context as &dyn Has<XSpanIdString>).get().0.clone().to_string().as_str())
                                                .expect("Unable to create X-Span-ID header value"));

                                        match result {
                                            Ok(rsp) => match rsp {
                                                PostYamlResponse::OK
                                                => {
                                                    *response.status_mut() = StatusCode::from_u16(204).expect("Unable to turn 204 into a StatusCode");
                                                },
                                            },
                                            Err(_) => {
                                                // Application code returned an error. This should not happen, as the implementation should
                                                // return a valid response.
                                                *response.status_mut() = StatusCode::INTERNAL_SERVER_ERROR;
                                                *response.body_mut() = Body::from("An internal error occurred");
                                            },
                                        }

                                        future::ok(response)
                                    }
                                ))
                            },
                            Err(e) => Box::new(future::ok(Response::builder()
                                                .status(StatusCode::BAD_REQUEST)
                                                .body(Body::from(format!("Couldn't read body parameter value: {}", e)))
                                                .expect("Unable to create Bad Request response due to unable to read body parameter value"))),
                        }
                    })
                ) as Self::Future
            },

            // RawJsonGet - GET /raw_json
            &hyper::Method::GET if path.matched(paths::ID_RAW_JSON) => {
                Box::new({
                        {{
                                Box::new(
                                    api_impl.raw_json_get(
                                        &context
                                    ).then(move |result| {
                                        let mut response = Response::new(Body::empty());
                                        response.headers_mut().insert(
                                            HeaderName::from_static("x-span-id"),
                                            HeaderValue::from_str((&context as &dyn Has<XSpanIdString>).get().0.clone().to_string().as_str())
                                                .expect("Unable to create X-Span-ID header value"));

                                        match result {
                                            Ok(rsp) => match rsp {
                                                RawJsonGetResponse::Success
                                                    (body)
                                                => {
                                                    *response.status_mut() = StatusCode::from_u16(200).expect("Unable to turn 200 into a StatusCode");
                                                    response.headers_mut().insert(
                                                        CONTENT_TYPE,
                                                        HeaderValue::from_str(mimetypes::responses::RAW_JSON_GET_SUCCESS)
                                                            .expect("Unable to create Content-Type header for RAW_JSON_GET_SUCCESS"));
                                                    let body = serde_json::to_string(&body).expect("impossible to fail to serialize");
                                                    *response.body_mut() = Body::from(body);
                                                },
                                            },
                                            Err(_) => {
                                                // Application code returned an error. This should not happen, as the implementation should
                                                // return a valid response.
                                                *response.status_mut() = StatusCode::INTERNAL_SERVER_ERROR;
                                                *response.body_mut() = Body::from("An internal error occurred");
                                            },
                                        }

                                        future::ok(response)
                                    }
                                ))
                        }}
                }) as Self::Future
            },

            // SoloObjectPost - POST /solo-object
            &hyper::Method::POST if path.matched(paths::ID_SOLO_OBJECT) => {
                // Body parameters (note that non-required body parameters will ignore garbage
                // values, rather than causing a 400 response). Produce warning header and logs for
                // any unused fields.
                Box::new(body.concat2()
                    .then(move |result| -> Self::Future {
                        match result {
                            Ok(body) => {
                                let mut unused_elements = Vec::new();
                                let param_value: Option<serde_json::Value> = if !body.is_empty() {
                                    let deserializer = &mut serde_json::Deserializer::from_slice(&*body);
                                    match serde_ignored::deserialize(deserializer, |path| {
                                            warn!("Ignoring unknown field in body: {}", path);
                                            unused_elements.push(path.to_string());
                                    }) {
                                        Ok(param_value) => param_value,
                                        Err(e) => return Box::new(future::ok(Response::builder()
                                                        .status(StatusCode::BAD_REQUEST)
                                                        .body(Body::from(format!("Couldn't parse body parameter value - doesn't match schema: {}", e)))
                                                        .expect("Unable to create Bad Request response for invalid body parameter value due to schema"))),
                                    }
                                } else {
                                    None
                                };
                                let param_value = match param_value {
                                    Some(param_value) => param_value,
                                    None => return Box::new(future::ok(Response::builder()
                                                        .status(StatusCode::BAD_REQUEST)
                                                        .body(Body::from("Missing required body parameter value"))
                                                        .expect("Unable to create Bad Request response for missing body parameter value"))),
                                };

                                Box::new(
                                    api_impl.solo_object_post(
                                            param_value,
                                        &context
                                    ).then(move |result| {
                                        let mut response = Response::new(Body::empty());
                                        response.headers_mut().insert(
                                            HeaderName::from_static("x-span-id"),
                                            HeaderValue::from_str((&context as &dyn Has<XSpanIdString>).get().0.clone().to_string().as_str())
                                                .expect("Unable to create X-Span-ID header value"));

                                        if !unused_elements.is_empty() {
                                            response.headers_mut().insert(
                                                HeaderName::from_static("warning"),
                                                HeaderValue::from_str(format!("Ignoring unknown fields in body: {:?}", unused_elements).as_str())
                                                    .expect("Unable to create Warning header value"));
                                        }

                                        match result {
                                            Ok(rsp) => match rsp {
                                                SoloObjectPostResponse::OK
                                                => {
                                                    *response.status_mut() = StatusCode::from_u16(204).expect("Unable to turn 204 into a StatusCode");
                                                },
                                            },
                                            Err(_) => {
                                                // Application code returned an error. This should not happen, as the implementation should
                                                // return a valid response.
                                                *response.status_mut() = StatusCode::INTERNAL_SERVER_ERROR;
                                                *response.body_mut() = Body::from("An internal error occurred");
                                            },
                                        }

                                        future::ok(response)
                                    }
                                ))
                            },
                            Err(e) => Box::new(future::ok(Response::builder()
                                                .status(StatusCode::BAD_REQUEST)
                                                .body(Body::from(format!("Couldn't read body parameter value: {}", e)))
                                                .expect("Unable to create Bad Request response due to unable to read body parameter value"))),
                        }
                    })
                ) as Self::Future
            },

            _ => Box::new(future::ok(
                Response::builder().status(StatusCode::NOT_FOUND)
                    .body(Body::empty())
                    .expect("Unable to create Not Found response")
            )) as Self::Future
        }
    }
}

impl<T, C> Clone for Service<T, C> where T: Clone
{
    fn clone(&self) -> Self {
        Service {
            api_impl: self.api_impl.clone(),
            marker: self.marker.clone(),
        }
    }
}

/// Request parser for `Api`.
pub struct ApiRequestParser;
impl<T> RequestParser<T> for ApiRequestParser {
    fn parse_operation_id(request: &Request<T>) -> Result<&'static str, ()> {
        let path = paths::GLOBAL_REGEX_SET.matches(request.uri().path());
        match request.method() {
<<<<<<< HEAD

            // AllOfGet - GET /allOf
            &hyper::Method::GET if path.matched(paths::ID_ALLOF) => Ok("AllOfGet"),

=======
>>>>>>> b60fc900
            // DummyGet - GET /dummy
            &hyper::Method::GET if path.matched(paths::ID_DUMMY) => Ok("DummyGet"),
            // DummyPut - PUT /dummy
            &hyper::Method::PUT if path.matched(paths::ID_DUMMY) => Ok("DummyPut"),
            // FileResponseGet - GET /file_response
            &hyper::Method::GET if path.matched(paths::ID_FILE_RESPONSE) => Ok("FileResponseGet"),
            // GetStructuredYaml - GET /get-structured-yaml
            &hyper::Method::GET if path.matched(paths::ID_GET_STRUCTURED_YAML) => Ok("GetStructuredYaml"),
            // HtmlPost - POST /html
            &hyper::Method::POST if path.matched(paths::ID_HTML) => Ok("HtmlPost"),
            // PostYaml - POST /post-yaml
            &hyper::Method::POST if path.matched(paths::ID_POST_YAML) => Ok("PostYaml"),
            // RawJsonGet - GET /raw_json
            &hyper::Method::GET if path.matched(paths::ID_RAW_JSON) => Ok("RawJsonGet"),
            // SoloObjectPost - POST /solo-object
            &hyper::Method::POST if path.matched(paths::ID_SOLO_OBJECT) => Ok("SoloObjectPost"),
            _ => Err(()),
        }
    }
}<|MERGE_RESOLUTION|>--- conflicted
+++ resolved
@@ -148,22 +148,16 @@
                                             HeaderValue::from_str((&context as &dyn Has<XSpanIdString>).get().0.clone().to_string().as_str())
                                                 .expect("Unable to create X-Span-ID header value"));
 
-
                                         match result {
                                             Ok(rsp) => match rsp {
                                                 AllOfGetResponse::OK
-
                                                     (body)
-
-
                                                 => {
                                                     *response.status_mut() = StatusCode::from_u16(200).expect("Unable to turn 200 into a StatusCode");
-
                                                     response.headers_mut().insert(
                                                         CONTENT_TYPE,
                                                         HeaderValue::from_str(mimetypes::responses::ALL_OF_GET_OK)
                                                             .expect("Unable to create Content-Type header for ALL_OF_GET_OK"));
-
                                                     let body = serde_json::to_string(&body).expect("impossible to fail to serialize");
                                                     *response.body_mut() = Body::from(body);
                                                 },
@@ -672,13 +666,8 @@
     fn parse_operation_id(request: &Request<T>) -> Result<&'static str, ()> {
         let path = paths::GLOBAL_REGEX_SET.matches(request.uri().path());
         match request.method() {
-<<<<<<< HEAD
-
             // AllOfGet - GET /allOf
             &hyper::Method::GET if path.matched(paths::ID_ALLOF) => Ok("AllOfGet"),
-
-=======
->>>>>>> b60fc900
             // DummyGet - GET /dummy
             &hyper::Method::GET if path.matched(paths::ID_DUMMY) => Ok("DummyGet"),
             // DummyPut - PUT /dummy
