#![allow(missing_docs, trivial_casts, unused_variables, unused_mut, unused_imports, unused_extern_crates, non_camel_case_types)]

// Crates with macros

#[macro_use]
extern crate serde_derive;
#[cfg(feature = "server")]
#[macro_use]
extern crate lazy_static;
#[cfg(any(feature = "client", feature = "server"))]
#[macro_use]
extern crate url;
#[macro_use]
extern crate log;

// Crates for conversion support
#[cfg(feature = "conversion")]
#[macro_use]
extern crate frunk_derives;
#[cfg(feature = "conversion")]
#[macro_use]
extern crate frunk_enum_derive;
#[cfg(feature = "conversion")]
extern crate frunk_core;

extern crate mime;
extern crate serde;
extern crate futures;
extern crate chrono;
extern crate swagger;

#[cfg(any(feature = "client", feature = "server"))]
extern crate hyper;
#[cfg(feature = "server")]
#[cfg(not(any(target_os = "macos", target_os = "windows", target_os = "ios")))]
extern crate hyper_openssl;
#[cfg(feature = "server")]
extern crate percent_encoding;
#[cfg(any(feature = "client", feature = "server"))]
extern crate serde_json;
#[cfg(any(feature = "client", feature = "server"))]
extern crate serde_ignored;
#[cfg(any(feature = "client", feature = "server"))]
extern crate tokio;

#[cfg(any(feature = "client", feature = "server"))]





#[cfg(any(feature = "client", feature = "server"))]


use hyper::header::HeaderValue;
use futures::Stream;
use std::io::Error;

<<<<<<< HEAD
#[cfg(any(feature = "client", feature = "server"))]
mod mimetypes;
=======
#[allow(unused_imports)]
use std::collections::HashMap;
>>>>>>> cff1f1ce

#[deprecated(note = "Import swagger-rs directly")]
pub use swagger::{ApiError, ContextWrapper};
#[deprecated(note = "Import futures directly")]
pub use futures::Future;

pub const BASE_PATH: &'static str = "";
pub const API_VERSION: &'static str = "0.0.1";

#[derive(Debug, PartialEq)]
pub enum Op10GetResponse {
    /// OK
    OK
}

#[derive(Debug, PartialEq)]
pub enum Op11GetResponse {
    /// OK
    OK
}

#[derive(Debug, PartialEq)]
pub enum Op12GetResponse {
    /// OK
    OK
}

#[derive(Debug, PartialEq)]
pub enum Op13GetResponse {
    /// OK
    OK
}

#[derive(Debug, PartialEq)]
pub enum Op14GetResponse {
    /// OK
    OK
}

#[derive(Debug, PartialEq)]
pub enum Op15GetResponse {
    /// OK
    OK
}

#[derive(Debug, PartialEq)]
pub enum Op16GetResponse {
    /// OK
    OK
}

#[derive(Debug, PartialEq)]
pub enum Op17GetResponse {
    /// OK
    OK
}

#[derive(Debug, PartialEq)]
pub enum Op18GetResponse {
    /// OK
    OK
}

#[derive(Debug, PartialEq)]
pub enum Op19GetResponse {
    /// OK
    OK
}

#[derive(Debug, PartialEq)]
pub enum Op1GetResponse {
    /// OK
    OK
}

#[derive(Debug, PartialEq)]
pub enum Op20GetResponse {
    /// OK
    OK
}

#[derive(Debug, PartialEq)]
pub enum Op21GetResponse {
    /// OK
    OK
}

#[derive(Debug, PartialEq)]
pub enum Op22GetResponse {
    /// OK
    OK
}

#[derive(Debug, PartialEq)]
pub enum Op23GetResponse {
    /// OK
    OK
}

#[derive(Debug, PartialEq)]
pub enum Op24GetResponse {
    /// OK
    OK
}

#[derive(Debug, PartialEq)]
pub enum Op25GetResponse {
    /// OK
    OK
}

#[derive(Debug, PartialEq)]
pub enum Op26GetResponse {
    /// OK
    OK
}

#[derive(Debug, PartialEq)]
pub enum Op27GetResponse {
    /// OK
    OK
}

#[derive(Debug, PartialEq)]
pub enum Op28GetResponse {
    /// OK
    OK
}

#[derive(Debug, PartialEq)]
pub enum Op29GetResponse {
    /// OK
    OK
}

#[derive(Debug, PartialEq)]
pub enum Op2GetResponse {
    /// OK
    OK
}

#[derive(Debug, PartialEq)]
pub enum Op30GetResponse {
    /// OK
    OK
}

#[derive(Debug, PartialEq)]
pub enum Op31GetResponse {
    /// OK
    OK
}

#[derive(Debug, PartialEq)]
pub enum Op32GetResponse {
    /// OK
    OK
}

#[derive(Debug, PartialEq)]
pub enum Op33GetResponse {
    /// OK
    OK
}

#[derive(Debug, PartialEq)]
pub enum Op34GetResponse {
    /// OK
    OK
}

#[derive(Debug, PartialEq)]
pub enum Op35GetResponse {
    /// OK
    OK
}

#[derive(Debug, PartialEq)]
pub enum Op36GetResponse {
    /// OK
    OK
}

#[derive(Debug, PartialEq)]
pub enum Op37GetResponse {
    /// OK
    OK
}

#[derive(Debug, PartialEq)]
pub enum Op3GetResponse {
    /// OK
    OK
}

#[derive(Debug, PartialEq)]
pub enum Op4GetResponse {
    /// OK
    OK
}

#[derive(Debug, PartialEq)]
pub enum Op5GetResponse {
    /// OK
    OK
}

#[derive(Debug, PartialEq)]
pub enum Op6GetResponse {
    /// OK
    OK
}

#[derive(Debug, PartialEq)]
pub enum Op7GetResponse {
    /// OK
    OK
}

#[derive(Debug, PartialEq)]
pub enum Op8GetResponse {
    /// OK
    OK
}

#[derive(Debug, PartialEq)]
pub enum Op9GetResponse {
    /// OK
    OK
}

/// API
pub trait Api<C> {
    fn op10_get(
        &self,
        context: &C) -> Box<dyn Future<Item=Op10GetResponse, Error=ApiError> + Send>;

    fn op11_get(
        &self,
        context: &C) -> Box<dyn Future<Item=Op11GetResponse, Error=ApiError> + Send>;

    fn op12_get(
        &self,
        context: &C) -> Box<dyn Future<Item=Op12GetResponse, Error=ApiError> + Send>;

    fn op13_get(
        &self,
        context: &C) -> Box<dyn Future<Item=Op13GetResponse, Error=ApiError> + Send>;

    fn op14_get(
        &self,
        context: &C) -> Box<dyn Future<Item=Op14GetResponse, Error=ApiError> + Send>;

    fn op15_get(
        &self,
        context: &C) -> Box<dyn Future<Item=Op15GetResponse, Error=ApiError> + Send>;

    fn op16_get(
        &self,
        context: &C) -> Box<dyn Future<Item=Op16GetResponse, Error=ApiError> + Send>;

    fn op17_get(
        &self,
        context: &C) -> Box<dyn Future<Item=Op17GetResponse, Error=ApiError> + Send>;

    fn op18_get(
        &self,
        context: &C) -> Box<dyn Future<Item=Op18GetResponse, Error=ApiError> + Send>;

    fn op19_get(
        &self,
        context: &C) -> Box<dyn Future<Item=Op19GetResponse, Error=ApiError> + Send>;

    fn op1_get(
        &self,
        context: &C) -> Box<dyn Future<Item=Op1GetResponse, Error=ApiError> + Send>;

    fn op20_get(
        &self,
        context: &C) -> Box<dyn Future<Item=Op20GetResponse, Error=ApiError> + Send>;

    fn op21_get(
        &self,
        context: &C) -> Box<dyn Future<Item=Op21GetResponse, Error=ApiError> + Send>;

    fn op22_get(
        &self,
        context: &C) -> Box<dyn Future<Item=Op22GetResponse, Error=ApiError> + Send>;

    fn op23_get(
        &self,
        context: &C) -> Box<dyn Future<Item=Op23GetResponse, Error=ApiError> + Send>;

    fn op24_get(
        &self,
        context: &C) -> Box<dyn Future<Item=Op24GetResponse, Error=ApiError> + Send>;

    fn op25_get(
        &self,
        context: &C) -> Box<dyn Future<Item=Op25GetResponse, Error=ApiError> + Send>;

    fn op26_get(
        &self,
        context: &C) -> Box<dyn Future<Item=Op26GetResponse, Error=ApiError> + Send>;

    fn op27_get(
        &self,
        context: &C) -> Box<dyn Future<Item=Op27GetResponse, Error=ApiError> + Send>;

    fn op28_get(
        &self,
        context: &C) -> Box<dyn Future<Item=Op28GetResponse, Error=ApiError> + Send>;

    fn op29_get(
        &self,
        context: &C) -> Box<dyn Future<Item=Op29GetResponse, Error=ApiError> + Send>;

    fn op2_get(
        &self,
        context: &C) -> Box<dyn Future<Item=Op2GetResponse, Error=ApiError> + Send>;

    fn op30_get(
        &self,
        context: &C) -> Box<dyn Future<Item=Op30GetResponse, Error=ApiError> + Send>;

    fn op31_get(
        &self,
        context: &C) -> Box<dyn Future<Item=Op31GetResponse, Error=ApiError> + Send>;

    fn op32_get(
        &self,
        context: &C) -> Box<dyn Future<Item=Op32GetResponse, Error=ApiError> + Send>;

    fn op33_get(
        &self,
        context: &C) -> Box<dyn Future<Item=Op33GetResponse, Error=ApiError> + Send>;

    fn op34_get(
        &self,
        context: &C) -> Box<dyn Future<Item=Op34GetResponse, Error=ApiError> + Send>;

    fn op35_get(
        &self,
        context: &C) -> Box<dyn Future<Item=Op35GetResponse, Error=ApiError> + Send>;

    fn op36_get(
        &self,
        context: &C) -> Box<dyn Future<Item=Op36GetResponse, Error=ApiError> + Send>;

    fn op37_get(
        &self,
        context: &C) -> Box<dyn Future<Item=Op37GetResponse, Error=ApiError> + Send>;

    fn op3_get(
        &self,
        context: &C) -> Box<dyn Future<Item=Op3GetResponse, Error=ApiError> + Send>;

    fn op4_get(
        &self,
        context: &C) -> Box<dyn Future<Item=Op4GetResponse, Error=ApiError> + Send>;

    fn op5_get(
        &self,
        context: &C) -> Box<dyn Future<Item=Op5GetResponse, Error=ApiError> + Send>;

    fn op6_get(
        &self,
        context: &C) -> Box<dyn Future<Item=Op6GetResponse, Error=ApiError> + Send>;

    fn op7_get(
        &self,
        context: &C) -> Box<dyn Future<Item=Op7GetResponse, Error=ApiError> + Send>;

    fn op8_get(
        &self,
        context: &C) -> Box<dyn Future<Item=Op8GetResponse, Error=ApiError> + Send>;

    fn op9_get(
        &self,
        context: &C) -> Box<dyn Future<Item=Op9GetResponse, Error=ApiError> + Send>;

}

/// API without a `Context`
pub trait ApiNoContext {
    fn op10_get(
        &self,
        ) -> Box<dyn Future<Item=Op10GetResponse, Error=ApiError> + Send>;

    fn op11_get(
        &self,
        ) -> Box<dyn Future<Item=Op11GetResponse, Error=ApiError> + Send>;

    fn op12_get(
        &self,
        ) -> Box<dyn Future<Item=Op12GetResponse, Error=ApiError> + Send>;

    fn op13_get(
        &self,
        ) -> Box<dyn Future<Item=Op13GetResponse, Error=ApiError> + Send>;

    fn op14_get(
        &self,
        ) -> Box<dyn Future<Item=Op14GetResponse, Error=ApiError> + Send>;

    fn op15_get(
        &self,
        ) -> Box<dyn Future<Item=Op15GetResponse, Error=ApiError> + Send>;

    fn op16_get(
        &self,
        ) -> Box<dyn Future<Item=Op16GetResponse, Error=ApiError> + Send>;

    fn op17_get(
        &self,
        ) -> Box<dyn Future<Item=Op17GetResponse, Error=ApiError> + Send>;

    fn op18_get(
        &self,
        ) -> Box<dyn Future<Item=Op18GetResponse, Error=ApiError> + Send>;

    fn op19_get(
        &self,
        ) -> Box<dyn Future<Item=Op19GetResponse, Error=ApiError> + Send>;

    fn op1_get(
        &self,
        ) -> Box<dyn Future<Item=Op1GetResponse, Error=ApiError> + Send>;

    fn op20_get(
        &self,
        ) -> Box<dyn Future<Item=Op20GetResponse, Error=ApiError> + Send>;

    fn op21_get(
        &self,
        ) -> Box<dyn Future<Item=Op21GetResponse, Error=ApiError> + Send>;

    fn op22_get(
        &self,
        ) -> Box<dyn Future<Item=Op22GetResponse, Error=ApiError> + Send>;

    fn op23_get(
        &self,
        ) -> Box<dyn Future<Item=Op23GetResponse, Error=ApiError> + Send>;

    fn op24_get(
        &self,
        ) -> Box<dyn Future<Item=Op24GetResponse, Error=ApiError> + Send>;

    fn op25_get(
        &self,
        ) -> Box<dyn Future<Item=Op25GetResponse, Error=ApiError> + Send>;

    fn op26_get(
        &self,
        ) -> Box<dyn Future<Item=Op26GetResponse, Error=ApiError> + Send>;

    fn op27_get(
        &self,
        ) -> Box<dyn Future<Item=Op27GetResponse, Error=ApiError> + Send>;

    fn op28_get(
        &self,
        ) -> Box<dyn Future<Item=Op28GetResponse, Error=ApiError> + Send>;

    fn op29_get(
        &self,
        ) -> Box<dyn Future<Item=Op29GetResponse, Error=ApiError> + Send>;

    fn op2_get(
        &self,
        ) -> Box<dyn Future<Item=Op2GetResponse, Error=ApiError> + Send>;

    fn op30_get(
        &self,
        ) -> Box<dyn Future<Item=Op30GetResponse, Error=ApiError> + Send>;

    fn op31_get(
        &self,
        ) -> Box<dyn Future<Item=Op31GetResponse, Error=ApiError> + Send>;

    fn op32_get(
        &self,
        ) -> Box<dyn Future<Item=Op32GetResponse, Error=ApiError> + Send>;

    fn op33_get(
        &self,
        ) -> Box<dyn Future<Item=Op33GetResponse, Error=ApiError> + Send>;

    fn op34_get(
        &self,
        ) -> Box<dyn Future<Item=Op34GetResponse, Error=ApiError> + Send>;

    fn op35_get(
        &self,
        ) -> Box<dyn Future<Item=Op35GetResponse, Error=ApiError> + Send>;

    fn op36_get(
        &self,
        ) -> Box<dyn Future<Item=Op36GetResponse, Error=ApiError> + Send>;

    fn op37_get(
        &self,
        ) -> Box<dyn Future<Item=Op37GetResponse, Error=ApiError> + Send>;

    fn op3_get(
        &self,
        ) -> Box<dyn Future<Item=Op3GetResponse, Error=ApiError> + Send>;

    fn op4_get(
        &self,
        ) -> Box<dyn Future<Item=Op4GetResponse, Error=ApiError> + Send>;

    fn op5_get(
        &self,
        ) -> Box<dyn Future<Item=Op5GetResponse, Error=ApiError> + Send>;

    fn op6_get(
        &self,
        ) -> Box<dyn Future<Item=Op6GetResponse, Error=ApiError> + Send>;

    fn op7_get(
        &self,
        ) -> Box<dyn Future<Item=Op7GetResponse, Error=ApiError> + Send>;

    fn op8_get(
        &self,
        ) -> Box<dyn Future<Item=Op8GetResponse, Error=ApiError> + Send>;

    fn op9_get(
        &self,
        ) -> Box<dyn Future<Item=Op9GetResponse, Error=ApiError> + Send>;

}

/// Trait to extend an API to make it easy to bind it to a context.
pub trait ContextWrapperExt<'a, C> where Self: Sized {
    /// Binds this API to a context.
    fn with_context(self: &'a Self, context: C) -> ContextWrapper<'a, Self, C>;
}

impl<'a, T: Api<C> + Sized, C> ContextWrapperExt<'a, C> for T {
    fn with_context(self: &'a T, context: C) -> ContextWrapper<'a, T, C> {
         ContextWrapper::<T, C>::new(self, context)
    }
}

impl<'a, T: Api<C>, C> ApiNoContext for ContextWrapper<'a, T, C> {
    fn op10_get(
        &self,
        ) -> Box<dyn Future<Item=Op10GetResponse, Error=ApiError> + Send>
    {
        self.api().op10_get(&self.context())
    }

    fn op11_get(
        &self,
        ) -> Box<dyn Future<Item=Op11GetResponse, Error=ApiError> + Send>
    {
        self.api().op11_get(&self.context())
    }

    fn op12_get(
        &self,
        ) -> Box<dyn Future<Item=Op12GetResponse, Error=ApiError> + Send>
    {
        self.api().op12_get(&self.context())
    }

    fn op13_get(
        &self,
        ) -> Box<dyn Future<Item=Op13GetResponse, Error=ApiError> + Send>
    {
        self.api().op13_get(&self.context())
    }

    fn op14_get(
        &self,
        ) -> Box<dyn Future<Item=Op14GetResponse, Error=ApiError> + Send>
    {
        self.api().op14_get(&self.context())
    }

    fn op15_get(
        &self,
        ) -> Box<dyn Future<Item=Op15GetResponse, Error=ApiError> + Send>
    {
        self.api().op15_get(&self.context())
    }

    fn op16_get(
        &self,
        ) -> Box<dyn Future<Item=Op16GetResponse, Error=ApiError> + Send>
    {
        self.api().op16_get(&self.context())
    }

    fn op17_get(
        &self,
        ) -> Box<dyn Future<Item=Op17GetResponse, Error=ApiError> + Send>
    {
        self.api().op17_get(&self.context())
    }

    fn op18_get(
        &self,
        ) -> Box<dyn Future<Item=Op18GetResponse, Error=ApiError> + Send>
    {
        self.api().op18_get(&self.context())
    }

    fn op19_get(
        &self,
        ) -> Box<dyn Future<Item=Op19GetResponse, Error=ApiError> + Send>
    {
        self.api().op19_get(&self.context())
    }

    fn op1_get(
        &self,
        ) -> Box<dyn Future<Item=Op1GetResponse, Error=ApiError> + Send>
    {
        self.api().op1_get(&self.context())
    }

    fn op20_get(
        &self,
        ) -> Box<dyn Future<Item=Op20GetResponse, Error=ApiError> + Send>
    {
        self.api().op20_get(&self.context())
    }

    fn op21_get(
        &self,
        ) -> Box<dyn Future<Item=Op21GetResponse, Error=ApiError> + Send>
    {
        self.api().op21_get(&self.context())
    }

    fn op22_get(
        &self,
        ) -> Box<dyn Future<Item=Op22GetResponse, Error=ApiError> + Send>
    {
        self.api().op22_get(&self.context())
    }

    fn op23_get(
        &self,
        ) -> Box<dyn Future<Item=Op23GetResponse, Error=ApiError> + Send>
    {
        self.api().op23_get(&self.context())
    }

    fn op24_get(
        &self,
        ) -> Box<dyn Future<Item=Op24GetResponse, Error=ApiError> + Send>
    {
        self.api().op24_get(&self.context())
    }

    fn op25_get(
        &self,
        ) -> Box<dyn Future<Item=Op25GetResponse, Error=ApiError> + Send>
    {
        self.api().op25_get(&self.context())
    }

    fn op26_get(
        &self,
        ) -> Box<dyn Future<Item=Op26GetResponse, Error=ApiError> + Send>
    {
        self.api().op26_get(&self.context())
    }

    fn op27_get(
        &self,
        ) -> Box<dyn Future<Item=Op27GetResponse, Error=ApiError> + Send>
    {
        self.api().op27_get(&self.context())
    }

    fn op28_get(
        &self,
        ) -> Box<dyn Future<Item=Op28GetResponse, Error=ApiError> + Send>
    {
        self.api().op28_get(&self.context())
    }

    fn op29_get(
        &self,
        ) -> Box<dyn Future<Item=Op29GetResponse, Error=ApiError> + Send>
    {
        self.api().op29_get(&self.context())
    }

    fn op2_get(
        &self,
        ) -> Box<dyn Future<Item=Op2GetResponse, Error=ApiError> + Send>
    {
        self.api().op2_get(&self.context())
    }

    fn op30_get(
        &self,
        ) -> Box<dyn Future<Item=Op30GetResponse, Error=ApiError> + Send>
    {
        self.api().op30_get(&self.context())
    }

    fn op31_get(
        &self,
        ) -> Box<dyn Future<Item=Op31GetResponse, Error=ApiError> + Send>
    {
        self.api().op31_get(&self.context())
    }

    fn op32_get(
        &self,
        ) -> Box<dyn Future<Item=Op32GetResponse, Error=ApiError> + Send>
    {
        self.api().op32_get(&self.context())
    }

    fn op33_get(
        &self,
        ) -> Box<dyn Future<Item=Op33GetResponse, Error=ApiError> + Send>
    {
        self.api().op33_get(&self.context())
    }

    fn op34_get(
        &self,
        ) -> Box<dyn Future<Item=Op34GetResponse, Error=ApiError> + Send>
    {
        self.api().op34_get(&self.context())
    }

    fn op35_get(
        &self,
        ) -> Box<dyn Future<Item=Op35GetResponse, Error=ApiError> + Send>
    {
        self.api().op35_get(&self.context())
    }

    fn op36_get(
        &self,
        ) -> Box<dyn Future<Item=Op36GetResponse, Error=ApiError> + Send>
    {
        self.api().op36_get(&self.context())
    }

    fn op37_get(
        &self,
        ) -> Box<dyn Future<Item=Op37GetResponse, Error=ApiError> + Send>
    {
        self.api().op37_get(&self.context())
    }

    fn op3_get(
        &self,
        ) -> Box<dyn Future<Item=Op3GetResponse, Error=ApiError> + Send>
    {
        self.api().op3_get(&self.context())
    }

    fn op4_get(
        &self,
        ) -> Box<dyn Future<Item=Op4GetResponse, Error=ApiError> + Send>
    {
        self.api().op4_get(&self.context())
    }

    fn op5_get(
        &self,
        ) -> Box<dyn Future<Item=Op5GetResponse, Error=ApiError> + Send>
    {
        self.api().op5_get(&self.context())
    }

    fn op6_get(
        &self,
        ) -> Box<dyn Future<Item=Op6GetResponse, Error=ApiError> + Send>
    {
        self.api().op6_get(&self.context())
    }

    fn op7_get(
        &self,
        ) -> Box<dyn Future<Item=Op7GetResponse, Error=ApiError> + Send>
    {
        self.api().op7_get(&self.context())
    }

    fn op8_get(
        &self,
        ) -> Box<dyn Future<Item=Op8GetResponse, Error=ApiError> + Send>
    {
        self.api().op8_get(&self.context())
    }

    fn op9_get(
        &self,
        ) -> Box<dyn Future<Item=Op9GetResponse, Error=ApiError> + Send>
    {
        self.api().op9_get(&self.context())
    }

}

#[cfg(feature = "client")]
pub mod client;

// Re-export Client as a top-level name
#[cfg(feature = "client")]
pub use client::Client;

#[cfg(feature = "server")]
pub mod server;

// Re-export router() as a top-level name
#[cfg(feature = "server")]
pub use self::server::Service;

#[cfg(feature = "server")]
pub mod context;

pub mod models;
pub mod header;<|MERGE_RESOLUTION|>--- conflicted
+++ resolved
@@ -56,14 +56,6 @@
 use futures::Stream;
 use std::io::Error;
 
-<<<<<<< HEAD
-#[cfg(any(feature = "client", feature = "server"))]
-mod mimetypes;
-=======
-#[allow(unused_imports)]
-use std::collections::HashMap;
->>>>>>> cff1f1ce
-
 #[deprecated(note = "Import swagger-rs directly")]
 pub use swagger::{ApiError, ContextWrapper};
 #[deprecated(note = "Import futures directly")]
