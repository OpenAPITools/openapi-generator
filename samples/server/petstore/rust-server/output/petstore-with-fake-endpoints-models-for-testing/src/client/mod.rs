--- conflicted
+++ resolved
@@ -3182,13 +3182,8 @@
                             LoginUserResponse::SuccessfulOperation
                             {
                                body: body,
-<<<<<<< HEAD
-                               x_rate_limit: (*Into::<swagger::IntoHeaderValue<i32>>::into(response_x_rate_limit)).clone(),
-                               x_expires_after: (*Into::<swagger::IntoHeaderValue<chrono::DateTime::<chrono::Utc>>>::into(response_x_expires_after)).clone(),
-=======
                                x_rate_limit: (*Into::<header::IntoHeaderValue<i32>>::into(response_x_rate_limit)).clone(),
-                               x_expires_after: (*Into::<header::IntoHeaderValue<chrono::DateTime<chrono::Utc>>>::into(response_x_expires_after)).clone(),
->>>>>>> 71f53207
+                               x_expires_after: (*Into::<header::IntoHeaderValue<chrono::DateTime::<chrono::Utc>>>::into(response_x_expires_after)).clone(),
                             }
                         })
                     ) as Box<dyn Future<Item=_, Error=_> + Send>
