--- conflicted
+++ resolved
@@ -2526,19 +2526,11 @@
     }
 }
 
-<<<<<<< HEAD
-/// Converts the DollarSpecialLeftSquareBracketModelPeriodNameRightSquareBracket value to the Query Parameters representation (style=form, explode=false)
+/// Converts the DollarSpecialLeftSquareBracketModelNameRightSquareBracket value to the Query Parameters representation (style=form, explode=false)
 /// specified in <https://swagger.io/docs/specification/serialization/>
 /// Should be implemented in a serde serializer
-impl std::fmt::Display for DollarSpecialLeftSquareBracketModelPeriodNameRightSquareBracket {
+impl std::fmt::Display for DollarSpecialLeftSquareBracketModelNameRightSquareBracket {
     fn fmt(&self, f: &mut std::fmt::Formatter<'_>) -> std::fmt::Result {
-=======
-/// Converts the DollarSpecialLeftSquareBracketModelNameRightSquareBracket value to the Query Parameters representation (style=form, explode=false)
-/// specified in https://swagger.io/docs/specification/serialization/
-/// Should be implemented in a serde serializer
-impl std::string::ToString for DollarSpecialLeftSquareBracketModelNameRightSquareBracket {
-    fn to_string(&self) -> String {
->>>>>>> 65773a90
         let params: Vec<Option<String>> = vec![
             self.dollar_special_left_square_bracket_property_name_right_square_bracket.as_ref().map(|dollar_special_left_square_bracket_property_name_right_square_bracket| {
                 [
@@ -2552,13 +2544,8 @@
     }
 }
 
-<<<<<<< HEAD
-/// Converts Query Parameters representation (style=form, explode=false) to a DollarSpecialLeftSquareBracketModelPeriodNameRightSquareBracket value
+/// Converts Query Parameters representation (style=form, explode=false) to a DollarSpecialLeftSquareBracketModelNameRightSquareBracket value
 /// as specified in <https://swagger.io/docs/specification/serialization/>
-=======
-/// Converts Query Parameters representation (style=form, explode=false) to a DollarSpecialLeftSquareBracketModelNameRightSquareBracket value
-/// as specified in https://swagger.io/docs/specification/serialization/
->>>>>>> 65773a90
 /// Should be implemented in a serde deserializer
 impl std::str::FromStr for DollarSpecialLeftSquareBracketModelNameRightSquareBracket {
     type Err = String;
