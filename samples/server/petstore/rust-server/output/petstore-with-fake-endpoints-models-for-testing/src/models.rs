#![allow(unused_qualifications)]

use crate::models;
#[cfg(any(feature = "client", feature = "server"))]
use crate::header;


// Methods for converting between header::IntoHeaderValue<AdditionalPropertiesClass> and hyper::header::HeaderValue

#[cfg(any(feature = "client", feature = "server"))]
impl std::convert::TryFrom<header::IntoHeaderValue<AdditionalPropertiesClass>> for hyper::header::HeaderValue {
    type Error = String;

    fn try_from(hdr_value: header::IntoHeaderValue<AdditionalPropertiesClass>) -> std::result::Result<Self, Self::Error> {
        let hdr_value = hdr_value.to_string();
        match hyper::header::HeaderValue::from_str(&hdr_value) {
             std::result::Result::Ok(value) => std::result::Result::Ok(value),
             std::result::Result::Err(e) => std::result::Result::Err(
                 format!("Invalid header value for AdditionalPropertiesClass - value: {} is invalid {}",
                     hdr_value, e))
        }
    }
}

#[cfg(any(feature = "client", feature = "server"))]
impl std::convert::TryFrom<hyper::header::HeaderValue> for header::IntoHeaderValue<AdditionalPropertiesClass> {
    type Error = String;

    fn try_from(hdr_value: hyper::header::HeaderValue) -> std::result::Result<Self, Self::Error> {
        match hdr_value.to_str() {
             std::result::Result::Ok(value) => {
                    match <AdditionalPropertiesClass as std::str::FromStr>::from_str(value) {
                        std::result::Result::Ok(value) => std::result::Result::Ok(header::IntoHeaderValue(value)),
                        std::result::Result::Err(err) => std::result::Result::Err(
                            format!("Unable to convert header value '{}' into AdditionalPropertiesClass - {}",
                                value, err))
                    }
             },
             std::result::Result::Err(e) => std::result::Result::Err(
                 format!("Unable to convert header: {:?} to string: {}",
                     hdr_value, e))
        }
    }
}


#[derive(Debug, Clone, PartialEq, serde::Serialize, serde::Deserialize)]
#[cfg_attr(feature = "conversion", derive(frunk::LabelledGeneric))]
pub struct AdditionalPropertiesClass {
    #[serde(rename = "map_property")]
    #[serde(skip_serializing_if="Option::is_none")]
    pub map_property: Option<std::collections::HashMap<String, String>>,

    #[serde(rename = "map_of_map_property")]
    #[serde(skip_serializing_if="Option::is_none")]
    pub map_of_map_property: Option<std::collections::HashMap<String, std::collections::HashMap<String, String>>>,

}

impl AdditionalPropertiesClass {
    pub fn new() -> AdditionalPropertiesClass {
        AdditionalPropertiesClass {
            map_property: None,
            map_of_map_property: None,
        }
    }
}

/// Converts the AdditionalPropertiesClass value to the Query Parameters representation (style=form, explode=false)
/// specified in https://swagger.io/docs/specification/serialization/
/// Should be implemented in a serde serializer
impl std::string::ToString for AdditionalPropertiesClass {
    fn to_string(&self) -> String {
        let mut params: Vec<String> = vec![];
        // Skipping map_property in query parameter serialization

        // Skipping map_of_map_property in query parameter serialization
        // Skipping map_of_map_property in query parameter serialization

        params.join(",").to_string()
    }
}

/// Converts Query Parameters representation (style=form, explode=false) to a AdditionalPropertiesClass value
/// as specified in https://swagger.io/docs/specification/serialization/
/// Should be implemented in a serde deserializer
impl std::str::FromStr for AdditionalPropertiesClass {
    type Err = String;

    fn from_str(s: &str) -> std::result::Result<Self, Self::Err> {
        #[derive(Default)]
        // An intermediate representation of the struct to use for parsing.
        struct IntermediateRep {
            pub map_property: Vec<std::collections::HashMap<String, String>>,
            pub map_of_map_property: Vec<std::collections::HashMap<String, std::collections::HashMap<String, String>>>,
        }

        let mut intermediate_rep = IntermediateRep::default();

        // Parse into intermediate representation
        let mut string_iter = s.split(',').into_iter();
        let mut key_result = string_iter.next();

        while key_result.is_some() {
            let val = match string_iter.next() {
                Some(x) => x,
                None => return std::result::Result::Err("Missing value while parsing AdditionalPropertiesClass".to_string())
            };

            if let Some(key) = key_result {
                match key {
                    "map_property" => return std::result::Result::Err("Parsing a container in this style is not supported in AdditionalPropertiesClass".to_string()),
                    "map_of_map_property" => return std::result::Result::Err("Parsing a container in this style is not supported in AdditionalPropertiesClass".to_string()),
                    _ => return std::result::Result::Err("Unexpected key while parsing AdditionalPropertiesClass".to_string())
                }
            }

            // Get the next key
            key_result = string_iter.next();
        }

        // Use the intermediate representation to return the struct
        std::result::Result::Ok(AdditionalPropertiesClass {
            map_property: intermediate_rep.map_property.into_iter().next(),
            map_of_map_property: intermediate_rep.map_of_map_property.into_iter().next(),
        })
    }
}


impl AdditionalPropertiesClass {
    /// Helper function to allow us to convert this model to an XML string.
    /// Will panic if serialisation fails.
    #[allow(dead_code)]
    pub(crate) fn to_xml(&self) -> String {
        serde_xml_rs::to_string(&self).expect("impossible to fail to serialize")
    }
}

// Methods for converting between header::IntoHeaderValue<Animal> and hyper::header::HeaderValue

#[cfg(any(feature = "client", feature = "server"))]
impl std::convert::TryFrom<header::IntoHeaderValue<Animal>> for hyper::header::HeaderValue {
    type Error = String;

    fn try_from(hdr_value: header::IntoHeaderValue<Animal>) -> std::result::Result<Self, Self::Error> {
        let hdr_value = hdr_value.to_string();
        match hyper::header::HeaderValue::from_str(&hdr_value) {
             std::result::Result::Ok(value) => std::result::Result::Ok(value),
             std::result::Result::Err(e) => std::result::Result::Err(
                 format!("Invalid header value for Animal - value: {} is invalid {}",
                     hdr_value, e))
        }
    }
}

#[cfg(any(feature = "client", feature = "server"))]
impl std::convert::TryFrom<hyper::header::HeaderValue> for header::IntoHeaderValue<Animal> {
    type Error = String;

    fn try_from(hdr_value: hyper::header::HeaderValue) -> std::result::Result<Self, Self::Error> {
        match hdr_value.to_str() {
             std::result::Result::Ok(value) => {
                    match <Animal as std::str::FromStr>::from_str(value) {
                        std::result::Result::Ok(value) => std::result::Result::Ok(header::IntoHeaderValue(value)),
                        std::result::Result::Err(err) => std::result::Result::Err(
                            format!("Unable to convert header value '{}' into Animal - {}",
                                value, err))
                    }
             },
             std::result::Result::Err(e) => std::result::Result::Err(
                 format!("Unable to convert header: {:?} to string: {}",
                     hdr_value, e))
        }
    }
}


#[derive(Debug, Clone, PartialEq, serde::Serialize, serde::Deserialize)]
#[cfg_attr(feature = "conversion", derive(frunk::LabelledGeneric))]
pub struct Animal {
    #[serde(rename = "className")]
    pub class_name: String,

    #[serde(rename = "color")]
    #[serde(skip_serializing_if="Option::is_none")]
    pub color: Option<String>,

}

impl Animal {
    pub fn new(class_name: String, ) -> Animal {
        Animal {
            class_name: class_name,
            color: Some("red".to_string()),
        }
    }
}

/// Converts the Animal value to the Query Parameters representation (style=form, explode=false)
/// specified in https://swagger.io/docs/specification/serialization/
/// Should be implemented in a serde serializer
impl std::string::ToString for Animal {
    fn to_string(&self) -> String {
        let mut params: Vec<String> = vec![];

        params.push("className".to_string());
        params.push(self.class_name.to_string());


        if let Some(ref color) = self.color {
            params.push("color".to_string());
            params.push(color.to_string());
        }

        params.join(",").to_string()
    }
}

/// Converts Query Parameters representation (style=form, explode=false) to a Animal value
/// as specified in https://swagger.io/docs/specification/serialization/
/// Should be implemented in a serde deserializer
impl std::str::FromStr for Animal {
    type Err = String;

    fn from_str(s: &str) -> std::result::Result<Self, Self::Err> {
        #[derive(Default)]
        // An intermediate representation of the struct to use for parsing.
        struct IntermediateRep {
            pub class_name: Vec<String>,
            pub color: Vec<String>,
        }

        let mut intermediate_rep = IntermediateRep::default();

        // Parse into intermediate representation
        let mut string_iter = s.split(',').into_iter();
        let mut key_result = string_iter.next();

        while key_result.is_some() {
            let val = match string_iter.next() {
                Some(x) => x,
                None => return std::result::Result::Err("Missing value while parsing Animal".to_string())
            };

            if let Some(key) = key_result {
                match key {
                    "className" => intermediate_rep.class_name.push(String::from_str(val).map_err(|x| format!("{}", x))?),
                    "color" => intermediate_rep.color.push(String::from_str(val).map_err(|x| format!("{}", x))?),
                    _ => return std::result::Result::Err("Unexpected key while parsing Animal".to_string())
                }
            }

            // Get the next key
            key_result = string_iter.next();
        }

        // Use the intermediate representation to return the struct
        std::result::Result::Ok(Animal {
            class_name: intermediate_rep.class_name.into_iter().next().ok_or("className missing in Animal".to_string())?,
            color: intermediate_rep.color.into_iter().next(),
        })
    }
}


impl Animal {
    /// Helper function to allow us to convert this model to an XML string.
    /// Will panic if serialisation fails.
    #[allow(dead_code)]
    pub(crate) fn to_xml(&self) -> String {
        serde_xml_rs::to_string(&self).expect("impossible to fail to serialize")
    }
}

// Methods for converting between header::IntoHeaderValue<AnimalFarm> and hyper::header::HeaderValue

#[cfg(any(feature = "client", feature = "server"))]
impl std::convert::TryFrom<header::IntoHeaderValue<AnimalFarm>> for hyper::header::HeaderValue {
    type Error = String;

    fn try_from(hdr_value: header::IntoHeaderValue<AnimalFarm>) -> std::result::Result<Self, Self::Error> {
        let hdr_value = hdr_value.to_string();
        match hyper::header::HeaderValue::from_str(&hdr_value) {
             std::result::Result::Ok(value) => std::result::Result::Ok(value),
             std::result::Result::Err(e) => std::result::Result::Err(
                 format!("Invalid header value for AnimalFarm - value: {} is invalid {}",
                     hdr_value, e))
        }
    }
}

#[cfg(any(feature = "client", feature = "server"))]
impl std::convert::TryFrom<hyper::header::HeaderValue> for header::IntoHeaderValue<AnimalFarm> {
    type Error = String;

    fn try_from(hdr_value: hyper::header::HeaderValue) -> std::result::Result<Self, Self::Error> {
        match hdr_value.to_str() {
             std::result::Result::Ok(value) => {
                    match <AnimalFarm as std::str::FromStr>::from_str(value) {
                        std::result::Result::Ok(value) => std::result::Result::Ok(header::IntoHeaderValue(value)),
                        std::result::Result::Err(err) => std::result::Result::Err(
                            format!("Unable to convert header value '{}' into AnimalFarm - {}",
                                value, err))
                    }
             },
             std::result::Result::Err(e) => std::result::Result::Err(
                 format!("Unable to convert header: {:?} to string: {}",
                     hdr_value, e))
        }
    }
}

#[derive(Debug, Clone, PartialEq, serde::Serialize, serde::Deserialize)]
#[cfg_attr(feature = "conversion", derive(frunk::LabelledGeneric))]
pub struct AnimalFarm(
    Vec<Animal>
);

impl std::convert::From<Vec<Animal>> for AnimalFarm {
    fn from(x: Vec<Animal>) -> Self {
        AnimalFarm(x)
    }
}

impl std::convert::From<AnimalFarm> for Vec<Animal> {
    fn from(x: AnimalFarm) -> Self {
        x.0
    }
}

impl std::iter::FromIterator<Animal> for AnimalFarm {
    fn from_iter<U: IntoIterator<Item=Animal>>(u: U) -> Self {
        AnimalFarm(Vec::<Animal>::from_iter(u))
    }
}

impl std::iter::IntoIterator for AnimalFarm {
    type Item = Animal;
    type IntoIter = std::vec::IntoIter<Animal>;

    fn into_iter(self) -> Self::IntoIter {
        self.0.into_iter()
    }
}

impl<'a> std::iter::IntoIterator for &'a AnimalFarm {
    type Item = &'a Animal;
    type IntoIter = std::slice::Iter<'a, Animal>;

    fn into_iter(self) -> Self::IntoIter {
        (&self.0).into_iter()
    }
}

impl<'a> std::iter::IntoIterator for &'a mut AnimalFarm {
    type Item = &'a mut Animal;
    type IntoIter = std::slice::IterMut<'a, Animal>;

    fn into_iter(self) -> Self::IntoIter {
        (&mut self.0).into_iter()
    }
}

impl std::ops::Deref for AnimalFarm {
    type Target = Vec<Animal>;
    fn deref(&self) -> &Self::Target {
        &self.0
    }
}

impl std::ops::DerefMut for AnimalFarm {
    fn deref_mut(&mut self) -> &mut Self::Target {
        &mut self.0
    }
}

/// Converts the AnimalFarm value to the Query Parameters representation (style=form, explode=false)
/// specified in https://swagger.io/docs/specification/serialization/
/// Should be implemented in a serde serializer
impl std::string::ToString for AnimalFarm {
    fn to_string(&self) -> String {
        self.iter().map(|x| x.to_string()).collect::<Vec<_>>().join(",").to_string()
    }
}

/// Converts Query Parameters representation (style=form, explode=false) to a AnimalFarm value
/// as specified in https://swagger.io/docs/specification/serialization/
/// Should be implemented in a serde deserializer
impl std::str::FromStr for AnimalFarm {
    type Err = <Animal as std::str::FromStr>::Err;

    fn from_str(s: &str) -> std::result::Result<Self, Self::Err> {
        let mut items = vec![];
        for item in s.split(',')
        {
            items.push(item.parse()?);
        }
        std::result::Result::Ok(AnimalFarm(items))
    }
}


impl AnimalFarm {
    /// Helper function to allow us to convert this model to an XML string.
    /// Will panic if serialisation fails.
    #[allow(dead_code)]
    pub(crate) fn to_xml(&self) -> String {
        serde_xml_rs::to_string(&self).expect("impossible to fail to serialize")
    }
}

// Methods for converting between header::IntoHeaderValue<ApiResponse> and hyper::header::HeaderValue

#[cfg(any(feature = "client", feature = "server"))]
impl std::convert::TryFrom<header::IntoHeaderValue<ApiResponse>> for hyper::header::HeaderValue {
    type Error = String;

    fn try_from(hdr_value: header::IntoHeaderValue<ApiResponse>) -> std::result::Result<Self, Self::Error> {
        let hdr_value = hdr_value.to_string();
        match hyper::header::HeaderValue::from_str(&hdr_value) {
             std::result::Result::Ok(value) => std::result::Result::Ok(value),
             std::result::Result::Err(e) => std::result::Result::Err(
                 format!("Invalid header value for ApiResponse - value: {} is invalid {}",
                     hdr_value, e))
        }
    }
}

#[cfg(any(feature = "client", feature = "server"))]
impl std::convert::TryFrom<hyper::header::HeaderValue> for header::IntoHeaderValue<ApiResponse> {
    type Error = String;

    fn try_from(hdr_value: hyper::header::HeaderValue) -> std::result::Result<Self, Self::Error> {
        match hdr_value.to_str() {
             std::result::Result::Ok(value) => {
                    match <ApiResponse as std::str::FromStr>::from_str(value) {
                        std::result::Result::Ok(value) => std::result::Result::Ok(header::IntoHeaderValue(value)),
                        std::result::Result::Err(err) => std::result::Result::Err(
                            format!("Unable to convert header value '{}' into ApiResponse - {}",
                                value, err))
                    }
             },
             std::result::Result::Err(e) => std::result::Result::Err(
                 format!("Unable to convert header: {:?} to string: {}",
                     hdr_value, e))
        }
    }
}


#[derive(Debug, Clone, PartialEq, serde::Serialize, serde::Deserialize)]
#[cfg_attr(feature = "conversion", derive(frunk::LabelledGeneric))]
pub struct ApiResponse {
    #[serde(rename = "code")]
    #[serde(skip_serializing_if="Option::is_none")]
    pub code: Option<i32>,

    #[serde(rename = "type")]
    #[serde(skip_serializing_if="Option::is_none")]
    pub type_: Option<String>,

    #[serde(rename = "message")]
    #[serde(skip_serializing_if="Option::is_none")]
    pub message: Option<String>,

}

impl ApiResponse {
    pub fn new() -> ApiResponse {
        ApiResponse {
            code: None,
            type_: None,
            message: None,
        }
    }
}

/// Converts the ApiResponse value to the Query Parameters representation (style=form, explode=false)
/// specified in https://swagger.io/docs/specification/serialization/
/// Should be implemented in a serde serializer
impl std::string::ToString for ApiResponse {
    fn to_string(&self) -> String {
        let mut params: Vec<String> = vec![];

        if let Some(ref code) = self.code {
            params.push("code".to_string());
            params.push(code.to_string());
        }


        if let Some(ref type_) = self.type_ {
            params.push("type".to_string());
            params.push(type_.to_string());
        }


        if let Some(ref message) = self.message {
            params.push("message".to_string());
            params.push(message.to_string());
        }

        params.join(",").to_string()
    }
}

/// Converts Query Parameters representation (style=form, explode=false) to a ApiResponse value
/// as specified in https://swagger.io/docs/specification/serialization/
/// Should be implemented in a serde deserializer
impl std::str::FromStr for ApiResponse {
    type Err = String;

    fn from_str(s: &str) -> std::result::Result<Self, Self::Err> {
        #[derive(Default)]
        // An intermediate representation of the struct to use for parsing.
        struct IntermediateRep {
            pub code: Vec<i32>,
            pub type_: Vec<String>,
            pub message: Vec<String>,
        }

        let mut intermediate_rep = IntermediateRep::default();

        // Parse into intermediate representation
        let mut string_iter = s.split(',').into_iter();
        let mut key_result = string_iter.next();

        while key_result.is_some() {
            let val = match string_iter.next() {
                Some(x) => x,
                None => return std::result::Result::Err("Missing value while parsing ApiResponse".to_string())
            };

            if let Some(key) = key_result {
                match key {
                    "code" => intermediate_rep.code.push(i32::from_str(val).map_err(|x| format!("{}", x))?),
                    "type" => intermediate_rep.type_.push(String::from_str(val).map_err(|x| format!("{}", x))?),
                    "message" => intermediate_rep.message.push(String::from_str(val).map_err(|x| format!("{}", x))?),
                    _ => return std::result::Result::Err("Unexpected key while parsing ApiResponse".to_string())
                }
            }

            // Get the next key
            key_result = string_iter.next();
        }

        // Use the intermediate representation to return the struct
        std::result::Result::Ok(ApiResponse {
            code: intermediate_rep.code.into_iter().next(),
            type_: intermediate_rep.type_.into_iter().next(),
            message: intermediate_rep.message.into_iter().next(),
        })
    }
}


impl ApiResponse {
    /// Helper function to allow us to convert this model to an XML string.
    /// Will panic if serialisation fails.
    #[allow(dead_code)]
    pub(crate) fn to_xml(&self) -> String {
        serde_xml_rs::to_string(&self).expect("impossible to fail to serialize")
    }
}

// Methods for converting between header::IntoHeaderValue<ArrayOfArrayOfNumberOnly> and hyper::header::HeaderValue

#[cfg(any(feature = "client", feature = "server"))]
impl std::convert::TryFrom<header::IntoHeaderValue<ArrayOfArrayOfNumberOnly>> for hyper::header::HeaderValue {
    type Error = String;

    fn try_from(hdr_value: header::IntoHeaderValue<ArrayOfArrayOfNumberOnly>) -> std::result::Result<Self, Self::Error> {
        let hdr_value = hdr_value.to_string();
        match hyper::header::HeaderValue::from_str(&hdr_value) {
             std::result::Result::Ok(value) => std::result::Result::Ok(value),
             std::result::Result::Err(e) => std::result::Result::Err(
                 format!("Invalid header value for ArrayOfArrayOfNumberOnly - value: {} is invalid {}",
                     hdr_value, e))
        }
    }
}

#[cfg(any(feature = "client", feature = "server"))]
impl std::convert::TryFrom<hyper::header::HeaderValue> for header::IntoHeaderValue<ArrayOfArrayOfNumberOnly> {
    type Error = String;

    fn try_from(hdr_value: hyper::header::HeaderValue) -> std::result::Result<Self, Self::Error> {
        match hdr_value.to_str() {
             std::result::Result::Ok(value) => {
                    match <ArrayOfArrayOfNumberOnly as std::str::FromStr>::from_str(value) {
                        std::result::Result::Ok(value) => std::result::Result::Ok(header::IntoHeaderValue(value)),
                        std::result::Result::Err(err) => std::result::Result::Err(
                            format!("Unable to convert header value '{}' into ArrayOfArrayOfNumberOnly - {}",
                                value, err))
                    }
             },
             std::result::Result::Err(e) => std::result::Result::Err(
                 format!("Unable to convert header: {:?} to string: {}",
                     hdr_value, e))
        }
    }
}


#[derive(Debug, Clone, PartialEq, serde::Serialize, serde::Deserialize)]
#[cfg_attr(feature = "conversion", derive(frunk::LabelledGeneric))]
pub struct ArrayOfArrayOfNumberOnly {
    #[serde(rename = "ArrayArrayNumber")]
    #[serde(skip_serializing_if="Option::is_none")]
    pub array_array_number: Option<Vec<Vec<f64>>>,

}

impl ArrayOfArrayOfNumberOnly {
    pub fn new() -> ArrayOfArrayOfNumberOnly {
        ArrayOfArrayOfNumberOnly {
            array_array_number: None,
        }
    }
}

/// Converts the ArrayOfArrayOfNumberOnly value to the Query Parameters representation (style=form, explode=false)
/// specified in https://swagger.io/docs/specification/serialization/
/// Should be implemented in a serde serializer
impl std::string::ToString for ArrayOfArrayOfNumberOnly {
    fn to_string(&self) -> String {
        let mut params: Vec<String> = vec![];
        // Skipping ArrayArrayNumber in query parameter serialization

        params.join(",").to_string()
    }
}

/// Converts Query Parameters representation (style=form, explode=false) to a ArrayOfArrayOfNumberOnly value
/// as specified in https://swagger.io/docs/specification/serialization/
/// Should be implemented in a serde deserializer
impl std::str::FromStr for ArrayOfArrayOfNumberOnly {
    type Err = String;

    fn from_str(s: &str) -> std::result::Result<Self, Self::Err> {
        #[derive(Default)]
        // An intermediate representation of the struct to use for parsing.
        struct IntermediateRep {
            pub array_array_number: Vec<Vec<Vec<f64>>>,
        }

        let mut intermediate_rep = IntermediateRep::default();

        // Parse into intermediate representation
        let mut string_iter = s.split(',').into_iter();
        let mut key_result = string_iter.next();

        while key_result.is_some() {
            let val = match string_iter.next() {
                Some(x) => x,
                None => return std::result::Result::Err("Missing value while parsing ArrayOfArrayOfNumberOnly".to_string())
            };

            if let Some(key) = key_result {
                match key {
                    "ArrayArrayNumber" => return std::result::Result::Err("Parsing a container in this style is not supported in ArrayOfArrayOfNumberOnly".to_string()),
                    _ => return std::result::Result::Err("Unexpected key while parsing ArrayOfArrayOfNumberOnly".to_string())
                }
            }

            // Get the next key
            key_result = string_iter.next();
        }

        // Use the intermediate representation to return the struct
        std::result::Result::Ok(ArrayOfArrayOfNumberOnly {
            array_array_number: intermediate_rep.array_array_number.into_iter().next(),
        })
    }
}


impl ArrayOfArrayOfNumberOnly {
    /// Helper function to allow us to convert this model to an XML string.
    /// Will panic if serialisation fails.
    #[allow(dead_code)]
    pub(crate) fn to_xml(&self) -> String {
        serde_xml_rs::to_string(&self).expect("impossible to fail to serialize")
    }
}

// Methods for converting between header::IntoHeaderValue<ArrayOfNumberOnly> and hyper::header::HeaderValue

#[cfg(any(feature = "client", feature = "server"))]
impl std::convert::TryFrom<header::IntoHeaderValue<ArrayOfNumberOnly>> for hyper::header::HeaderValue {
    type Error = String;

    fn try_from(hdr_value: header::IntoHeaderValue<ArrayOfNumberOnly>) -> std::result::Result<Self, Self::Error> {
        let hdr_value = hdr_value.to_string();
        match hyper::header::HeaderValue::from_str(&hdr_value) {
             std::result::Result::Ok(value) => std::result::Result::Ok(value),
             std::result::Result::Err(e) => std::result::Result::Err(
                 format!("Invalid header value for ArrayOfNumberOnly - value: {} is invalid {}",
                     hdr_value, e))
        }
    }
}

#[cfg(any(feature = "client", feature = "server"))]
impl std::convert::TryFrom<hyper::header::HeaderValue> for header::IntoHeaderValue<ArrayOfNumberOnly> {
    type Error = String;

    fn try_from(hdr_value: hyper::header::HeaderValue) -> std::result::Result<Self, Self::Error> {
        match hdr_value.to_str() {
             std::result::Result::Ok(value) => {
                    match <ArrayOfNumberOnly as std::str::FromStr>::from_str(value) {
                        std::result::Result::Ok(value) => std::result::Result::Ok(header::IntoHeaderValue(value)),
                        std::result::Result::Err(err) => std::result::Result::Err(
                            format!("Unable to convert header value '{}' into ArrayOfNumberOnly - {}",
                                value, err))
                    }
             },
             std::result::Result::Err(e) => std::result::Result::Err(
                 format!("Unable to convert header: {:?} to string: {}",
                     hdr_value, e))
        }
    }
}


#[derive(Debug, Clone, PartialEq, serde::Serialize, serde::Deserialize)]
#[cfg_attr(feature = "conversion", derive(frunk::LabelledGeneric))]
pub struct ArrayOfNumberOnly {
    #[serde(rename = "ArrayNumber")]
    #[serde(skip_serializing_if="Option::is_none")]
    pub array_number: Option<Vec<f64>>,

}

impl ArrayOfNumberOnly {
    pub fn new() -> ArrayOfNumberOnly {
        ArrayOfNumberOnly {
            array_number: None,
        }
    }
}

/// Converts the ArrayOfNumberOnly value to the Query Parameters representation (style=form, explode=false)
/// specified in https://swagger.io/docs/specification/serialization/
/// Should be implemented in a serde serializer
impl std::string::ToString for ArrayOfNumberOnly {
    fn to_string(&self) -> String {
        let mut params: Vec<String> = vec![];

        if let Some(ref array_number) = self.array_number {
            params.push("ArrayNumber".to_string());
            params.push(array_number.iter().map(|x| x.to_string()).collect::<Vec<_>>().join(",").to_string());
        }

        params.join(",").to_string()
    }
}

/// Converts Query Parameters representation (style=form, explode=false) to a ArrayOfNumberOnly value
/// as specified in https://swagger.io/docs/specification/serialization/
/// Should be implemented in a serde deserializer
impl std::str::FromStr for ArrayOfNumberOnly {
    type Err = String;

    fn from_str(s: &str) -> std::result::Result<Self, Self::Err> {
        #[derive(Default)]
        // An intermediate representation of the struct to use for parsing.
        struct IntermediateRep {
            pub array_number: Vec<Vec<f64>>,
        }

        let mut intermediate_rep = IntermediateRep::default();

        // Parse into intermediate representation
        let mut string_iter = s.split(',').into_iter();
        let mut key_result = string_iter.next();

        while key_result.is_some() {
            let val = match string_iter.next() {
                Some(x) => x,
                None => return std::result::Result::Err("Missing value while parsing ArrayOfNumberOnly".to_string())
            };

            if let Some(key) = key_result {
                match key {
                    "ArrayNumber" => return std::result::Result::Err("Parsing a container in this style is not supported in ArrayOfNumberOnly".to_string()),
                    _ => return std::result::Result::Err("Unexpected key while parsing ArrayOfNumberOnly".to_string())
                }
            }

            // Get the next key
            key_result = string_iter.next();
        }

        // Use the intermediate representation to return the struct
        std::result::Result::Ok(ArrayOfNumberOnly {
            array_number: intermediate_rep.array_number.into_iter().next(),
        })
    }
}


impl ArrayOfNumberOnly {
    /// Helper function to allow us to convert this model to an XML string.
    /// Will panic if serialisation fails.
    #[allow(dead_code)]
    pub(crate) fn to_xml(&self) -> String {
        serde_xml_rs::to_string(&self).expect("impossible to fail to serialize")
    }
}

// Methods for converting between header::IntoHeaderValue<ArrayTest> and hyper::header::HeaderValue

#[cfg(any(feature = "client", feature = "server"))]
impl std::convert::TryFrom<header::IntoHeaderValue<ArrayTest>> for hyper::header::HeaderValue {
    type Error = String;

    fn try_from(hdr_value: header::IntoHeaderValue<ArrayTest>) -> std::result::Result<Self, Self::Error> {
        let hdr_value = hdr_value.to_string();
        match hyper::header::HeaderValue::from_str(&hdr_value) {
             std::result::Result::Ok(value) => std::result::Result::Ok(value),
             std::result::Result::Err(e) => std::result::Result::Err(
                 format!("Invalid header value for ArrayTest - value: {} is invalid {}",
                     hdr_value, e))
        }
    }
}

#[cfg(any(feature = "client", feature = "server"))]
impl std::convert::TryFrom<hyper::header::HeaderValue> for header::IntoHeaderValue<ArrayTest> {
    type Error = String;

    fn try_from(hdr_value: hyper::header::HeaderValue) -> std::result::Result<Self, Self::Error> {
        match hdr_value.to_str() {
             std::result::Result::Ok(value) => {
                    match <ArrayTest as std::str::FromStr>::from_str(value) {
                        std::result::Result::Ok(value) => std::result::Result::Ok(header::IntoHeaderValue(value)),
                        std::result::Result::Err(err) => std::result::Result::Err(
                            format!("Unable to convert header value '{}' into ArrayTest - {}",
                                value, err))
                    }
             },
             std::result::Result::Err(e) => std::result::Result::Err(
                 format!("Unable to convert header: {:?} to string: {}",
                     hdr_value, e))
        }
    }
}


#[derive(Debug, Clone, PartialEq, serde::Serialize, serde::Deserialize)]
#[cfg_attr(feature = "conversion", derive(frunk::LabelledGeneric))]
pub struct ArrayTest {
    #[serde(rename = "array_of_string")]
    #[serde(skip_serializing_if="Option::is_none")]
    pub array_of_string: Option<Vec<String>>,

    #[serde(rename = "array_array_of_integer")]
    #[serde(skip_serializing_if="Option::is_none")]
    pub array_array_of_integer: Option<Vec<Vec<i64>>>,

    #[serde(rename = "array_array_of_model")]
    #[serde(skip_serializing_if="Option::is_none")]
    pub array_array_of_model: Option<Vec<Vec<models::ReadOnlyFirst>>>,

    // Note: inline enums are not fully supported by openapi-generator
    #[serde(rename = "array_of_enum")]
    #[serde(skip_serializing_if="Option::is_none")]
    pub array_of_enum: Option<Vec<String>>,

}

impl ArrayTest {
    pub fn new() -> ArrayTest {
        ArrayTest {
            array_of_string: None,
            array_array_of_integer: None,
            array_array_of_model: None,
            array_of_enum: None,
        }
    }
}

/// Converts the ArrayTest value to the Query Parameters representation (style=form, explode=false)
/// specified in https://swagger.io/docs/specification/serialization/
/// Should be implemented in a serde serializer
impl std::string::ToString for ArrayTest {
    fn to_string(&self) -> String {
        let mut params: Vec<String> = vec![];

        if let Some(ref array_of_string) = self.array_of_string {
            params.push("array_of_string".to_string());
            params.push(array_of_string.iter().map(|x| x.to_string()).collect::<Vec<_>>().join(",").to_string());
        }

        // Skipping array_array_of_integer in query parameter serialization

        // Skipping array_array_of_model in query parameter serialization


        if let Some(ref array_of_enum) = self.array_of_enum {
            params.push("array_of_enum".to_string());
            params.push(array_of_enum.iter().map(|x| x.to_string()).collect::<Vec<_>>().join(",").to_string());
        }

        params.join(",").to_string()
    }
}

/// Converts Query Parameters representation (style=form, explode=false) to a ArrayTest value
/// as specified in https://swagger.io/docs/specification/serialization/
/// Should be implemented in a serde deserializer
impl std::str::FromStr for ArrayTest {
    type Err = String;

    fn from_str(s: &str) -> std::result::Result<Self, Self::Err> {
        #[derive(Default)]
        // An intermediate representation of the struct to use for parsing.
        struct IntermediateRep {
            pub array_of_string: Vec<Vec<String>>,
            pub array_array_of_integer: Vec<Vec<Vec<i64>>>,
            pub array_array_of_model: Vec<Vec<Vec<models::ReadOnlyFirst>>>,
            pub array_of_enum: Vec<Vec<String>>,
        }

        let mut intermediate_rep = IntermediateRep::default();

        // Parse into intermediate representation
        let mut string_iter = s.split(',').into_iter();
        let mut key_result = string_iter.next();

        while key_result.is_some() {
            let val = match string_iter.next() {
                Some(x) => x,
                None => return std::result::Result::Err("Missing value while parsing ArrayTest".to_string())
            };

            if let Some(key) = key_result {
                match key {
                    "array_of_string" => return std::result::Result::Err("Parsing a container in this style is not supported in ArrayTest".to_string()),
                    "array_array_of_integer" => return std::result::Result::Err("Parsing a container in this style is not supported in ArrayTest".to_string()),
                    "array_array_of_model" => return std::result::Result::Err("Parsing a container in this style is not supported in ArrayTest".to_string()),
                    "array_of_enum" => return std::result::Result::Err("Parsing a container in this style is not supported in ArrayTest".to_string()),
                    _ => return std::result::Result::Err("Unexpected key while parsing ArrayTest".to_string())
                }
            }

            // Get the next key
            key_result = string_iter.next();
        }

        // Use the intermediate representation to return the struct
        std::result::Result::Ok(ArrayTest {
            array_of_string: intermediate_rep.array_of_string.into_iter().next(),
            array_array_of_integer: intermediate_rep.array_array_of_integer.into_iter().next(),
            array_array_of_model: intermediate_rep.array_array_of_model.into_iter().next(),
            array_of_enum: intermediate_rep.array_of_enum.into_iter().next(),
        })
    }
}


impl ArrayTest {
    /// Helper function to allow us to convert this model to an XML string.
    /// Will panic if serialisation fails.
    #[allow(dead_code)]
    pub(crate) fn to_xml(&self) -> String {
        serde_xml_rs::to_string(&self).expect("impossible to fail to serialize")
    }
}

// Methods for converting between header::IntoHeaderValue<Capitalization> and hyper::header::HeaderValue

#[cfg(any(feature = "client", feature = "server"))]
impl std::convert::TryFrom<header::IntoHeaderValue<Capitalization>> for hyper::header::HeaderValue {
    type Error = String;

    fn try_from(hdr_value: header::IntoHeaderValue<Capitalization>) -> std::result::Result<Self, Self::Error> {
        let hdr_value = hdr_value.to_string();
        match hyper::header::HeaderValue::from_str(&hdr_value) {
             std::result::Result::Ok(value) => std::result::Result::Ok(value),
             std::result::Result::Err(e) => std::result::Result::Err(
                 format!("Invalid header value for Capitalization - value: {} is invalid {}",
                     hdr_value, e))
        }
    }
}

#[cfg(any(feature = "client", feature = "server"))]
impl std::convert::TryFrom<hyper::header::HeaderValue> for header::IntoHeaderValue<Capitalization> {
    type Error = String;

    fn try_from(hdr_value: hyper::header::HeaderValue) -> std::result::Result<Self, Self::Error> {
        match hdr_value.to_str() {
             std::result::Result::Ok(value) => {
                    match <Capitalization as std::str::FromStr>::from_str(value) {
                        std::result::Result::Ok(value) => std::result::Result::Ok(header::IntoHeaderValue(value)),
                        std::result::Result::Err(err) => std::result::Result::Err(
                            format!("Unable to convert header value '{}' into Capitalization - {}",
                                value, err))
                    }
             },
             std::result::Result::Err(e) => std::result::Result::Err(
                 format!("Unable to convert header: {:?} to string: {}",
                     hdr_value, e))
        }
    }
}


#[derive(Debug, Clone, PartialEq, serde::Serialize, serde::Deserialize)]
#[cfg_attr(feature = "conversion", derive(frunk::LabelledGeneric))]
pub struct Capitalization {
    #[serde(rename = "smallCamel")]
    #[serde(skip_serializing_if="Option::is_none")]
    pub small_camel: Option<String>,

    #[serde(rename = "CapitalCamel")]
    #[serde(skip_serializing_if="Option::is_none")]
    pub capital_camel: Option<String>,

    #[serde(rename = "small_Snake")]
    #[serde(skip_serializing_if="Option::is_none")]
    pub small_snake: Option<String>,

    #[serde(rename = "Capital_Snake")]
    #[serde(skip_serializing_if="Option::is_none")]
    pub capital_snake: Option<String>,

    #[serde(rename = "SCA_ETH_Flow_Points")]
    #[serde(skip_serializing_if="Option::is_none")]
    pub sca_eth_flow_points: Option<String>,

    /// Name of the pet 
    #[serde(rename = "ATT_NAME")]
    #[serde(skip_serializing_if="Option::is_none")]
    pub att_name: Option<String>,

}

impl Capitalization {
    pub fn new() -> Capitalization {
        Capitalization {
            small_camel: None,
            capital_camel: None,
            small_snake: None,
            capital_snake: None,
            sca_eth_flow_points: None,
            att_name: None,
        }
    }
}

/// Converts the Capitalization value to the Query Parameters representation (style=form, explode=false)
/// specified in https://swagger.io/docs/specification/serialization/
/// Should be implemented in a serde serializer
impl std::string::ToString for Capitalization {
    fn to_string(&self) -> String {
        let mut params: Vec<String> = vec![];

        if let Some(ref small_camel) = self.small_camel {
            params.push("smallCamel".to_string());
            params.push(small_camel.to_string());
        }


        if let Some(ref capital_camel) = self.capital_camel {
            params.push("CapitalCamel".to_string());
            params.push(capital_camel.to_string());
        }


        if let Some(ref small_snake) = self.small_snake {
            params.push("small_Snake".to_string());
            params.push(small_snake.to_string());
        }


        if let Some(ref capital_snake) = self.capital_snake {
            params.push("Capital_Snake".to_string());
            params.push(capital_snake.to_string());
        }


        if let Some(ref sca_eth_flow_points) = self.sca_eth_flow_points {
            params.push("SCA_ETH_Flow_Points".to_string());
            params.push(sca_eth_flow_points.to_string());
        }


        if let Some(ref att_name) = self.att_name {
            params.push("ATT_NAME".to_string());
            params.push(att_name.to_string());
        }

        params.join(",").to_string()
    }
}

/// Converts Query Parameters representation (style=form, explode=false) to a Capitalization value
/// as specified in https://swagger.io/docs/specification/serialization/
/// Should be implemented in a serde deserializer
impl std::str::FromStr for Capitalization {
    type Err = String;

    fn from_str(s: &str) -> std::result::Result<Self, Self::Err> {
        #[derive(Default)]
        // An intermediate representation of the struct to use for parsing.
        struct IntermediateRep {
            pub small_camel: Vec<String>,
            pub capital_camel: Vec<String>,
            pub small_snake: Vec<String>,
            pub capital_snake: Vec<String>,
            pub sca_eth_flow_points: Vec<String>,
            pub att_name: Vec<String>,
        }

        let mut intermediate_rep = IntermediateRep::default();

        // Parse into intermediate representation
        let mut string_iter = s.split(',').into_iter();
        let mut key_result = string_iter.next();

        while key_result.is_some() {
            let val = match string_iter.next() {
                Some(x) => x,
                None => return std::result::Result::Err("Missing value while parsing Capitalization".to_string())
            };

            if let Some(key) = key_result {
                match key {
                    "smallCamel" => intermediate_rep.small_camel.push(String::from_str(val).map_err(|x| format!("{}", x))?),
                    "CapitalCamel" => intermediate_rep.capital_camel.push(String::from_str(val).map_err(|x| format!("{}", x))?),
                    "small_Snake" => intermediate_rep.small_snake.push(String::from_str(val).map_err(|x| format!("{}", x))?),
                    "Capital_Snake" => intermediate_rep.capital_snake.push(String::from_str(val).map_err(|x| format!("{}", x))?),
                    "SCA_ETH_Flow_Points" => intermediate_rep.sca_eth_flow_points.push(String::from_str(val).map_err(|x| format!("{}", x))?),
                    "ATT_NAME" => intermediate_rep.att_name.push(String::from_str(val).map_err(|x| format!("{}", x))?),
                    _ => return std::result::Result::Err("Unexpected key while parsing Capitalization".to_string())
                }
            }

            // Get the next key
            key_result = string_iter.next();
        }

        // Use the intermediate representation to return the struct
        std::result::Result::Ok(Capitalization {
            small_camel: intermediate_rep.small_camel.into_iter().next(),
            capital_camel: intermediate_rep.capital_camel.into_iter().next(),
            small_snake: intermediate_rep.small_snake.into_iter().next(),
            capital_snake: intermediate_rep.capital_snake.into_iter().next(),
            sca_eth_flow_points: intermediate_rep.sca_eth_flow_points.into_iter().next(),
            att_name: intermediate_rep.att_name.into_iter().next(),
        })
    }
}


impl Capitalization {
    /// Helper function to allow us to convert this model to an XML string.
    /// Will panic if serialisation fails.
    #[allow(dead_code)]
    pub(crate) fn to_xml(&self) -> String {
        serde_xml_rs::to_string(&self).expect("impossible to fail to serialize")
    }
}

// Methods for converting between header::IntoHeaderValue<Cat> and hyper::header::HeaderValue

#[cfg(any(feature = "client", feature = "server"))]
impl std::convert::TryFrom<header::IntoHeaderValue<Cat>> for hyper::header::HeaderValue {
    type Error = String;

    fn try_from(hdr_value: header::IntoHeaderValue<Cat>) -> std::result::Result<Self, Self::Error> {
        let hdr_value = hdr_value.to_string();
        match hyper::header::HeaderValue::from_str(&hdr_value) {
             std::result::Result::Ok(value) => std::result::Result::Ok(value),
             std::result::Result::Err(e) => std::result::Result::Err(
                 format!("Invalid header value for Cat - value: {} is invalid {}",
                     hdr_value, e))
        }
    }
}

#[cfg(any(feature = "client", feature = "server"))]
impl std::convert::TryFrom<hyper::header::HeaderValue> for header::IntoHeaderValue<Cat> {
    type Error = String;

    fn try_from(hdr_value: hyper::header::HeaderValue) -> std::result::Result<Self, Self::Error> {
        match hdr_value.to_str() {
             std::result::Result::Ok(value) => {
                    match <Cat as std::str::FromStr>::from_str(value) {
                        std::result::Result::Ok(value) => std::result::Result::Ok(header::IntoHeaderValue(value)),
                        std::result::Result::Err(err) => std::result::Result::Err(
                            format!("Unable to convert header value '{}' into Cat - {}",
                                value, err))
                    }
             },
             std::result::Result::Err(e) => std::result::Result::Err(
                 format!("Unable to convert header: {:?} to string: {}",
                     hdr_value, e))
        }
    }
}


#[derive(Debug, Clone, PartialEq, serde::Serialize, serde::Deserialize)]
#[cfg_attr(feature = "conversion", derive(frunk::LabelledGeneric))]
pub struct Cat {
    #[serde(rename = "className")]
    pub class_name: String,

    #[serde(rename = "color")]
    #[serde(skip_serializing_if="Option::is_none")]
    pub color: Option<String>,

    #[serde(rename = "declawed")]
    #[serde(skip_serializing_if="Option::is_none")]
    pub declawed: Option<bool>,

}

impl Cat {
    pub fn new(class_name: String, ) -> Cat {
        Cat {
            class_name: class_name,
            color: Some("red".to_string()),
            declawed: None,
        }
    }
}

/// Converts the Cat value to the Query Parameters representation (style=form, explode=false)
/// specified in https://swagger.io/docs/specification/serialization/
/// Should be implemented in a serde serializer
impl std::string::ToString for Cat {
    fn to_string(&self) -> String {
        let mut params: Vec<String> = vec![];

        params.push("className".to_string());
        params.push(self.class_name.to_string());


        if let Some(ref color) = self.color {
            params.push("color".to_string());
            params.push(color.to_string());
        }


        if let Some(ref declawed) = self.declawed {
            params.push("declawed".to_string());
            params.push(declawed.to_string());
        }

        params.join(",").to_string()
    }
}

/// Converts Query Parameters representation (style=form, explode=false) to a Cat value
/// as specified in https://swagger.io/docs/specification/serialization/
/// Should be implemented in a serde deserializer
impl std::str::FromStr for Cat {
    type Err = String;

    fn from_str(s: &str) -> std::result::Result<Self, Self::Err> {
        #[derive(Default)]
        // An intermediate representation of the struct to use for parsing.
        struct IntermediateRep {
            pub class_name: Vec<String>,
            pub color: Vec<String>,
            pub declawed: Vec<bool>,
        }

        let mut intermediate_rep = IntermediateRep::default();

        // Parse into intermediate representation
        let mut string_iter = s.split(',').into_iter();
        let mut key_result = string_iter.next();

        while key_result.is_some() {
            let val = match string_iter.next() {
                Some(x) => x,
                None => return std::result::Result::Err("Missing value while parsing Cat".to_string())
            };

            if let Some(key) = key_result {
                match key {
                    "className" => intermediate_rep.class_name.push(String::from_str(val).map_err(|x| format!("{}", x))?),
                    "color" => intermediate_rep.color.push(String::from_str(val).map_err(|x| format!("{}", x))?),
                    "declawed" => intermediate_rep.declawed.push(bool::from_str(val).map_err(|x| format!("{}", x))?),
                    _ => return std::result::Result::Err("Unexpected key while parsing Cat".to_string())
                }
            }

            // Get the next key
            key_result = string_iter.next();
        }

        // Use the intermediate representation to return the struct
        std::result::Result::Ok(Cat {
            class_name: intermediate_rep.class_name.into_iter().next().ok_or("className missing in Cat".to_string())?,
            color: intermediate_rep.color.into_iter().next(),
            declawed: intermediate_rep.declawed.into_iter().next(),
        })
    }
}


impl Cat {
    /// Helper function to allow us to convert this model to an XML string.
    /// Will panic if serialisation fails.
    #[allow(dead_code)]
    pub(crate) fn to_xml(&self) -> String {
        serde_xml_rs::to_string(&self).expect("impossible to fail to serialize")
    }
}

// Methods for converting between header::IntoHeaderValue<CatAllOf> and hyper::header::HeaderValue

#[cfg(any(feature = "client", feature = "server"))]
impl std::convert::TryFrom<header::IntoHeaderValue<CatAllOf>> for hyper::header::HeaderValue {
    type Error = String;

    fn try_from(hdr_value: header::IntoHeaderValue<CatAllOf>) -> std::result::Result<Self, Self::Error> {
        let hdr_value = hdr_value.to_string();
        match hyper::header::HeaderValue::from_str(&hdr_value) {
             std::result::Result::Ok(value) => std::result::Result::Ok(value),
             std::result::Result::Err(e) => std::result::Result::Err(
                 format!("Invalid header value for CatAllOf - value: {} is invalid {}",
                     hdr_value, e))
        }
    }
}

#[cfg(any(feature = "client", feature = "server"))]
impl std::convert::TryFrom<hyper::header::HeaderValue> for header::IntoHeaderValue<CatAllOf> {
    type Error = String;

    fn try_from(hdr_value: hyper::header::HeaderValue) -> std::result::Result<Self, Self::Error> {
        match hdr_value.to_str() {
             std::result::Result::Ok(value) => {
                    match <CatAllOf as std::str::FromStr>::from_str(value) {
                        std::result::Result::Ok(value) => std::result::Result::Ok(header::IntoHeaderValue(value)),
                        std::result::Result::Err(err) => std::result::Result::Err(
                            format!("Unable to convert header value '{}' into CatAllOf - {}",
                                value, err))
                    }
             },
             std::result::Result::Err(e) => std::result::Result::Err(
                 format!("Unable to convert header: {:?} to string: {}",
                     hdr_value, e))
        }
    }
}


#[derive(Debug, Clone, PartialEq, serde::Serialize, serde::Deserialize)]
#[cfg_attr(feature = "conversion", derive(frunk::LabelledGeneric))]
pub struct CatAllOf {
    #[serde(rename = "declawed")]
    #[serde(skip_serializing_if="Option::is_none")]
    pub declawed: Option<bool>,

}

impl CatAllOf {
    pub fn new() -> CatAllOf {
        CatAllOf {
            declawed: None,
        }
    }
}

/// Converts the CatAllOf value to the Query Parameters representation (style=form, explode=false)
/// specified in https://swagger.io/docs/specification/serialization/
/// Should be implemented in a serde serializer
impl std::string::ToString for CatAllOf {
    fn to_string(&self) -> String {
        let mut params: Vec<String> = vec![];

        if let Some(ref declawed) = self.declawed {
            params.push("declawed".to_string());
            params.push(declawed.to_string());
        }

        params.join(",").to_string()
    }
}

/// Converts Query Parameters representation (style=form, explode=false) to a CatAllOf value
/// as specified in https://swagger.io/docs/specification/serialization/
/// Should be implemented in a serde deserializer
impl std::str::FromStr for CatAllOf {
    type Err = String;

    fn from_str(s: &str) -> std::result::Result<Self, Self::Err> {
        #[derive(Default)]
        // An intermediate representation of the struct to use for parsing.
        struct IntermediateRep {
            pub declawed: Vec<bool>,
        }

        let mut intermediate_rep = IntermediateRep::default();

        // Parse into intermediate representation
        let mut string_iter = s.split(',').into_iter();
        let mut key_result = string_iter.next();

        while key_result.is_some() {
            let val = match string_iter.next() {
                Some(x) => x,
                None => return std::result::Result::Err("Missing value while parsing CatAllOf".to_string())
            };

            if let Some(key) = key_result {
                match key {
                    "declawed" => intermediate_rep.declawed.push(bool::from_str(val).map_err(|x| format!("{}", x))?),
                    _ => return std::result::Result::Err("Unexpected key while parsing CatAllOf".to_string())
                }
            }

            // Get the next key
            key_result = string_iter.next();
        }

        // Use the intermediate representation to return the struct
        std::result::Result::Ok(CatAllOf {
            declawed: intermediate_rep.declawed.into_iter().next(),
        })
    }
}


impl CatAllOf {
    /// Helper function to allow us to convert this model to an XML string.
    /// Will panic if serialisation fails.
    #[allow(dead_code)]
    pub(crate) fn to_xml(&self) -> String {
        serde_xml_rs::to_string(&self).expect("impossible to fail to serialize")
    }
}

// Methods for converting between header::IntoHeaderValue<Category> and hyper::header::HeaderValue

#[cfg(any(feature = "client", feature = "server"))]
impl std::convert::TryFrom<header::IntoHeaderValue<Category>> for hyper::header::HeaderValue {
    type Error = String;

    fn try_from(hdr_value: header::IntoHeaderValue<Category>) -> std::result::Result<Self, Self::Error> {
        let hdr_value = hdr_value.to_string();
        match hyper::header::HeaderValue::from_str(&hdr_value) {
             std::result::Result::Ok(value) => std::result::Result::Ok(value),
             std::result::Result::Err(e) => std::result::Result::Err(
                 format!("Invalid header value for Category - value: {} is invalid {}",
                     hdr_value, e))
        }
    }
}

#[cfg(any(feature = "client", feature = "server"))]
impl std::convert::TryFrom<hyper::header::HeaderValue> for header::IntoHeaderValue<Category> {
    type Error = String;

    fn try_from(hdr_value: hyper::header::HeaderValue) -> std::result::Result<Self, Self::Error> {
        match hdr_value.to_str() {
             std::result::Result::Ok(value) => {
                    match <Category as std::str::FromStr>::from_str(value) {
                        std::result::Result::Ok(value) => std::result::Result::Ok(header::IntoHeaderValue(value)),
                        std::result::Result::Err(err) => std::result::Result::Err(
                            format!("Unable to convert header value '{}' into Category - {}",
                                value, err))
                    }
             },
             std::result::Result::Err(e) => std::result::Result::Err(
                 format!("Unable to convert header: {:?} to string: {}",
                     hdr_value, e))
        }
    }
}


#[derive(Debug, Clone, PartialEq, serde::Serialize, serde::Deserialize)]
#[cfg_attr(feature = "conversion", derive(frunk::LabelledGeneric))]
#[serde(rename = "Category")]
pub struct Category {
    #[serde(rename = "id")]
    #[serde(skip_serializing_if="Option::is_none")]
    pub id: Option<i64>,

    #[serde(rename = "name")]
    #[serde(skip_serializing_if="Option::is_none")]
    pub name: Option<String>,

}

impl Category {
    pub fn new() -> Category {
        Category {
            id: None,
            name: None,
        }
    }
}

/// Converts the Category value to the Query Parameters representation (style=form, explode=false)
/// specified in https://swagger.io/docs/specification/serialization/
/// Should be implemented in a serde serializer
impl std::string::ToString for Category {
    fn to_string(&self) -> String {
        let mut params: Vec<String> = vec![];

        if let Some(ref id) = self.id {
            params.push("id".to_string());
            params.push(id.to_string());
        }


        if let Some(ref name) = self.name {
            params.push("name".to_string());
            params.push(name.to_string());
        }

        params.join(",").to_string()
    }
}

/// Converts Query Parameters representation (style=form, explode=false) to a Category value
/// as specified in https://swagger.io/docs/specification/serialization/
/// Should be implemented in a serde deserializer
impl std::str::FromStr for Category {
    type Err = String;

    fn from_str(s: &str) -> std::result::Result<Self, Self::Err> {
        #[derive(Default)]
        // An intermediate representation of the struct to use for parsing.
        struct IntermediateRep {
            pub id: Vec<i64>,
            pub name: Vec<String>,
        }

        let mut intermediate_rep = IntermediateRep::default();

        // Parse into intermediate representation
        let mut string_iter = s.split(',').into_iter();
        let mut key_result = string_iter.next();

        while key_result.is_some() {
            let val = match string_iter.next() {
                Some(x) => x,
                None => return std::result::Result::Err("Missing value while parsing Category".to_string())
            };

            if let Some(key) = key_result {
                match key {
                    "id" => intermediate_rep.id.push(i64::from_str(val).map_err(|x| format!("{}", x))?),
                    "name" => intermediate_rep.name.push(String::from_str(val).map_err(|x| format!("{}", x))?),
                    _ => return std::result::Result::Err("Unexpected key while parsing Category".to_string())
                }
            }

            // Get the next key
            key_result = string_iter.next();
        }

        // Use the intermediate representation to return the struct
        std::result::Result::Ok(Category {
            id: intermediate_rep.id.into_iter().next(),
            name: intermediate_rep.name.into_iter().next(),
        })
    }
}


impl Category {
    /// Helper function to allow us to convert this model to an XML string.
    /// Will panic if serialisation fails.
    #[allow(dead_code)]
    pub(crate) fn to_xml(&self) -> String {
        serde_xml_rs::to_string(&self).expect("impossible to fail to serialize")
    }
}

/// Model for testing model with \"_class\" property
// Methods for converting between header::IntoHeaderValue<ClassModel> and hyper::header::HeaderValue

#[cfg(any(feature = "client", feature = "server"))]
impl std::convert::TryFrom<header::IntoHeaderValue<ClassModel>> for hyper::header::HeaderValue {
    type Error = String;

    fn try_from(hdr_value: header::IntoHeaderValue<ClassModel>) -> std::result::Result<Self, Self::Error> {
        let hdr_value = hdr_value.to_string();
        match hyper::header::HeaderValue::from_str(&hdr_value) {
             std::result::Result::Ok(value) => std::result::Result::Ok(value),
             std::result::Result::Err(e) => std::result::Result::Err(
                 format!("Invalid header value for ClassModel - value: {} is invalid {}",
                     hdr_value, e))
        }
    }
}

#[cfg(any(feature = "client", feature = "server"))]
impl std::convert::TryFrom<hyper::header::HeaderValue> for header::IntoHeaderValue<ClassModel> {
    type Error = String;

    fn try_from(hdr_value: hyper::header::HeaderValue) -> std::result::Result<Self, Self::Error> {
        match hdr_value.to_str() {
             std::result::Result::Ok(value) => {
                    match <ClassModel as std::str::FromStr>::from_str(value) {
                        std::result::Result::Ok(value) => std::result::Result::Ok(header::IntoHeaderValue(value)),
                        std::result::Result::Err(err) => std::result::Result::Err(
                            format!("Unable to convert header value '{}' into ClassModel - {}",
                                value, err))
                    }
             },
             std::result::Result::Err(e) => std::result::Result::Err(
                 format!("Unable to convert header: {:?} to string: {}",
                     hdr_value, e))
        }
    }
}


#[derive(Debug, Clone, PartialEq, serde::Serialize, serde::Deserialize)]
#[cfg_attr(feature = "conversion", derive(frunk::LabelledGeneric))]
pub struct ClassModel {
    #[serde(rename = "_class")]
    #[serde(skip_serializing_if="Option::is_none")]
    pub _class: Option<String>,

}

impl ClassModel {
    pub fn new() -> ClassModel {
        ClassModel {
            _class: None,
        }
    }
}

/// Converts the ClassModel value to the Query Parameters representation (style=form, explode=false)
/// specified in https://swagger.io/docs/specification/serialization/
/// Should be implemented in a serde serializer
impl std::string::ToString for ClassModel {
    fn to_string(&self) -> String {
        let mut params: Vec<String> = vec![];

        if let Some(ref _class) = self._class {
            params.push("_class".to_string());
            params.push(_class.to_string());
        }

        params.join(",").to_string()
    }
}

/// Converts Query Parameters representation (style=form, explode=false) to a ClassModel value
/// as specified in https://swagger.io/docs/specification/serialization/
/// Should be implemented in a serde deserializer
impl std::str::FromStr for ClassModel {
    type Err = String;

    fn from_str(s: &str) -> std::result::Result<Self, Self::Err> {
        #[derive(Default)]
        // An intermediate representation of the struct to use for parsing.
        struct IntermediateRep {
            pub _class: Vec<String>,
        }

        let mut intermediate_rep = IntermediateRep::default();

        // Parse into intermediate representation
        let mut string_iter = s.split(',').into_iter();
        let mut key_result = string_iter.next();

        while key_result.is_some() {
            let val = match string_iter.next() {
                Some(x) => x,
                None => return std::result::Result::Err("Missing value while parsing ClassModel".to_string())
            };

            if let Some(key) = key_result {
                match key {
                    "_class" => intermediate_rep._class.push(String::from_str(val).map_err(|x| format!("{}", x))?),
                    _ => return std::result::Result::Err("Unexpected key while parsing ClassModel".to_string())
                }
            }

            // Get the next key
            key_result = string_iter.next();
        }

        // Use the intermediate representation to return the struct
        std::result::Result::Ok(ClassModel {
            _class: intermediate_rep._class.into_iter().next(),
        })
    }
}


impl ClassModel {
    /// Helper function to allow us to convert this model to an XML string.
    /// Will panic if serialisation fails.
    #[allow(dead_code)]
    pub(crate) fn to_xml(&self) -> String {
        serde_xml_rs::to_string(&self).expect("impossible to fail to serialize")
    }
}

// Methods for converting between header::IntoHeaderValue<Client> and hyper::header::HeaderValue

#[cfg(any(feature = "client", feature = "server"))]
impl std::convert::TryFrom<header::IntoHeaderValue<Client>> for hyper::header::HeaderValue {
    type Error = String;

    fn try_from(hdr_value: header::IntoHeaderValue<Client>) -> std::result::Result<Self, Self::Error> {
        let hdr_value = hdr_value.to_string();
        match hyper::header::HeaderValue::from_str(&hdr_value) {
             std::result::Result::Ok(value) => std::result::Result::Ok(value),
             std::result::Result::Err(e) => std::result::Result::Err(
                 format!("Invalid header value for Client - value: {} is invalid {}",
                     hdr_value, e))
        }
    }
}

#[cfg(any(feature = "client", feature = "server"))]
impl std::convert::TryFrom<hyper::header::HeaderValue> for header::IntoHeaderValue<Client> {
    type Error = String;

    fn try_from(hdr_value: hyper::header::HeaderValue) -> std::result::Result<Self, Self::Error> {
        match hdr_value.to_str() {
             std::result::Result::Ok(value) => {
                    match <Client as std::str::FromStr>::from_str(value) {
                        std::result::Result::Ok(value) => std::result::Result::Ok(header::IntoHeaderValue(value)),
                        std::result::Result::Err(err) => std::result::Result::Err(
                            format!("Unable to convert header value '{}' into Client - {}",
                                value, err))
                    }
             },
             std::result::Result::Err(e) => std::result::Result::Err(
                 format!("Unable to convert header: {:?} to string: {}",
                     hdr_value, e))
        }
    }
}


#[derive(Debug, Clone, PartialEq, serde::Serialize, serde::Deserialize)]
#[cfg_attr(feature = "conversion", derive(frunk::LabelledGeneric))]
pub struct Client {
    #[serde(rename = "client")]
    #[serde(skip_serializing_if="Option::is_none")]
    pub client: Option<String>,

}

impl Client {
    pub fn new() -> Client {
        Client {
            client: None,
        }
    }
}

/// Converts the Client value to the Query Parameters representation (style=form, explode=false)
/// specified in https://swagger.io/docs/specification/serialization/
/// Should be implemented in a serde serializer
impl std::string::ToString for Client {
    fn to_string(&self) -> String {
        let mut params: Vec<String> = vec![];

        if let Some(ref client) = self.client {
            params.push("client".to_string());
            params.push(client.to_string());
        }

        params.join(",").to_string()
    }
}

/// Converts Query Parameters representation (style=form, explode=false) to a Client value
/// as specified in https://swagger.io/docs/specification/serialization/
/// Should be implemented in a serde deserializer
impl std::str::FromStr for Client {
    type Err = String;

    fn from_str(s: &str) -> std::result::Result<Self, Self::Err> {
        #[derive(Default)]
        // An intermediate representation of the struct to use for parsing.
        struct IntermediateRep {
            pub client: Vec<String>,
        }

        let mut intermediate_rep = IntermediateRep::default();

        // Parse into intermediate representation
        let mut string_iter = s.split(',').into_iter();
        let mut key_result = string_iter.next();

        while key_result.is_some() {
            let val = match string_iter.next() {
                Some(x) => x,
                None => return std::result::Result::Err("Missing value while parsing Client".to_string())
            };

            if let Some(key) = key_result {
                match key {
                    "client" => intermediate_rep.client.push(String::from_str(val).map_err(|x| format!("{}", x))?),
                    _ => return std::result::Result::Err("Unexpected key while parsing Client".to_string())
                }
            }

            // Get the next key
            key_result = string_iter.next();
        }

        // Use the intermediate representation to return the struct
        std::result::Result::Ok(Client {
            client: intermediate_rep.client.into_iter().next(),
        })
    }
}


impl Client {
    /// Helper function to allow us to convert this model to an XML string.
    /// Will panic if serialisation fails.
    #[allow(dead_code)]
    pub(crate) fn to_xml(&self) -> String {
        serde_xml_rs::to_string(&self).expect("impossible to fail to serialize")
    }
}

// Methods for converting between header::IntoHeaderValue<Dog> and hyper::header::HeaderValue

#[cfg(any(feature = "client", feature = "server"))]
impl std::convert::TryFrom<header::IntoHeaderValue<Dog>> for hyper::header::HeaderValue {
    type Error = String;

    fn try_from(hdr_value: header::IntoHeaderValue<Dog>) -> std::result::Result<Self, Self::Error> {
        let hdr_value = hdr_value.to_string();
        match hyper::header::HeaderValue::from_str(&hdr_value) {
             std::result::Result::Ok(value) => std::result::Result::Ok(value),
             std::result::Result::Err(e) => std::result::Result::Err(
                 format!("Invalid header value for Dog - value: {} is invalid {}",
                     hdr_value, e))
        }
    }
}

#[cfg(any(feature = "client", feature = "server"))]
impl std::convert::TryFrom<hyper::header::HeaderValue> for header::IntoHeaderValue<Dog> {
    type Error = String;

    fn try_from(hdr_value: hyper::header::HeaderValue) -> std::result::Result<Self, Self::Error> {
        match hdr_value.to_str() {
             std::result::Result::Ok(value) => {
                    match <Dog as std::str::FromStr>::from_str(value) {
                        std::result::Result::Ok(value) => std::result::Result::Ok(header::IntoHeaderValue(value)),
                        std::result::Result::Err(err) => std::result::Result::Err(
                            format!("Unable to convert header value '{}' into Dog - {}",
                                value, err))
                    }
             },
             std::result::Result::Err(e) => std::result::Result::Err(
                 format!("Unable to convert header: {:?} to string: {}",
                     hdr_value, e))
        }
    }
}


#[derive(Debug, Clone, PartialEq, serde::Serialize, serde::Deserialize)]
#[cfg_attr(feature = "conversion", derive(frunk::LabelledGeneric))]
pub struct Dog {
    #[serde(rename = "className")]
    pub class_name: String,

    #[serde(rename = "color")]
    #[serde(skip_serializing_if="Option::is_none")]
    pub color: Option<String>,

    #[serde(rename = "breed")]
    #[serde(skip_serializing_if="Option::is_none")]
    pub breed: Option<String>,

}

impl Dog {
    pub fn new(class_name: String, ) -> Dog {
        Dog {
            class_name: class_name,
            color: Some("red".to_string()),
            breed: None,
        }
    }
}

/// Converts the Dog value to the Query Parameters representation (style=form, explode=false)
/// specified in https://swagger.io/docs/specification/serialization/
/// Should be implemented in a serde serializer
impl std::string::ToString for Dog {
    fn to_string(&self) -> String {
        let mut params: Vec<String> = vec![];

        params.push("className".to_string());
        params.push(self.class_name.to_string());


        if let Some(ref color) = self.color {
            params.push("color".to_string());
            params.push(color.to_string());
        }


        if let Some(ref breed) = self.breed {
            params.push("breed".to_string());
            params.push(breed.to_string());
        }

        params.join(",").to_string()
    }
}

/// Converts Query Parameters representation (style=form, explode=false) to a Dog value
/// as specified in https://swagger.io/docs/specification/serialization/
/// Should be implemented in a serde deserializer
impl std::str::FromStr for Dog {
    type Err = String;

    fn from_str(s: &str) -> std::result::Result<Self, Self::Err> {
        #[derive(Default)]
        // An intermediate representation of the struct to use for parsing.
        struct IntermediateRep {
            pub class_name: Vec<String>,
            pub color: Vec<String>,
            pub breed: Vec<String>,
        }

        let mut intermediate_rep = IntermediateRep::default();

        // Parse into intermediate representation
        let mut string_iter = s.split(',').into_iter();
        let mut key_result = string_iter.next();

        while key_result.is_some() {
            let val = match string_iter.next() {
                Some(x) => x,
                None => return std::result::Result::Err("Missing value while parsing Dog".to_string())
            };

            if let Some(key) = key_result {
                match key {
                    "className" => intermediate_rep.class_name.push(String::from_str(val).map_err(|x| format!("{}", x))?),
                    "color" => intermediate_rep.color.push(String::from_str(val).map_err(|x| format!("{}", x))?),
                    "breed" => intermediate_rep.breed.push(String::from_str(val).map_err(|x| format!("{}", x))?),
                    _ => return std::result::Result::Err("Unexpected key while parsing Dog".to_string())
                }
            }

            // Get the next key
            key_result = string_iter.next();
        }

        // Use the intermediate representation to return the struct
        std::result::Result::Ok(Dog {
            class_name: intermediate_rep.class_name.into_iter().next().ok_or("className missing in Dog".to_string())?,
            color: intermediate_rep.color.into_iter().next(),
            breed: intermediate_rep.breed.into_iter().next(),
        })
    }
}


impl Dog {
    /// Helper function to allow us to convert this model to an XML string.
    /// Will panic if serialisation fails.
    #[allow(dead_code)]
    pub(crate) fn to_xml(&self) -> String {
        serde_xml_rs::to_string(&self).expect("impossible to fail to serialize")
    }
}

// Methods for converting between header::IntoHeaderValue<DogAllOf> and hyper::header::HeaderValue

#[cfg(any(feature = "client", feature = "server"))]
impl std::convert::TryFrom<header::IntoHeaderValue<DogAllOf>> for hyper::header::HeaderValue {
    type Error = String;

    fn try_from(hdr_value: header::IntoHeaderValue<DogAllOf>) -> std::result::Result<Self, Self::Error> {
        let hdr_value = hdr_value.to_string();
        match hyper::header::HeaderValue::from_str(&hdr_value) {
             std::result::Result::Ok(value) => std::result::Result::Ok(value),
             std::result::Result::Err(e) => std::result::Result::Err(
                 format!("Invalid header value for DogAllOf - value: {} is invalid {}",
                     hdr_value, e))
        }
    }
}

#[cfg(any(feature = "client", feature = "server"))]
impl std::convert::TryFrom<hyper::header::HeaderValue> for header::IntoHeaderValue<DogAllOf> {
    type Error = String;

    fn try_from(hdr_value: hyper::header::HeaderValue) -> std::result::Result<Self, Self::Error> {
        match hdr_value.to_str() {
             std::result::Result::Ok(value) => {
                    match <DogAllOf as std::str::FromStr>::from_str(value) {
                        std::result::Result::Ok(value) => std::result::Result::Ok(header::IntoHeaderValue(value)),
                        std::result::Result::Err(err) => std::result::Result::Err(
                            format!("Unable to convert header value '{}' into DogAllOf - {}",
                                value, err))
                    }
             },
             std::result::Result::Err(e) => std::result::Result::Err(
                 format!("Unable to convert header: {:?} to string: {}",
                     hdr_value, e))
        }
    }
}


#[derive(Debug, Clone, PartialEq, serde::Serialize, serde::Deserialize)]
#[cfg_attr(feature = "conversion", derive(frunk::LabelledGeneric))]
pub struct DogAllOf {
    #[serde(rename = "breed")]
    #[serde(skip_serializing_if="Option::is_none")]
    pub breed: Option<String>,

}

impl DogAllOf {
    pub fn new() -> DogAllOf {
        DogAllOf {
            breed: None,
        }
    }
}

/// Converts the DogAllOf value to the Query Parameters representation (style=form, explode=false)
/// specified in https://swagger.io/docs/specification/serialization/
/// Should be implemented in a serde serializer
impl std::string::ToString for DogAllOf {
    fn to_string(&self) -> String {
        let mut params: Vec<String> = vec![];

        if let Some(ref breed) = self.breed {
            params.push("breed".to_string());
            params.push(breed.to_string());
        }

        params.join(",").to_string()
    }
}

/// Converts Query Parameters representation (style=form, explode=false) to a DogAllOf value
/// as specified in https://swagger.io/docs/specification/serialization/
/// Should be implemented in a serde deserializer
impl std::str::FromStr for DogAllOf {
    type Err = String;

    fn from_str(s: &str) -> std::result::Result<Self, Self::Err> {
        #[derive(Default)]
        // An intermediate representation of the struct to use for parsing.
        struct IntermediateRep {
            pub breed: Vec<String>,
        }

        let mut intermediate_rep = IntermediateRep::default();

        // Parse into intermediate representation
        let mut string_iter = s.split(',').into_iter();
        let mut key_result = string_iter.next();

        while key_result.is_some() {
            let val = match string_iter.next() {
                Some(x) => x,
                None => return std::result::Result::Err("Missing value while parsing DogAllOf".to_string())
            };

            if let Some(key) = key_result {
                match key {
                    "breed" => intermediate_rep.breed.push(String::from_str(val).map_err(|x| format!("{}", x))?),
                    _ => return std::result::Result::Err("Unexpected key while parsing DogAllOf".to_string())
                }
            }

            // Get the next key
            key_result = string_iter.next();
        }

        // Use the intermediate representation to return the struct
        std::result::Result::Ok(DogAllOf {
            breed: intermediate_rep.breed.into_iter().next(),
        })
    }
}


impl DogAllOf {
    /// Helper function to allow us to convert this model to an XML string.
    /// Will panic if serialisation fails.
    #[allow(dead_code)]
    pub(crate) fn to_xml(&self) -> String {
        serde_xml_rs::to_string(&self).expect("impossible to fail to serialize")
    }
}

// Methods for converting between header::IntoHeaderValue<EnumArrays> and hyper::header::HeaderValue

#[cfg(any(feature = "client", feature = "server"))]
impl std::convert::TryFrom<header::IntoHeaderValue<EnumArrays>> for hyper::header::HeaderValue {
    type Error = String;

    fn try_from(hdr_value: header::IntoHeaderValue<EnumArrays>) -> std::result::Result<Self, Self::Error> {
        let hdr_value = hdr_value.to_string();
        match hyper::header::HeaderValue::from_str(&hdr_value) {
             std::result::Result::Ok(value) => std::result::Result::Ok(value),
             std::result::Result::Err(e) => std::result::Result::Err(
                 format!("Invalid header value for EnumArrays - value: {} is invalid {}",
                     hdr_value, e))
        }
    }
}

#[cfg(any(feature = "client", feature = "server"))]
impl std::convert::TryFrom<hyper::header::HeaderValue> for header::IntoHeaderValue<EnumArrays> {
    type Error = String;

    fn try_from(hdr_value: hyper::header::HeaderValue) -> std::result::Result<Self, Self::Error> {
        match hdr_value.to_str() {
             std::result::Result::Ok(value) => {
                    match <EnumArrays as std::str::FromStr>::from_str(value) {
                        std::result::Result::Ok(value) => std::result::Result::Ok(header::IntoHeaderValue(value)),
                        std::result::Result::Err(err) => std::result::Result::Err(
                            format!("Unable to convert header value '{}' into EnumArrays - {}",
                                value, err))
                    }
             },
             std::result::Result::Err(e) => std::result::Result::Err(
                 format!("Unable to convert header: {:?} to string: {}",
                     hdr_value, e))
        }
    }
}


#[derive(Debug, Clone, PartialEq, serde::Serialize, serde::Deserialize)]
#[cfg_attr(feature = "conversion", derive(frunk::LabelledGeneric))]
pub struct EnumArrays {
    // Note: inline enums are not fully supported by openapi-generator
    #[serde(rename = "just_symbol")]
    #[serde(skip_serializing_if="Option::is_none")]
    pub just_symbol: Option<String>,

    // Note: inline enums are not fully supported by openapi-generator
    #[serde(rename = "array_enum")]
    #[serde(skip_serializing_if="Option::is_none")]
    pub array_enum: Option<Vec<String>>,

    // Note: inline enums are not fully supported by openapi-generator
    #[serde(rename = "array_array_enum")]
    #[serde(skip_serializing_if="Option::is_none")]
    pub array_array_enum: Option<Vec<Vec<String>>>,

}

impl EnumArrays {
    pub fn new() -> EnumArrays {
        EnumArrays {
            just_symbol: None,
            array_enum: None,
            array_array_enum: None,
        }
    }
}

/// Converts the EnumArrays value to the Query Parameters representation (style=form, explode=false)
/// specified in https://swagger.io/docs/specification/serialization/
/// Should be implemented in a serde serializer
impl std::string::ToString for EnumArrays {
    fn to_string(&self) -> String {
        let mut params: Vec<String> = vec![];

        if let Some(ref just_symbol) = self.just_symbol {
            params.push("just_symbol".to_string());
            params.push(just_symbol.to_string());
        }


        if let Some(ref array_enum) = self.array_enum {
            params.push("array_enum".to_string());
            params.push(array_enum.iter().map(|x| x.to_string()).collect::<Vec<_>>().join(",").to_string());
        }

        // Skipping array_array_enum in query parameter serialization

        params.join(",").to_string()
    }
}

/// Converts Query Parameters representation (style=form, explode=false) to a EnumArrays value
/// as specified in https://swagger.io/docs/specification/serialization/
/// Should be implemented in a serde deserializer
impl std::str::FromStr for EnumArrays {
    type Err = String;

    fn from_str(s: &str) -> std::result::Result<Self, Self::Err> {
        #[derive(Default)]
        // An intermediate representation of the struct to use for parsing.
        struct IntermediateRep {
            pub just_symbol: Vec<String>,
            pub array_enum: Vec<Vec<String>>,
            pub array_array_enum: Vec<Vec<Vec<String>>>,
        }

        let mut intermediate_rep = IntermediateRep::default();

        // Parse into intermediate representation
        let mut string_iter = s.split(',').into_iter();
        let mut key_result = string_iter.next();

        while key_result.is_some() {
            let val = match string_iter.next() {
                Some(x) => x,
                None => return std::result::Result::Err("Missing value while parsing EnumArrays".to_string())
            };

            if let Some(key) = key_result {
                match key {
                    "just_symbol" => intermediate_rep.just_symbol.push(String::from_str(val).map_err(|x| format!("{}", x))?),
                    "array_enum" => return std::result::Result::Err("Parsing a container in this style is not supported in EnumArrays".to_string()),
                    "array_array_enum" => return std::result::Result::Err("Parsing a container in this style is not supported in EnumArrays".to_string()),
                    _ => return std::result::Result::Err("Unexpected key while parsing EnumArrays".to_string())
                }
            }

            // Get the next key
            key_result = string_iter.next();
        }

        // Use the intermediate representation to return the struct
        std::result::Result::Ok(EnumArrays {
            just_symbol: intermediate_rep.just_symbol.into_iter().next(),
            array_enum: intermediate_rep.array_enum.into_iter().next(),
            array_array_enum: intermediate_rep.array_array_enum.into_iter().next(),
        })
    }
}


impl EnumArrays {
    /// Helper function to allow us to convert this model to an XML string.
    /// Will panic if serialisation fails.
    #[allow(dead_code)]
    pub(crate) fn to_xml(&self) -> String {
        serde_xml_rs::to_string(&self).expect("impossible to fail to serialize")
    }
}

/// Enumeration of values.
/// Since this enum's variants do not hold data, we can easily define them them as `#[repr(C)]`
/// which helps with FFI.
#[allow(non_camel_case_types)]
#[repr(C)]
#[derive(Debug, Clone, Copy, PartialEq, Eq, PartialOrd, Ord, serde::Serialize, serde::Deserialize)]
#[cfg_attr(feature = "conversion", derive(frunk_enum_derive::LabelledGenericEnum))]
pub enum EnumClass { 
    #[serde(rename = "_abc")]
    _ABC,
    #[serde(rename = "-efg")]
    _EFG,
    #[serde(rename = "(xyz)")]
    _XYZ_,
}

impl std::fmt::Display for EnumClass {
    fn fmt(&self, f: &mut std::fmt::Formatter<'_>) -> std::fmt::Result {
        match *self { 
            EnumClass::_ABC => write!(f, "{}", "_abc"),
            EnumClass::_EFG => write!(f, "{}", "-efg"),
            EnumClass::_XYZ_ => write!(f, "{}", "(xyz)"),
        }
    }
}

impl std::str::FromStr for EnumClass {
    type Err = String;

    fn from_str(s: &str) -> std::result::Result<Self, Self::Err> {
        match s {
            "_abc" => std::result::Result::Ok(EnumClass::_ABC),
            "-efg" => std::result::Result::Ok(EnumClass::_EFG),
            "(xyz)" => std::result::Result::Ok(EnumClass::_XYZ_),
            _ => std::result::Result::Err(format!("Value not valid: {}", s)),
        }
    }
}

impl EnumClass {
    /// Helper function to allow us to convert this model to an XML string.
    /// Will panic if serialisation fails.
    #[allow(dead_code)]
    pub(crate) fn to_xml(&self) -> String {
        serde_xml_rs::to_string(&self).expect("impossible to fail to serialize")
    }
}

// Methods for converting between header::IntoHeaderValue<EnumTest> and hyper::header::HeaderValue

#[cfg(any(feature = "client", feature = "server"))]
impl std::convert::TryFrom<header::IntoHeaderValue<EnumTest>> for hyper::header::HeaderValue {
    type Error = String;

    fn try_from(hdr_value: header::IntoHeaderValue<EnumTest>) -> std::result::Result<Self, Self::Error> {
        let hdr_value = hdr_value.to_string();
        match hyper::header::HeaderValue::from_str(&hdr_value) {
             std::result::Result::Ok(value) => std::result::Result::Ok(value),
             std::result::Result::Err(e) => std::result::Result::Err(
                 format!("Invalid header value for EnumTest - value: {} is invalid {}",
                     hdr_value, e))
        }
    }
}

#[cfg(any(feature = "client", feature = "server"))]
impl std::convert::TryFrom<hyper::header::HeaderValue> for header::IntoHeaderValue<EnumTest> {
    type Error = String;

    fn try_from(hdr_value: hyper::header::HeaderValue) -> std::result::Result<Self, Self::Error> {
        match hdr_value.to_str() {
             std::result::Result::Ok(value) => {
                    match <EnumTest as std::str::FromStr>::from_str(value) {
                        std::result::Result::Ok(value) => std::result::Result::Ok(header::IntoHeaderValue(value)),
                        std::result::Result::Err(err) => std::result::Result::Err(
                            format!("Unable to convert header value '{}' into EnumTest - {}",
                                value, err))
                    }
             },
             std::result::Result::Err(e) => std::result::Result::Err(
                 format!("Unable to convert header: {:?} to string: {}",
                     hdr_value, e))
        }
    }
}


#[derive(Debug, Clone, PartialEq, serde::Serialize, serde::Deserialize)]
#[cfg_attr(feature = "conversion", derive(frunk::LabelledGeneric))]
pub struct EnumTest {
    // Note: inline enums are not fully supported by openapi-generator
    #[serde(rename = "enum_string")]
    #[serde(skip_serializing_if="Option::is_none")]
    pub enum_string: Option<String>,

    // Note: inline enums are not fully supported by openapi-generator
    #[serde(rename = "enum_string_required")]
    pub enum_string_required: String,

    // Note: inline enums are not fully supported by openapi-generator
    #[serde(rename = "enum_integer")]
    #[serde(skip_serializing_if="Option::is_none")]
    pub enum_integer: Option<i32>,

    // Note: inline enums are not fully supported by openapi-generator
    #[serde(rename = "enum_number")]
    #[serde(skip_serializing_if="Option::is_none")]
    pub enum_number: Option<f64>,

    #[serde(rename = "outerEnum")]
    #[serde(skip_serializing_if="Option::is_none")]
    pub outer_enum: Option<models::OuterEnum>,

}

impl EnumTest {
    pub fn new(enum_string_required: String, ) -> EnumTest {
        EnumTest {
            enum_string: None,
            enum_string_required: enum_string_required,
            enum_integer: None,
            enum_number: None,
            outer_enum: None,
        }
    }
}

/// Converts the EnumTest value to the Query Parameters representation (style=form, explode=false)
/// specified in https://swagger.io/docs/specification/serialization/
/// Should be implemented in a serde serializer
impl std::string::ToString for EnumTest {
    fn to_string(&self) -> String {
        let mut params: Vec<String> = vec![];

        if let Some(ref enum_string) = self.enum_string {
            params.push("enum_string".to_string());
            params.push(enum_string.to_string());
        }


        params.push("enum_string_required".to_string());
        params.push(self.enum_string_required.to_string());


        if let Some(ref enum_integer) = self.enum_integer {
            params.push("enum_integer".to_string());
            params.push(enum_integer.to_string());
        }


        if let Some(ref enum_number) = self.enum_number {
            params.push("enum_number".to_string());
            params.push(enum_number.to_string());
        }

        // Skipping outerEnum in query parameter serialization

        params.join(",").to_string()
    }
}

/// Converts Query Parameters representation (style=form, explode=false) to a EnumTest value
/// as specified in https://swagger.io/docs/specification/serialization/
/// Should be implemented in a serde deserializer
impl std::str::FromStr for EnumTest {
    type Err = String;

    fn from_str(s: &str) -> std::result::Result<Self, Self::Err> {
        #[derive(Default)]
        // An intermediate representation of the struct to use for parsing.
        struct IntermediateRep {
            pub enum_string: Vec<String>,
            pub enum_string_required: Vec<String>,
            pub enum_integer: Vec<i32>,
            pub enum_number: Vec<f64>,
            pub outer_enum: Vec<models::OuterEnum>,
        }

        let mut intermediate_rep = IntermediateRep::default();

        // Parse into intermediate representation
        let mut string_iter = s.split(',').into_iter();
        let mut key_result = string_iter.next();

        while key_result.is_some() {
            let val = match string_iter.next() {
                Some(x) => x,
                None => return std::result::Result::Err("Missing value while parsing EnumTest".to_string())
            };

            if let Some(key) = key_result {
                match key {
                    "enum_string" => intermediate_rep.enum_string.push(String::from_str(val).map_err(|x| format!("{}", x))?),
                    "enum_string_required" => intermediate_rep.enum_string_required.push(String::from_str(val).map_err(|x| format!("{}", x))?),
                    "enum_integer" => intermediate_rep.enum_integer.push(i32::from_str(val).map_err(|x| format!("{}", x))?),
                    "enum_number" => intermediate_rep.enum_number.push(f64::from_str(val).map_err(|x| format!("{}", x))?),
                    "outerEnum" => intermediate_rep.outer_enum.push(models::OuterEnum::from_str(val).map_err(|x| format!("{}", x))?),
                    _ => return std::result::Result::Err("Unexpected key while parsing EnumTest".to_string())
                }
            }

            // Get the next key
            key_result = string_iter.next();
        }

        // Use the intermediate representation to return the struct
        std::result::Result::Ok(EnumTest {
            enum_string: intermediate_rep.enum_string.into_iter().next(),
            enum_string_required: intermediate_rep.enum_string_required.into_iter().next().ok_or("enum_string_required missing in EnumTest".to_string())?,
            enum_integer: intermediate_rep.enum_integer.into_iter().next(),
            enum_number: intermediate_rep.enum_number.into_iter().next(),
            outer_enum: intermediate_rep.outer_enum.into_iter().next(),
        })
    }
}


impl EnumTest {
    /// Helper function to allow us to convert this model to an XML string.
    /// Will panic if serialisation fails.
    #[allow(dead_code)]
    pub(crate) fn to_xml(&self) -> String {
        serde_xml_rs::to_string(&self).expect("impossible to fail to serialize")
    }
}

// Methods for converting between header::IntoHeaderValue<FormatTest> and hyper::header::HeaderValue

#[cfg(any(feature = "client", feature = "server"))]
impl std::convert::TryFrom<header::IntoHeaderValue<FormatTest>> for hyper::header::HeaderValue {
    type Error = String;

    fn try_from(hdr_value: header::IntoHeaderValue<FormatTest>) -> std::result::Result<Self, Self::Error> {
        let hdr_value = hdr_value.to_string();
        match hyper::header::HeaderValue::from_str(&hdr_value) {
             std::result::Result::Ok(value) => std::result::Result::Ok(value),
             std::result::Result::Err(e) => std::result::Result::Err(
                 format!("Invalid header value for FormatTest - value: {} is invalid {}",
                     hdr_value, e))
        }
    }
}

#[cfg(any(feature = "client", feature = "server"))]
impl std::convert::TryFrom<hyper::header::HeaderValue> for header::IntoHeaderValue<FormatTest> {
    type Error = String;

    fn try_from(hdr_value: hyper::header::HeaderValue) -> std::result::Result<Self, Self::Error> {
        match hdr_value.to_str() {
             std::result::Result::Ok(value) => {
                    match <FormatTest as std::str::FromStr>::from_str(value) {
                        std::result::Result::Ok(value) => std::result::Result::Ok(header::IntoHeaderValue(value)),
                        std::result::Result::Err(err) => std::result::Result::Err(
                            format!("Unable to convert header value '{}' into FormatTest - {}",
                                value, err))
                    }
             },
             std::result::Result::Err(e) => std::result::Result::Err(
                 format!("Unable to convert header: {:?} to string: {}",
                     hdr_value, e))
        }
    }
}


#[derive(Debug, Clone, PartialEq, serde::Serialize, serde::Deserialize)]
#[cfg_attr(feature = "conversion", derive(frunk::LabelledGeneric))]
pub struct FormatTest {
    #[serde(rename = "integer")]
    #[serde(skip_serializing_if="Option::is_none")]
    pub integer: Option<u8>,

    #[serde(rename = "int32")]
    #[serde(skip_serializing_if="Option::is_none")]
    pub int32: Option<u32>,

    #[serde(rename = "int64")]
    #[serde(skip_serializing_if="Option::is_none")]
    pub int64: Option<i64>,

    #[serde(rename = "number")]
    pub number: f64,

    #[serde(rename = "float")]
    #[serde(skip_serializing_if="Option::is_none")]
    pub float: Option<f32>,

    #[serde(rename = "double")]
    #[serde(skip_serializing_if="Option::is_none")]
    pub double: Option<f64>,

    #[serde(rename = "string")]
    #[serde(skip_serializing_if="Option::is_none")]
    pub string: Option<String>,

    #[serde(rename = "byte")]
    pub byte: swagger::ByteArray,

    #[serde(rename = "binary")]
    #[serde(skip_serializing_if="Option::is_none")]
    pub binary: Option<swagger::ByteArray>,

    #[serde(rename = "date")]
    pub date: chrono::DateTime::<chrono::Utc>,

    #[serde(rename = "dateTime")]
    #[serde(skip_serializing_if="Option::is_none")]
    pub date_time: Option<chrono::DateTime::<chrono::Utc>>,

    #[serde(rename = "uuid")]
    #[serde(skip_serializing_if="Option::is_none")]
    pub uuid: Option<uuid::Uuid>,

    #[serde(rename = "password")]
    pub password: String,

}

impl FormatTest {
    pub fn new(number: f64, byte: swagger::ByteArray, date: chrono::DateTime::<chrono::Utc>, password: String, ) -> FormatTest {
        FormatTest {
            integer: None,
            int32: None,
            int64: None,
            number: number,
            float: None,
            double: None,
            string: None,
            byte: byte,
            binary: None,
            date: date,
            date_time: None,
            uuid: None,
            password: password,
        }
    }
}

/// Converts the FormatTest value to the Query Parameters representation (style=form, explode=false)
/// specified in https://swagger.io/docs/specification/serialization/
/// Should be implemented in a serde serializer
impl std::string::ToString for FormatTest {
    fn to_string(&self) -> String {
        let mut params: Vec<String> = vec![];

        if let Some(ref integer) = self.integer {
            params.push("integer".to_string());
            params.push(integer.to_string());
        }


        if let Some(ref int32) = self.int32 {
            params.push("int32".to_string());
            params.push(int32.to_string());
        }


        if let Some(ref int64) = self.int64 {
            params.push("int64".to_string());
            params.push(int64.to_string());
        }


        params.push("number".to_string());
        params.push(self.number.to_string());


        if let Some(ref float) = self.float {
            params.push("float".to_string());
            params.push(float.to_string());
        }


        if let Some(ref double) = self.double {
            params.push("double".to_string());
            params.push(double.to_string());
        }


        if let Some(ref string) = self.string {
            params.push("string".to_string());
            params.push(string.to_string());
        }

        // Skipping byte in query parameter serialization
        // Skipping byte in query parameter serialization

        // Skipping binary in query parameter serialization
        // Skipping binary in query parameter serialization

        // Skipping date in query parameter serialization

        // Skipping dateTime in query parameter serialization

        // Skipping uuid in query parameter serialization


        params.push("password".to_string());
        params.push(self.password.to_string());

        params.join(",").to_string()
    }
}

/// Converts Query Parameters representation (style=form, explode=false) to a FormatTest value
/// as specified in https://swagger.io/docs/specification/serialization/
/// Should be implemented in a serde deserializer
impl std::str::FromStr for FormatTest {
    type Err = String;

    fn from_str(s: &str) -> std::result::Result<Self, Self::Err> {
        #[derive(Default)]
        // An intermediate representation of the struct to use for parsing.
        struct IntermediateRep {
            pub integer: Vec<u8>,
            pub int32: Vec<u32>,
            pub int64: Vec<i64>,
            pub number: Vec<f64>,
            pub float: Vec<f32>,
            pub double: Vec<f64>,
            pub string: Vec<String>,
            pub byte: Vec<swagger::ByteArray>,
            pub binary: Vec<swagger::ByteArray>,
            pub date: Vec<chrono::DateTime::<chrono::Utc>>,
            pub date_time: Vec<chrono::DateTime::<chrono::Utc>>,
            pub uuid: Vec<uuid::Uuid>,
            pub password: Vec<String>,
        }

        let mut intermediate_rep = IntermediateRep::default();

        // Parse into intermediate representation
        let mut string_iter = s.split(',').into_iter();
        let mut key_result = string_iter.next();

        while key_result.is_some() {
            let val = match string_iter.next() {
                Some(x) => x,
                None => return std::result::Result::Err("Missing value while parsing FormatTest".to_string())
            };

            if let Some(key) = key_result {
                match key {
                    "integer" => intermediate_rep.integer.push(u8::from_str(val).map_err(|x| format!("{}", x))?),
                    "int32" => intermediate_rep.int32.push(u32::from_str(val).map_err(|x| format!("{}", x))?),
                    "int64" => intermediate_rep.int64.push(i64::from_str(val).map_err(|x| format!("{}", x))?),
                    "number" => intermediate_rep.number.push(f64::from_str(val).map_err(|x| format!("{}", x))?),
                    "float" => intermediate_rep.float.push(f32::from_str(val).map_err(|x| format!("{}", x))?),
                    "double" => intermediate_rep.double.push(f64::from_str(val).map_err(|x| format!("{}", x))?),
                    "string" => intermediate_rep.string.push(String::from_str(val).map_err(|x| format!("{}", x))?),
                    "byte" => return std::result::Result::Err("Parsing binary data in this style is not supported in FormatTest".to_string()),
                    "binary" => return std::result::Result::Err("Parsing binary data in this style is not supported in FormatTest".to_string()),
                    "date" => intermediate_rep.date.push(chrono::DateTime::<chrono::Utc>::from_str(val).map_err(|x| format!("{}", x))?),
                    "dateTime" => intermediate_rep.date_time.push(chrono::DateTime::<chrono::Utc>::from_str(val).map_err(|x| format!("{}", x))?),
                    "uuid" => intermediate_rep.uuid.push(uuid::Uuid::from_str(val).map_err(|x| format!("{}", x))?),
                    "password" => intermediate_rep.password.push(String::from_str(val).map_err(|x| format!("{}", x))?),
                    _ => return std::result::Result::Err("Unexpected key while parsing FormatTest".to_string())
                }
            }

            // Get the next key
            key_result = string_iter.next();
        }

        // Use the intermediate representation to return the struct
        std::result::Result::Ok(FormatTest {
            integer: intermediate_rep.integer.into_iter().next(),
            int32: intermediate_rep.int32.into_iter().next(),
            int64: intermediate_rep.int64.into_iter().next(),
            number: intermediate_rep.number.into_iter().next().ok_or("number missing in FormatTest".to_string())?,
            float: intermediate_rep.float.into_iter().next(),
            double: intermediate_rep.double.into_iter().next(),
            string: intermediate_rep.string.into_iter().next(),
            byte: intermediate_rep.byte.into_iter().next().ok_or("byte missing in FormatTest".to_string())?,
            binary: intermediate_rep.binary.into_iter().next(),
            date: intermediate_rep.date.into_iter().next().ok_or("date missing in FormatTest".to_string())?,
            date_time: intermediate_rep.date_time.into_iter().next(),
            uuid: intermediate_rep.uuid.into_iter().next(),
            password: intermediate_rep.password.into_iter().next().ok_or("password missing in FormatTest".to_string())?,
        })
    }
}


impl FormatTest {
    /// Helper function to allow us to convert this model to an XML string.
    /// Will panic if serialisation fails.
    #[allow(dead_code)]
    pub(crate) fn to_xml(&self) -> String {
        serde_xml_rs::to_string(&self).expect("impossible to fail to serialize")
    }
}

// Methods for converting between header::IntoHeaderValue<HasOnlyReadOnly> and hyper::header::HeaderValue

#[cfg(any(feature = "client", feature = "server"))]
impl std::convert::TryFrom<header::IntoHeaderValue<HasOnlyReadOnly>> for hyper::header::HeaderValue {
    type Error = String;

    fn try_from(hdr_value: header::IntoHeaderValue<HasOnlyReadOnly>) -> std::result::Result<Self, Self::Error> {
        let hdr_value = hdr_value.to_string();
        match hyper::header::HeaderValue::from_str(&hdr_value) {
             std::result::Result::Ok(value) => std::result::Result::Ok(value),
             std::result::Result::Err(e) => std::result::Result::Err(
                 format!("Invalid header value for HasOnlyReadOnly - value: {} is invalid {}",
                     hdr_value, e))
        }
    }
}

#[cfg(any(feature = "client", feature = "server"))]
impl std::convert::TryFrom<hyper::header::HeaderValue> for header::IntoHeaderValue<HasOnlyReadOnly> {
    type Error = String;

    fn try_from(hdr_value: hyper::header::HeaderValue) -> std::result::Result<Self, Self::Error> {
        match hdr_value.to_str() {
             std::result::Result::Ok(value) => {
                    match <HasOnlyReadOnly as std::str::FromStr>::from_str(value) {
                        std::result::Result::Ok(value) => std::result::Result::Ok(header::IntoHeaderValue(value)),
                        std::result::Result::Err(err) => std::result::Result::Err(
                            format!("Unable to convert header value '{}' into HasOnlyReadOnly - {}",
                                value, err))
                    }
             },
             std::result::Result::Err(e) => std::result::Result::Err(
                 format!("Unable to convert header: {:?} to string: {}",
                     hdr_value, e))
        }
    }
}


#[derive(Debug, Clone, PartialEq, serde::Serialize, serde::Deserialize)]
#[cfg_attr(feature = "conversion", derive(frunk::LabelledGeneric))]
pub struct HasOnlyReadOnly {
    #[serde(rename = "bar")]
    #[serde(skip_serializing_if="Option::is_none")]
    pub bar: Option<String>,

    #[serde(rename = "foo")]
    #[serde(skip_serializing_if="Option::is_none")]
    pub foo: Option<String>,

}

impl HasOnlyReadOnly {
    pub fn new() -> HasOnlyReadOnly {
        HasOnlyReadOnly {
            bar: None,
            foo: None,
        }
    }
}

/// Converts the HasOnlyReadOnly value to the Query Parameters representation (style=form, explode=false)
/// specified in https://swagger.io/docs/specification/serialization/
/// Should be implemented in a serde serializer
impl std::string::ToString for HasOnlyReadOnly {
    fn to_string(&self) -> String {
        let mut params: Vec<String> = vec![];

        if let Some(ref bar) = self.bar {
            params.push("bar".to_string());
            params.push(bar.to_string());
        }


        if let Some(ref foo) = self.foo {
            params.push("foo".to_string());
            params.push(foo.to_string());
        }

        params.join(",").to_string()
    }
}

/// Converts Query Parameters representation (style=form, explode=false) to a HasOnlyReadOnly value
/// as specified in https://swagger.io/docs/specification/serialization/
/// Should be implemented in a serde deserializer
impl std::str::FromStr for HasOnlyReadOnly {
    type Err = String;

    fn from_str(s: &str) -> std::result::Result<Self, Self::Err> {
        #[derive(Default)]
        // An intermediate representation of the struct to use for parsing.
        struct IntermediateRep {
            pub bar: Vec<String>,
            pub foo: Vec<String>,
        }

        let mut intermediate_rep = IntermediateRep::default();

        // Parse into intermediate representation
        let mut string_iter = s.split(',').into_iter();
        let mut key_result = string_iter.next();

        while key_result.is_some() {
            let val = match string_iter.next() {
                Some(x) => x,
                None => return std::result::Result::Err("Missing value while parsing HasOnlyReadOnly".to_string())
            };

            if let Some(key) = key_result {
                match key {
                    "bar" => intermediate_rep.bar.push(String::from_str(val).map_err(|x| format!("{}", x))?),
                    "foo" => intermediate_rep.foo.push(String::from_str(val).map_err(|x| format!("{}", x))?),
                    _ => return std::result::Result::Err("Unexpected key while parsing HasOnlyReadOnly".to_string())
                }
            }

            // Get the next key
            key_result = string_iter.next();
        }

        // Use the intermediate representation to return the struct
        std::result::Result::Ok(HasOnlyReadOnly {
            bar: intermediate_rep.bar.into_iter().next(),
            foo: intermediate_rep.foo.into_iter().next(),
        })
    }
}


impl HasOnlyReadOnly {
    /// Helper function to allow us to convert this model to an XML string.
    /// Will panic if serialisation fails.
    #[allow(dead_code)]
    pub(crate) fn to_xml(&self) -> String {
        serde_xml_rs::to_string(&self).expect("impossible to fail to serialize")
    }
}

// Methods for converting between header::IntoHeaderValue<List> and hyper::header::HeaderValue

#[cfg(any(feature = "client", feature = "server"))]
impl std::convert::TryFrom<header::IntoHeaderValue<List>> for hyper::header::HeaderValue {
    type Error = String;

    fn try_from(hdr_value: header::IntoHeaderValue<List>) -> std::result::Result<Self, Self::Error> {
        let hdr_value = hdr_value.to_string();
        match hyper::header::HeaderValue::from_str(&hdr_value) {
             std::result::Result::Ok(value) => std::result::Result::Ok(value),
             std::result::Result::Err(e) => std::result::Result::Err(
                 format!("Invalid header value for List - value: {} is invalid {}",
                     hdr_value, e))
        }
    }
}

#[cfg(any(feature = "client", feature = "server"))]
impl std::convert::TryFrom<hyper::header::HeaderValue> for header::IntoHeaderValue<List> {
    type Error = String;

    fn try_from(hdr_value: hyper::header::HeaderValue) -> std::result::Result<Self, Self::Error> {
        match hdr_value.to_str() {
             std::result::Result::Ok(value) => {
                    match <List as std::str::FromStr>::from_str(value) {
                        std::result::Result::Ok(value) => std::result::Result::Ok(header::IntoHeaderValue(value)),
                        std::result::Result::Err(err) => std::result::Result::Err(
                            format!("Unable to convert header value '{}' into List - {}",
                                value, err))
                    }
             },
             std::result::Result::Err(e) => std::result::Result::Err(
                 format!("Unable to convert header: {:?} to string: {}",
                     hdr_value, e))
        }
    }
}


#[derive(Debug, Clone, PartialEq, serde::Serialize, serde::Deserialize)]
#[cfg_attr(feature = "conversion", derive(frunk::LabelledGeneric))]
pub struct List {
    #[serde(rename = "123-list")]
    #[serde(skip_serializing_if="Option::is_none")]
    pub param_123_list: Option<String>,

}

impl List {
    pub fn new() -> List {
        List {
            param_123_list: None,
        }
    }
}

/// Converts the List value to the Query Parameters representation (style=form, explode=false)
/// specified in https://swagger.io/docs/specification/serialization/
/// Should be implemented in a serde serializer
impl std::string::ToString for List {
    fn to_string(&self) -> String {
        let mut params: Vec<String> = vec![];

        if let Some(ref param_123_list) = self.param_123_list {
            params.push("123-list".to_string());
            params.push(param_123_list.to_string());
        }

        params.join(",").to_string()
    }
}

/// Converts Query Parameters representation (style=form, explode=false) to a List value
/// as specified in https://swagger.io/docs/specification/serialization/
/// Should be implemented in a serde deserializer
impl std::str::FromStr for List {
    type Err = String;

    fn from_str(s: &str) -> std::result::Result<Self, Self::Err> {
        #[derive(Default)]
        // An intermediate representation of the struct to use for parsing.
        struct IntermediateRep {
            pub param_123_list: Vec<String>,
        }

        let mut intermediate_rep = IntermediateRep::default();

        // Parse into intermediate representation
        let mut string_iter = s.split(',').into_iter();
        let mut key_result = string_iter.next();

        while key_result.is_some() {
            let val = match string_iter.next() {
                Some(x) => x,
                None => return std::result::Result::Err("Missing value while parsing List".to_string())
            };

            if let Some(key) = key_result {
                match key {
                    "123-list" => intermediate_rep.param_123_list.push(String::from_str(val).map_err(|x| format!("{}", x))?),
                    _ => return std::result::Result::Err("Unexpected key while parsing List".to_string())
                }
            }

            // Get the next key
            key_result = string_iter.next();
        }

        // Use the intermediate representation to return the struct
        std::result::Result::Ok(List {
            param_123_list: intermediate_rep.param_123_list.into_iter().next(),
        })
    }
}


impl List {
    /// Helper function to allow us to convert this model to an XML string.
    /// Will panic if serialisation fails.
    #[allow(dead_code)]
    pub(crate) fn to_xml(&self) -> String {
        serde_xml_rs::to_string(&self).expect("impossible to fail to serialize")
    }
}

// Methods for converting between header::IntoHeaderValue<MapTest> and hyper::header::HeaderValue

#[cfg(any(feature = "client", feature = "server"))]
impl std::convert::TryFrom<header::IntoHeaderValue<MapTest>> for hyper::header::HeaderValue {
    type Error = String;

    fn try_from(hdr_value: header::IntoHeaderValue<MapTest>) -> std::result::Result<Self, Self::Error> {
        let hdr_value = hdr_value.to_string();
        match hyper::header::HeaderValue::from_str(&hdr_value) {
             std::result::Result::Ok(value) => std::result::Result::Ok(value),
             std::result::Result::Err(e) => std::result::Result::Err(
                 format!("Invalid header value for MapTest - value: {} is invalid {}",
                     hdr_value, e))
        }
    }
}

#[cfg(any(feature = "client", feature = "server"))]
impl std::convert::TryFrom<hyper::header::HeaderValue> for header::IntoHeaderValue<MapTest> {
    type Error = String;

    fn try_from(hdr_value: hyper::header::HeaderValue) -> std::result::Result<Self, Self::Error> {
        match hdr_value.to_str() {
             std::result::Result::Ok(value) => {
                    match <MapTest as std::str::FromStr>::from_str(value) {
                        std::result::Result::Ok(value) => std::result::Result::Ok(header::IntoHeaderValue(value)),
                        std::result::Result::Err(err) => std::result::Result::Err(
                            format!("Unable to convert header value '{}' into MapTest - {}",
                                value, err))
                    }
             },
             std::result::Result::Err(e) => std::result::Result::Err(
                 format!("Unable to convert header: {:?} to string: {}",
                     hdr_value, e))
        }
    }
}


#[derive(Debug, Clone, PartialEq, serde::Serialize, serde::Deserialize)]
#[cfg_attr(feature = "conversion", derive(frunk::LabelledGeneric))]
pub struct MapTest {
    #[serde(rename = "map_map_of_string")]
    #[serde(skip_serializing_if="Option::is_none")]
    pub map_map_of_string: Option<std::collections::HashMap<String, std::collections::HashMap<String, String>>>,

    // Note: inline enums are not fully supported by openapi-generator
    #[serde(rename = "map_map_of_enum")]
    #[serde(skip_serializing_if="Option::is_none")]
    pub map_map_of_enum: Option<std::collections::HashMap<String, std::collections::HashMap<String, String>>>,

    // Note: inline enums are not fully supported by openapi-generator
    #[serde(rename = "map_of_enum_string")]
    #[serde(skip_serializing_if="Option::is_none")]
    pub map_of_enum_string: Option<std::collections::HashMap<String, String>>,

}

impl MapTest {
    pub fn new() -> MapTest {
        MapTest {
            map_map_of_string: None,
            map_map_of_enum: None,
            map_of_enum_string: None,
        }
    }
}

/// Converts the MapTest value to the Query Parameters representation (style=form, explode=false)
/// specified in https://swagger.io/docs/specification/serialization/
/// Should be implemented in a serde serializer
impl std::string::ToString for MapTest {
    fn to_string(&self) -> String {
        let mut params: Vec<String> = vec![];
        // Skipping map_map_of_string in query parameter serialization
        // Skipping map_map_of_string in query parameter serialization

        // Skipping map_map_of_enum in query parameter serialization
        // Skipping map_map_of_enum in query parameter serialization

        // Skipping map_of_enum_string in query parameter serialization

        params.join(",").to_string()
    }
}

/// Converts Query Parameters representation (style=form, explode=false) to a MapTest value
/// as specified in https://swagger.io/docs/specification/serialization/
/// Should be implemented in a serde deserializer
impl std::str::FromStr for MapTest {
    type Err = String;

    fn from_str(s: &str) -> std::result::Result<Self, Self::Err> {
        #[derive(Default)]
        // An intermediate representation of the struct to use for parsing.
        struct IntermediateRep {
            pub map_map_of_string: Vec<std::collections::HashMap<String, std::collections::HashMap<String, String>>>,
            pub map_map_of_enum: Vec<std::collections::HashMap<String, std::collections::HashMap<String, String>>>,
            pub map_of_enum_string: Vec<std::collections::HashMap<String, String>>,
        }

        let mut intermediate_rep = IntermediateRep::default();

        // Parse into intermediate representation
        let mut string_iter = s.split(',').into_iter();
        let mut key_result = string_iter.next();

        while key_result.is_some() {
            let val = match string_iter.next() {
                Some(x) => x,
                None => return std::result::Result::Err("Missing value while parsing MapTest".to_string())
            };

            if let Some(key) = key_result {
                match key {
                    "map_map_of_string" => return std::result::Result::Err("Parsing a container in this style is not supported in MapTest".to_string()),
                    "map_map_of_enum" => return std::result::Result::Err("Parsing a container in this style is not supported in MapTest".to_string()),
                    "map_of_enum_string" => return std::result::Result::Err("Parsing a container in this style is not supported in MapTest".to_string()),
                    _ => return std::result::Result::Err("Unexpected key while parsing MapTest".to_string())
                }
            }

            // Get the next key
            key_result = string_iter.next();
        }

        // Use the intermediate representation to return the struct
        std::result::Result::Ok(MapTest {
            map_map_of_string: intermediate_rep.map_map_of_string.into_iter().next(),
            map_map_of_enum: intermediate_rep.map_map_of_enum.into_iter().next(),
            map_of_enum_string: intermediate_rep.map_of_enum_string.into_iter().next(),
        })
    }
}


impl MapTest {
    /// Helper function to allow us to convert this model to an XML string.
    /// Will panic if serialisation fails.
    #[allow(dead_code)]
    pub(crate) fn to_xml(&self) -> String {
        serde_xml_rs::to_string(&self).expect("impossible to fail to serialize")
    }
}

// Methods for converting between header::IntoHeaderValue<MixedPropertiesAndAdditionalPropertiesClass> and hyper::header::HeaderValue

#[cfg(any(feature = "client", feature = "server"))]
impl std::convert::TryFrom<header::IntoHeaderValue<MixedPropertiesAndAdditionalPropertiesClass>> for hyper::header::HeaderValue {
    type Error = String;

    fn try_from(hdr_value: header::IntoHeaderValue<MixedPropertiesAndAdditionalPropertiesClass>) -> std::result::Result<Self, Self::Error> {
        let hdr_value = hdr_value.to_string();
        match hyper::header::HeaderValue::from_str(&hdr_value) {
             std::result::Result::Ok(value) => std::result::Result::Ok(value),
             std::result::Result::Err(e) => std::result::Result::Err(
                 format!("Invalid header value for MixedPropertiesAndAdditionalPropertiesClass - value: {} is invalid {}",
                     hdr_value, e))
        }
    }
}

#[cfg(any(feature = "client", feature = "server"))]
impl std::convert::TryFrom<hyper::header::HeaderValue> for header::IntoHeaderValue<MixedPropertiesAndAdditionalPropertiesClass> {
    type Error = String;

    fn try_from(hdr_value: hyper::header::HeaderValue) -> std::result::Result<Self, Self::Error> {
        match hdr_value.to_str() {
             std::result::Result::Ok(value) => {
                    match <MixedPropertiesAndAdditionalPropertiesClass as std::str::FromStr>::from_str(value) {
                        std::result::Result::Ok(value) => std::result::Result::Ok(header::IntoHeaderValue(value)),
                        std::result::Result::Err(err) => std::result::Result::Err(
                            format!("Unable to convert header value '{}' into MixedPropertiesAndAdditionalPropertiesClass - {}",
                                value, err))
                    }
             },
             std::result::Result::Err(e) => std::result::Result::Err(
                 format!("Unable to convert header: {:?} to string: {}",
                     hdr_value, e))
        }
    }
}


#[derive(Debug, Clone, PartialEq, serde::Serialize, serde::Deserialize)]
#[cfg_attr(feature = "conversion", derive(frunk::LabelledGeneric))]
pub struct MixedPropertiesAndAdditionalPropertiesClass {
    #[serde(rename = "uuid")]
    #[serde(skip_serializing_if="Option::is_none")]
    pub uuid: Option<uuid::Uuid>,

    #[serde(rename = "dateTime")]
    #[serde(skip_serializing_if="Option::is_none")]
    pub date_time: Option<chrono::DateTime::<chrono::Utc>>,

    #[serde(rename = "map")]
    #[serde(skip_serializing_if="Option::is_none")]
    pub map: Option<std::collections::HashMap<String, models::Animal>>,

}

impl MixedPropertiesAndAdditionalPropertiesClass {
    pub fn new() -> MixedPropertiesAndAdditionalPropertiesClass {
        MixedPropertiesAndAdditionalPropertiesClass {
            uuid: None,
            date_time: None,
            map: None,
        }
    }
}

/// Converts the MixedPropertiesAndAdditionalPropertiesClass value to the Query Parameters representation (style=form, explode=false)
/// specified in https://swagger.io/docs/specification/serialization/
/// Should be implemented in a serde serializer
impl std::string::ToString for MixedPropertiesAndAdditionalPropertiesClass {
    fn to_string(&self) -> String {
        let mut params: Vec<String> = vec![];
        // Skipping uuid in query parameter serialization

        // Skipping dateTime in query parameter serialization

        // Skipping map in query parameter serialization
        // Skipping map in query parameter serialization

        params.join(",").to_string()
    }
}

/// Converts Query Parameters representation (style=form, explode=false) to a MixedPropertiesAndAdditionalPropertiesClass value
/// as specified in https://swagger.io/docs/specification/serialization/
/// Should be implemented in a serde deserializer
impl std::str::FromStr for MixedPropertiesAndAdditionalPropertiesClass {
    type Err = String;

    fn from_str(s: &str) -> std::result::Result<Self, Self::Err> {
        #[derive(Default)]
        // An intermediate representation of the struct to use for parsing.
        struct IntermediateRep {
            pub uuid: Vec<uuid::Uuid>,
            pub date_time: Vec<chrono::DateTime::<chrono::Utc>>,
            pub map: Vec<std::collections::HashMap<String, models::Animal>>,
        }

        let mut intermediate_rep = IntermediateRep::default();

        // Parse into intermediate representation
        let mut string_iter = s.split(',').into_iter();
        let mut key_result = string_iter.next();

        while key_result.is_some() {
            let val = match string_iter.next() {
                Some(x) => x,
                None => return std::result::Result::Err("Missing value while parsing MixedPropertiesAndAdditionalPropertiesClass".to_string())
            };

            if let Some(key) = key_result {
                match key {
                    "uuid" => intermediate_rep.uuid.push(uuid::Uuid::from_str(val).map_err(|x| format!("{}", x))?),
                    "dateTime" => intermediate_rep.date_time.push(chrono::DateTime::<chrono::Utc>::from_str(val).map_err(|x| format!("{}", x))?),
                    "map" => return std::result::Result::Err("Parsing a container in this style is not supported in MixedPropertiesAndAdditionalPropertiesClass".to_string()),
                    _ => return std::result::Result::Err("Unexpected key while parsing MixedPropertiesAndAdditionalPropertiesClass".to_string())
                }
            }

            // Get the next key
            key_result = string_iter.next();
        }

        // Use the intermediate representation to return the struct
        std::result::Result::Ok(MixedPropertiesAndAdditionalPropertiesClass {
            uuid: intermediate_rep.uuid.into_iter().next(),
            date_time: intermediate_rep.date_time.into_iter().next(),
            map: intermediate_rep.map.into_iter().next(),
        })
    }
}


impl MixedPropertiesAndAdditionalPropertiesClass {
    /// Helper function to allow us to convert this model to an XML string.
    /// Will panic if serialisation fails.
    #[allow(dead_code)]
    pub(crate) fn to_xml(&self) -> String {
        serde_xml_rs::to_string(&self).expect("impossible to fail to serialize")
    }
}

/// Model for testing model name starting with number
// Methods for converting between header::IntoHeaderValue<Model200Response> and hyper::header::HeaderValue

#[cfg(any(feature = "client", feature = "server"))]
impl std::convert::TryFrom<header::IntoHeaderValue<Model200Response>> for hyper::header::HeaderValue {
    type Error = String;

    fn try_from(hdr_value: header::IntoHeaderValue<Model200Response>) -> std::result::Result<Self, Self::Error> {
        let hdr_value = hdr_value.to_string();
        match hyper::header::HeaderValue::from_str(&hdr_value) {
             std::result::Result::Ok(value) => std::result::Result::Ok(value),
             std::result::Result::Err(e) => std::result::Result::Err(
                 format!("Invalid header value for Model200Response - value: {} is invalid {}",
                     hdr_value, e))
        }
    }
}

#[cfg(any(feature = "client", feature = "server"))]
impl std::convert::TryFrom<hyper::header::HeaderValue> for header::IntoHeaderValue<Model200Response> {
    type Error = String;

    fn try_from(hdr_value: hyper::header::HeaderValue) -> std::result::Result<Self, Self::Error> {
        match hdr_value.to_str() {
             std::result::Result::Ok(value) => {
                    match <Model200Response as std::str::FromStr>::from_str(value) {
                        std::result::Result::Ok(value) => std::result::Result::Ok(header::IntoHeaderValue(value)),
                        std::result::Result::Err(err) => std::result::Result::Err(
                            format!("Unable to convert header value '{}' into Model200Response - {}",
                                value, err))
                    }
             },
             std::result::Result::Err(e) => std::result::Result::Err(
                 format!("Unable to convert header: {:?} to string: {}",
                     hdr_value, e))
        }
    }
}


#[derive(Debug, Clone, PartialEq, serde::Serialize, serde::Deserialize)]
#[cfg_attr(feature = "conversion", derive(frunk::LabelledGeneric))]
#[serde(rename = "Name")]
pub struct Model200Response {
    #[serde(rename = "name")]
    #[serde(skip_serializing_if="Option::is_none")]
    pub name: Option<i32>,

    #[serde(rename = "class")]
    #[serde(skip_serializing_if="Option::is_none")]
    pub class: Option<String>,

}

impl Model200Response {
    pub fn new() -> Model200Response {
        Model200Response {
            name: None,
            class: None,
        }
    }
}

/// Converts the Model200Response value to the Query Parameters representation (style=form, explode=false)
/// specified in https://swagger.io/docs/specification/serialization/
/// Should be implemented in a serde serializer
impl std::string::ToString for Model200Response {
    fn to_string(&self) -> String {
        let mut params: Vec<String> = vec![];

        if let Some(ref name) = self.name {
            params.push("name".to_string());
            params.push(name.to_string());
        }


        if let Some(ref class) = self.class {
            params.push("class".to_string());
            params.push(class.to_string());
        }

        params.join(",").to_string()
    }
}

/// Converts Query Parameters representation (style=form, explode=false) to a Model200Response value
/// as specified in https://swagger.io/docs/specification/serialization/
/// Should be implemented in a serde deserializer
impl std::str::FromStr for Model200Response {
    type Err = String;

    fn from_str(s: &str) -> std::result::Result<Self, Self::Err> {
        #[derive(Default)]
        // An intermediate representation of the struct to use for parsing.
        struct IntermediateRep {
            pub name: Vec<i32>,
            pub class: Vec<String>,
        }

        let mut intermediate_rep = IntermediateRep::default();

        // Parse into intermediate representation
        let mut string_iter = s.split(',').into_iter();
        let mut key_result = string_iter.next();

        while key_result.is_some() {
            let val = match string_iter.next() {
                Some(x) => x,
                None => return std::result::Result::Err("Missing value while parsing Model200Response".to_string())
            };

            if let Some(key) = key_result {
                match key {
                    "name" => intermediate_rep.name.push(i32::from_str(val).map_err(|x| format!("{}", x))?),
                    "class" => intermediate_rep.class.push(String::from_str(val).map_err(|x| format!("{}", x))?),
                    _ => return std::result::Result::Err("Unexpected key while parsing Model200Response".to_string())
                }
            }

            // Get the next key
            key_result = string_iter.next();
        }

        // Use the intermediate representation to return the struct
        std::result::Result::Ok(Model200Response {
            name: intermediate_rep.name.into_iter().next(),
            class: intermediate_rep.class.into_iter().next(),
        })
    }
}


impl Model200Response {
    /// Helper function to allow us to convert this model to an XML string.
    /// Will panic if serialisation fails.
    #[allow(dead_code)]
    pub(crate) fn to_xml(&self) -> String {
        serde_xml_rs::to_string(&self).expect("impossible to fail to serialize")
    }
}

/// Model for testing reserved words
// Methods for converting between header::IntoHeaderValue<ModelReturn> and hyper::header::HeaderValue

#[cfg(any(feature = "client", feature = "server"))]
impl std::convert::TryFrom<header::IntoHeaderValue<ModelReturn>> for hyper::header::HeaderValue {
    type Error = String;

    fn try_from(hdr_value: header::IntoHeaderValue<ModelReturn>) -> std::result::Result<Self, Self::Error> {
        let hdr_value = hdr_value.to_string();
        match hyper::header::HeaderValue::from_str(&hdr_value) {
             std::result::Result::Ok(value) => std::result::Result::Ok(value),
             std::result::Result::Err(e) => std::result::Result::Err(
                 format!("Invalid header value for ModelReturn - value: {} is invalid {}",
                     hdr_value, e))
        }
    }
}

#[cfg(any(feature = "client", feature = "server"))]
impl std::convert::TryFrom<hyper::header::HeaderValue> for header::IntoHeaderValue<ModelReturn> {
    type Error = String;

    fn try_from(hdr_value: hyper::header::HeaderValue) -> std::result::Result<Self, Self::Error> {
        match hdr_value.to_str() {
             std::result::Result::Ok(value) => {
                    match <ModelReturn as std::str::FromStr>::from_str(value) {
                        std::result::Result::Ok(value) => std::result::Result::Ok(header::IntoHeaderValue(value)),
                        std::result::Result::Err(err) => std::result::Result::Err(
                            format!("Unable to convert header value '{}' into ModelReturn - {}",
                                value, err))
                    }
             },
             std::result::Result::Err(e) => std::result::Result::Err(
                 format!("Unable to convert header: {:?} to string: {}",
                     hdr_value, e))
        }
    }
}


#[derive(Debug, Clone, PartialEq, serde::Serialize, serde::Deserialize)]
#[cfg_attr(feature = "conversion", derive(frunk::LabelledGeneric))]
#[serde(rename = "Return")]
pub struct ModelReturn {
    #[serde(rename = "return")]
    #[serde(skip_serializing_if="Option::is_none")]
    pub return_: Option<i32>,

}

impl ModelReturn {
    pub fn new() -> ModelReturn {
        ModelReturn {
            return_: None,
        }
    }
}

/// Converts the ModelReturn value to the Query Parameters representation (style=form, explode=false)
/// specified in https://swagger.io/docs/specification/serialization/
/// Should be implemented in a serde serializer
impl std::string::ToString for ModelReturn {
    fn to_string(&self) -> String {
        let mut params: Vec<String> = vec![];

        if let Some(ref return_) = self.return_ {
            params.push("return".to_string());
            params.push(return_.to_string());
        }

        params.join(",").to_string()
    }
}

/// Converts Query Parameters representation (style=form, explode=false) to a ModelReturn value
/// as specified in https://swagger.io/docs/specification/serialization/
/// Should be implemented in a serde deserializer
impl std::str::FromStr for ModelReturn {
    type Err = String;

    fn from_str(s: &str) -> std::result::Result<Self, Self::Err> {
        #[derive(Default)]
        // An intermediate representation of the struct to use for parsing.
        struct IntermediateRep {
            pub return_: Vec<i32>,
        }

        let mut intermediate_rep = IntermediateRep::default();

        // Parse into intermediate representation
        let mut string_iter = s.split(',').into_iter();
        let mut key_result = string_iter.next();

        while key_result.is_some() {
            let val = match string_iter.next() {
                Some(x) => x,
                None => return std::result::Result::Err("Missing value while parsing ModelReturn".to_string())
            };

            if let Some(key) = key_result {
                match key {
                    "return" => intermediate_rep.return_.push(i32::from_str(val).map_err(|x| format!("{}", x))?),
                    _ => return std::result::Result::Err("Unexpected key while parsing ModelReturn".to_string())
                }
            }

            // Get the next key
            key_result = string_iter.next();
        }

        // Use the intermediate representation to return the struct
        std::result::Result::Ok(ModelReturn {
            return_: intermediate_rep.return_.into_iter().next(),
        })
    }
}


impl ModelReturn {
    /// Helper function to allow us to convert this model to an XML string.
    /// Will panic if serialisation fails.
    #[allow(dead_code)]
    pub(crate) fn to_xml(&self) -> String {
        serde_xml_rs::to_string(&self).expect("impossible to fail to serialize")
    }
}

/// Model for testing model name same as property name
// Methods for converting between header::IntoHeaderValue<Name> and hyper::header::HeaderValue

#[cfg(any(feature = "client", feature = "server"))]
impl std::convert::TryFrom<header::IntoHeaderValue<Name>> for hyper::header::HeaderValue {
    type Error = String;

    fn try_from(hdr_value: header::IntoHeaderValue<Name>) -> std::result::Result<Self, Self::Error> {
        let hdr_value = hdr_value.to_string();
        match hyper::header::HeaderValue::from_str(&hdr_value) {
             std::result::Result::Ok(value) => std::result::Result::Ok(value),
             std::result::Result::Err(e) => std::result::Result::Err(
                 format!("Invalid header value for Name - value: {} is invalid {}",
                     hdr_value, e))
        }
    }
}

#[cfg(any(feature = "client", feature = "server"))]
impl std::convert::TryFrom<hyper::header::HeaderValue> for header::IntoHeaderValue<Name> {
    type Error = String;

    fn try_from(hdr_value: hyper::header::HeaderValue) -> std::result::Result<Self, Self::Error> {
        match hdr_value.to_str() {
             std::result::Result::Ok(value) => {
                    match <Name as std::str::FromStr>::from_str(value) {
                        std::result::Result::Ok(value) => std::result::Result::Ok(header::IntoHeaderValue(value)),
                        std::result::Result::Err(err) => std::result::Result::Err(
                            format!("Unable to convert header value '{}' into Name - {}",
                                value, err))
                    }
             },
             std::result::Result::Err(e) => std::result::Result::Err(
                 format!("Unable to convert header: {:?} to string: {}",
                     hdr_value, e))
        }
    }
}


#[derive(Debug, Clone, PartialEq, serde::Serialize, serde::Deserialize)]
#[cfg_attr(feature = "conversion", derive(frunk::LabelledGeneric))]
#[serde(rename = "Name")]
pub struct Name {
    #[serde(rename = "name")]
    pub name: i32,

    #[serde(rename = "snake_case")]
    #[serde(skip_serializing_if="Option::is_none")]
    pub snake_case: Option<i32>,

    #[serde(rename = "property")]
    #[serde(skip_serializing_if="Option::is_none")]
    pub property: Option<String>,

    #[serde(rename = "123Number")]
    #[serde(skip_serializing_if="Option::is_none")]
    pub param_123_number: Option<isize>,

}

impl Name {
    pub fn new(name: i32, ) -> Name {
        Name {
            name: name,
            snake_case: None,
            property: None,
            param_123_number: None,
        }
    }
}

/// Converts the Name value to the Query Parameters representation (style=form, explode=false)
/// specified in https://swagger.io/docs/specification/serialization/
/// Should be implemented in a serde serializer
impl std::string::ToString for Name {
    fn to_string(&self) -> String {
        let mut params: Vec<String> = vec![];

        params.push("name".to_string());
        params.push(self.name.to_string());


        if let Some(ref snake_case) = self.snake_case {
            params.push("snake_case".to_string());
            params.push(snake_case.to_string());
        }


        if let Some(ref property) = self.property {
            params.push("property".to_string());
            params.push(property.to_string());
        }


        if let Some(ref param_123_number) = self.param_123_number {
            params.push("123Number".to_string());
            params.push(param_123_number.to_string());
        }

        params.join(",").to_string()
    }
}

/// Converts Query Parameters representation (style=form, explode=false) to a Name value
/// as specified in https://swagger.io/docs/specification/serialization/
/// Should be implemented in a serde deserializer
impl std::str::FromStr for Name {
    type Err = String;

    fn from_str(s: &str) -> std::result::Result<Self, Self::Err> {
        #[derive(Default)]
        // An intermediate representation of the struct to use for parsing.
        struct IntermediateRep {
            pub name: Vec<i32>,
            pub snake_case: Vec<i32>,
            pub property: Vec<String>,
            pub param_123_number: Vec<isize>,
        }

        let mut intermediate_rep = IntermediateRep::default();

        // Parse into intermediate representation
        let mut string_iter = s.split(',').into_iter();
        let mut key_result = string_iter.next();

        while key_result.is_some() {
            let val = match string_iter.next() {
                Some(x) => x,
                None => return std::result::Result::Err("Missing value while parsing Name".to_string())
            };

            if let Some(key) = key_result {
                match key {
                    "name" => intermediate_rep.name.push(i32::from_str(val).map_err(|x| format!("{}", x))?),
                    "snake_case" => intermediate_rep.snake_case.push(i32::from_str(val).map_err(|x| format!("{}", x))?),
                    "property" => intermediate_rep.property.push(String::from_str(val).map_err(|x| format!("{}", x))?),
                    "123Number" => intermediate_rep.param_123_number.push(isize::from_str(val).map_err(|x| format!("{}", x))?),
                    _ => return std::result::Result::Err("Unexpected key while parsing Name".to_string())
                }
            }

            // Get the next key
            key_result = string_iter.next();
        }

        // Use the intermediate representation to return the struct
        std::result::Result::Ok(Name {
            name: intermediate_rep.name.into_iter().next().ok_or("name missing in Name".to_string())?,
            snake_case: intermediate_rep.snake_case.into_iter().next(),
            property: intermediate_rep.property.into_iter().next(),
            param_123_number: intermediate_rep.param_123_number.into_iter().next(),
        })
    }
}


impl Name {
    /// Helper function to allow us to convert this model to an XML string.
    /// Will panic if serialisation fails.
    #[allow(dead_code)]
    pub(crate) fn to_xml(&self) -> String {
        serde_xml_rs::to_string(&self).expect("impossible to fail to serialize")
    }
}

// Methods for converting between header::IntoHeaderValue<NumberOnly> and hyper::header::HeaderValue

#[cfg(any(feature = "client", feature = "server"))]
impl std::convert::TryFrom<header::IntoHeaderValue<NumberOnly>> for hyper::header::HeaderValue {
    type Error = String;

    fn try_from(hdr_value: header::IntoHeaderValue<NumberOnly>) -> std::result::Result<Self, Self::Error> {
        let hdr_value = hdr_value.to_string();
        match hyper::header::HeaderValue::from_str(&hdr_value) {
             std::result::Result::Ok(value) => std::result::Result::Ok(value),
             std::result::Result::Err(e) => std::result::Result::Err(
                 format!("Invalid header value for NumberOnly - value: {} is invalid {}",
                     hdr_value, e))
        }
    }
}

#[cfg(any(feature = "client", feature = "server"))]
impl std::convert::TryFrom<hyper::header::HeaderValue> for header::IntoHeaderValue<NumberOnly> {
    type Error = String;

    fn try_from(hdr_value: hyper::header::HeaderValue) -> std::result::Result<Self, Self::Error> {
        match hdr_value.to_str() {
             std::result::Result::Ok(value) => {
                    match <NumberOnly as std::str::FromStr>::from_str(value) {
                        std::result::Result::Ok(value) => std::result::Result::Ok(header::IntoHeaderValue(value)),
                        std::result::Result::Err(err) => std::result::Result::Err(
                            format!("Unable to convert header value '{}' into NumberOnly - {}",
                                value, err))
                    }
             },
             std::result::Result::Err(e) => std::result::Result::Err(
                 format!("Unable to convert header: {:?} to string: {}",
                     hdr_value, e))
        }
    }
}


#[derive(Debug, Clone, PartialEq, serde::Serialize, serde::Deserialize)]
#[cfg_attr(feature = "conversion", derive(frunk::LabelledGeneric))]
pub struct NumberOnly {
    #[serde(rename = "JustNumber")]
    #[serde(skip_serializing_if="Option::is_none")]
    pub just_number: Option<f64>,

}

impl NumberOnly {
    pub fn new() -> NumberOnly {
        NumberOnly {
            just_number: None,
        }
    }
}

/// Converts the NumberOnly value to the Query Parameters representation (style=form, explode=false)
/// specified in https://swagger.io/docs/specification/serialization/
/// Should be implemented in a serde serializer
impl std::string::ToString for NumberOnly {
    fn to_string(&self) -> String {
        let mut params: Vec<String> = vec![];

        if let Some(ref just_number) = self.just_number {
            params.push("JustNumber".to_string());
            params.push(just_number.to_string());
        }

        params.join(",").to_string()
    }
}

/// Converts Query Parameters representation (style=form, explode=false) to a NumberOnly value
/// as specified in https://swagger.io/docs/specification/serialization/
/// Should be implemented in a serde deserializer
impl std::str::FromStr for NumberOnly {
    type Err = String;

    fn from_str(s: &str) -> std::result::Result<Self, Self::Err> {
        #[derive(Default)]
        // An intermediate representation of the struct to use for parsing.
        struct IntermediateRep {
            pub just_number: Vec<f64>,
        }

        let mut intermediate_rep = IntermediateRep::default();

        // Parse into intermediate representation
        let mut string_iter = s.split(',').into_iter();
        let mut key_result = string_iter.next();

        while key_result.is_some() {
            let val = match string_iter.next() {
                Some(x) => x,
                None => return std::result::Result::Err("Missing value while parsing NumberOnly".to_string())
            };

            if let Some(key) = key_result {
                match key {
                    "JustNumber" => intermediate_rep.just_number.push(f64::from_str(val).map_err(|x| format!("{}", x))?),
                    _ => return std::result::Result::Err("Unexpected key while parsing NumberOnly".to_string())
                }
            }

            // Get the next key
            key_result = string_iter.next();
        }

        // Use the intermediate representation to return the struct
        std::result::Result::Ok(NumberOnly {
            just_number: intermediate_rep.just_number.into_iter().next(),
        })
    }
}


impl NumberOnly {
    /// Helper function to allow us to convert this model to an XML string.
    /// Will panic if serialisation fails.
    #[allow(dead_code)]
    pub(crate) fn to_xml(&self) -> String {
        serde_xml_rs::to_string(&self).expect("impossible to fail to serialize")
    }
}

// Methods for converting between header::IntoHeaderValue<ObjectContainingObjectWithOnlyAdditionalProperties> and hyper::header::HeaderValue

#[cfg(any(feature = "client", feature = "server"))]
impl std::convert::TryFrom<header::IntoHeaderValue<ObjectContainingObjectWithOnlyAdditionalProperties>> for hyper::header::HeaderValue {
    type Error = String;

    fn try_from(hdr_value: header::IntoHeaderValue<ObjectContainingObjectWithOnlyAdditionalProperties>) -> std::result::Result<Self, Self::Error> {
        let hdr_value = hdr_value.to_string();
        match hyper::header::HeaderValue::from_str(&hdr_value) {
             std::result::Result::Ok(value) => std::result::Result::Ok(value),
             std::result::Result::Err(e) => std::result::Result::Err(
                 format!("Invalid header value for ObjectContainingObjectWithOnlyAdditionalProperties - value: {} is invalid {}",
                     hdr_value, e))
        }
    }
}

#[cfg(any(feature = "client", feature = "server"))]
impl std::convert::TryFrom<hyper::header::HeaderValue> for header::IntoHeaderValue<ObjectContainingObjectWithOnlyAdditionalProperties> {
    type Error = String;

    fn try_from(hdr_value: hyper::header::HeaderValue) -> std::result::Result<Self, Self::Error> {
        match hdr_value.to_str() {
             std::result::Result::Ok(value) => {
                    match <ObjectContainingObjectWithOnlyAdditionalProperties as std::str::FromStr>::from_str(value) {
                        std::result::Result::Ok(value) => std::result::Result::Ok(header::IntoHeaderValue(value)),
                        std::result::Result::Err(err) => std::result::Result::Err(
                            format!("Unable to convert header value '{}' into ObjectContainingObjectWithOnlyAdditionalProperties - {}",
                                value, err))
                    }
             },
             std::result::Result::Err(e) => std::result::Result::Err(
                 format!("Unable to convert header: {:?} to string: {}",
                     hdr_value, e))
        }
    }
}


#[derive(Debug, Clone, PartialEq, serde::Serialize, serde::Deserialize)]
#[cfg_attr(feature = "conversion", derive(frunk::LabelledGeneric))]
pub struct ObjectContainingObjectWithOnlyAdditionalProperties {
    #[serde(rename = "inner")]
    #[serde(skip_serializing_if="Option::is_none")]
    pub inner: Option<models::ObjectWithOnlyAdditionalProperties>,

}

impl ObjectContainingObjectWithOnlyAdditionalProperties {
    pub fn new() -> ObjectContainingObjectWithOnlyAdditionalProperties {
        ObjectContainingObjectWithOnlyAdditionalProperties {
            inner: None,
        }
    }
}

/// Converts the ObjectContainingObjectWithOnlyAdditionalProperties value to the Query Parameters representation (style=form, explode=false)
/// specified in https://swagger.io/docs/specification/serialization/
/// Should be implemented in a serde serializer
impl std::string::ToString for ObjectContainingObjectWithOnlyAdditionalProperties {
    fn to_string(&self) -> String {
        let mut params: Vec<String> = vec![];
        // Skipping inner in query parameter serialization

        params.join(",").to_string()
    }
}

/// Converts Query Parameters representation (style=form, explode=false) to a ObjectContainingObjectWithOnlyAdditionalProperties value
/// as specified in https://swagger.io/docs/specification/serialization/
/// Should be implemented in a serde deserializer
impl std::str::FromStr for ObjectContainingObjectWithOnlyAdditionalProperties {
    type Err = String;

    fn from_str(s: &str) -> std::result::Result<Self, Self::Err> {
        #[derive(Default)]
        // An intermediate representation of the struct to use for parsing.
        struct IntermediateRep {
            pub inner: Vec<models::ObjectWithOnlyAdditionalProperties>,
        }

        let mut intermediate_rep = IntermediateRep::default();

        // Parse into intermediate representation
        let mut string_iter = s.split(',').into_iter();
        let mut key_result = string_iter.next();

        while key_result.is_some() {
            let val = match string_iter.next() {
                Some(x) => x,
                None => return std::result::Result::Err("Missing value while parsing ObjectContainingObjectWithOnlyAdditionalProperties".to_string())
            };

            if let Some(key) = key_result {
                match key {
                    "inner" => intermediate_rep.inner.push(models::ObjectWithOnlyAdditionalProperties::from_str(val).map_err(|x| format!("{}", x))?),
                    _ => return std::result::Result::Err("Unexpected key while parsing ObjectContainingObjectWithOnlyAdditionalProperties".to_string())
                }
            }

            // Get the next key
            key_result = string_iter.next();
        }

        // Use the intermediate representation to return the struct
        std::result::Result::Ok(ObjectContainingObjectWithOnlyAdditionalProperties {
            inner: intermediate_rep.inner.into_iter().next(),
        })
    }
}


impl ObjectContainingObjectWithOnlyAdditionalProperties {
    /// Helper function to allow us to convert this model to an XML string.
    /// Will panic if serialisation fails.
    #[allow(dead_code)]
    pub(crate) fn to_xml(&self) -> String {
        serde_xml_rs::to_string(&self).expect("impossible to fail to serialize")
    }
}

#[derive(Debug, Clone, PartialEq, serde::Serialize, serde::Deserialize)]
#[cfg_attr(feature = "conversion", derive(frunk::LabelledGeneric))]
pub struct ObjectWithOnlyAdditionalProperties(std::collections::HashMap<String, String>);

impl std::convert::From<std::collections::HashMap<String, String>> for ObjectWithOnlyAdditionalProperties {
    fn from(x: std::collections::HashMap<String, String>) -> Self {
        ObjectWithOnlyAdditionalProperties(x)
    }
}


impl std::convert::From<ObjectWithOnlyAdditionalProperties> for std::collections::HashMap<String, String> {
    fn from(x: ObjectWithOnlyAdditionalProperties) -> Self {
        x.0
    }
}

impl std::ops::Deref for ObjectWithOnlyAdditionalProperties {
    type Target = std::collections::HashMap<String, String>;
    fn deref(&self) -> &std::collections::HashMap<String, String> {
        &self.0
    }
}

impl std::ops::DerefMut for ObjectWithOnlyAdditionalProperties {
    fn deref_mut(&mut self) -> &mut std::collections::HashMap<String, String> {
        &mut self.0
    }
}

/// Converts the ObjectWithOnlyAdditionalProperties value to the Query Parameters representation (style=form, explode=false)
/// specified in https://swagger.io/docs/specification/serialization/
/// Should be implemented in a serde serializer
impl ::std::string::ToString for ObjectWithOnlyAdditionalProperties {
    fn to_string(&self) -> String {
        // Skipping additionalProperties in query parameter serialization
        "".to_string()
    }
}

/// Converts Query Parameters representation (style=form, explode=false) to a ObjectWithOnlyAdditionalProperties value
/// as specified in https://swagger.io/docs/specification/serialization/
/// Should be implemented in a serde deserializer
impl ::std::str::FromStr for ObjectWithOnlyAdditionalProperties {
    type Err = &'static str;

    fn from_str(s: &str) -> std::result::Result<Self, Self::Err> {
        std::result::Result::Err("Parsing additionalProperties for ObjectWithOnlyAdditionalProperties is not supported")
    }
}

impl ObjectWithOnlyAdditionalProperties {
    /// Helper function to allow us to convert this model to an XML string.
    /// Will panic if serialisation fails.
    #[allow(dead_code)]
    pub(crate) fn to_xml(&self) -> String {
        serde_xml_rs::to_string(&self).expect("impossible to fail to serialize")
    }
}

// Methods for converting between header::IntoHeaderValue<Order> and hyper::header::HeaderValue

#[cfg(any(feature = "client", feature = "server"))]
impl std::convert::TryFrom<header::IntoHeaderValue<Order>> for hyper::header::HeaderValue {
    type Error = String;

    fn try_from(hdr_value: header::IntoHeaderValue<Order>) -> std::result::Result<Self, Self::Error> {
        let hdr_value = hdr_value.to_string();
        match hyper::header::HeaderValue::from_str(&hdr_value) {
             std::result::Result::Ok(value) => std::result::Result::Ok(value),
             std::result::Result::Err(e) => std::result::Result::Err(
                 format!("Invalid header value for Order - value: {} is invalid {}",
                     hdr_value, e))
        }
    }
}

#[cfg(any(feature = "client", feature = "server"))]
impl std::convert::TryFrom<hyper::header::HeaderValue> for header::IntoHeaderValue<Order> {
    type Error = String;

    fn try_from(hdr_value: hyper::header::HeaderValue) -> std::result::Result<Self, Self::Error> {
        match hdr_value.to_str() {
             std::result::Result::Ok(value) => {
                    match <Order as std::str::FromStr>::from_str(value) {
                        std::result::Result::Ok(value) => std::result::Result::Ok(header::IntoHeaderValue(value)),
                        std::result::Result::Err(err) => std::result::Result::Err(
                            format!("Unable to convert header value '{}' into Order - {}",
                                value, err))
                    }
             },
             std::result::Result::Err(e) => std::result::Result::Err(
                 format!("Unable to convert header: {:?} to string: {}",
                     hdr_value, e))
        }
    }
}


#[derive(Debug, Clone, PartialEq, serde::Serialize, serde::Deserialize)]
#[cfg_attr(feature = "conversion", derive(frunk::LabelledGeneric))]
#[serde(rename = "Order")]
pub struct Order {
    #[serde(rename = "id")]
    #[serde(skip_serializing_if="Option::is_none")]
    pub id: Option<i64>,

    #[serde(rename = "petId")]
    #[serde(skip_serializing_if="Option::is_none")]
    pub pet_id: Option<i64>,

    #[serde(rename = "quantity")]
    #[serde(skip_serializing_if="Option::is_none")]
    pub quantity: Option<i32>,

    #[serde(rename = "shipDate")]
    #[serde(skip_serializing_if="Option::is_none")]
    pub ship_date: Option<chrono::DateTime::<chrono::Utc>>,

    /// Order Status
    // Note: inline enums are not fully supported by openapi-generator
    #[serde(rename = "status")]
    #[serde(skip_serializing_if="Option::is_none")]
    pub status: Option<String>,

    #[serde(rename = "complete")]
    #[serde(skip_serializing_if="Option::is_none")]
    pub complete: Option<bool>,

}

impl Order {
    pub fn new() -> Order {
        Order {
            id: None,
            pet_id: None,
            quantity: None,
            ship_date: None,
            status: None,
            complete: Some(false),
        }
    }
}

/// Converts the Order value to the Query Parameters representation (style=form, explode=false)
/// specified in https://swagger.io/docs/specification/serialization/
/// Should be implemented in a serde serializer
impl std::string::ToString for Order {
    fn to_string(&self) -> String {
        let mut params: Vec<String> = vec![];

        if let Some(ref id) = self.id {
            params.push("id".to_string());
            params.push(id.to_string());
        }


        if let Some(ref pet_id) = self.pet_id {
            params.push("petId".to_string());
            params.push(pet_id.to_string());
        }


        if let Some(ref quantity) = self.quantity {
            params.push("quantity".to_string());
            params.push(quantity.to_string());
        }

        // Skipping shipDate in query parameter serialization


        if let Some(ref status) = self.status {
            params.push("status".to_string());
            params.push(status.to_string());
        }


        if let Some(ref complete) = self.complete {
            params.push("complete".to_string());
            params.push(complete.to_string());
        }

        params.join(",").to_string()
    }
}

/// Converts Query Parameters representation (style=form, explode=false) to a Order value
/// as specified in https://swagger.io/docs/specification/serialization/
/// Should be implemented in a serde deserializer
impl std::str::FromStr for Order {
    type Err = String;

    fn from_str(s: &str) -> std::result::Result<Self, Self::Err> {
        #[derive(Default)]
        // An intermediate representation of the struct to use for parsing.
        struct IntermediateRep {
            pub id: Vec<i64>,
            pub pet_id: Vec<i64>,
            pub quantity: Vec<i32>,
            pub ship_date: Vec<chrono::DateTime::<chrono::Utc>>,
            pub status: Vec<String>,
            pub complete: Vec<bool>,
        }

        let mut intermediate_rep = IntermediateRep::default();

        // Parse into intermediate representation
        let mut string_iter = s.split(',').into_iter();
        let mut key_result = string_iter.next();

        while key_result.is_some() {
            let val = match string_iter.next() {
                Some(x) => x,
                None => return std::result::Result::Err("Missing value while parsing Order".to_string())
            };

            if let Some(key) = key_result {
                match key {
                    "id" => intermediate_rep.id.push(i64::from_str(val).map_err(|x| format!("{}", x))?),
                    "petId" => intermediate_rep.pet_id.push(i64::from_str(val).map_err(|x| format!("{}", x))?),
                    "quantity" => intermediate_rep.quantity.push(i32::from_str(val).map_err(|x| format!("{}", x))?),
                    "shipDate" => intermediate_rep.ship_date.push(chrono::DateTime::<chrono::Utc>::from_str(val).map_err(|x| format!("{}", x))?),
                    "status" => intermediate_rep.status.push(String::from_str(val).map_err(|x| format!("{}", x))?),
                    "complete" => intermediate_rep.complete.push(bool::from_str(val).map_err(|x| format!("{}", x))?),
                    _ => return std::result::Result::Err("Unexpected key while parsing Order".to_string())
                }
            }

            // Get the next key
            key_result = string_iter.next();
        }

        // Use the intermediate representation to return the struct
        std::result::Result::Ok(Order {
            id: intermediate_rep.id.into_iter().next(),
            pet_id: intermediate_rep.pet_id.into_iter().next(),
            quantity: intermediate_rep.quantity.into_iter().next(),
            ship_date: intermediate_rep.ship_date.into_iter().next(),
            status: intermediate_rep.status.into_iter().next(),
            complete: intermediate_rep.complete.into_iter().next(),
        })
    }
}


impl Order {
    /// Helper function to allow us to convert this model to an XML string.
    /// Will panic if serialisation fails.
    #[allow(dead_code)]
    pub(crate) fn to_xml(&self) -> String {
        serde_xml_rs::to_string(&self).expect("impossible to fail to serialize")
    }
}

#[derive(Debug, Clone, PartialEq, PartialOrd, serde::Serialize, serde::Deserialize)]
#[cfg_attr(feature = "conversion", derive(frunk::LabelledGeneric))]
pub struct OuterBoolean(bool);

impl std::convert::From<bool> for OuterBoolean {
    fn from(x: bool) -> Self {
        OuterBoolean(x)
    }
}


impl std::convert::From<OuterBoolean> for bool {
    fn from(x: OuterBoolean) -> Self {
        x.0
    }
}

impl std::ops::Deref for OuterBoolean {
    type Target = bool;
    fn deref(&self) -> &bool {
        &self.0
    }
}

impl std::ops::DerefMut for OuterBoolean {
    fn deref_mut(&mut self) -> &mut bool {
        &mut self.0
    }
}


impl OuterBoolean {
    /// Helper function to allow us to convert this model to an XML string.
    /// Will panic if serialisation fails.
    #[allow(dead_code)]
    pub(crate) fn to_xml(&self) -> String {
        serde_xml_rs::to_string(&self).expect("impossible to fail to serialize")
    }
}

// Methods for converting between header::IntoHeaderValue<OuterComposite> and hyper::header::HeaderValue

#[cfg(any(feature = "client", feature = "server"))]
impl std::convert::TryFrom<header::IntoHeaderValue<OuterComposite>> for hyper::header::HeaderValue {
    type Error = String;

    fn try_from(hdr_value: header::IntoHeaderValue<OuterComposite>) -> std::result::Result<Self, Self::Error> {
        let hdr_value = hdr_value.to_string();
        match hyper::header::HeaderValue::from_str(&hdr_value) {
             std::result::Result::Ok(value) => std::result::Result::Ok(value),
             std::result::Result::Err(e) => std::result::Result::Err(
                 format!("Invalid header value for OuterComposite - value: {} is invalid {}",
                     hdr_value, e))
        }
    }
}

#[cfg(any(feature = "client", feature = "server"))]
impl std::convert::TryFrom<hyper::header::HeaderValue> for header::IntoHeaderValue<OuterComposite> {
    type Error = String;

    fn try_from(hdr_value: hyper::header::HeaderValue) -> std::result::Result<Self, Self::Error> {
        match hdr_value.to_str() {
             std::result::Result::Ok(value) => {
                    match <OuterComposite as std::str::FromStr>::from_str(value) {
                        std::result::Result::Ok(value) => std::result::Result::Ok(header::IntoHeaderValue(value)),
                        std::result::Result::Err(err) => std::result::Result::Err(
                            format!("Unable to convert header value '{}' into OuterComposite - {}",
                                value, err))
                    }
             },
             std::result::Result::Err(e) => std::result::Result::Err(
                 format!("Unable to convert header: {:?} to string: {}",
                     hdr_value, e))
        }
    }
}


#[derive(Debug, Clone, PartialEq, serde::Serialize, serde::Deserialize)]
#[cfg_attr(feature = "conversion", derive(frunk::LabelledGeneric))]
pub struct OuterComposite {
    #[serde(rename = "my_number")]
    #[serde(skip_serializing_if="Option::is_none")]
    pub my_number: Option<f64>,

    #[serde(rename = "my_string")]
    #[serde(skip_serializing_if="Option::is_none")]
    pub my_string: Option<String>,

    #[serde(rename = "my_boolean")]
    #[serde(skip_serializing_if="Option::is_none")]
    pub my_boolean: Option<bool>,

}

impl OuterComposite {
    pub fn new() -> OuterComposite {
        OuterComposite {
            my_number: None,
            my_string: None,
            my_boolean: None,
        }
    }
}

/// Converts the OuterComposite value to the Query Parameters representation (style=form, explode=false)
/// specified in https://swagger.io/docs/specification/serialization/
/// Should be implemented in a serde serializer
impl std::string::ToString for OuterComposite {
    fn to_string(&self) -> String {
        let mut params: Vec<String> = vec![];

        if let Some(ref my_number) = self.my_number {
            params.push("my_number".to_string());
            params.push(my_number.to_string());
        }


        if let Some(ref my_string) = self.my_string {
            params.push("my_string".to_string());
            params.push(my_string.to_string());
        }


        if let Some(ref my_boolean) = self.my_boolean {
            params.push("my_boolean".to_string());
            params.push(my_boolean.to_string());
        }

        params.join(",").to_string()
    }
}

/// Converts Query Parameters representation (style=form, explode=false) to a OuterComposite value
/// as specified in https://swagger.io/docs/specification/serialization/
/// Should be implemented in a serde deserializer
impl std::str::FromStr for OuterComposite {
    type Err = String;

    fn from_str(s: &str) -> std::result::Result<Self, Self::Err> {
        #[derive(Default)]
        // An intermediate representation of the struct to use for parsing.
        struct IntermediateRep {
            pub my_number: Vec<f64>,
            pub my_string: Vec<String>,
            pub my_boolean: Vec<bool>,
        }

        let mut intermediate_rep = IntermediateRep::default();

        // Parse into intermediate representation
        let mut string_iter = s.split(',').into_iter();
        let mut key_result = string_iter.next();

        while key_result.is_some() {
            let val = match string_iter.next() {
                Some(x) => x,
                None => return std::result::Result::Err("Missing value while parsing OuterComposite".to_string())
            };

            if let Some(key) = key_result {
                match key {
                    "my_number" => intermediate_rep.my_number.push(f64::from_str(val).map_err(|x| format!("{}", x))?),
                    "my_string" => intermediate_rep.my_string.push(String::from_str(val).map_err(|x| format!("{}", x))?),
                    "my_boolean" => intermediate_rep.my_boolean.push(bool::from_str(val).map_err(|x| format!("{}", x))?),
                    _ => return std::result::Result::Err("Unexpected key while parsing OuterComposite".to_string())
                }
            }

            // Get the next key
            key_result = string_iter.next();
        }

        // Use the intermediate representation to return the struct
        std::result::Result::Ok(OuterComposite {
            my_number: intermediate_rep.my_number.into_iter().next(),
            my_string: intermediate_rep.my_string.into_iter().next(),
            my_boolean: intermediate_rep.my_boolean.into_iter().next(),
        })
    }
}


impl OuterComposite {
    /// Helper function to allow us to convert this model to an XML string.
    /// Will panic if serialisation fails.
    #[allow(dead_code)]
    pub(crate) fn to_xml(&self) -> String {
        serde_xml_rs::to_string(&self).expect("impossible to fail to serialize")
    }
}

/// Enumeration of values.
/// Since this enum's variants do not hold data, we can easily define them them as `#[repr(C)]`
/// which helps with FFI.
#[allow(non_camel_case_types)]
#[repr(C)]
#[derive(Debug, Clone, Copy, PartialEq, Eq, PartialOrd, Ord, serde::Serialize, serde::Deserialize)]
#[cfg_attr(feature = "conversion", derive(frunk_enum_derive::LabelledGenericEnum))]
pub enum OuterEnum { 
    #[serde(rename = "placed")]
    PLACED,
    #[serde(rename = "approved")]
    APPROVED,
    #[serde(rename = "delivered")]
    DELIVERED,
}

impl std::fmt::Display for OuterEnum {
    fn fmt(&self, f: &mut std::fmt::Formatter<'_>) -> std::fmt::Result {
        match *self { 
            OuterEnum::PLACED => write!(f, "{}", "placed"),
            OuterEnum::APPROVED => write!(f, "{}", "approved"),
            OuterEnum::DELIVERED => write!(f, "{}", "delivered"),
        }
    }
}

impl std::str::FromStr for OuterEnum {
    type Err = String;

    fn from_str(s: &str) -> std::result::Result<Self, Self::Err> {
        match s {
            "placed" => std::result::Result::Ok(OuterEnum::PLACED),
            "approved" => std::result::Result::Ok(OuterEnum::APPROVED),
            "delivered" => std::result::Result::Ok(OuterEnum::DELIVERED),
            _ => std::result::Result::Err(format!("Value not valid: {}", s)),
        }
    }
}

impl OuterEnum {
    /// Helper function to allow us to convert this model to an XML string.
    /// Will panic if serialisation fails.
    #[allow(dead_code)]
    pub(crate) fn to_xml(&self) -> String {
        serde_xml_rs::to_string(&self).expect("impossible to fail to serialize")
    }
}

#[derive(Debug, Clone, PartialEq, PartialOrd, serde::Serialize, serde::Deserialize)]
#[cfg_attr(feature = "conversion", derive(frunk::LabelledGeneric))]
pub struct OuterNumber(f64);

impl std::convert::From<f64> for OuterNumber {
    fn from(x: f64) -> Self {
        OuterNumber(x)
    }
}


impl std::convert::From<OuterNumber> for f64 {
    fn from(x: OuterNumber) -> Self {
        x.0
    }
}

impl std::ops::Deref for OuterNumber {
    type Target = f64;
    fn deref(&self) -> &f64 {
        &self.0
    }
}

impl std::ops::DerefMut for OuterNumber {
    fn deref_mut(&mut self) -> &mut f64 {
        &mut self.0
    }
}


impl OuterNumber {
    /// Helper function to allow us to convert this model to an XML string.
    /// Will panic if serialisation fails.
    #[allow(dead_code)]
    pub(crate) fn to_xml(&self) -> String {
        serde_xml_rs::to_string(&self).expect("impossible to fail to serialize")
    }
}

#[derive(Debug, Clone, PartialEq, PartialOrd, serde::Serialize, serde::Deserialize)]
#[cfg_attr(feature = "conversion", derive(frunk::LabelledGeneric))]
pub struct OuterString(String);

impl std::convert::From<String> for OuterString {
    fn from(x: String) -> Self {
        OuterString(x)
    }
}

impl std::string::ToString for OuterString {
    fn to_string(&self) -> String {
       self.0.to_string()
    }
}

impl std::str::FromStr for OuterString {
    type Err = std::string::ParseError;
    fn from_str(x: &str) -> std::result::Result<Self, Self::Err> {
        std::result::Result::Ok(OuterString(x.to_string()))
    }
}

impl std::convert::From<OuterString> for String {
    fn from(x: OuterString) -> Self {
        x.0
    }
}

impl std::ops::Deref for OuterString {
    type Target = String;
    fn deref(&self) -> &String {
        &self.0
    }
}

impl std::ops::DerefMut for OuterString {
    fn deref_mut(&mut self) -> &mut String {
        &mut self.0
    }
}


impl OuterString {
    /// Helper function to allow us to convert this model to an XML string.
    /// Will panic if serialisation fails.
    #[allow(dead_code)]
    pub(crate) fn to_xml(&self) -> String {
        serde_xml_rs::to_string(&self).expect("impossible to fail to serialize")
    }
}

// Methods for converting between header::IntoHeaderValue<Pet> and hyper::header::HeaderValue

#[cfg(any(feature = "client", feature = "server"))]
impl std::convert::TryFrom<header::IntoHeaderValue<Pet>> for hyper::header::HeaderValue {
    type Error = String;

    fn try_from(hdr_value: header::IntoHeaderValue<Pet>) -> std::result::Result<Self, Self::Error> {
        let hdr_value = hdr_value.to_string();
        match hyper::header::HeaderValue::from_str(&hdr_value) {
             std::result::Result::Ok(value) => std::result::Result::Ok(value),
             std::result::Result::Err(e) => std::result::Result::Err(
                 format!("Invalid header value for Pet - value: {} is invalid {}",
                     hdr_value, e))
        }
    }
}

#[cfg(any(feature = "client", feature = "server"))]
impl std::convert::TryFrom<hyper::header::HeaderValue> for header::IntoHeaderValue<Pet> {
    type Error = String;

    fn try_from(hdr_value: hyper::header::HeaderValue) -> std::result::Result<Self, Self::Error> {
        match hdr_value.to_str() {
             std::result::Result::Ok(value) => {
                    match <Pet as std::str::FromStr>::from_str(value) {
                        std::result::Result::Ok(value) => std::result::Result::Ok(header::IntoHeaderValue(value)),
                        std::result::Result::Err(err) => std::result::Result::Err(
                            format!("Unable to convert header value '{}' into Pet - {}",
                                value, err))
                    }
             },
             std::result::Result::Err(e) => std::result::Result::Err(
                 format!("Unable to convert header: {:?} to string: {}",
                     hdr_value, e))
        }
    }
}


#[derive(Debug, Clone, PartialEq, serde::Serialize, serde::Deserialize)]
#[cfg_attr(feature = "conversion", derive(frunk::LabelledGeneric))]
#[serde(rename = "Pet")]
pub struct Pet {
    #[serde(rename = "id")]
    #[serde(skip_serializing_if="Option::is_none")]
    pub id: Option<i64>,

    #[serde(rename = "category")]
    #[serde(skip_serializing_if="Option::is_none")]
    pub category: Option<models::Category>,

    #[serde(rename = "name")]
    pub name: String,

    #[serde(rename = "photoUrls")]
    pub photo_urls: Vec<String>,

    #[serde(rename = "tags")]
    #[serde(skip_serializing_if="Option::is_none")]
    pub tags: Option<Vec<models::Tag>>,

    /// pet status in the store
    // Note: inline enums are not fully supported by openapi-generator
    #[serde(rename = "status")]
    #[serde(skip_serializing_if="Option::is_none")]
    pub status: Option<String>,

}

impl Pet {
    pub fn new(name: String, photo_urls: Vec<String>, ) -> Pet {
        Pet {
            id: None,
            category: None,
            name: name,
            photo_urls: photo_urls,
            tags: None,
            status: None,
        }
    }
}

/// Converts the Pet value to the Query Parameters representation (style=form, explode=false)
/// specified in https://swagger.io/docs/specification/serialization/
/// Should be implemented in a serde serializer
impl std::string::ToString for Pet {
    fn to_string(&self) -> String {
        let mut params: Vec<String> = vec![];

        if let Some(ref id) = self.id {
            params.push("id".to_string());
            params.push(id.to_string());
        }

        // Skipping category in query parameter serialization


        params.push("name".to_string());
        params.push(self.name.to_string());


        params.push("photoUrls".to_string());
        params.push(self.photo_urls.iter().map(|x| x.to_string()).collect::<Vec<_>>().join(",").to_string());

        // Skipping tags in query parameter serialization


        if let Some(ref status) = self.status {
            params.push("status".to_string());
            params.push(status.to_string());
        }

        params.join(",").to_string()
    }
}

/// Converts Query Parameters representation (style=form, explode=false) to a Pet value
/// as specified in https://swagger.io/docs/specification/serialization/
/// Should be implemented in a serde deserializer
impl std::str::FromStr for Pet {
    type Err = String;

    fn from_str(s: &str) -> std::result::Result<Self, Self::Err> {
        #[derive(Default)]
        // An intermediate representation of the struct to use for parsing.
        struct IntermediateRep {
            pub id: Vec<i64>,
            pub category: Vec<models::Category>,
            pub name: Vec<String>,
            pub photo_urls: Vec<Vec<String>>,
            pub tags: Vec<Vec<models::Tag>>,
            pub status: Vec<String>,
        }

        let mut intermediate_rep = IntermediateRep::default();

        // Parse into intermediate representation
        let mut string_iter = s.split(',').into_iter();
        let mut key_result = string_iter.next();

        while key_result.is_some() {
            let val = match string_iter.next() {
                Some(x) => x,
                None => return std::result::Result::Err("Missing value while parsing Pet".to_string())
            };

            if let Some(key) = key_result {
                match key {
                    "id" => intermediate_rep.id.push(i64::from_str(val).map_err(|x| format!("{}", x))?),
                    "category" => intermediate_rep.category.push(models::Category::from_str(val).map_err(|x| format!("{}", x))?),
                    "name" => intermediate_rep.name.push(String::from_str(val).map_err(|x| format!("{}", x))?),
                    "photoUrls" => return std::result::Result::Err("Parsing a container in this style is not supported in Pet".to_string()),
                    "tags" => return std::result::Result::Err("Parsing a container in this style is not supported in Pet".to_string()),
                    "status" => intermediate_rep.status.push(String::from_str(val).map_err(|x| format!("{}", x))?),
                    _ => return std::result::Result::Err("Unexpected key while parsing Pet".to_string())
                }
            }

            // Get the next key
            key_result = string_iter.next();
        }

        // Use the intermediate representation to return the struct
        std::result::Result::Ok(Pet {
            id: intermediate_rep.id.into_iter().next(),
            category: intermediate_rep.category.into_iter().next(),
            name: intermediate_rep.name.into_iter().next().ok_or("name missing in Pet".to_string())?,
            photo_urls: intermediate_rep.photo_urls.into_iter().next().ok_or("photoUrls missing in Pet".to_string())?,
            tags: intermediate_rep.tags.into_iter().next(),
            status: intermediate_rep.status.into_iter().next(),
        })
    }
}


impl Pet {
    /// Helper function to allow us to convert this model to an XML string.
    /// Will panic if serialisation fails.
    #[allow(dead_code)]
    pub(crate) fn to_xml(&self) -> String {
        serde_xml_rs::to_string(&self).expect("impossible to fail to serialize")
    }
}

// Methods for converting between header::IntoHeaderValue<ReadOnlyFirst> and hyper::header::HeaderValue

#[cfg(any(feature = "client", feature = "server"))]
impl std::convert::TryFrom<header::IntoHeaderValue<ReadOnlyFirst>> for hyper::header::HeaderValue {
    type Error = String;

    fn try_from(hdr_value: header::IntoHeaderValue<ReadOnlyFirst>) -> std::result::Result<Self, Self::Error> {
        let hdr_value = hdr_value.to_string();
        match hyper::header::HeaderValue::from_str(&hdr_value) {
             std::result::Result::Ok(value) => std::result::Result::Ok(value),
             std::result::Result::Err(e) => std::result::Result::Err(
                 format!("Invalid header value for ReadOnlyFirst - value: {} is invalid {}",
                     hdr_value, e))
        }
    }
}

#[cfg(any(feature = "client", feature = "server"))]
impl std::convert::TryFrom<hyper::header::HeaderValue> for header::IntoHeaderValue<ReadOnlyFirst> {
    type Error = String;

    fn try_from(hdr_value: hyper::header::HeaderValue) -> std::result::Result<Self, Self::Error> {
        match hdr_value.to_str() {
             std::result::Result::Ok(value) => {
                    match <ReadOnlyFirst as std::str::FromStr>::from_str(value) {
                        std::result::Result::Ok(value) => std::result::Result::Ok(header::IntoHeaderValue(value)),
                        std::result::Result::Err(err) => std::result::Result::Err(
                            format!("Unable to convert header value '{}' into ReadOnlyFirst - {}",
                                value, err))
                    }
             },
             std::result::Result::Err(e) => std::result::Result::Err(
                 format!("Unable to convert header: {:?} to string: {}",
                     hdr_value, e))
        }
    }
}


#[derive(Debug, Clone, PartialEq, serde::Serialize, serde::Deserialize)]
#[cfg_attr(feature = "conversion", derive(frunk::LabelledGeneric))]
pub struct ReadOnlyFirst {
    #[serde(rename = "bar")]
    #[serde(skip_serializing_if="Option::is_none")]
    pub bar: Option<String>,

    #[serde(rename = "baz")]
    #[serde(skip_serializing_if="Option::is_none")]
    pub baz: Option<String>,

}

impl ReadOnlyFirst {
    pub fn new() -> ReadOnlyFirst {
        ReadOnlyFirst {
            bar: None,
            baz: None,
        }
    }
}

/// Converts the ReadOnlyFirst value to the Query Parameters representation (style=form, explode=false)
/// specified in https://swagger.io/docs/specification/serialization/
/// Should be implemented in a serde serializer
impl std::string::ToString for ReadOnlyFirst {
    fn to_string(&self) -> String {
        let mut params: Vec<String> = vec![];

        if let Some(ref bar) = self.bar {
            params.push("bar".to_string());
            params.push(bar.to_string());
        }


        if let Some(ref baz) = self.baz {
            params.push("baz".to_string());
            params.push(baz.to_string());
        }

        params.join(",").to_string()
    }
}

/// Converts Query Parameters representation (style=form, explode=false) to a ReadOnlyFirst value
/// as specified in https://swagger.io/docs/specification/serialization/
/// Should be implemented in a serde deserializer
impl std::str::FromStr for ReadOnlyFirst {
    type Err = String;

    fn from_str(s: &str) -> std::result::Result<Self, Self::Err> {
        #[derive(Default)]
        // An intermediate representation of the struct to use for parsing.
        struct IntermediateRep {
            pub bar: Vec<String>,
            pub baz: Vec<String>,
        }

        let mut intermediate_rep = IntermediateRep::default();

        // Parse into intermediate representation
        let mut string_iter = s.split(',').into_iter();
        let mut key_result = string_iter.next();

        while key_result.is_some() {
            let val = match string_iter.next() {
                Some(x) => x,
                None => return std::result::Result::Err("Missing value while parsing ReadOnlyFirst".to_string())
            };

            if let Some(key) = key_result {
                match key {
                    "bar" => intermediate_rep.bar.push(String::from_str(val).map_err(|x| format!("{}", x))?),
                    "baz" => intermediate_rep.baz.push(String::from_str(val).map_err(|x| format!("{}", x))?),
                    _ => return std::result::Result::Err("Unexpected key while parsing ReadOnlyFirst".to_string())
                }
            }

            // Get the next key
            key_result = string_iter.next();
        }

        // Use the intermediate representation to return the struct
        std::result::Result::Ok(ReadOnlyFirst {
            bar: intermediate_rep.bar.into_iter().next(),
            baz: intermediate_rep.baz.into_iter().next(),
        })
    }
}


impl ReadOnlyFirst {
    /// Helper function to allow us to convert this model to an XML string.
    /// Will panic if serialisation fails.
    #[allow(dead_code)]
    pub(crate) fn to_xml(&self) -> String {
        serde_xml_rs::to_string(&self).expect("impossible to fail to serialize")
    }
}

// Methods for converting between header::IntoHeaderValue<SpecialModelName> and hyper::header::HeaderValue

#[cfg(any(feature = "client", feature = "server"))]
impl std::convert::TryFrom<header::IntoHeaderValue<SpecialModelName>> for hyper::header::HeaderValue {
    type Error = String;

    fn try_from(hdr_value: header::IntoHeaderValue<SpecialModelName>) -> std::result::Result<Self, Self::Error> {
        let hdr_value = hdr_value.to_string();
        match hyper::header::HeaderValue::from_str(&hdr_value) {
             std::result::Result::Ok(value) => std::result::Result::Ok(value),
             std::result::Result::Err(e) => std::result::Result::Err(
                 format!("Invalid header value for SpecialModelName - value: {} is invalid {}",
                     hdr_value, e))
        }
    }
}

#[cfg(any(feature = "client", feature = "server"))]
impl std::convert::TryFrom<hyper::header::HeaderValue> for header::IntoHeaderValue<SpecialModelName> {
    type Error = String;

    fn try_from(hdr_value: hyper::header::HeaderValue) -> std::result::Result<Self, Self::Error> {
        match hdr_value.to_str() {
             std::result::Result::Ok(value) => {
                    match <SpecialModelName as std::str::FromStr>::from_str(value) {
                        std::result::Result::Ok(value) => std::result::Result::Ok(header::IntoHeaderValue(value)),
                        std::result::Result::Err(err) => std::result::Result::Err(
                            format!("Unable to convert header value '{}' into SpecialModelName - {}",
                                value, err))
                    }
             },
             std::result::Result::Err(e) => std::result::Result::Err(
                 format!("Unable to convert header: {:?} to string: {}",
                     hdr_value, e))
        }
    }
}


#[derive(Debug, Clone, PartialEq, serde::Serialize, serde::Deserialize)]
#[cfg_attr(feature = "conversion", derive(frunk::LabelledGeneric))]
#[serde(rename = "$special[model.name]")]
pub struct SpecialModelName {
    #[serde(rename = "$special[property.name]")]
    #[serde(skip_serializing_if="Option::is_none")]
    pub special_property_name: Option<i64>,

}

impl SpecialModelName {
    pub fn new() -> SpecialModelName {
        SpecialModelName {
            special_property_name: None,
        }
    }
}

/// Converts the SpecialModelName value to the Query Parameters representation (style=form, explode=false)
/// specified in https://swagger.io/docs/specification/serialization/
/// Should be implemented in a serde serializer
impl std::string::ToString for SpecialModelName {
    fn to_string(&self) -> String {
        let mut params: Vec<String> = vec![];

        if let Some(ref special_property_name) = self.special_property_name {
            params.push("$special[property.name]".to_string());
            params.push(special_property_name.to_string());
        }

        params.join(",").to_string()
    }
}

/// Converts Query Parameters representation (style=form, explode=false) to a SpecialModelName value
/// as specified in https://swagger.io/docs/specification/serialization/
/// Should be implemented in a serde deserializer
impl std::str::FromStr for SpecialModelName {
    type Err = String;

    fn from_str(s: &str) -> std::result::Result<Self, Self::Err> {
        #[derive(Default)]
        // An intermediate representation of the struct to use for parsing.
        struct IntermediateRep {
            pub special_property_name: Vec<i64>,
        }

        let mut intermediate_rep = IntermediateRep::default();

        // Parse into intermediate representation
        let mut string_iter = s.split(',').into_iter();
        let mut key_result = string_iter.next();

        while key_result.is_some() {
            let val = match string_iter.next() {
                Some(x) => x,
                None => return std::result::Result::Err("Missing value while parsing SpecialModelName".to_string())
            };

            if let Some(key) = key_result {
                match key {
                    "$special[property.name]" => intermediate_rep.special_property_name.push(i64::from_str(val).map_err(|x| format!("{}", x))?),
                    _ => return std::result::Result::Err("Unexpected key while parsing SpecialModelName".to_string())
                }
            }

            // Get the next key
            key_result = string_iter.next();
        }

        // Use the intermediate representation to return the struct
        std::result::Result::Ok(SpecialModelName {
            special_property_name: intermediate_rep.special_property_name.into_iter().next(),
        })
    }
}


impl SpecialModelName {
    /// Helper function to allow us to convert this model to an XML string.
    /// Will panic if serialisation fails.
    #[allow(dead_code)]
    pub(crate) fn to_xml(&self) -> String {
        serde_xml_rs::to_string(&self).expect("impossible to fail to serialize")
    }
}

// Methods for converting between header::IntoHeaderValue<Tag> and hyper::header::HeaderValue

#[cfg(any(feature = "client", feature = "server"))]
impl std::convert::TryFrom<header::IntoHeaderValue<Tag>> for hyper::header::HeaderValue {
    type Error = String;

    fn try_from(hdr_value: header::IntoHeaderValue<Tag>) -> std::result::Result<Self, Self::Error> {
        let hdr_value = hdr_value.to_string();
        match hyper::header::HeaderValue::from_str(&hdr_value) {
             std::result::Result::Ok(value) => std::result::Result::Ok(value),
             std::result::Result::Err(e) => std::result::Result::Err(
                 format!("Invalid header value for Tag - value: {} is invalid {}",
                     hdr_value, e))
        }
    }
}

#[cfg(any(feature = "client", feature = "server"))]
impl std::convert::TryFrom<hyper::header::HeaderValue> for header::IntoHeaderValue<Tag> {
    type Error = String;

    fn try_from(hdr_value: hyper::header::HeaderValue) -> std::result::Result<Self, Self::Error> {
        match hdr_value.to_str() {
             std::result::Result::Ok(value) => {
                    match <Tag as std::str::FromStr>::from_str(value) {
                        std::result::Result::Ok(value) => std::result::Result::Ok(header::IntoHeaderValue(value)),
                        std::result::Result::Err(err) => std::result::Result::Err(
                            format!("Unable to convert header value '{}' into Tag - {}",
                                value, err))
                    }
             },
             std::result::Result::Err(e) => std::result::Result::Err(
                 format!("Unable to convert header: {:?} to string: {}",
                     hdr_value, e))
        }
    }
}


#[derive(Debug, Clone, PartialEq, serde::Serialize, serde::Deserialize)]
#[cfg_attr(feature = "conversion", derive(frunk::LabelledGeneric))]
#[serde(rename = "Tag")]
pub struct Tag {
    #[serde(rename = "id")]
    #[serde(skip_serializing_if="Option::is_none")]
    pub id: Option<i64>,

    #[serde(rename = "name")]
    #[serde(skip_serializing_if="Option::is_none")]
    pub name: Option<String>,

}

impl Tag {
    pub fn new() -> Tag {
        Tag {
            id: None,
            name: None,
        }
    }
}

/// Converts the Tag value to the Query Parameters representation (style=form, explode=false)
/// specified in https://swagger.io/docs/specification/serialization/
/// Should be implemented in a serde serializer
impl std::string::ToString for Tag {
    fn to_string(&self) -> String {
        let mut params: Vec<String> = vec![];

        if let Some(ref id) = self.id {
            params.push("id".to_string());
            params.push(id.to_string());
        }


        if let Some(ref name) = self.name {
            params.push("name".to_string());
            params.push(name.to_string());
        }

        params.join(",").to_string()
    }
}

/// Converts Query Parameters representation (style=form, explode=false) to a Tag value
/// as specified in https://swagger.io/docs/specification/serialization/
/// Should be implemented in a serde deserializer
impl std::str::FromStr for Tag {
    type Err = String;

    fn from_str(s: &str) -> std::result::Result<Self, Self::Err> {
        #[derive(Default)]
        // An intermediate representation of the struct to use for parsing.
        struct IntermediateRep {
            pub id: Vec<i64>,
            pub name: Vec<String>,
        }

        let mut intermediate_rep = IntermediateRep::default();

        // Parse into intermediate representation
        let mut string_iter = s.split(',').into_iter();
        let mut key_result = string_iter.next();

        while key_result.is_some() {
            let val = match string_iter.next() {
                Some(x) => x,
                None => return std::result::Result::Err("Missing value while parsing Tag".to_string())
            };

            if let Some(key) = key_result {
                match key {
                    "id" => intermediate_rep.id.push(i64::from_str(val).map_err(|x| format!("{}", x))?),
                    "name" => intermediate_rep.name.push(String::from_str(val).map_err(|x| format!("{}", x))?),
                    _ => return std::result::Result::Err("Unexpected key while parsing Tag".to_string())
                }
            }

            // Get the next key
            key_result = string_iter.next();
        }

        // Use the intermediate representation to return the struct
        std::result::Result::Ok(Tag {
            id: intermediate_rep.id.into_iter().next(),
            name: intermediate_rep.name.into_iter().next(),
        })
    }
}


impl Tag {
    /// Helper function to allow us to convert this model to an XML string.
    /// Will panic if serialisation fails.
    #[allow(dead_code)]
    pub(crate) fn to_xml(&self) -> String {
        serde_xml_rs::to_string(&self).expect("impossible to fail to serialize")
    }
}

<<<<<<< HEAD
#[derive(Debug, Clone, PartialEq, Serialize, Deserialize)]
#[cfg_attr(feature = "conversion", derive(LabelledGeneric))]
pub struct TestEndpointParametersBody {
    /// None
    #[serde(rename = "integer")]
    #[serde(skip_serializing_if="Option::is_none")]
    pub integer: Option<u32>,

    /// None
    #[serde(rename = "int32")]
    #[serde(skip_serializing_if="Option::is_none")]
    pub int32: Option<u32>,

    /// None
    #[serde(rename = "int64")]
    #[serde(skip_serializing_if="Option::is_none")]
    pub int64: Option<i64>,

    /// None
    #[serde(rename = "number")]
    pub number: f64,

    /// None
    #[serde(rename = "float")]
    #[serde(skip_serializing_if="Option::is_none")]
    pub float: Option<f32>,

    /// None
    #[serde(rename = "double")]
    pub double: f64,

    /// None
    #[serde(rename = "string")]
    #[serde(skip_serializing_if="Option::is_none")]
    pub string: Option<String>,

    /// None
    #[serde(rename = "pattern_without_delimiter")]
    pub pattern_without_delimiter: String,

    /// None
    #[serde(rename = "byte")]
    pub byte: swagger::ByteArray,

    /// None
    #[serde(rename = "binary")]
    #[serde(skip_serializing_if="Option::is_none")]
    pub binary: Option<swagger::ByteArray>,

    /// None
    #[serde(rename = "date")]
    #[serde(skip_serializing_if="Option::is_none")]
    pub date: Option<chrono::DateTime<chrono::Utc>>,

    /// None
    #[serde(rename = "dateTime")]
    #[serde(skip_serializing_if="Option::is_none")]
    pub date_time: Option<chrono::DateTime<chrono::Utc>>,

    /// None
    #[serde(rename = "password")]
    #[serde(skip_serializing_if="Option::is_none")]
    pub password: Option<String>,

    /// None
    #[serde(rename = "callback")]
    #[serde(skip_serializing_if="Option::is_none")]
    pub callback: Option<String>,

}

impl TestEndpointParametersBody {
    pub fn new(number: f64, double: f64, pattern_without_delimiter: String, byte: swagger::ByteArray, ) -> TestEndpointParametersBody {
        TestEndpointParametersBody {
            integer: None,
            int32: None,
            int64: None,
            number: number,
            float: None,
            double: double,
            string: None,
            pattern_without_delimiter: pattern_without_delimiter,
            byte: byte,
            binary: None,
            date: None,
            date_time: None,
            password: None,
            callback: None,
        }
    }
}

impl TestEndpointParametersBody {
    /// Helper function to allow us to convert this model to an XML string.
    /// Will panic if serialisation fails.
    #[allow(dead_code)]
    pub(crate) fn to_xml(&self) -> String {
        serde_xml_rs::to_string(&self).expect("impossible to fail to serialize")
    }
}

#[derive(Debug, Clone, PartialEq, Serialize, Deserialize)]
#[cfg_attr(feature = "conversion", derive(LabelledGeneric))]
pub struct TestEnumParametersBody {
    /// Form parameter enum test (string)
    // Note: inline enums are not fully supported by openapi-generator
    #[serde(rename = "enum_form_string")]
    #[serde(skip_serializing_if="Option::is_none")]
    pub enum_form_string: Option<String>,

}

impl TestEnumParametersBody {
    pub fn new() -> TestEnumParametersBody {
        TestEnumParametersBody {
            enum_form_string: Some("-efg".to_string()),
        }
    }
}

impl TestEnumParametersBody {
    /// Helper function to allow us to convert this model to an XML string.
    /// Will panic if serialisation fails.
    #[allow(dead_code)]
    pub(crate) fn to_xml(&self) -> String {
        serde_xml_rs::to_string(&self).expect("impossible to fail to serialize")
    }
}

#[derive(Debug, Clone, PartialEq, Serialize, Deserialize)]
#[cfg_attr(feature = "conversion", derive(LabelledGeneric))]
pub struct TestJsonFormDataBody {
    /// field1
    #[serde(rename = "param")]
    pub param: String,

    /// field2
    #[serde(rename = "param2")]
    pub param2: String,

}

impl TestJsonFormDataBody {
    pub fn new(param: String, param2: String, ) -> TestJsonFormDataBody {
        TestJsonFormDataBody {
            param: param,
            param2: param2,
        }
    }
}

impl TestJsonFormDataBody {
    /// Helper function to allow us to convert this model to an XML string.
    /// Will panic if serialisation fails.
    #[allow(dead_code)]
    pub(crate) fn to_xml(&self) -> String {
        serde_xml_rs::to_string(&self).expect("impossible to fail to serialize")
    }
}

#[derive(Debug, Clone, PartialEq, Serialize, Deserialize)]
#[cfg_attr(feature = "conversion", derive(LabelledGeneric))]
pub struct UpdatePetWithFormBody {
    /// Updated name of the pet
    #[serde(rename = "name")]
    #[serde(skip_serializing_if="Option::is_none")]
    pub name: Option<String>,

    /// Updated status of the pet
    #[serde(rename = "status")]
    #[serde(skip_serializing_if="Option::is_none")]
    pub status: Option<String>,

}

impl UpdatePetWithFormBody {
    pub fn new() -> UpdatePetWithFormBody {
        UpdatePetWithFormBody {
            name: None,
            status: None,
        }
    }
}

impl UpdatePetWithFormBody {
    /// Helper function to allow us to convert this model to an XML string.
    /// Will panic if serialisation fails.
    #[allow(dead_code)]
    pub(crate) fn to_xml(&self) -> String {
        serde_xml_rs::to_string(&self).expect("impossible to fail to serialize")
    }
}

#[derive(Debug, Clone, PartialEq, Serialize, Deserialize)]
#[cfg_attr(feature = "conversion", derive(LabelledGeneric))]
pub struct UploadFileBody {
    /// Additional data to pass to server
    #[serde(rename = "additionalMetadata")]
    #[serde(skip_serializing_if="Option::is_none")]
    pub additional_metadata: Option<String>,

    /// file to upload
    #[serde(rename = "file")]
    #[serde(skip_serializing_if="Option::is_none")]
    pub file: Option<swagger::ByteArray>,

}

impl UploadFileBody {
    pub fn new() -> UploadFileBody {
        UploadFileBody {
            additional_metadata: None,
            file: None,
        }
    }
}

impl UploadFileBody {
    /// Helper function to allow us to convert this model to an XML string.
    /// Will panic if serialisation fails.
    #[allow(dead_code)]
    pub(crate) fn to_xml(&self) -> String {
        serde_xml_rs::to_string(&self).expect("impossible to fail to serialize")
    }
}

#[derive(Debug, Clone, PartialEq, Serialize, Deserialize)]
#[cfg_attr(feature = "conversion", derive(LabelledGeneric))]
=======
// Methods for converting between header::IntoHeaderValue<User> and hyper::header::HeaderValue

#[cfg(any(feature = "client", feature = "server"))]
impl std::convert::TryFrom<header::IntoHeaderValue<User>> for hyper::header::HeaderValue {
    type Error = String;

    fn try_from(hdr_value: header::IntoHeaderValue<User>) -> std::result::Result<Self, Self::Error> {
        let hdr_value = hdr_value.to_string();
        match hyper::header::HeaderValue::from_str(&hdr_value) {
             std::result::Result::Ok(value) => std::result::Result::Ok(value),
             std::result::Result::Err(e) => std::result::Result::Err(
                 format!("Invalid header value for User - value: {} is invalid {}",
                     hdr_value, e))
        }
    }
}

#[cfg(any(feature = "client", feature = "server"))]
impl std::convert::TryFrom<hyper::header::HeaderValue> for header::IntoHeaderValue<User> {
    type Error = String;

    fn try_from(hdr_value: hyper::header::HeaderValue) -> std::result::Result<Self, Self::Error> {
        match hdr_value.to_str() {
             std::result::Result::Ok(value) => {
                    match <User as std::str::FromStr>::from_str(value) {
                        std::result::Result::Ok(value) => std::result::Result::Ok(header::IntoHeaderValue(value)),
                        std::result::Result::Err(err) => std::result::Result::Err(
                            format!("Unable to convert header value '{}' into User - {}",
                                value, err))
                    }
             },
             std::result::Result::Err(e) => std::result::Result::Err(
                 format!("Unable to convert header: {:?} to string: {}",
                     hdr_value, e))
        }
    }
}


#[derive(Debug, Clone, PartialEq, serde::Serialize, serde::Deserialize)]
#[cfg_attr(feature = "conversion", derive(frunk::LabelledGeneric))]
>>>>>>> e38168c2
#[serde(rename = "User")]
pub struct User {
    #[serde(rename = "id")]
    #[serde(skip_serializing_if="Option::is_none")]
    pub id: Option<i64>,

    #[serde(rename = "username")]
    #[serde(skip_serializing_if="Option::is_none")]
    pub username: Option<String>,

    #[serde(rename = "firstName")]
    #[serde(skip_serializing_if="Option::is_none")]
    pub first_name: Option<String>,

    #[serde(rename = "lastName")]
    #[serde(skip_serializing_if="Option::is_none")]
    pub last_name: Option<String>,

    #[serde(rename = "email")]
    #[serde(skip_serializing_if="Option::is_none")]
    pub email: Option<String>,

    #[serde(rename = "password")]
    #[serde(skip_serializing_if="Option::is_none")]
    pub password: Option<String>,

    #[serde(rename = "phone")]
    #[serde(skip_serializing_if="Option::is_none")]
    pub phone: Option<String>,

    /// User Status
    #[serde(rename = "userStatus")]
    #[serde(skip_serializing_if="Option::is_none")]
    pub user_status: Option<i32>,

}

impl User {
    pub fn new() -> User {
        User {
            id: None,
            username: None,
            first_name: None,
            last_name: None,
            email: None,
            password: None,
            phone: None,
            user_status: None,
        }
    }
}

/// Converts the User value to the Query Parameters representation (style=form, explode=false)
/// specified in https://swagger.io/docs/specification/serialization/
/// Should be implemented in a serde serializer
impl std::string::ToString for User {
    fn to_string(&self) -> String {
        let mut params: Vec<String> = vec![];

        if let Some(ref id) = self.id {
            params.push("id".to_string());
            params.push(id.to_string());
        }


        if let Some(ref username) = self.username {
            params.push("username".to_string());
            params.push(username.to_string());
        }


        if let Some(ref first_name) = self.first_name {
            params.push("firstName".to_string());
            params.push(first_name.to_string());
        }


        if let Some(ref last_name) = self.last_name {
            params.push("lastName".to_string());
            params.push(last_name.to_string());
        }


        if let Some(ref email) = self.email {
            params.push("email".to_string());
            params.push(email.to_string());
        }


        if let Some(ref password) = self.password {
            params.push("password".to_string());
            params.push(password.to_string());
        }


        if let Some(ref phone) = self.phone {
            params.push("phone".to_string());
            params.push(phone.to_string());
        }


        if let Some(ref user_status) = self.user_status {
            params.push("userStatus".to_string());
            params.push(user_status.to_string());
        }

        params.join(",").to_string()
    }
}

/// Converts Query Parameters representation (style=form, explode=false) to a User value
/// as specified in https://swagger.io/docs/specification/serialization/
/// Should be implemented in a serde deserializer
impl std::str::FromStr for User {
    type Err = String;

    fn from_str(s: &str) -> std::result::Result<Self, Self::Err> {
        #[derive(Default)]
        // An intermediate representation of the struct to use for parsing.
        struct IntermediateRep {
            pub id: Vec<i64>,
            pub username: Vec<String>,
            pub first_name: Vec<String>,
            pub last_name: Vec<String>,
            pub email: Vec<String>,
            pub password: Vec<String>,
            pub phone: Vec<String>,
            pub user_status: Vec<i32>,
        }

        let mut intermediate_rep = IntermediateRep::default();

        // Parse into intermediate representation
        let mut string_iter = s.split(',').into_iter();
        let mut key_result = string_iter.next();

        while key_result.is_some() {
            let val = match string_iter.next() {
                Some(x) => x,
                None => return std::result::Result::Err("Missing value while parsing User".to_string())
            };

            if let Some(key) = key_result {
                match key {
                    "id" => intermediate_rep.id.push(i64::from_str(val).map_err(|x| format!("{}", x))?),
                    "username" => intermediate_rep.username.push(String::from_str(val).map_err(|x| format!("{}", x))?),
                    "firstName" => intermediate_rep.first_name.push(String::from_str(val).map_err(|x| format!("{}", x))?),
                    "lastName" => intermediate_rep.last_name.push(String::from_str(val).map_err(|x| format!("{}", x))?),
                    "email" => intermediate_rep.email.push(String::from_str(val).map_err(|x| format!("{}", x))?),
                    "password" => intermediate_rep.password.push(String::from_str(val).map_err(|x| format!("{}", x))?),
                    "phone" => intermediate_rep.phone.push(String::from_str(val).map_err(|x| format!("{}", x))?),
                    "userStatus" => intermediate_rep.user_status.push(i32::from_str(val).map_err(|x| format!("{}", x))?),
                    _ => return std::result::Result::Err("Unexpected key while parsing User".to_string())
                }
            }

            // Get the next key
            key_result = string_iter.next();
        }

        // Use the intermediate representation to return the struct
        std::result::Result::Ok(User {
            id: intermediate_rep.id.into_iter().next(),
            username: intermediate_rep.username.into_iter().next(),
            first_name: intermediate_rep.first_name.into_iter().next(),
            last_name: intermediate_rep.last_name.into_iter().next(),
            email: intermediate_rep.email.into_iter().next(),
            password: intermediate_rep.password.into_iter().next(),
            phone: intermediate_rep.phone.into_iter().next(),
            user_status: intermediate_rep.user_status.into_iter().next(),
        })
    }
}


impl User {
    /// Helper function to allow us to convert this model to an XML string.
    /// Will panic if serialisation fails.
    #[allow(dead_code)]
    pub(crate) fn to_xml(&self) -> String {
        serde_xml_rs::to_string(&self).expect("impossible to fail to serialize")
    }
}<|MERGE_RESOLUTION|>--- conflicted
+++ resolved
@@ -5158,236 +5158,6 @@
     }
 }
 
-<<<<<<< HEAD
-#[derive(Debug, Clone, PartialEq, Serialize, Deserialize)]
-#[cfg_attr(feature = "conversion", derive(LabelledGeneric))]
-pub struct TestEndpointParametersBody {
-    /// None
-    #[serde(rename = "integer")]
-    #[serde(skip_serializing_if="Option::is_none")]
-    pub integer: Option<u32>,
-
-    /// None
-    #[serde(rename = "int32")]
-    #[serde(skip_serializing_if="Option::is_none")]
-    pub int32: Option<u32>,
-
-    /// None
-    #[serde(rename = "int64")]
-    #[serde(skip_serializing_if="Option::is_none")]
-    pub int64: Option<i64>,
-
-    /// None
-    #[serde(rename = "number")]
-    pub number: f64,
-
-    /// None
-    #[serde(rename = "float")]
-    #[serde(skip_serializing_if="Option::is_none")]
-    pub float: Option<f32>,
-
-    /// None
-    #[serde(rename = "double")]
-    pub double: f64,
-
-    /// None
-    #[serde(rename = "string")]
-    #[serde(skip_serializing_if="Option::is_none")]
-    pub string: Option<String>,
-
-    /// None
-    #[serde(rename = "pattern_without_delimiter")]
-    pub pattern_without_delimiter: String,
-
-    /// None
-    #[serde(rename = "byte")]
-    pub byte: swagger::ByteArray,
-
-    /// None
-    #[serde(rename = "binary")]
-    #[serde(skip_serializing_if="Option::is_none")]
-    pub binary: Option<swagger::ByteArray>,
-
-    /// None
-    #[serde(rename = "date")]
-    #[serde(skip_serializing_if="Option::is_none")]
-    pub date: Option<chrono::DateTime<chrono::Utc>>,
-
-    /// None
-    #[serde(rename = "dateTime")]
-    #[serde(skip_serializing_if="Option::is_none")]
-    pub date_time: Option<chrono::DateTime<chrono::Utc>>,
-
-    /// None
-    #[serde(rename = "password")]
-    #[serde(skip_serializing_if="Option::is_none")]
-    pub password: Option<String>,
-
-    /// None
-    #[serde(rename = "callback")]
-    #[serde(skip_serializing_if="Option::is_none")]
-    pub callback: Option<String>,
-
-}
-
-impl TestEndpointParametersBody {
-    pub fn new(number: f64, double: f64, pattern_without_delimiter: String, byte: swagger::ByteArray, ) -> TestEndpointParametersBody {
-        TestEndpointParametersBody {
-            integer: None,
-            int32: None,
-            int64: None,
-            number: number,
-            float: None,
-            double: double,
-            string: None,
-            pattern_without_delimiter: pattern_without_delimiter,
-            byte: byte,
-            binary: None,
-            date: None,
-            date_time: None,
-            password: None,
-            callback: None,
-        }
-    }
-}
-
-impl TestEndpointParametersBody {
-    /// Helper function to allow us to convert this model to an XML string.
-    /// Will panic if serialisation fails.
-    #[allow(dead_code)]
-    pub(crate) fn to_xml(&self) -> String {
-        serde_xml_rs::to_string(&self).expect("impossible to fail to serialize")
-    }
-}
-
-#[derive(Debug, Clone, PartialEq, Serialize, Deserialize)]
-#[cfg_attr(feature = "conversion", derive(LabelledGeneric))]
-pub struct TestEnumParametersBody {
-    /// Form parameter enum test (string)
-    // Note: inline enums are not fully supported by openapi-generator
-    #[serde(rename = "enum_form_string")]
-    #[serde(skip_serializing_if="Option::is_none")]
-    pub enum_form_string: Option<String>,
-
-}
-
-impl TestEnumParametersBody {
-    pub fn new() -> TestEnumParametersBody {
-        TestEnumParametersBody {
-            enum_form_string: Some("-efg".to_string()),
-        }
-    }
-}
-
-impl TestEnumParametersBody {
-    /// Helper function to allow us to convert this model to an XML string.
-    /// Will panic if serialisation fails.
-    #[allow(dead_code)]
-    pub(crate) fn to_xml(&self) -> String {
-        serde_xml_rs::to_string(&self).expect("impossible to fail to serialize")
-    }
-}
-
-#[derive(Debug, Clone, PartialEq, Serialize, Deserialize)]
-#[cfg_attr(feature = "conversion", derive(LabelledGeneric))]
-pub struct TestJsonFormDataBody {
-    /// field1
-    #[serde(rename = "param")]
-    pub param: String,
-
-    /// field2
-    #[serde(rename = "param2")]
-    pub param2: String,
-
-}
-
-impl TestJsonFormDataBody {
-    pub fn new(param: String, param2: String, ) -> TestJsonFormDataBody {
-        TestJsonFormDataBody {
-            param: param,
-            param2: param2,
-        }
-    }
-}
-
-impl TestJsonFormDataBody {
-    /// Helper function to allow us to convert this model to an XML string.
-    /// Will panic if serialisation fails.
-    #[allow(dead_code)]
-    pub(crate) fn to_xml(&self) -> String {
-        serde_xml_rs::to_string(&self).expect("impossible to fail to serialize")
-    }
-}
-
-#[derive(Debug, Clone, PartialEq, Serialize, Deserialize)]
-#[cfg_attr(feature = "conversion", derive(LabelledGeneric))]
-pub struct UpdatePetWithFormBody {
-    /// Updated name of the pet
-    #[serde(rename = "name")]
-    #[serde(skip_serializing_if="Option::is_none")]
-    pub name: Option<String>,
-
-    /// Updated status of the pet
-    #[serde(rename = "status")]
-    #[serde(skip_serializing_if="Option::is_none")]
-    pub status: Option<String>,
-
-}
-
-impl UpdatePetWithFormBody {
-    pub fn new() -> UpdatePetWithFormBody {
-        UpdatePetWithFormBody {
-            name: None,
-            status: None,
-        }
-    }
-}
-
-impl UpdatePetWithFormBody {
-    /// Helper function to allow us to convert this model to an XML string.
-    /// Will panic if serialisation fails.
-    #[allow(dead_code)]
-    pub(crate) fn to_xml(&self) -> String {
-        serde_xml_rs::to_string(&self).expect("impossible to fail to serialize")
-    }
-}
-
-#[derive(Debug, Clone, PartialEq, Serialize, Deserialize)]
-#[cfg_attr(feature = "conversion", derive(LabelledGeneric))]
-pub struct UploadFileBody {
-    /// Additional data to pass to server
-    #[serde(rename = "additionalMetadata")]
-    #[serde(skip_serializing_if="Option::is_none")]
-    pub additional_metadata: Option<String>,
-
-    /// file to upload
-    #[serde(rename = "file")]
-    #[serde(skip_serializing_if="Option::is_none")]
-    pub file: Option<swagger::ByteArray>,
-
-}
-
-impl UploadFileBody {
-    pub fn new() -> UploadFileBody {
-        UploadFileBody {
-            additional_metadata: None,
-            file: None,
-        }
-    }
-}
-
-impl UploadFileBody {
-    /// Helper function to allow us to convert this model to an XML string.
-    /// Will panic if serialisation fails.
-    #[allow(dead_code)]
-    pub(crate) fn to_xml(&self) -> String {
-        serde_xml_rs::to_string(&self).expect("impossible to fail to serialize")
-    }
-}
-
-#[derive(Debug, Clone, PartialEq, Serialize, Deserialize)]
-#[cfg_attr(feature = "conversion", derive(LabelledGeneric))]
-=======
 // Methods for converting between header::IntoHeaderValue<User> and hyper::header::HeaderValue
 
 #[cfg(any(feature = "client", feature = "server"))]
@@ -5429,7 +5199,6 @@
 
 #[derive(Debug, Clone, PartialEq, serde::Serialize, serde::Deserialize)]
 #[cfg_attr(feature = "conversion", derive(frunk::LabelledGeneric))]
->>>>>>> e38168c2
 #[serde(rename = "User")]
 pub struct User {
     #[serde(rename = "id")]
