--- conflicted
+++ resolved
@@ -327,15 +327,11 @@
                                             HeaderValue::from_str((&context as &dyn Has<XSpanIdString>).get().0.clone().to_string().as_str())
                                                 .expect("Unable to create X-Span-ID header value"));
 
-
                                         match result {
                                             Ok(rsp) => match rsp {
                                                 Call123exampleResponse::Success
-
-
                                                 => {
                                                     *response.status_mut() = StatusCode::from_u16(200).expect("Unable to turn 200 into a StatusCode");
-
                                                 },
                                             },
                                             Err(_) => {
@@ -671,15 +667,11 @@
                                             HeaderValue::from_str((&context as &dyn Has<XSpanIdString>).get().0.clone().to_string().as_str())
                                                 .expect("Unable to create X-Span-ID header value"));
 
-
                                         match result {
                                             Ok(rsp) => match rsp {
                                                 FakeResponseWithNumericalDescriptionResponse::Status200
-
-
                                                 => {
                                                     *response.status_mut() = StatusCode::from_u16(200).expect("Unable to turn 200 into a StatusCode");
-
                                                 },
                                             },
                                             Err(_) => {
@@ -3096,13 +3088,8 @@
         match request.method() {
             // TestSpecialTags - PATCH /another-fake/dummy
             &hyper::Method::PATCH if path.matched(paths::ID_ANOTHER_FAKE_DUMMY) => Ok("TestSpecialTags"),
-<<<<<<< HEAD
-=======
-
             // Call123example - GET /fake/operation-with-numeric-id
             &hyper::Method::GET if path.matched(paths::ID_FAKE_OPERATION_WITH_NUMERIC_ID) => Ok("Call123example"),
-
->>>>>>> 8f8443d1
             // FakeOuterBooleanSerialize - POST /fake/outer/boolean
             &hyper::Method::POST if path.matched(paths::ID_FAKE_OUTER_BOOLEAN) => Ok("FakeOuterBooleanSerialize"),
             // FakeOuterCompositeSerialize - POST /fake/outer/composite
@@ -3111,13 +3098,8 @@
             &hyper::Method::POST if path.matched(paths::ID_FAKE_OUTER_NUMBER) => Ok("FakeOuterNumberSerialize"),
             // FakeOuterStringSerialize - POST /fake/outer/string
             &hyper::Method::POST if path.matched(paths::ID_FAKE_OUTER_STRING) => Ok("FakeOuterStringSerialize"),
-<<<<<<< HEAD
-=======
-
             // FakeResponseWithNumericalDescription - GET /fake/response-with-numerical-description
             &hyper::Method::GET if path.matched(paths::ID_FAKE_RESPONSE_WITH_NUMERICAL_DESCRIPTION) => Ok("FakeResponseWithNumericalDescription"),
-
->>>>>>> 8f8443d1
             // HyphenParam - GET /fake/hyphenParam/{hyphen-param}
             &hyper::Method::GET if path.matched(paths::ID_FAKE_HYPHENPARAM_HYPHEN_PARAM) => Ok("HyphenParam"),
             // TestBodyWithQueryParams - PUT /fake/body-with-query-params
