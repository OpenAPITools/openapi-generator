openapi: 3.0.1
info:
  description: 'This spec is mainly for testing Petstore server and contains fake
    endpoints, models. Please do not use this for any other purpose. Special characters:
    " \'
  license:
    name: Apache-2.0
    url: https://www.apache.org/licenses/LICENSE-2.0.html
  title: OpenAPI Petstore
  version: 1.0.0
servers:
- url: http://petstore.swagger.io:80/v2
tags:
- description: Everything about your Pets
  name: pet
- description: Access to Petstore orders
  name: store
- description: Operations about user
  name: user
paths:
  /pet:
    post:
      operationId: addPet
      requestBody:
        content:
          application/json:
            schema:
              $ref: '#/components/schemas/Pet'
          application/xml:
            schema:
              $ref: '#/components/schemas/Pet'
        description: Pet object that needs to be added to the store
        required: true
      responses:
        "405":
          content: {}
          description: Invalid input
      security:
      - petstore_auth:
        - write:pets
        - read:pets
      summary: Add a new pet to the store
      tags:
      - pet
      x-codegen-request-body-name: body
    put:
      operationId: updatePet
      requestBody:
        content:
          application/json:
            schema:
              $ref: '#/components/schemas/Pet'
          application/xml:
            schema:
              $ref: '#/components/schemas/Pet'
        description: Pet object that needs to be added to the store
        required: true
      responses:
        "400":
          content: {}
          description: Invalid ID supplied
        "404":
          content: {}
          description: Pet not found
        "405":
          content: {}
          description: Validation exception
      security:
      - petstore_auth:
        - write:pets
        - read:pets
      summary: Update an existing pet
      tags:
      - pet
      x-codegen-request-body-name: body
  /pet/findByStatus:
    get:
      description: Multiple status values can be provided with comma separated strings
      operationId: findPetsByStatus
      parameters:
      - description: Status values that need to be considered for filter
        explode: false
        in: query
        name: status
        required: true
        schema:
          items:
            default: available
            enum:
            - available
            - pending
            - sold
            type: string
          type: array
        style: form
      responses:
        "200":
          content:
            application/xml:
              schema:
                items:
                  $ref: '#/components/schemas/Pet'
                type: array
            application/json:
              schema:
                items:
                  $ref: '#/components/schemas/Pet'
                type: array
          description: successful operation
        "400":
          content: {}
          description: Invalid status value
      security:
      - petstore_auth:
        - write:pets
        - read:pets
      summary: Finds Pets by status
      tags:
      - pet
  /pet/findByTags:
    get:
      deprecated: true
      description: Multiple tags can be provided with comma separated strings. Use
        tag1, tag2, tag3 for testing.
      operationId: findPetsByTags
      parameters:
      - description: Tags to filter by
        explode: false
        in: query
        name: tags
        required: true
        schema:
          items:
            type: string
          type: array
        style: form
      responses:
        "200":
          content:
            application/xml:
              schema:
                items:
                  $ref: '#/components/schemas/Pet'
                type: array
            application/json:
              schema:
                items:
                  $ref: '#/components/schemas/Pet'
                type: array
          description: successful operation
        "400":
          content: {}
          description: Invalid tag value
      security:
      - petstore_auth:
        - write:pets
        - read:pets
      summary: Finds Pets by tags
      tags:
      - pet
  /pet/{petId}:
    delete:
      operationId: deletePet
      parameters:
      - in: header
        name: api_key
        schema:
          type: string
      - description: Pet id to delete
        in: path
        name: petId
        required: true
        schema:
          format: int64
          type: integer
      responses:
        "400":
          content: {}
          description: Invalid pet value
      security:
      - petstore_auth:
        - write:pets
        - read:pets
      summary: Deletes a pet
      tags:
      - pet
    get:
      description: Returns a single pet
      operationId: getPetById
      parameters:
      - description: ID of pet to return
        in: path
        name: petId
        required: true
        schema:
          format: int64
          type: integer
      responses:
        "200":
          content:
            application/xml:
              schema:
                $ref: '#/components/schemas/Pet'
            application/json:
              schema:
                $ref: '#/components/schemas/Pet'
          description: successful operation
        "400":
          content: {}
          description: Invalid ID supplied
        "404":
          content: {}
          description: Pet not found
      security:
      - api_key: []
      summary: Find pet by ID
      tags:
      - pet
    post:
      operationId: updatePetWithForm
      parameters:
      - description: ID of pet that needs to be updated
        in: path
        name: petId
        required: true
        schema:
          format: int64
          type: integer
      requestBody:
        content:
          application/x-www-form-urlencoded:
            schema:
              $ref: '#/components/schemas/updatePetWithFormBody'
      responses:
        "405":
          content: {}
          description: Invalid input
      security:
      - petstore_auth:
        - write:pets
        - read:pets
      summary: Updates a pet in the store with form data
      tags:
      - pet
  /pet/{petId}/uploadImage:
    post:
      operationId: uploadFile
      parameters:
      - description: ID of pet to update
        in: path
        name: petId
        required: true
        schema:
          format: int64
          type: integer
      requestBody:
        content:
          multipart/form-data:
            schema:
              $ref: '#/components/schemas/uploadFileBody'
      responses:
        "200":
          content:
            application/json:
              schema:
                $ref: '#/components/schemas/ApiResponse'
          description: successful operation
      security:
      - petstore_auth:
        - write:pets
        - read:pets
      summary: uploads an image
      tags:
      - pet
  /store/inventory:
    get:
      description: Returns a map of status codes to quantities
      operationId: getInventory
      responses:
        "200":
          content:
            application/json:
              schema:
                additionalProperties:
                  format: int32
                  type: integer
                type: object
          description: successful operation
      security:
      - api_key: []
      summary: Returns pet inventories by status
      tags:
      - store
  /store/order:
    post:
      operationId: placeOrder
      requestBody:
        content:
          '*/*':
            schema:
              $ref: '#/components/schemas/Order'
        description: order placed for purchasing the pet
        required: true
      responses:
        "200":
          content:
            application/xml:
              schema:
                $ref: '#/components/schemas/Order'
            application/json:
              schema:
                $ref: '#/components/schemas/Order'
          description: successful operation
        "400":
          content: {}
          description: Invalid Order
      summary: Place an order for a pet
      tags:
      - store
      x-codegen-request-body-name: body
  /store/order/{order_id}:
    delete:
      description: For valid response try integer IDs with value < 1000. Anything
        above 1000 or nonintegers will generate API errors
      operationId: deleteOrder
      parameters:
      - description: ID of the order that needs to be deleted
        in: path
        name: order_id
        required: true
        schema:
          type: string
      responses:
        "400":
          content: {}
          description: Invalid ID supplied
        "404":
          content: {}
          description: Order not found
      summary: Delete purchase order by ID
      tags:
      - store
    get:
      description: For valid response try integer IDs with value <= 5 or > 10. Other
        values will generated exceptions
      operationId: getOrderById
      parameters:
      - description: ID of pet that needs to be fetched
        in: path
        name: order_id
        required: true
        schema:
          format: int64
          maximum: 5
          minimum: 1
          type: integer
      responses:
        "200":
          content:
            application/xml:
              schema:
                $ref: '#/components/schemas/Order'
            application/json:
              schema:
                $ref: '#/components/schemas/Order'
          description: successful operation
        "400":
          content: {}
          description: Invalid ID supplied
        "404":
          content: {}
          description: Order not found
      summary: Find purchase order by ID
      tags:
      - store
  /user:
    post:
      description: This can only be done by the logged in user.
      operationId: createUser
      requestBody:
        content:
          '*/*':
            schema:
              $ref: '#/components/schemas/User'
        description: Created user object
        required: true
      responses:
        default:
          content: {}
          description: successful operation
      summary: Create user
      tags:
      - user
      x-codegen-request-body-name: body
  /user/createWithArray:
    post:
      operationId: createUsersWithArrayInput
      requestBody:
        content:
          '*/*':
            schema:
              items:
                $ref: '#/components/schemas/User'
              type: array
        description: List of user object
        required: true
      responses:
        default:
          content: {}
          description: successful operation
      summary: Creates list of users with given input array
      tags:
      - user
      x-codegen-request-body-name: body
  /user/createWithList:
    post:
      operationId: createUsersWithListInput
      requestBody:
        content:
          '*/*':
            schema:
              items:
                $ref: '#/components/schemas/User'
              type: array
        description: List of user object
        required: true
      responses:
        default:
          content: {}
          description: successful operation
      summary: Creates list of users with given input array
      tags:
      - user
      x-codegen-request-body-name: body
  /user/login:
    get:
      operationId: loginUser
      parameters:
      - description: The user name for login
        in: query
        name: username
        required: true
        schema:
          type: string
      - description: The password for login in clear text
        in: query
        name: password
        required: true
        schema:
          type: string
      responses:
        "200":
          content:
            application/xml:
              schema:
                type: string
            application/json:
              schema:
                type: string
          description: successful operation
          headers:
            X-Rate-Limit:
              description: calls per hour allowed by the user
              schema:
                format: int32
                type: integer
            X-Expires-After:
              description: date in UTC when token expires
              schema:
                format: date-time
                type: string
        "400":
          content: {}
          description: Invalid username/password supplied
      summary: Logs user into the system
      tags:
      - user
  /user/logout:
    get:
      operationId: logoutUser
      responses:
        default:
          content: {}
          description: successful operation
      summary: Logs out current logged in user session
      tags:
      - user
  /user/{username}:
    delete:
      description: This can only be done by the logged in user.
      operationId: deleteUser
      parameters:
      - description: The name that needs to be deleted
        in: path
        name: username
        required: true
        schema:
          type: string
      responses:
        "400":
          content: {}
          description: Invalid username supplied
        "404":
          content: {}
          description: User not found
      summary: Delete user
      tags:
      - user
    get:
      operationId: getUserByName
      parameters:
      - description: The name that needs to be fetched. Use user1 for testing.
        in: path
        name: username
        required: true
        schema:
          type: string
      responses:
        "200":
          content:
            application/xml:
              schema:
                $ref: '#/components/schemas/User'
            application/json:
              schema:
                $ref: '#/components/schemas/User'
          description: successful operation
        "400":
          content: {}
          description: Invalid username supplied
        "404":
          content: {}
          description: User not found
      summary: Get user by user name
      tags:
      - user
    put:
      description: This can only be done by the logged in user.
      operationId: updateUser
      parameters:
      - description: name that need to be deleted
        in: path
        name: username
        required: true
        schema:
          type: string
      requestBody:
        content:
          '*/*':
            schema:
              $ref: '#/components/schemas/User'
        description: Updated user object
        required: true
      responses:
        "400":
          content: {}
          description: Invalid user supplied
        "404":
          content: {}
          description: User not found
      summary: Updated user
      tags:
      - user
      x-codegen-request-body-name: body
  /fake_classname_test:
    patch:
      description: To test class name in snake case
      operationId: testClassname
      requestBody:
        content:
          application/json:
            schema:
              $ref: '#/components/schemas/Client'
        description: client model
        required: true
      responses:
        "200":
          content:
            application/json:
              schema:
                $ref: '#/components/schemas/Client'
          description: successful operation
      security:
      - api_key_query: []
      summary: To test class name in snake case
      tags:
      - fake_classname_tags 123#$%^
      x-codegen-request-body-name: body
  /fake:
    get:
      description: To test enum parameters
      operationId: testEnumParameters
      parameters:
      - description: Header parameter enum test (string array)
        explode: false
        in: header
        name: enum_header_string_array
        schema:
          items:
            default: $
            enum:
            - '>'
            - $
            type: string
          type: array
        style: simple
      - description: Header parameter enum test (string)
        in: header
        name: enum_header_string
        schema:
          default: -efg
          enum:
          - _abc
          - -efg
          - (xyz)
          type: string
      - description: Query parameter enum test (string array)
        explode: false
        in: query
        name: enum_query_string_array
        schema:
          items:
            default: $
            enum:
            - '>'
            - $
            type: string
          type: array
        style: form
      - description: Query parameter enum test (string)
        in: query
        name: enum_query_string
        schema:
          default: -efg
          enum:
          - _abc
          - -efg
          - (xyz)
          type: string
      - description: Query parameter enum test (double)
        in: query
        name: enum_query_integer
        schema:
          enum:
          - 1
          - -2
          format: int32
          type: integer
      - description: Query parameter enum test (double)
        in: query
        name: enum_query_double
        schema:
          enum:
          - 1.1
          - -1.2
          format: double
          type: number
      requestBody:
        content:
          application/x-www-form-urlencoded:
            schema:
              $ref: '#/components/schemas/testEnumParametersBody'
      responses:
        "400":
          content: {}
          description: Invalid request
        "404":
          content: {}
          description: Not found
      summary: To test enum parameters
      tags:
      - fake
    patch:
      description: To test "client" model
      operationId: testClientModel
      requestBody:
        content:
          application/json:
            schema:
              $ref: '#/components/schemas/Client'
        description: client model
        required: true
      responses:
        "200":
          content:
            application/json:
              schema:
                $ref: '#/components/schemas/Client'
          description: successful operation
      summary: To test "client" model
      tags:
      - fake
      x-codegen-request-body-name: body
    post:
      description: |-
        Fake endpoint for testing various parameters
         假端點
         偽のエンドポイント
         가짜 엔드 포인트
      operationId: testEndpointParameters
      requestBody:
        content:
          application/x-www-form-urlencoded:
            schema:
              $ref: '#/components/schemas/testEndpointParametersBody'
        required: true
      responses:
        "400":
          content: {}
          description: Invalid username supplied
        "404":
          content: {}
          description: User not found
      security:
      - http_basic_test: []
      summary: |-
        Fake endpoint for testing various parameters
         假端點
         偽のエンドポイント
         가짜 엔드 포인트
      tags:
      - fake
  /fake/outer/number:
    post:
      description: Test serialization of outer number types
      operationId: fakeOuterNumberSerialize
      requestBody:
        content:
          '*/*':
            schema:
              $ref: '#/components/schemas/OuterNumber'
        description: Input number as post body
        required: false
      responses:
        "200":
          content:
            '*/*':
              schema:
                $ref: '#/components/schemas/OuterNumber'
          description: Output number
      tags:
      - fake
      x-codegen-request-body-name: body
  /fake/outer/string:
    post:
      description: Test serialization of outer string types
      operationId: fakeOuterStringSerialize
      requestBody:
        content:
          '*/*':
            schema:
              $ref: '#/components/schemas/OuterString'
        description: Input string as post body
        required: false
      responses:
        "200":
          content:
            '*/*':
              schema:
                $ref: '#/components/schemas/OuterString'
          description: Output string
      tags:
      - fake
      x-codegen-request-body-name: body
  /fake/outer/boolean:
    post:
      description: Test serialization of outer boolean types
      operationId: fakeOuterBooleanSerialize
      requestBody:
        content:
          '*/*':
            schema:
              $ref: '#/components/schemas/OuterBoolean'
        description: Input boolean as post body
        required: false
      responses:
        "200":
          content:
            '*/*':
              schema:
                $ref: '#/components/schemas/OuterBoolean'
          description: Output boolean
      tags:
      - fake
      x-codegen-request-body-name: body
  /fake/outer/composite:
    post:
      description: Test serialization of object with outer number type
      operationId: fakeOuterCompositeSerialize
      requestBody:
        content:
          '*/*':
            schema:
              $ref: '#/components/schemas/OuterComposite'
        description: Input composite as post body
        required: false
      responses:
        "200":
          content:
            '*/*':
              schema:
                $ref: '#/components/schemas/OuterComposite'
          description: Output composite
      tags:
      - fake
      x-codegen-request-body-name: body
  /fake/jsonFormData:
    get:
      operationId: testJsonFormData
      requestBody:
        content:
          application/x-www-form-urlencoded:
            schema:
              $ref: '#/components/schemas/testJsonFormDataBody'
        required: true
      responses:
        "200":
          content: {}
          description: successful operation
      summary: test json serialization of form data
      tags:
      - fake
  /fake/inline-additionalProperties:
    post:
      operationId: testInlineAdditionalProperties
      requestBody:
        content:
          application/json:
            schema:
              additionalProperties:
                type: string
              type: object
        description: request body
        required: true
      responses:
        "200":
          content: {}
          description: successful operation
      summary: test inline additionalProperties
      tags:
      - fake
      x-codegen-request-body-name: param
  /fake/body-with-query-params:
    put:
      operationId: testBodyWithQueryParams
      parameters:
      - in: query
        name: query
        required: true
        schema:
          type: string
      requestBody:
        content:
          application/json:
            schema:
              $ref: '#/components/schemas/User'
        required: true
      responses:
        "200":
          content: {}
          description: Success
      tags:
      - fake
      x-codegen-request-body-name: body
  /another-fake/dummy:
    patch:
      description: To test special tags
      operationId: test_special_tags
      requestBody:
        content:
          application/json:
            schema:
              $ref: '#/components/schemas/Client'
        description: client model
        required: true
      responses:
        "200":
          content:
            application/json:
              schema:
                $ref: '#/components/schemas/Client'
          description: successful operation
      summary: To test special tags
      tags:
      - $another-fake?
      x-codegen-request-body-name: body
  /fake/hyphenParam/{hyphen-param}:
    get:
      description: To test hyphen in path parameter name
      operationId: hyphenParam
      parameters:
      - description: Parameter with hyphen in name
        in: path
        name: hyphen-param
        required: true
        schema:
          type: string
      responses:
        "200":
          content: {}
          description: Success
      tags:
      - fake
  /fake/operation-with-numeric-id:
    get:
      operationId: 123example
      responses:
        "200":
          content: {}
          description: success
      tags:
      - fake
  /fake/response-with-numerical-description:
    get:
      operationId: fake_response_with_numerical_description
      responses:
        "200":
          content: {}
          description: "1234"
      tags:
      - fake
components:
  schemas:
    Order:
      example:
        petId: 6
        quantity: 1
        id: 0
        shipDate: 2000-01-23T04:56:07.000+00:00
        complete: false
        status: placed
      properties:
        id:
          format: int64
          type: integer
        petId:
          format: int64
          type: integer
        quantity:
          format: int32
          type: integer
        shipDate:
          format: date-time
          type: string
        status:
          description: Order Status
          enum:
          - placed
          - approved
          - delivered
          type: string
        complete:
          default: false
          type: boolean
      type: object
      xml:
        name: Order
    Category:
      example:
        name: name
        id: 6
      properties:
        id:
          format: int64
          type: integer
        name:
          type: string
      type: object
      xml:
        name: Category
    User:
      example:
        firstName: firstName
        lastName: lastName
        password: password
        userStatus: 6
        phone: phone
        id: 0
        email: email
        username: username
      properties:
        id:
          format: int64
          type: integer
          x-is-unique: true
        username:
          type: string
        firstName:
          type: string
        lastName:
          type: string
        email:
          type: string
        password:
          type: string
        phone:
          type: string
        userStatus:
          description: User Status
          format: int32
          type: integer
      type: object
      xml:
        name: User
    Tag:
      example:
        name: name
        id: 1
      properties:
        id:
          format: int64
          type: integer
        name:
          type: string
      type: object
      xml:
        name: Tag
    Pet:
      example:
        photoUrls:
        - photoUrls
        - photoUrls
        name: doggie
        id: 0
        category:
          name: name
          id: 6
        tags:
        - name: name
          id: 1
        - name: name
          id: 1
        status: available
      properties:
        id:
          format: int64
          type: integer
          x-is-unique: true
        category:
          $ref: '#/components/schemas/Category'
        name:
          example: doggie
          type: string
        photoUrls:
          items:
            type: string
          type: array
          xml:
            name: photoUrl
            wrapped: true
        tags:
          items:
            $ref: '#/components/schemas/Tag'
          type: array
          xml:
            name: tag
            wrapped: true
        status:
          description: pet status in the store
          enum:
          - available
          - pending
          - sold
          type: string
      required:
      - name
      - photoUrls
      type: object
      xml:
        name: Pet
    ApiResponse:
      example:
        code: 0
        type: type
        message: message
      properties:
        code:
          format: int32
          type: integer
        type:
          type: string
        message:
          type: string
      type: object
    $special[model.name]:
      properties:
        $special[property.name]:
          format: int64
          type: integer
      type: object
      xml:
        name: $special[model.name]
    Return:
      description: Model for testing reserved words
      properties:
        return:
          format: int32
          type: integer
      type: object
      xml:
        name: Return
    Name:
      description: Model for testing model name same as property name
      properties:
        name:
          format: int32
          type: integer
        snake_case:
          format: int32
          readOnly: true
          type: integer
        property:
          type: string
        "123Number":
          readOnly: true
          type: integer
      required:
      - name
      type: object
      xml:
        name: Name
    "200_response":
      description: Model for testing model name starting with number
      properties:
        name:
          format: int32
          type: integer
        class:
          type: string
      type: object
      xml:
        name: Name
    ClassModel:
      description: Model for testing model with "_class" property
      properties:
        _class:
          type: string
      type: object
    Dog:
      allOf:
      - $ref: '#/components/schemas/Animal'
      - $ref: '#/components/schemas/DogAllOf'
    Cat:
      allOf:
      - $ref: '#/components/schemas/Animal'
      - $ref: '#/components/schemas/CatAllOf'
    Animal:
      discriminator:
        propertyName: className
      properties:
        className:
          type: string
        color:
          default: red
          type: string
      required:
      - className
      type: object
    AnimalFarm:
      items:
        $ref: '#/components/schemas/Animal'
      type: array
    format_test:
      properties:
        integer:
          maximum: 1E+2
          minimum: 1E+1
          type: integer
        int32:
          format: int32
          maximum: 2E+2
          minimum: 2E+1
          type: integer
        int64:
          format: int64
          type: integer
        number:
          maximum: 543.2
          minimum: 32.1
          type: number
        float:
          format: float
          maximum: 987.6
          minimum: 54.3
          type: number
        double:
          format: double
          maximum: 123.4
          minimum: 67.8
          type: number
        string:
          pattern: /[a-z]/i
          type: string
        byte:
          format: byte
          pattern: ^(?:[A-Za-z0-9+/]{4})*(?:[A-Za-z0-9+/]{2}==|[A-Za-z0-9+/]{3}=)?$
          type: string
        binary:
          format: binary
          type: string
        date:
          format: date
          type: string
        dateTime:
          format: date-time
          type: string
        uuid:
          format: uuid
          type: string
        password:
          format: password
          maxLength: 64
          minLength: 10
          type: string
      required:
      - byte
      - date
      - number
      - password
      type: object
    EnumClass:
      default: -efg
      enum:
      - _abc
      - -efg
      - (xyz)
      type: string
    Enum_Test:
      properties:
        enum_string:
          enum:
          - UPPER
          - lower
          - ""
          type: string
        enum_string_required:
          enum:
          - UPPER
          - lower
          - ""
          type: string
        enum_integer:
          enum:
          - 1
          - -1
          format: int32
          type: integer
        enum_number:
          enum:
          - 1.1
          - -1.2
          format: double
          type: number
        outerEnum:
          $ref: '#/components/schemas/OuterEnum'
      required:
      - enum_string_required
      type: object
    AdditionalPropertiesClass:
      properties:
        map_property:
          additionalProperties:
            type: string
          type: object
        map_of_map_property:
          additionalProperties:
            additionalProperties:
              type: string
            type: object
          type: object
      type: object
    MixedPropertiesAndAdditionalPropertiesClass:
      properties:
        uuid:
          format: uuid
          type: string
        dateTime:
          format: date-time
          type: string
        map:
          additionalProperties:
            $ref: '#/components/schemas/Animal'
          type: object
      type: object
    ObjectContainingObjectWithOnlyAdditionalProperties:
      properties:
        inner:
          $ref: '#/components/schemas/ObjectWithOnlyAdditionalProperties'
      type: object
    ObjectWithOnlyAdditionalProperties:
      additionalProperties:
        type: string
      type: object
    List:
      properties:
        "123-list":
          type: string
      type: object
    Client:
      example:
        client: client
      properties:
        client:
          type: string
      type: object
    ReadOnlyFirst:
      properties:
        bar:
          readOnly: true
          type: string
        baz:
          type: string
      type: object
    hasOnlyReadOnly:
      properties:
        bar:
          readOnly: true
          type: string
        foo:
          readOnly: true
          type: string
      type: object
    Capitalization:
      properties:
        smallCamel:
          type: string
        CapitalCamel:
          type: string
        small_Snake:
          type: string
        Capital_Snake:
          type: string
        SCA_ETH_Flow_Points:
          type: string
        ATT_NAME:
          description: |
            Name of the pet
          type: string
      type: object
    MapTest:
      properties:
        map_map_of_string:
          additionalProperties:
            additionalProperties:
              type: string
            type: object
          type: object
        map_map_of_enum:
          additionalProperties:
            additionalProperties:
              enum:
              - UPPER
              - lower
              type: string
            type: object
          type: object
        map_of_enum_string:
          additionalProperties:
            enum:
            - UPPER
            - lower
            type: string
          type: object
      type: object
    ArrayTest:
      properties:
        array_of_string:
          items:
            type: string
          type: array
        array_array_of_integer:
          items:
            items:
              format: int64
              type: integer
            type: array
          type: array
        array_array_of_model:
          items:
            items:
              $ref: '#/components/schemas/ReadOnlyFirst'
            type: array
          type: array
        array_of_enum:
          items:
            enum:
            - UPPER
            - lower
            type: string
          type: array
      type: object
    NumberOnly:
      properties:
        JustNumber:
          type: number
      type: object
    ArrayOfNumberOnly:
      properties:
        ArrayNumber:
          items:
            type: number
          type: array
      type: object
    ArrayOfArrayOfNumberOnly:
      properties:
        ArrayArrayNumber:
          items:
            items:
              type: number
            type: array
          type: array
      type: object
    EnumArrays:
      properties:
        just_symbol:
          enum:
          - '>='
          - $
          type: string
        array_enum:
          items:
            enum:
            - fish
            - crab
            type: string
          type: array
        array_array_enum:
          items:
            items:
              enum:
              - Cat
              - Dog
              type: string
            type: array
          type: array
      type: object
    OuterEnum:
      enum:
      - placed
      - approved
      - delivered
      type: string
    OuterComposite:
      example:
        my_string: my_string
        my_number: 0.8008281904610115
        my_boolean: true
      properties:
        my_number:
          type: number
        my_string:
          type: string
        my_boolean:
          type: boolean
          x-codegen-body-parameter-name: boolean_post_body
      type: object
    OuterNumber:
      type: number
    OuterString:
      type: string
    OuterBoolean:
      type: boolean
      x-codegen-body-parameter-name: boolean_post_body
    updatePetWithFormBody:
      properties:
        name:
          description: Updated name of the pet
          type: string
        status:
          description: Updated status of the pet
          type: string
    uploadFileBody:
      properties:
        additionalMetadata:
          description: Additional data to pass to server
          type: string
        file:
          description: file to upload
          format: binary
          type: string
    testEnumParametersBody:
      properties:
        enum_form_string:
          default: -efg
          description: Form parameter enum test (string)
          enum:
          - _abc
          - -efg
          - (xyz)
          type: string
    testEndpointParametersBody:
      properties:
        integer:
          description: None
          format: int32
          maximum: 100
          minimum: 10
          type: integer
        int32:
          description: None
          format: int32
          maximum: 200
          minimum: 20
          type: integer
        int64:
          description: None
          format: int64
          type: integer
        number:
          description: None
          maximum: 543.2
          minimum: 32.1
          type: number
        float:
          description: None
          format: float
          maximum: 987.6
          type: number
        double:
          description: None
          format: double
          maximum: 123.4
          minimum: 67.8
          type: number
        string:
          description: None
          pattern: /[a-z]/i
          type: string
        pattern_without_delimiter:
          description: None
          pattern: ^[A-Z].*
          type: string
        byte:
          description: None
          format: byte
          type: string
        binary:
          description: None
          format: binary
          type: string
        date:
          description: None
          format: date
          type: string
        dateTime:
          description: None
          format: date-time
          type: string
        password:
          description: None
          format: password
          maxLength: 64
          minLength: 10
          type: string
        callback:
          description: None
          type: string
      required:
      - byte
      - double
      - number
      - pattern_without_delimiter
    testJsonFormDataBody:
      properties:
        param:
          description: field1
          type: string
        param2:
          description: field2
          type: string
      required:
      - param
      - param2
    DogAllOf:
      properties:
        breed:
          type: string
      type: object
<<<<<<< HEAD
    CatAllOf:
=======
    Cat_allOf:
>>>>>>> 14c14bf9
      properties:
        declawed:
          type: boolean
      type: object
  securitySchemes:
    petstore_auth:
      flows:
        implicit:
          authorizationUrl: http://petstore.swagger.io/api/oauth/dialog
          scopes:
            write:pets: modify pets in your account
            read:pets: read your pets
      type: oauth2
    api_key:
      in: header
      name: api_key
      type: apiKey
    api_key_query:
      in: query
      name: api_key_query
      type: apiKey
    http_basic_test:
      scheme: basic
      type: http
<|MERGE_RESOLUTION|>--- conflicted
+++ resolved
@@ -230,7 +230,13 @@
         content:
           application/x-www-form-urlencoded:
             schema:
-              $ref: '#/components/schemas/updatePetWithFormBody'
+              properties:
+                name:
+                  description: Updated name of the pet
+                  type: string
+                status:
+                  description: Updated status of the pet
+                  type: string
       responses:
         "405":
           content: {}
@@ -257,7 +263,14 @@
         content:
           multipart/form-data:
             schema:
-              $ref: '#/components/schemas/uploadFileBody'
+              properties:
+                additionalMetadata:
+                  description: Additional data to pass to server
+                  type: string
+                file:
+                  description: file to upload
+                  format: binary
+                  type: string
       responses:
         "200":
           content:
@@ -659,7 +672,15 @@
         content:
           application/x-www-form-urlencoded:
             schema:
-              $ref: '#/components/schemas/testEnumParametersBody'
+              properties:
+                enum_form_string:
+                  default: -efg
+                  description: Form parameter enum test (string)
+                  enum:
+                  - _abc
+                  - -efg
+                  - (xyz)
+                  type: string
       responses:
         "400":
           content: {}
@@ -702,7 +723,77 @@
         content:
           application/x-www-form-urlencoded:
             schema:
-              $ref: '#/components/schemas/testEndpointParametersBody'
+              properties:
+                integer:
+                  description: None
+                  format: int32
+                  maximum: 100
+                  minimum: 10
+                  type: integer
+                int32:
+                  description: None
+                  format: int32
+                  maximum: 200
+                  minimum: 20
+                  type: integer
+                int64:
+                  description: None
+                  format: int64
+                  type: integer
+                number:
+                  description: None
+                  maximum: 543.2
+                  minimum: 32.1
+                  type: number
+                float:
+                  description: None
+                  format: float
+                  maximum: 987.6
+                  type: number
+                double:
+                  description: None
+                  format: double
+                  maximum: 123.4
+                  minimum: 67.8
+                  type: number
+                string:
+                  description: None
+                  pattern: /[a-z]/i
+                  type: string
+                pattern_without_delimiter:
+                  description: None
+                  pattern: ^[A-Z].*
+                  type: string
+                byte:
+                  description: None
+                  format: byte
+                  type: string
+                binary:
+                  description: None
+                  format: binary
+                  type: string
+                date:
+                  description: None
+                  format: date
+                  type: string
+                dateTime:
+                  description: None
+                  format: date-time
+                  type: string
+                password:
+                  description: None
+                  format: password
+                  maxLength: 64
+                  minLength: 10
+                  type: string
+                callback:
+                  description: None
+                  type: string
+              required:
+              - byte
+              - double
+              - number
+              - pattern_without_delimiter
         required: true
       responses:
         "400":
@@ -811,7 +902,16 @@
         content:
           application/x-www-form-urlencoded:
             schema:
-              $ref: '#/components/schemas/testJsonFormDataBody'
+              properties:
+                param:
+                  description: field1
+                  type: string
+                param2:
+                  description: field2
+                  type: string
+              required:
+              - param
+              - param2
         required: true
       responses:
         "200":
@@ -1139,11 +1239,11 @@
     Dog:
       allOf:
       - $ref: '#/components/schemas/Animal'
-      - $ref: '#/components/schemas/DogAllOf'
+      - $ref: '#/components/schemas/Dog_allOf'
     Cat:
       allOf:
       - $ref: '#/components/schemas/Animal'
-      - $ref: '#/components/schemas/CatAllOf'
+      - $ref: '#/components/schemas/Cat_allOf'
     Animal:
       discriminator:
         propertyName: className
@@ -1461,126 +1561,12 @@
     OuterBoolean:
       type: boolean
       x-codegen-body-parameter-name: boolean_post_body
-    updatePetWithFormBody:
-      properties:
-        name:
-          description: Updated name of the pet
-          type: string
-        status:
-          description: Updated status of the pet
-          type: string
-    uploadFileBody:
-      properties:
-        additionalMetadata:
-          description: Additional data to pass to server
-          type: string
-        file:
-          description: file to upload
-          format: binary
-          type: string
-    testEnumParametersBody:
-      properties:
-        enum_form_string:
-          default: -efg
-          description: Form parameter enum test (string)
-          enum:
-          - _abc
-          - -efg
-          - (xyz)
-          type: string
-    testEndpointParametersBody:
-      properties:
-        integer:
-          description: None
-          format: int32
-          maximum: 100
-          minimum: 10
-          type: integer
-        int32:
-          description: None
-          format: int32
-          maximum: 200
-          minimum: 20
-          type: integer
-        int64:
-          description: None
-          format: int64
-          type: integer
-        number:
-          description: None
-          maximum: 543.2
-          minimum: 32.1
-          type: number
-        float:
-          description: None
-          format: float
-          maximum: 987.6
-          type: number
-        double:
-          description: None
-          format: double
-          maximum: 123.4
-          minimum: 67.8
-          type: number
-        string:
-          description: None
-          pattern: /[a-z]/i
-          type: string
-        pattern_without_delimiter:
-          description: None
-          pattern: ^[A-Z].*
-          type: string
-        byte:
-          description: None
-          format: byte
-          type: string
-        binary:
-          description: None
-          format: binary
-          type: string
-        date:
-          description: None
-          format: date
-          type: string
-        dateTime:
-          description: None
-          format: date-time
-          type: string
-        password:
-          description: None
-          format: password
-          maxLength: 64
-          minLength: 10
-          type: string
-        callback:
-          description: None
-          type: string
-      required:
-      - byte
-      - double
-      - number
-      - pattern_without_delimiter
-    testJsonFormDataBody:
-      properties:
-        param:
-          description: field1
-          type: string
-        param2:
-          description: field2
-          type: string
-      required:
-      - param
-      - param2
-    DogAllOf:
+    Dog_allOf:
       properties:
         breed:
           type: string
       type: object
-<<<<<<< HEAD
-    CatAllOf:
-=======
     Cat_allOf:
->>>>>>> 14c14bf9
       properties:
         declawed:
           type: boolean
