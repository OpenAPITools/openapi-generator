--- conflicted
+++ resolved
@@ -1001,7 +1001,6 @@
           description: Success
       tags:
       - fake
-<<<<<<< HEAD
   /fake/operation-with-numeric-id:
     get:
       operationId: 123example
@@ -1009,7 +1008,8 @@
         "200":
           content: {}
           description: success
-=======
+      tags:
+      - fake
   /fake/response-with-numerical-description:
     get:
       operationId: fake_response_with_numerical_description
@@ -1017,7 +1017,6 @@
         "200":
           content: {}
           description: "1234"
->>>>>>> a6e96b49
       tags:
       - fake
 components:
