//! Server implementation of petstore_with_fake_endpoints_models_for_testing.

#![allow(unused_imports)]

use futures::{self, Future};
use chrono;
use std::collections::HashMap;
use std::marker::PhantomData;
use swagger;
use swagger::{Has, XSpanIdString};
use uuid;

use petstore_with_fake_endpoints_models_for_testing::{Api, ApiError,
                      TestSpecialTagsResponse,
                      FakeOuterBooleanSerializeResponse,
                      FakeOuterCompositeSerializeResponse,
                      FakeOuterNumberSerializeResponse,
                      FakeOuterStringSerializeResponse,
                      TestBodyWithQueryParamsResponse,
                      TestClientModelResponse,
                      TestEndpointParametersResponse,
                      TestEnumParametersResponse,
                      TestInlineAdditionalPropertiesResponse,
                      TestJsonFormDataResponse,
                      TestClassnameResponse,
                      AddPetResponse,
                      DeletePetResponse,
                      FindPetsByStatusResponse,
                      FindPetsByTagsResponse,
                      GetPetByIdResponse,
                      UpdatePetResponse,
                      UpdatePetWithFormResponse,
                      UploadFileResponse,
                      DeleteOrderResponse,
                      GetInventoryResponse,
                      GetOrderByIdResponse,
                      PlaceOrderResponse,
                      CreateUserResponse,
                      CreateUsersWithArrayInputResponse,
                      CreateUsersWithListInputResponse,
                      DeleteUserResponse,
                      GetUserByNameResponse,
                      LoginUserResponse,
                      LogoutUserResponse,
                      UpdateUserResponse
};
use petstore_with_fake_endpoints_models_for_testing::models;

#[derive(Copy, Clone)]
pub struct Server<C> {
    marker: PhantomData<C>,
}

impl<C> Server<C> {
    pub fn new() -> Self {
        Server{marker: PhantomData}
    }
}

impl<C> Api<C> for Server<C> where C: Has<XSpanIdString>{

    /// To test special tags
    fn test_special_tags(&self, body: models::Client, context: &C) -> Box<dyn Future<Item=TestSpecialTagsResponse, Error=ApiError>> {
        let context = context.clone();
        println!("test_special_tags({:?}) - X-Span-ID: {:?}", body, context.get().0.clone());
        Box::new(futures::failed("Generic failure".into()))
    }


    fn fake_outer_boolean_serialize(&self, body: Option<models::OuterBoolean>, context: &C) -> Box<dyn Future<Item=FakeOuterBooleanSerializeResponse, Error=ApiError>> {
        let context = context.clone();
        println!("fake_outer_boolean_serialize({:?}) - X-Span-ID: {:?}", body, context.get().0.clone());
        Box::new(futures::failed("Generic failure".into()))
    }


    fn fake_outer_composite_serialize(&self, body: Option<models::OuterComposite>, context: &C) -> Box<dyn Future<Item=FakeOuterCompositeSerializeResponse, Error=ApiError>> {
        let context = context.clone();
        println!("fake_outer_composite_serialize({:?}) - X-Span-ID: {:?}", body, context.get().0.clone());
        Box::new(futures::failed("Generic failure".into()))
    }


    fn fake_outer_number_serialize(&self, body: Option<models::OuterNumber>, context: &C) -> Box<dyn Future<Item=FakeOuterNumberSerializeResponse, Error=ApiError>> {
        let context = context.clone();
        println!("fake_outer_number_serialize({:?}) - X-Span-ID: {:?}", body, context.get().0.clone());
        Box::new(futures::failed("Generic failure".into()))
    }


    fn fake_outer_string_serialize(&self, body: Option<models::OuterString>, context: &C) -> Box<dyn Future<Item=FakeOuterStringSerializeResponse, Error=ApiError>> {
        let context = context.clone();
        println!("fake_outer_string_serialize({:?}) - X-Span-ID: {:?}", body, context.get().0.clone());
        Box::new(futures::failed("Generic failure".into()))
    }


    fn test_body_with_query_params(&self, query: String, body: models::User, context: &C) -> Box<dyn Future<Item=TestBodyWithQueryParamsResponse, Error=ApiError>> {
        let context = context.clone();
        println!("test_body_with_query_params(\"{}\", {:?}) - X-Span-ID: {:?}", query, body, context.get().0.clone());
        Box::new(futures::failed("Generic failure".into()))
    }

    /// To test \"client\" model
    fn test_client_model(&self, body: models::Client, context: &C) -> Box<dyn Future<Item=TestClientModelResponse, Error=ApiError>> {
        let context = context.clone();
        println!("test_client_model({:?}) - X-Span-ID: {:?}", body, context.get().0.clone());
        Box::new(futures::failed("Generic failure".into()))
    }

<<<<<<< HEAD
    /// Fake endpoint for testing various parameters  假端點  偽のエンドポイント  가짜 엔드 포인트
    fn test_endpoint_parameters(&self, number: f64, double: f64, pattern_without_delimiter: String, byte: swagger::ByteArray, integer: Option<i32>, int32: Option<i32>, int64: Option<i64>, float: Option<f32>, string: Option<String>, binary: Option<swagger::ByteArray>, date: Option<chrono::DateTime<chrono::Utc>>, date_time: Option<chrono::DateTime<chrono::Utc>>, password: Option<String>, callback: Option<String>, context: &C) -> Box<Future<Item=TestEndpointParametersResponse, Error=ApiError>> {
=======
    /// Fake endpoint for testing various parameters 假端點 偽のエンドポイント 가짜 엔드 포인트 
    fn test_endpoint_parameters(&self, number: f64, double: f64, pattern_without_delimiter: String, byte: swagger::ByteArray, integer: Option<i32>, int32: Option<i32>, int64: Option<i64>, float: Option<f32>, string: Option<String>, binary: Option<swagger::ByteArray>, date: Option<chrono::DateTime<chrono::Utc>>, date_time: Option<chrono::DateTime<chrono::Utc>>, password: Option<String>, callback: Option<String>, context: &C) -> Box<dyn Future<Item=TestEndpointParametersResponse, Error=ApiError>> {
>>>>>>> c2ee4aef
        let context = context.clone();
        println!("test_endpoint_parameters({}, {}, \"{}\", {:?}, {:?}, {:?}, {:?}, {:?}, {:?}, {:?}, {:?}, {:?}, {:?}, {:?}) - X-Span-ID: {:?}", number, double, pattern_without_delimiter, byte, integer, int32, int64, float, string, binary, date, date_time, password, callback, context.get().0.clone());
        Box::new(futures::failed("Generic failure".into()))
    }

    /// To test enum parameters
    fn test_enum_parameters(&self, enum_header_string_array: Option<&Vec<String>>, enum_header_string: Option<String>, enum_query_string_array: Option<&Vec<String>>, enum_query_string: Option<String>, enum_query_integer: Option<i32>, enum_query_double: Option<f64>, enum_form_string: Option<String>, context: &C) -> Box<dyn Future<Item=TestEnumParametersResponse, Error=ApiError>> {
        let context = context.clone();
        println!("test_enum_parameters({:?}, {:?}, {:?}, {:?}, {:?}, {:?}, {:?}) - X-Span-ID: {:?}", enum_header_string_array, enum_header_string, enum_query_string_array, enum_query_string, enum_query_integer, enum_query_double, enum_form_string, context.get().0.clone());
        Box::new(futures::failed("Generic failure".into()))
    }

    /// test inline additionalProperties
    fn test_inline_additional_properties(&self, param: HashMap<String, String>, context: &C) -> Box<dyn Future<Item=TestInlineAdditionalPropertiesResponse, Error=ApiError>> {
        let context = context.clone();
        println!("test_inline_additional_properties({:?}) - X-Span-ID: {:?}", param, context.get().0.clone());
        Box::new(futures::failed("Generic failure".into()))
    }

    /// test json serialization of form data
    fn test_json_form_data(&self, param: String, param2: String, context: &C) -> Box<dyn Future<Item=TestJsonFormDataResponse, Error=ApiError>> {
        let context = context.clone();
        println!("test_json_form_data(\"{}\", \"{}\") - X-Span-ID: {:?}", param, param2, context.get().0.clone());
        Box::new(futures::failed("Generic failure".into()))
    }

    /// To test class name in snake case
    fn test_classname(&self, body: models::Client, context: &C) -> Box<dyn Future<Item=TestClassnameResponse, Error=ApiError>> {
        let context = context.clone();
        println!("test_classname({:?}) - X-Span-ID: {:?}", body, context.get().0.clone());
        Box::new(futures::failed("Generic failure".into()))
    }

    /// Add a new pet to the store
    fn add_pet(&self, body: models::Pet, context: &C) -> Box<dyn Future<Item=AddPetResponse, Error=ApiError>> {
        let context = context.clone();
        println!("add_pet({:?}) - X-Span-ID: {:?}", body, context.get().0.clone());
        Box::new(futures::failed("Generic failure".into()))
    }

    /// Deletes a pet
    fn delete_pet(&self, pet_id: i64, api_key: Option<String>, context: &C) -> Box<dyn Future<Item=DeletePetResponse, Error=ApiError>> {
        let context = context.clone();
        println!("delete_pet({}, {:?}) - X-Span-ID: {:?}", pet_id, api_key, context.get().0.clone());
        Box::new(futures::failed("Generic failure".into()))
    }

    /// Finds Pets by status
    fn find_pets_by_status(&self, status: &Vec<String>, context: &C) -> Box<dyn Future<Item=FindPetsByStatusResponse, Error=ApiError>> {
        let context = context.clone();
        println!("find_pets_by_status({:?}) - X-Span-ID: {:?}", status, context.get().0.clone());
        Box::new(futures::failed("Generic failure".into()))
    }

    /// Finds Pets by tags
    fn find_pets_by_tags(&self, tags: &Vec<String>, context: &C) -> Box<dyn Future<Item=FindPetsByTagsResponse, Error=ApiError>> {
        let context = context.clone();
        println!("find_pets_by_tags({:?}) - X-Span-ID: {:?}", tags, context.get().0.clone());
        Box::new(futures::failed("Generic failure".into()))
    }

    /// Find pet by ID
    fn get_pet_by_id(&self, pet_id: i64, context: &C) -> Box<dyn Future<Item=GetPetByIdResponse, Error=ApiError>> {
        let context = context.clone();
        println!("get_pet_by_id({}) - X-Span-ID: {:?}", pet_id, context.get().0.clone());
        Box::new(futures::failed("Generic failure".into()))
    }

    /// Update an existing pet
    fn update_pet(&self, body: models::Pet, context: &C) -> Box<dyn Future<Item=UpdatePetResponse, Error=ApiError>> {
        let context = context.clone();
        println!("update_pet({:?}) - X-Span-ID: {:?}", body, context.get().0.clone());
        Box::new(futures::failed("Generic failure".into()))
    }

    /// Updates a pet in the store with form data
    fn update_pet_with_form(&self, pet_id: i64, name: Option<String>, status: Option<String>, context: &C) -> Box<dyn Future<Item=UpdatePetWithFormResponse, Error=ApiError>> {
        let context = context.clone();
        println!("update_pet_with_form({}, {:?}, {:?}) - X-Span-ID: {:?}", pet_id, name, status, context.get().0.clone());
        Box::new(futures::failed("Generic failure".into()))
    }

    /// uploads an image
    fn upload_file(&self, pet_id: i64, additional_metadata: Option<String>, file: Option<swagger::ByteArray>, context: &C) -> Box<dyn Future<Item=UploadFileResponse, Error=ApiError>> {
        let context = context.clone();
        println!("upload_file({}, {:?}, {:?}) - X-Span-ID: {:?}", pet_id, additional_metadata, file, context.get().0.clone());
        Box::new(futures::failed("Generic failure".into()))
    }

    /// Delete purchase order by ID
    fn delete_order(&self, order_id: String, context: &C) -> Box<dyn Future<Item=DeleteOrderResponse, Error=ApiError>> {
        let context = context.clone();
        println!("delete_order(\"{}\") - X-Span-ID: {:?}", order_id, context.get().0.clone());
        Box::new(futures::failed("Generic failure".into()))
    }

    /// Returns pet inventories by status
    fn get_inventory(&self, context: &C) -> Box<dyn Future<Item=GetInventoryResponse, Error=ApiError>> {
        let context = context.clone();
        println!("get_inventory() - X-Span-ID: {:?}", context.get().0.clone());
        Box::new(futures::failed("Generic failure".into()))
    }

    /// Find purchase order by ID
    fn get_order_by_id(&self, order_id: i64, context: &C) -> Box<dyn Future<Item=GetOrderByIdResponse, Error=ApiError>> {
        let context = context.clone();
        println!("get_order_by_id({}) - X-Span-ID: {:?}", order_id, context.get().0.clone());
        Box::new(futures::failed("Generic failure".into()))
    }

    /// Place an order for a pet
    fn place_order(&self, body: models::Order, context: &C) -> Box<dyn Future<Item=PlaceOrderResponse, Error=ApiError>> {
        let context = context.clone();
        println!("place_order({:?}) - X-Span-ID: {:?}", body, context.get().0.clone());
        Box::new(futures::failed("Generic failure".into()))
    }

    /// Create user
    fn create_user(&self, body: models::User, context: &C) -> Box<dyn Future<Item=CreateUserResponse, Error=ApiError>> {
        let context = context.clone();
        println!("create_user({:?}) - X-Span-ID: {:?}", body, context.get().0.clone());
        Box::new(futures::failed("Generic failure".into()))
    }

    /// Creates list of users with given input array
    fn create_users_with_array_input(&self, body: &Vec<models::User>, context: &C) -> Box<dyn Future<Item=CreateUsersWithArrayInputResponse, Error=ApiError>> {
        let context = context.clone();
        println!("create_users_with_array_input({:?}) - X-Span-ID: {:?}", body, context.get().0.clone());
        Box::new(futures::failed("Generic failure".into()))
    }

    /// Creates list of users with given input array
    fn create_users_with_list_input(&self, body: &Vec<models::User>, context: &C) -> Box<dyn Future<Item=CreateUsersWithListInputResponse, Error=ApiError>> {
        let context = context.clone();
        println!("create_users_with_list_input({:?}) - X-Span-ID: {:?}", body, context.get().0.clone());
        Box::new(futures::failed("Generic failure".into()))
    }

    /// Delete user
    fn delete_user(&self, username: String, context: &C) -> Box<dyn Future<Item=DeleteUserResponse, Error=ApiError>> {
        let context = context.clone();
        println!("delete_user(\"{}\") - X-Span-ID: {:?}", username, context.get().0.clone());
        Box::new(futures::failed("Generic failure".into()))
    }

    /// Get user by user name
    fn get_user_by_name(&self, username: String, context: &C) -> Box<dyn Future<Item=GetUserByNameResponse, Error=ApiError>> {
        let context = context.clone();
        println!("get_user_by_name(\"{}\") - X-Span-ID: {:?}", username, context.get().0.clone());
        Box::new(futures::failed("Generic failure".into()))
    }

    /// Logs user into the system
    fn login_user(&self, username: String, password: String, context: &C) -> Box<dyn Future<Item=LoginUserResponse, Error=ApiError>> {
        let context = context.clone();
        println!("login_user(\"{}\", \"{}\") - X-Span-ID: {:?}", username, password, context.get().0.clone());
        Box::new(futures::failed("Generic failure".into()))
    }

    /// Logs out current logged in user session
    fn logout_user(&self, context: &C) -> Box<dyn Future<Item=LogoutUserResponse, Error=ApiError>> {
        let context = context.clone();
        println!("logout_user() - X-Span-ID: {:?}", context.get().0.clone());
        Box::new(futures::failed("Generic failure".into()))
    }

    /// Updated user
    fn update_user(&self, username: String, body: models::User, context: &C) -> Box<dyn Future<Item=UpdateUserResponse, Error=ApiError>> {
        let context = context.clone();
        println!("update_user(\"{}\", {:?}) - X-Span-ID: {:?}", username, body, context.get().0.clone());
        Box::new(futures::failed("Generic failure".into()))
    }

}<|MERGE_RESOLUTION|>--- conflicted
+++ resolved
@@ -108,13 +108,8 @@
         Box::new(futures::failed("Generic failure".into()))
     }
 
-<<<<<<< HEAD
     /// Fake endpoint for testing various parameters  假端點  偽のエンドポイント  가짜 엔드 포인트
-    fn test_endpoint_parameters(&self, number: f64, double: f64, pattern_without_delimiter: String, byte: swagger::ByteArray, integer: Option<i32>, int32: Option<i32>, int64: Option<i64>, float: Option<f32>, string: Option<String>, binary: Option<swagger::ByteArray>, date: Option<chrono::DateTime<chrono::Utc>>, date_time: Option<chrono::DateTime<chrono::Utc>>, password: Option<String>, callback: Option<String>, context: &C) -> Box<Future<Item=TestEndpointParametersResponse, Error=ApiError>> {
-=======
-    /// Fake endpoint for testing various parameters 假端點 偽のエンドポイント 가짜 엔드 포인트 
     fn test_endpoint_parameters(&self, number: f64, double: f64, pattern_without_delimiter: String, byte: swagger::ByteArray, integer: Option<i32>, int32: Option<i32>, int64: Option<i64>, float: Option<f32>, string: Option<String>, binary: Option<swagger::ByteArray>, date: Option<chrono::DateTime<chrono::Utc>>, date_time: Option<chrono::DateTime<chrono::Utc>>, password: Option<String>, callback: Option<String>, context: &C) -> Box<dyn Future<Item=TestEndpointParametersResponse, Error=ApiError>> {
->>>>>>> c2ee4aef
         let context = context.clone();
         println!("test_endpoint_parameters({}, {}, \"{}\", {:?}, {:?}, {:?}, {:?}, {:?}, {:?}, {:?}, {:?}, {:?}, {:?}, {:?}) - X-Span-ID: {:?}", number, double, pattern_without_delimiter, byte, integer, int32, int64, float, string, binary, date, date_time, password, callback, context.get().0.clone());
         Box::new(futures::failed("Generic failure".into()))
