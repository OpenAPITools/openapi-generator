package io.swagger.model;

import java.util.Objects;
import java.util.ArrayList;
import com.fasterxml.jackson.annotation.JsonProperty;
import com.fasterxml.jackson.annotation.JsonCreator;
import com.fasterxml.jackson.annotation.JsonValue;
import io.swagger.annotations.ApiModel;
import io.swagger.model.Category;
import io.swagger.model.Tag;
import java.util.List;
<<<<<<< HEAD
import javax.validation.constraints.*;
=======

import io.swagger.annotations.*;

@ApiModel(description="A pet for sale in the pet store")
>>>>>>> 35aa7871

public class Pet   {
  
  private Long id = null;
  private Category category = null;
  private String name = null;
  private List<String> photoUrls = new ArrayList<String>();
  private List<Tag> tags = new ArrayList<Tag>();

  /**
   * pet status in the store
   */
  public enum StatusEnum {
    AVAILABLE("available"),

        PENDING("pending"),

        SOLD("sold");
    private String value;

    StatusEnum(String value) {
      this.value = value;
    }

    @Override
    @JsonValue
    public String toString() {
      return String.valueOf(value);
    }
  }

  private StatusEnum status = null;

  /**
   **/
  
  @ApiModelProperty(example = "null", value = "")
  @JsonProperty("id")
  public Long getId() {
    return id;
  }
  public void setId(Long id) {
    this.id = id;
  }

  /**
   **/
  
  @ApiModelProperty(example = "null", value = "")
  @JsonProperty("category")
  public Category getCategory() {
    return category;
  }
  public void setCategory(Category category) {
    this.category = category;
  }

  /**
   **/
  
  @ApiModelProperty(example = "doggie", required = true, value = "")
  @JsonProperty("name")
  @NotNull
  public String getName() {
    return name;
  }
  public void setName(String name) {
    this.name = name;
  }

  /**
   **/
  
  @ApiModelProperty(example = "null", required = true, value = "")
  @JsonProperty("photoUrls")
  @NotNull
  public List<String> getPhotoUrls() {
    return photoUrls;
  }
  public void setPhotoUrls(List<String> photoUrls) {
    this.photoUrls = photoUrls;
  }

  /**
   **/
  
  @ApiModelProperty(example = "null", value = "")
  @JsonProperty("tags")
  public List<Tag> getTags() {
    return tags;
  }
  public void setTags(List<Tag> tags) {
    this.tags = tags;
  }

  /**
   * pet status in the store
   **/
  
  @ApiModelProperty(example = "null", value = "pet status in the store")
  @JsonProperty("status")
  public StatusEnum getStatus() {
    return status;
  }
  public void setStatus(StatusEnum status) {
    this.status = status;
  }


  @Override
  public boolean equals(Object o) {
    if (this == o) {
      return true;
    }
    if (o == null || getClass() != o.getClass()) {
      return false;
    }
    Pet pet = (Pet) o;
    return Objects.equals(id, pet.id) &&
        Objects.equals(category, pet.category) &&
        Objects.equals(name, pet.name) &&
        Objects.equals(photoUrls, pet.photoUrls) &&
        Objects.equals(tags, pet.tags) &&
        Objects.equals(status, pet.status);
  }

  @Override
  public int hashCode() {
    return Objects.hash(id, category, name, photoUrls, tags, status);
  }

  @Override
  public String toString() {
    StringBuilder sb = new StringBuilder();
    sb.append("class Pet {\n");
    
    sb.append("    id: ").append(toIndentedString(id)).append("\n");
    sb.append("    category: ").append(toIndentedString(category)).append("\n");
    sb.append("    name: ").append(toIndentedString(name)).append("\n");
    sb.append("    photoUrls: ").append(toIndentedString(photoUrls)).append("\n");
    sb.append("    tags: ").append(toIndentedString(tags)).append("\n");
    sb.append("    status: ").append(toIndentedString(status)).append("\n");
    sb.append("}");
    return sb.toString();
  }

  /**
   * Convert the given object to string with each line indented by 4 spaces
   * (except the first line).
   */
  private String toIndentedString(Object o) {
    if (o == null) {
      return "null";
    }
    return o.toString().replace("\n", "\n    ");
  }
}
<|MERGE_RESOLUTION|>--- conflicted
+++ resolved
@@ -9,14 +9,10 @@
 import io.swagger.model.Category;
 import io.swagger.model.Tag;
 import java.util.List;
-<<<<<<< HEAD
 import javax.validation.constraints.*;
-=======
-
 import io.swagger.annotations.*;
 
 @ApiModel(description="A pet for sale in the pet store")
->>>>>>> 35aa7871
 
 public class Pet   {
   
