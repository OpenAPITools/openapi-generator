package org.openapitools.api;

/**
 * The exception that can be used to store the HTTP status code returned by an API response.
 */
<<<<<<< HEAD
@javax.annotation.Generated(value = "org.openapitools.codegen.languages.JavaResteasyServerCodegen", comments = "Generator version: 7.14.0")
=======
@javax.annotation.Generated(value = "org.openapitools.codegen.languages.JavaResteasyServerCodegen", comments = "Generator version: 7.15.0-SNAPSHOT")
>>>>>>> a5f638fe
public class ApiException extends Exception {
    /** The HTTP status code. */
    private int code;

    /**
     * Constructor.
     *
     * @param code The HTTP status code.
     * @param msg The error message.
     */
    public ApiException(int code, String msg) {
        super(msg);
        this.code = code;
    }

    /**
     * Get the HTTP status code.
     *
     * @return The HTTP status code.
     */
    public int getCode() {
        return code;
    }

    @Override
    public String toString() {
        return "ApiException{" +
               "code=" + code +
               '}';
    }
}<|MERGE_RESOLUTION|>--- conflicted
+++ resolved
@@ -3,11 +3,7 @@
 /**
  * The exception that can be used to store the HTTP status code returned by an API response.
  */
-<<<<<<< HEAD
-@javax.annotation.Generated(value = "org.openapitools.codegen.languages.JavaResteasyServerCodegen", comments = "Generator version: 7.14.0")
-=======
 @javax.annotation.Generated(value = "org.openapitools.codegen.languages.JavaResteasyServerCodegen", comments = "Generator version: 7.15.0-SNAPSHOT")
->>>>>>> a5f638fe
 public class ApiException extends Exception {
     /** The HTTP status code. */
     private int code;
