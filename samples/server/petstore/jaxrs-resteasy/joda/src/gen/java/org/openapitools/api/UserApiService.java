--- conflicted
+++ resolved
@@ -10,156 +10,16 @@
 
 import java.util.List;
 import org.openapitools.api.NotFoundException;
+
 import java.io.InputStream;
 
 import javax.validation.constraints.*;
 import javax.validation.Valid;
-
 import javax.ws.rs.core.Response;
 import javax.ws.rs.core.SecurityContext;
 
 @javax.annotation.Generated(value = "org.openapitools.codegen.languages.JavaResteasyServerCodegen", comments = "Generator version: 7.18.0-SNAPSHOT")
 public interface UserApiService {
-<<<<<<< HEAD
-    Response createUser(
-        
-        User body,
-        SecurityContext securityContext
-    ) throws NotFoundException;
-
-    default Response createUser(
-        
-        User body, 
-        String context
-    ) throws NotFoundException {
-        return createUser(
-            
-            body,
-            (SecurityContext)null
-        );
-    }
-    Response createUsersWithArrayInput(
-        
-        List<@Valid User> body,
-        SecurityContext securityContext
-    ) throws NotFoundException;
-
-    default Response createUsersWithArrayInput(
-        
-        List<@Valid User> body, 
-        String context
-    ) throws NotFoundException {
-        return createUsersWithArrayInput(
-            
-            body,
-            (SecurityContext)null
-        );
-    }
-    Response createUsersWithListInput(
-        
-        List<@Valid User> body,
-        SecurityContext securityContext
-    ) throws NotFoundException;
-
-    default Response createUsersWithListInput(
-        
-        List<@Valid User> body, 
-        String context
-    ) throws NotFoundException {
-        return createUsersWithListInput(
-            
-            body,
-            (SecurityContext)null
-        );
-    }
-    Response deleteUser(
-        
-        String username,
-        SecurityContext securityContext
-    ) throws NotFoundException;
-
-    default Response deleteUser(
-        
-        String username, 
-        String context
-    ) throws NotFoundException {
-        return deleteUser(
-            
-            username,
-            (SecurityContext)null
-        );
-    }
-    Response getUserByName(
-        
-        String username,
-        SecurityContext securityContext
-    ) throws NotFoundException;
-
-    default Response getUserByName(
-        
-        String username, 
-        String context
-    ) throws NotFoundException {
-        return getUserByName(
-            
-            username,
-            (SecurityContext)null
-        );
-    }
-    Response loginUser(
-        
-        String username,
-        String password,
-        SecurityContext securityContext
-    ) throws NotFoundException;
-
-    default Response loginUser(
-        
-        String username, 
-        String password, 
-        String context
-    ) throws NotFoundException {
-        return loginUser(
-            
-            username,password,
-            (SecurityContext)null
-        );
-    }
-    Response logoutUser(
-        
-        SecurityContext securityContext
-    ) throws NotFoundException;
-
-    default Response logoutUser(
-        
-        String context
-    ) throws NotFoundException {
-        return logoutUser(
-            
-            
-            (SecurityContext)null
-        );
-    }
-    Response updateUser(
-        
-        String username,
-        User body,
-        SecurityContext securityContext
-    ) throws NotFoundException;
-
-    default Response updateUser(
-        
-        String username, 
-        User body, 
-        String context
-    ) throws NotFoundException {
-        return updateUser(
-            
-            username,body,
-            (SecurityContext)null
-        );
-    }
-=======
       Response createUser(User body,SecurityContext securityContext)
       throws NotFoundException;
       Response createUsersWithArrayInput(List<@Valid User> body,SecurityContext securityContext)
@@ -178,5 +38,4 @@
       throws NotFoundException;
 
 
->>>>>>> 51e1b063
 }