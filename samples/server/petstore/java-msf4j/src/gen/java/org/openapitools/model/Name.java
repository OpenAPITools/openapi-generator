--- conflicted
+++ resolved
@@ -10,11 +10,7 @@
  * Model for testing model name same as property name
  */
 @ApiModel(description = "Model for testing model name same as property name")
-<<<<<<< HEAD
-@javax.annotation.Generated(value = "org.openapitools.codegen.languages.JavaMSF4JServerCodegen", comments = "Generator version: 7.14.0")
-=======
 @javax.annotation.Generated(value = "org.openapitools.codegen.languages.JavaMSF4JServerCodegen", comments = "Generator version: 7.15.0-SNAPSHOT")
->>>>>>> d11d008e
 public class Name   {
   @JsonProperty("name")
   private Integer name;
