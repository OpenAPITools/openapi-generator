--- conflicted
+++ resolved
@@ -11,11 +11,7 @@
  * Model for testing model name starting with number
  */
 @ApiModel(description = "Model for testing model name starting with number")
-<<<<<<< HEAD
-@javax.annotation.Generated(value = "org.openapitools.codegen.languages.JavaMSF4JServerCodegen", comments = "Generator version: 7.14.0")
-=======
 @javax.annotation.Generated(value = "org.openapitools.codegen.languages.JavaMSF4JServerCodegen", comments = "Generator version: 7.15.0-SNAPSHOT")
->>>>>>> a5f638fe
 public class Model200Response   {
   @JsonProperty("name")
   private Integer name;
