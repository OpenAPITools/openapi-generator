--- conflicted
+++ resolved
@@ -12,11 +12,7 @@
 /**
  * EnumTest
  */
-<<<<<<< HEAD
-@javax.annotation.Generated(value = "org.openapitools.codegen.languages.JavaMSF4JServerCodegen", comments = "Generator version: 7.14.0")
-=======
 @javax.annotation.Generated(value = "org.openapitools.codegen.languages.JavaMSF4JServerCodegen", comments = "Generator version: 7.15.0-SNAPSHOT")
->>>>>>> d11d008e
 public class EnumTest   {
   /**
    * Gets or Sets enumString
