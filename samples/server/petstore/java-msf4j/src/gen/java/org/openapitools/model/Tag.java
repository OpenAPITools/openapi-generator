package org.openapitools.model;

import java.util.Objects;
import com.fasterxml.jackson.annotation.JsonProperty;
import com.fasterxml.jackson.annotation.JsonCreator;
import io.swagger.annotations.ApiModel;
import io.swagger.annotations.ApiModelProperty;

/**
 * Tag
 */
<<<<<<< HEAD
@javax.annotation.Generated(value = "org.openapitools.codegen.languages.JavaMSF4JServerCodegen", comments = "Generator version: 7.14.0")
=======
@javax.annotation.Generated(value = "org.openapitools.codegen.languages.JavaMSF4JServerCodegen", comments = "Generator version: 7.15.0-SNAPSHOT")
>>>>>>> a5f638fe
public class Tag   {
  @JsonProperty("id")
  private Long id;

  @JsonProperty("name")
  private String name;

  public Tag id(Long id) {
    this.id = id;
    return this;
  }

   /**
   * Get id
   * @return id
  **/
  @ApiModelProperty(value = "")
  public Long getId() {
    return id;
  }

  public void setId(Long id) {
    this.id = id;
  }

  public Tag name(String name) {
    this.name = name;
    return this;
  }

   /**
   * Get name
   * @return name
  **/
  @ApiModelProperty(value = "")
  public String getName() {
    return name;
  }

  public void setName(String name) {
    this.name = name;
  }


  @Override
  public boolean equals(Object o) {
    if (this == o) {
      return true;
    }
    if (o == null || getClass() != o.getClass()) {
      return false;
    }
    Tag tag = (Tag) o;
    return Objects.equals(this.id, tag.id) &&
        Objects.equals(this.name, tag.name);
  }

  @Override
  public int hashCode() {
    return Objects.hash(id, name);
  }

  @Override
  public String toString() {
    StringBuilder sb = new StringBuilder();
    sb.append("class Tag {\n");
    
    sb.append("    id: ").append(toIndentedString(id)).append("\n");
    sb.append("    name: ").append(toIndentedString(name)).append("\n");
    sb.append("}");
    return sb.toString();
  }

  /**
   * Convert the given object to string with each line indented by 4 spaces
   * (except the first line).
   */
  private String toIndentedString(Object o) {
    if (o == null) {
      return "null";
    }
    return o.toString().replace("\n", "\n    ");
  }
}
<|MERGE_RESOLUTION|>--- conflicted
+++ resolved
@@ -9,11 +9,7 @@
 /**
  * Tag
  */
-<<<<<<< HEAD
-@javax.annotation.Generated(value = "org.openapitools.codegen.languages.JavaMSF4JServerCodegen", comments = "Generator version: 7.14.0")
-=======
 @javax.annotation.Generated(value = "org.openapitools.codegen.languages.JavaMSF4JServerCodegen", comments = "Generator version: 7.15.0-SNAPSHOT")
->>>>>>> a5f638fe
 public class Tag   {
   @JsonProperty("id")
   private Long id;
