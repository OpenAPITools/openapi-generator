--- conflicted
+++ resolved
@@ -20,11 +20,7 @@
  */
 
 @ApiModel(description = "Model for testing model name same as property name")
-<<<<<<< HEAD
 @Generated(value = "org.openapitools.codegen.languages.SpringCodegen", comments = "Generator version: 8.0.0-SNAPSHOT")
-=======
-@Generated(value = "org.openapitools.codegen.languages.SpringCodegen", comments = "Generator version: 7.8.0-SNAPSHOT")
->>>>>>> 131fd518
 public class Name {
 
   private Integer name;
