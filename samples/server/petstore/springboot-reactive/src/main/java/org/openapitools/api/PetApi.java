--- conflicted
+++ resolved
@@ -27,12 +27,8 @@
 
 @Generated(value = "org.openapitools.codegen.languages.SpringCodegen")
 @Validated
-<<<<<<< HEAD
-@Api(value = "pet", description = "the pet API")
+@Api(value = "pet", description = "Everything about your Pets")
 @RequestMapping("${openapi.openAPIPetstore.base-path:/v2}")
-=======
-@Api(value = "pet", description = "Everything about your Pets")
->>>>>>> fca13eb9
 public interface PetApi {
 
     default PetApiDelegate getDelegate() {
