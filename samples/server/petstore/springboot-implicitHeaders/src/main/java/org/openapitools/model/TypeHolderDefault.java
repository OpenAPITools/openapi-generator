--- conflicted
+++ resolved
@@ -25,22 +25,19 @@
 @Generated(value = "org.openapitools.codegen.languages.SpringCodegen")
 public class TypeHolderDefault {
 
+  @JsonProperty("string_item")
   private String stringItem = "what";
 
-<<<<<<< HEAD
-  private BigDecimal numberItem;
-
-  private Integer integerItem;
-=======
   @JsonProperty("number_item")
   private BigDecimal numberItem = new BigDecimal("1.234");
 
   @JsonProperty("integer_item")
   private Integer integerItem = -2;
->>>>>>> 162623e4
-
+
+  @JsonProperty("bool_item")
   private Boolean boolItem = true;
 
+  @JsonProperty("array_item")
   @Valid
   private List<Integer> arrayItem = new ArrayList<>(Arrays.asList(0, 1, 2, 3));
 
@@ -75,7 +72,6 @@
   */
   @NotNull 
   @ApiModelProperty(required = true, value = "")
-  @JsonProperty("string_item")
   public String getStringItem() {
     return stringItem;
   }
@@ -95,7 +91,6 @@
   */
   @NotNull @Valid 
   @ApiModelProperty(required = true, value = "")
-  @JsonProperty("number_item")
   public BigDecimal getNumberItem() {
     return numberItem;
   }
@@ -115,7 +110,6 @@
   */
   @NotNull 
   @ApiModelProperty(required = true, value = "")
-  @JsonProperty("integer_item")
   public Integer getIntegerItem() {
     return integerItem;
   }
@@ -135,7 +129,6 @@
   */
   @NotNull 
   @ApiModelProperty(required = true, value = "")
-  @JsonProperty("bool_item")
   public Boolean getBoolItem() {
     return boolItem;
   }
@@ -163,7 +156,6 @@
   */
   @NotNull 
   @ApiModelProperty(required = true, value = "")
-  @JsonProperty("array_item")
   public List<Integer> getArrayItem() {
     return arrayItem;
   }
