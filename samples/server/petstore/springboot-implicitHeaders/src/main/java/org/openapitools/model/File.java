package org.openapitools.model;

import java.net.URI;
import java.util.Objects;
import com.fasterxml.jackson.annotation.JsonProperty;
import com.fasterxml.jackson.annotation.JsonCreator;
import io.swagger.annotations.ApiModel;
import io.swagger.annotations.ApiModelProperty;
import org.openapitools.jackson.nullable.JsonNullable;
import java.time.OffsetDateTime;
import javax.validation.Valid;
import javax.validation.constraints.*;


import java.util.*;
import javax.annotation.Generated;

/**
 * Must be named &#x60;File&#x60; for test.
 */

@ApiModel(description = "Must be named `File` for test.")
<<<<<<< HEAD
@Generated(value = "org.openapitools.codegen.languages.SpringCodegen", comments = "Generator version: 8.0.0-SNAPSHOT")
=======
@Generated(value = "org.openapitools.codegen.languages.SpringCodegen", comments = "Generator version: 7.8.0-SNAPSHOT")
>>>>>>> 131fd518
public class File {

  private String sourceURI;

  public File sourceURI(String sourceURI) {
    this.sourceURI = sourceURI;
    return this;
  }

  /**
   * Test capitalization
   * @return sourceURI
   */
  
  @ApiModelProperty(value = "Test capitalization")
  @JsonProperty("sourceURI")
  public String getSourceURI() {
    return sourceURI;
  }

  public void setSourceURI(String sourceURI) {
    this.sourceURI = sourceURI;
  }

  @Override
  public boolean equals(Object o) {
    if (this == o) {
      return true;
    }
    if (o == null || getClass() != o.getClass()) {
      return false;
    }
    File file = (File) o;
    return Objects.equals(this.sourceURI, file.sourceURI);
  }

  @Override
  public int hashCode() {
    return Objects.hash(sourceURI);
  }

  @Override
  public String toString() {
    StringBuilder sb = new StringBuilder();
    sb.append("class File {\n");
    sb.append("    sourceURI: ").append(toIndentedString(sourceURI)).append("\n");
    sb.append("}");
    return sb.toString();
  }

  /**
   * Convert the given object to string with each line indented by 4 spaces
   * (except the first line).
   */
  private String toIndentedString(Object o) {
    if (o == null) {
      return "null";
    }
    return o.toString().replace("\n", "\n    ");
  }
}
<|MERGE_RESOLUTION|>--- conflicted
+++ resolved
@@ -20,11 +20,7 @@
  */
 
 @ApiModel(description = "Must be named `File` for test.")
-<<<<<<< HEAD
 @Generated(value = "org.openapitools.codegen.languages.SpringCodegen", comments = "Generator version: 8.0.0-SNAPSHOT")
-=======
-@Generated(value = "org.openapitools.codegen.languages.SpringCodegen", comments = "Generator version: 7.8.0-SNAPSHOT")
->>>>>>> 131fd518
 public class File {
 
   private String sourceURI;
