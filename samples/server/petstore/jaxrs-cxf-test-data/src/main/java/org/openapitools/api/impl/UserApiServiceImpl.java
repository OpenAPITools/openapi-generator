package org.openapitools.api.impl;

import org.openapitools.api.*;
import java.util.List;
import java.util.Map;
import org.openapitools.model.User;

import java.io.InputStream;
import java.io.OutputStream;
import java.util.List;
import java.util.Map;
import java.io.File;
import com.fasterxml.jackson.databind.node.JsonNodeFactory;
import com.fasterxml.jackson.databind.node.ObjectNode;
import org.openapitools.codegen.utils.JsonCache;
import org.openapitools.codegen.utils.JsonCache.CacheException;
import javax.ws.rs.*;
import javax.ws.rs.core.Response;
import org.apache.cxf.jaxrs.model.wadl.Description;
import org.apache.cxf.jaxrs.model.wadl.DocTarget;

import org.apache.cxf.jaxrs.ext.multipart.*;

import io.swagger.annotations.Api;

/**
 * OpenAPI Petstore
 *
 * <p>This spec is mainly for testing Petstore server and contains fake endpoints, models. Please do not use this for any other purpose. Special characters: \" \\
 *
 */
public class UserApiServiceImpl implements UserApi {
    private JsonCache cache;

    {
        try {
            File cacheFile = new File(System.getProperty("jaxrs.test.server.json",
<<<<<<< HEAD
                    "/mnt/c/Users/philipp/Documents/dev/openapi-generator/samples/server/petstore/jaxrs-cxf-test-data/src/main/resources/test-data.json"));
=======
                    "/Users/par/git/openapi-generator/samples/server/petstore/jaxrs-cxf-test-data/src/main/resources/test-data.json"));
>>>>>>> 6a4aed91
            cache = JsonCache.Factory.instance.get("test-data").load(cacheFile).child("/org.openapitools.api/UserApi");
        } catch (CacheException e) {
            e.printStackTrace();
        }
    }

    /**
     * Create user
     *
     * This can only be done by the logged in user.
     *
     */
    @Override
    public void createUser(User body) {

    }

    /**
     * Creates list of users with given input array
     *
     */
    @Override
    public void createUsersWithArrayInput(List<User> body) {

    }

    /**
     * Creates list of users with given input array
     *
     */
    @Override
    public void createUsersWithListInput(List<User> body) {

    }

    /**
     * Delete user
     *
     * This can only be done by the logged in user.
     *
     */
    @Override
    public void deleteUser(String username) {

    }

    /**
     * Get user by user name
     *
     */
    @Override
    public User getUserByName(String username) {
        try {
            User response = cache.getObject("/getUserByName/response", User.class);
            return response;
        } catch (CacheException e) {
            throw new RuntimeException(e);
        }
    }

    /**
     * Logs user into the system
     *
     */
    @Override
    public String loginUser(String username, String password) {
        try {
            String response = cache.getString("/loginUser/response");
            return response;
        } catch (CacheException e) {
            throw new RuntimeException(e);
        }
    }

    /**
     * Logs out current logged in user session
     *
     */
    @Override
    public void logoutUser() {

    }

    /**
     * Updated user
     *
     * This can only be done by the logged in user.
     *
     */
    @Override
    public void updateUser(String username, User body) {

    }

}<|MERGE_RESOLUTION|>--- conflicted
+++ resolved
@@ -35,11 +35,7 @@
     {
         try {
             File cacheFile = new File(System.getProperty("jaxrs.test.server.json",
-<<<<<<< HEAD
-                    "/mnt/c/Users/philipp/Documents/dev/openapi-generator/samples/server/petstore/jaxrs-cxf-test-data/src/main/resources/test-data.json"));
-=======
                     "/Users/par/git/openapi-generator/samples/server/petstore/jaxrs-cxf-test-data/src/main/resources/test-data.json"));
->>>>>>> 6a4aed91
             cache = JsonCache.Factory.instance.get("test-data").load(cacheFile).child("/org.openapitools.api/UserApi");
         } catch (CacheException e) {
             e.printStackTrace();
