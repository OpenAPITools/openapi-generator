package org.openapitools.model;

import java.net.URI;
import java.util.Objects;
import com.fasterxml.jackson.annotation.JsonProperty;
import com.fasterxml.jackson.annotation.JsonCreator;
import io.swagger.annotations.ApiModel;
import io.swagger.annotations.ApiModelProperty;
import org.openapitools.jackson.nullable.JsonNullable;
import java.time.OffsetDateTime;
import javax.validation.Valid;
import javax.validation.constraints.*;


import java.util.*;
import javax.annotation.Generated;

import java.util.Map;
import java.util.HashMap;
import com.fasterxml.jackson.annotation.JsonAnyGetter;
import com.fasterxml.jackson.annotation.JsonAnySetter;
/**
 * AdditionalPropertiesBoolean
 */

@Generated(value = "org.openapitools.codegen.languages.SpringCodegen")
<<<<<<< HEAD
public class AdditionalPropertiesBoolean   {
=======
public class AdditionalPropertiesBoolean extends HashMap<String, Boolean> {

>>>>>>> 5fa08b9b
  @JsonProperty("name")
  private String name;

  public AdditionalPropertiesBoolean name(String name) {
    this.name = name;
    return this;
  }

  /**
   * Get name
   * @return name
  */
  
  @ApiModelProperty(value = "")
  public String getName() {
    return name;
  }

  public void setName(String name) {
    this.name = name;
  }

    /**
    * A container for additional, undeclared properties.
    * This is a holder for any undeclared properties as specified with
    * the 'additionalProperties' keyword in the OAS document.
    */
    private Map<String, Boolean> additionalProperties;

    /**
    * Set the additional (undeclared) property with the specified name and value.
    * If the property does not already exist, create it otherwise replace it.
    */
    @JsonAnySetter
    public AdditionalPropertiesBoolean putAdditionalProperty(String key, Boolean value) {
    if (this.additionalProperties == null) {
    this.additionalProperties = new HashMap<String, Boolean>();
    }
    this.additionalProperties.put(key, value);
    return this;
    }

    /**
    * Return the additional (undeclared) property.
    */
    @JsonAnyGetter
    public Map<String, Boolean> getAdditionalProperties() {
    return additionalProperties;
    }

    /**
    * Return the additional (undeclared) property with the specified name.
    */
    public Boolean getAdditionalProperty(String key) {
    if (this.additionalProperties == null) {
    return null;
    }
    return this.additionalProperties.get(key);
    }

  @Override
  public boolean equals(Object o) {
    if (this == o) {
      return true;
    }
    if (o == null || getClass() != o.getClass()) {
      return false;
    }
    AdditionalPropertiesBoolean additionalPropertiesBoolean = (AdditionalPropertiesBoolean) o;
    return Objects.equals(this.name, additionalPropertiesBoolean.name) &&
    Objects.equals(this.additionalProperties, additionalPropertiesBoolean.additionalProperties);
  }

  @Override
  public int hashCode() {
    return Objects.hash(name, additionalProperties);
  }

  @Override
  public String toString() {
    StringBuilder sb = new StringBuilder();
    sb.append("class AdditionalPropertiesBoolean {\n");
    
    sb.append("    name: ").append(toIndentedString(name)).append("\n");
    
    sb.append("    additionalProperties: ").append(toIndentedString(additionalProperties)).append("\n");
    sb.append("}");
    return sb.toString();
  }

  /**
   * Convert the given object to string with each line indented by 4 spaces
   * (except the first line).
   */
  private String toIndentedString(Object o) {
    if (o == null) {
      return "null";
    }
    return o.toString().replace("\n", "\n    ");
  }
}
<|MERGE_RESOLUTION|>--- conflicted
+++ resolved
@@ -24,12 +24,7 @@
  */
 
 @Generated(value = "org.openapitools.codegen.languages.SpringCodegen")
-<<<<<<< HEAD
 public class AdditionalPropertiesBoolean   {
-=======
-public class AdditionalPropertiesBoolean extends HashMap<String, Boolean> {
-
->>>>>>> 5fa08b9b
   @JsonProperty("name")
   private String name;
 
