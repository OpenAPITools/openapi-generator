--- conflicted
+++ resolved
@@ -123,15 +123,10 @@
         value = "/fake/outer/composite",
         produces = { "*/*" }
     )
-<<<<<<< HEAD
-    default ResponseEntity<OuterComposite> fakeOuterCompositeSerialize(@ApiParam(value = "Input composite as post body"  )  @Valid @RequestBody(required = false) OuterComposite body) {
-                getRequest().ifPresent(request -> {
-=======
     default ResponseEntity<OuterComposite> fakeOuterCompositeSerialize(
         @ApiParam(value = "Input composite as post body") @Valid @RequestBody(required = false) OuterComposite body
     ) {
         getRequest().ifPresent(request -> {
->>>>>>> de745a4c
             for (MediaType mediaType: MediaType.parseMediaTypes(request.getHeader("Accept"))) {
                 if (mediaType.isCompatibleWith(MediaType.valueOf("*/*"))) {
                     String exampleString = "{ \"my_string\" : \"my_string\", \"my_number\" : 0.8008281904610115, \"my_boolean\" : true }";
@@ -287,15 +282,10 @@
         produces = { "application/json" },
         consumes = { "application/json" }
     )
-<<<<<<< HEAD
-    default ResponseEntity<Client> testClientModel(@ApiParam(value = "client model" ,required=true )  @Valid @RequestBody Client body) {
-                getRequest().ifPresent(request -> {
-=======
     default ResponseEntity<Client> testClientModel(
         @ApiParam(value = "client model", required = true) @Valid @RequestBody Client body
     ) {
         getRequest().ifPresent(request -> {
->>>>>>> de745a4c
             for (MediaType mediaType: MediaType.parseMediaTypes(request.getHeader("Accept"))) {
                 if (mediaType.isCompatibleWith(MediaType.valueOf("application/json"))) {
                     String exampleString = "{ \"client\" : \"client\" }";
@@ -576,17 +566,12 @@
         produces = { "application/json" },
         consumes = { "multipart/form-data" }
     )
-<<<<<<< HEAD
-    default ResponseEntity<ModelApiResponse> uploadFileWithRequiredFile(@ApiParam(value = "ID of pet to update",required=true) @PathVariable("petId") Long petId,@ApiParam(value = "file to upload") @Valid @RequestPart(value = "requiredFile", required = true) MultipartFile requiredFile,@ApiParam(value = "Additional data to pass to server") @Valid @RequestPart(value = "additionalMetadata", required = false)  String additionalMetadata) {
-                getRequest().ifPresent(request -> {
-=======
     default ResponseEntity<ModelApiResponse> uploadFileWithRequiredFile(
         @ApiParam(value = "ID of pet to update", required = true) @PathVariable("petId") Long petId,
         @ApiParam(value = "file to upload", required = true) @RequestPart(value = "requiredFile", required = true) MultipartFile requiredFile,
         @ApiParam(value = "Additional data to pass to server") @Valid @RequestParam(value = "additionalMetadata", required = false) String additionalMetadata
     ) {
         getRequest().ifPresent(request -> {
->>>>>>> de745a4c
             for (MediaType mediaType: MediaType.parseMediaTypes(request.getHeader("Accept"))) {
                 if (mediaType.isCompatibleWith(MediaType.valueOf("application/json"))) {
                     String exampleString = "{ \"code\" : 0, \"type\" : \"type\", \"message\" : \"message\" }";
