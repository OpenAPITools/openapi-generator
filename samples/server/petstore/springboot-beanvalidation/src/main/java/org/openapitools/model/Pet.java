package org.openapitools.model;

import java.net.URI;
import java.util.Objects;
import com.fasterxml.jackson.annotation.JsonProperty;
import com.fasterxml.jackson.annotation.JsonCreator;
import com.fasterxml.jackson.annotation.JsonValue;
import com.fasterxml.jackson.databind.annotation.JsonDeserialize;
import io.swagger.annotations.ApiModel;
import io.swagger.annotations.ApiModelProperty;
import java.util.ArrayList;
import java.util.LinkedHashSet;
import java.util.List;
import java.util.Set;
import org.openapitools.model.Category;
import org.openapitools.model.Tag;
import org.openapitools.jackson.nullable.JsonNullable;
import java.time.OffsetDateTime;
import javax.validation.Valid;
import javax.validation.constraints.*;


import java.util.*;
import javax.annotation.Generated;

/**
 * Pet
 */

@Generated(value = "org.openapitools.codegen.languages.SpringCodegen")
public class Pet {

  private Long id;

  private Category category;

  private String name;

  @Valid
  private Set<String> photoUrls = new LinkedHashSet<>();

  @Valid
  private List<@Valid Tag> tags;

  /**
   * pet status in the store
   */
  public enum StatusEnum {
    AVAILABLE("available"),
    
    PENDING("pending"),
    
    SOLD("sold");

    private String value;

    StatusEnum(String value) {
      this.value = value;
    }

    @JsonValue
    public String getValue() {
      return value;
    }

    @Override
    public String toString() {
      return String.valueOf(value);
    }

    @JsonCreator
    public static StatusEnum fromValue(String value) {
      for (StatusEnum b : StatusEnum.values()) {
        if (b.value.equals(value)) {
          return b;
        }
      }
      throw new IllegalArgumentException("Unexpected value '" + value + "'");
    }
  }

  private StatusEnum status;

  /**
   * Default constructor
   * @deprecated Use {@link Pet#Pet(String, Set<String>)}
   */
  @Deprecated
  public Pet() {
    super();
  }

  /**
   * Constructor with only required parameters
   */
  public Pet(String name, Set<String> photoUrls) {
    this.name = name;
    this.photoUrls = photoUrls;
  }

  public Pet id(Long id) {
    this.id = id;
    return this;
  }

  /**
   * Get id
   * @return id
  */
  
  @ApiModelProperty(value = "")
  @JsonProperty("id")
  public Long getId() {
    return id;
  }

  public void setId(Long id) {
    this.id = id;
  }

  public Pet category(Category category) {
    this.category = category;
    return this;
  }

  /**
   * Get category
   * @return category
  */
  @Valid 
  @ApiModelProperty(value = "")
  @JsonProperty("category")
  public Category getCategory() {
    return category;
  }

  public void setCategory(Category category) {
    this.category = category;
  }

  public Pet name(String name) {
    this.name = name;
    return this;
  }

  /**
   * Get name
   * @return name
  */
  @NotNull 
  @ApiModelProperty(example = "doggie", required = true, value = "")
  @JsonProperty("name")
  public String getName() {
    return name;
  }

  public void setName(String name) {
    this.name = name;
  }

  public Pet photoUrls(Set<String> photoUrls) {
    this.photoUrls = photoUrls;
    return this;
  }

  public Pet addPhotoUrlsItem(String photoUrlsItem) {
    if (this.photoUrls == null) {
      this.photoUrls = new LinkedHashSet<>();
    }
    this.photoUrls.add(photoUrlsItem);
    return this;
  }

  /**
   * Get photoUrls
   * @return photoUrls
  */
  @NotNull 
  @ApiModelProperty(required = true, value = "")
  @JsonProperty("photoUrls")
  public Set<String> getPhotoUrls() {
    return photoUrls;
  }

  @JsonDeserialize(as = LinkedHashSet.class)
  public void setPhotoUrls(Set<String> photoUrls) {
    this.photoUrls = photoUrls;
  }

  public Pet tags(List<@Valid Tag> tags) {
    this.tags = tags;
    return this;
  }

  public Pet addTagsItem(Tag tagsItem) {
    if (this.tags == null) {
      this.tags = new ArrayList<>();
    }
    this.tags.add(tagsItem);
    return this;
  }

  /**
   * Get tags
   * @return tags
  */
  @Valid 
  @ApiModelProperty(value = "")
<<<<<<< HEAD
  @JsonProperty("tags")
  public List<Tag> getTags() {
=======
  public List<@Valid Tag> getTags() {
>>>>>>> 162623e4
    return tags;
  }

  public void setTags(List<@Valid Tag> tags) {
    this.tags = tags;
  }

  public Pet status(StatusEnum status) {
    this.status = status;
    return this;
  }

  /**
   * pet status in the store
   * @return status
  */
  
  @ApiModelProperty(value = "pet status in the store")
  @JsonProperty("status")
  public StatusEnum getStatus() {
    return status;
  }

  public void setStatus(StatusEnum status) {
    this.status = status;
  }

  @Override
  public boolean equals(Object o) {
    if (this == o) {
      return true;
    }
    if (o == null || getClass() != o.getClass()) {
      return false;
    }
    Pet pet = (Pet) o;
    return Objects.equals(this.id, pet.id) &&
        Objects.equals(this.category, pet.category) &&
        Objects.equals(this.name, pet.name) &&
        Objects.equals(this.photoUrls, pet.photoUrls) &&
        Objects.equals(this.tags, pet.tags) &&
        Objects.equals(this.status, pet.status);
  }

  @Override
  public int hashCode() {
    return Objects.hash(id, category, name, photoUrls, tags, status);
  }

  @Override
  public String toString() {
    StringBuilder sb = new StringBuilder();
    sb.append("class Pet {\n");
    sb.append("    id: ").append(toIndentedString(id)).append("\n");
    sb.append("    category: ").append(toIndentedString(category)).append("\n");
    sb.append("    name: ").append(toIndentedString(name)).append("\n");
    sb.append("    photoUrls: ").append(toIndentedString(photoUrls)).append("\n");
    sb.append("    tags: ").append(toIndentedString(tags)).append("\n");
    sb.append("    status: ").append(toIndentedString(status)).append("\n");
    sb.append("}");
    return sb.toString();
  }

  /**
   * Convert the given object to string with each line indented by 4 spaces
   * (except the first line).
   */
  private String toIndentedString(Object o) {
    if (o == null) {
      return "null";
    }
    return o.toString().replace("\n", "\n    ");
  }
}
<|MERGE_RESOLUTION|>--- conflicted
+++ resolved
@@ -30,15 +30,20 @@
 @Generated(value = "org.openapitools.codegen.languages.SpringCodegen")
 public class Pet {
 
+  @JsonProperty("id")
   private Long id;
 
+  @JsonProperty("category")
   private Category category;
 
+  @JsonProperty("name")
   private String name;
 
+  @JsonProperty("photoUrls")
   @Valid
   private Set<String> photoUrls = new LinkedHashSet<>();
 
+  @JsonProperty("tags")
   @Valid
   private List<@Valid Tag> tags;
 
@@ -79,6 +84,7 @@
     }
   }
 
+  @JsonProperty("status")
   private StatusEnum status;
 
   /**
@@ -109,7 +115,6 @@
   */
   
   @ApiModelProperty(value = "")
-  @JsonProperty("id")
   public Long getId() {
     return id;
   }
@@ -129,7 +134,6 @@
   */
   @Valid 
   @ApiModelProperty(value = "")
-  @JsonProperty("category")
   public Category getCategory() {
     return category;
   }
@@ -149,7 +153,6 @@
   */
   @NotNull 
   @ApiModelProperty(example = "doggie", required = true, value = "")
-  @JsonProperty("name")
   public String getName() {
     return name;
   }
@@ -177,7 +180,6 @@
   */
   @NotNull 
   @ApiModelProperty(required = true, value = "")
-  @JsonProperty("photoUrls")
   public Set<String> getPhotoUrls() {
     return photoUrls;
   }
@@ -206,12 +208,7 @@
   */
   @Valid 
   @ApiModelProperty(value = "")
-<<<<<<< HEAD
-  @JsonProperty("tags")
-  public List<Tag> getTags() {
-=======
   public List<@Valid Tag> getTags() {
->>>>>>> 162623e4
     return tags;
   }
 
@@ -230,7 +227,6 @@
   */
   
   @ApiModelProperty(value = "pet status in the store")
-  @JsonProperty("status")
   public StatusEnum getStatus() {
     return status;
   }
