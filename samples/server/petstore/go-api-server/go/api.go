--- conflicted
+++ resolved
@@ -59,16 +59,6 @@
 // while the service implementation can ignored with the .openapi-generator-ignore file 
 // and updated with the logic required for the API.
 type PetApiServicer interface { 
-<<<<<<< HEAD
-	AddPet(context.Context, Pet) (interface{}, error)
-	DeletePet(context.Context, int64, string) (interface{}, error)
-	FindPetsByStatus(context.Context, []StatusItems) (interface{}, error)
-	FindPetsByTags(context.Context, []string) (interface{}, error)
-	GetPetById(context.Context, int64) (interface{}, error)
-	UpdatePet(context.Context, Pet) (interface{}, error)
-	UpdatePetWithForm(context.Context, int64, string, string) (interface{}, error)
-	UploadFile(context.Context, int64, string, *os.File) (interface{}, error)
-=======
 	AddPet(context.Context, Pet) (ImplResponse, error)
 	DeletePet(context.Context, int64, string) (ImplResponse, error)
 	FindPetsByStatus(context.Context, []string) (ImplResponse, error)
@@ -77,7 +67,6 @@
 	UpdatePet(context.Context, Pet) (ImplResponse, error)
 	UpdatePetWithForm(context.Context, int64, string, string) (ImplResponse, error)
 	UploadFile(context.Context, int64, string, *os.File) (ImplResponse, error)
->>>>>>> f30d6c83
 }
 
 
