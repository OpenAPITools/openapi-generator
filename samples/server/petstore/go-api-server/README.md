# Go API Server for petstoreserver

This is a sample server Petstore server. For this sample, you can use the api key `special-key` to test the authorization filters.

## Overview
This server was generated by the [openapi-generator]
(https://openapi-generator.tech) project.
By using the [OpenAPI-Spec](https://github.com/OAI/OpenAPI-Specification) from a remote server, you can easily generate a server stub.

To see how to make this your own, look here:

[README](https://openapi-generator.tech)

- API version: 1.0.0
<<<<<<< HEAD
- Generator version: 8.0.0-SNAPSHOT
=======
- Generator version: 7.8.0-SNAPSHOT
>>>>>>> 131fd518


### Running the server
To run the server, follow these simple steps:

```
go run main.go
```

The server will be available on `http://localhost:8080`.

To run the server in a docker container
```
docker build --network=host -t petstoreserver .
```

Once image is built use
```
docker run --rm -it petstoreserver
```<|MERGE_RESOLUTION|>--- conflicted
+++ resolved
@@ -12,11 +12,7 @@
 [README](https://openapi-generator.tech)
 
 - API version: 1.0.0
-<<<<<<< HEAD
 - Generator version: 8.0.0-SNAPSHOT
-=======
-- Generator version: 7.8.0-SNAPSHOT
->>>>>>> 131fd518
 
 
 ### Running the server
