{
  "openapi" : "3.0.1",
  "info" : {
    "description" : "This is a sample server Petstore server. For this sample, you can use the api key `special-key` to test the authorization filters.",
    "license" : {
      "name" : "Apache-2.0",
      "url" : "https://www.apache.org/licenses/LICENSE-2.0.html"
    },
    "title" : "OpenAPI Petstore",
    "version" : "1.0.0"
  },
  "servers" : [ {
    "url" : "http://petstore.swagger.io/v2"
  } ],
  "tags" : [ {
    "description" : "Everything about your Pets",
    "name" : "pet"
  }, {
    "description" : "Access to Petstore orders",
    "name" : "store"
  }, {
    "description" : "Operations about user",
    "name" : "user"
  } ],
  "paths" : {
    "/pet" : {
      "post" : {
        "operationId" : "addPet",
        "requestBody" : {
          "content" : {
            "application/json" : {
              "schema" : {
                "$ref" : "#/components/schemas/Pet"
              }
            },
            "application/xml" : {
              "schema" : {
                "$ref" : "#/components/schemas/Pet"
              }
            }
          },
          "description" : "Pet object that needs to be added to the store",
          "required" : true
        },
        "responses" : {
          "405" : {
            "content" : { },
            "description" : "Invalid input"
          }
        },
        "security" : [ {
          "petstore_token" : [ "base" ]
        } ],
        "summary" : "Add a new pet to the store",
        "tags" : [ "pet" ],
        "x-codegen-request-body-name" : "body",
        "x-content-type" : "application/json",
        "x-accepts" : [ "application/json" ]
      },
      "put" : {
        "operationId" : "updatePet",
        "requestBody" : {
          "content" : {
            "application/json" : {
              "schema" : {
                "$ref" : "#/components/schemas/Pet"
              }
            },
            "application/xml" : {
              "schema" : {
                "$ref" : "#/components/schemas/Pet"
              }
            }
          },
          "description" : "Pet object that needs to be added to the store",
          "required" : true
        },
        "responses" : {
          "400" : {
            "content" : { },
            "description" : "Invalid ID supplied"
          },
          "404" : {
            "content" : { },
            "description" : "Pet not found"
          },
          "405" : {
            "content" : { },
            "description" : "Validation exception"
          }
        },
        "security" : [ {
          "petstore_auth" : [ "write:pets", "read:pets" ]
        } ],
        "summary" : "Update an existing pet",
        "tags" : [ "pet" ],
        "x-codegen-request-body-name" : "body",
        "x-content-type" : "application/json",
        "x-accepts" : [ "application/json" ]
      }
    },
    "/pet/findByStatus" : {
      "get" : {
        "description" : "Multiple status values can be provided with comma separated strings",
        "operationId" : "findPetsByStatus",
        "parameters" : [ {
          "description" : "Status values that need to be considered for filter",
          "explode" : false,
          "in" : "query",
          "name" : "status",
          "required" : true,
          "schema" : {
            "items" : {
              "default" : "available",
              "enum" : [ "available", "pending", "sold" ],
              "type" : "string"
            },
            "type" : "array"
          },
          "style" : "form"
        } ],
        "responses" : {
          "200" : {
            "content" : {
              "application/xml" : {
                "schema" : {
                  "items" : {
                    "$ref" : "#/components/schemas/Pet"
                  },
                  "type" : "array"
                }
              },
              "application/json" : {
                "schema" : {
                  "items" : {
                    "$ref" : "#/components/schemas/Pet"
                  },
                  "type" : "array"
                }
              }
            },
            "description" : "successful operation"
          },
          "400" : {
            "content" : { },
            "description" : "Invalid status value"
          }
        },
        "summary" : "Finds Pets by status",
        "tags" : [ "pet" ],
<<<<<<< HEAD
        "x-accepts" : "application/json"
=======
        "x-accepts" : [ "application/json", "application/xml" ]
>>>>>>> a2ee3a7c
      }
    }
  },
  "components" : {
    "schemas" : {
      "Order" : {
        "description" : "An order for a pets from the pet store",
        "properties" : {
          "id" : {
            "format" : "int64",
            "type" : "integer"
          },
          "petId" : {
            "format" : "int64",
            "type" : "integer"
          },
          "quantity" : {
            "format" : "int32",
            "type" : "integer"
          },
          "shipDate" : {
            "format" : "date-time",
            "type" : "string"
          },
          "status" : {
            "description" : "Order Status",
            "enum" : [ "placed", "approved", "delivered" ],
            "type" : "string"
          },
          "complete" : {
            "default" : false,
            "type" : "boolean"
          }
        },
        "title" : "Pet Order",
        "type" : "object",
        "xml" : {
          "name" : "Order"
        }
      },
      "Category" : {
        "description" : "A category for a pet",
        "example" : {
          "name" : "name",
          "id" : 6
        },
        "properties" : {
          "id" : {
            "format" : "int64",
            "type" : "integer"
          },
          "name" : {
            "type" : "string"
          }
        },
        "title" : "Pet category",
        "type" : "object",
        "xml" : {
          "name" : "Category"
        }
      },
      "User" : {
        "description" : "A User who is purchasing from the pet store",
        "properties" : {
          "id" : {
            "format" : "int64",
            "type" : "integer"
          },
          "username" : {
            "type" : "string"
          },
          "firstName" : {
            "type" : "string"
          },
          "lastName" : {
            "type" : "string"
          },
          "email" : {
            "type" : "string"
          },
          "password" : {
            "type" : "string"
          },
          "phone" : {
            "type" : "string"
          },
          "userStatus" : {
            "description" : "User Status",
            "format" : "int32",
            "type" : "integer"
          }
        },
        "title" : "a User",
        "type" : "object",
        "xml" : {
          "name" : "User"
        }
      },
      "Tag" : {
        "description" : "A tag for a pet",
        "example" : {
          "name" : "name",
          "id" : 1
        },
        "properties" : {
          "id" : {
            "format" : "int64",
            "type" : "integer"
          },
          "name" : {
            "type" : "string"
          }
        },
        "title" : "Pet Tag",
        "type" : "object",
        "xml" : {
          "name" : "Tag"
        }
      },
      "Pet" : {
        "description" : "A pet for sale in the pet store",
        "example" : {
          "photoUrls" : [ "photoUrls", "photoUrls" ],
          "name" : "doggie",
          "id" : 0,
          "category" : {
            "name" : "name",
            "id" : 6
          },
          "tags" : [ {
            "name" : "name",
            "id" : 1
          }, {
            "name" : "name",
            "id" : 1
          } ],
          "status" : "available"
        },
        "properties" : {
          "id" : {
            "format" : "int64",
            "type" : "integer"
          },
          "category" : {
            "$ref" : "#/components/schemas/Category"
          },
          "name" : {
            "example" : "doggie",
            "type" : "string"
          },
          "photoUrls" : {
            "items" : {
              "type" : "string"
            },
            "type" : "array",
            "xml" : {
              "name" : "photoUrl",
              "wrapped" : true
            }
          },
          "tags" : {
            "items" : {
              "$ref" : "#/components/schemas/Tag"
            },
            "type" : "array",
            "xml" : {
              "name" : "tag",
              "wrapped" : true
            }
          },
          "status" : {
            "description" : "pet status in the store",
            "enum" : [ "available", "pending", "sold" ],
            "type" : "string"
          }
        },
        "required" : [ "name", "photoUrls" ],
        "title" : "a Pet",
        "type" : "object",
        "xml" : {
          "name" : "Pet"
        }
      },
      "ApiResponse" : {
        "description" : "Describes the result of uploading an image resource",
        "properties" : {
          "code" : {
            "format" : "int32",
            "type" : "integer"
          },
          "type" : {
            "type" : "string"
          },
          "message" : {
            "type" : "string"
          }
        },
        "title" : "An uploaded response",
        "type" : "object"
      }
    },
    "securitySchemes" : {
      "petstore_token" : {
        "description" : "security definition for using keycloak authentication with control site.",
        "flows" : {
          "authorizationCode" : {
            "authorizationUrl" : "https://keycloak-dev.business.stingray.com/auth/realms/CSLocal/protocol/openid-connect/auth",
            "scopes" : {
              "base" : "not sure if we will be using scopes, at least in the beginning, but since we need to specify one...."
            },
            "tokenUrl" : "https://keycloak-dev.business.stingray.com/auth/realms/CSLocal/protocol/openid-connect/token"
          }
        },
        "type" : "oauth2",
        "x-jwksUrl" : "https://keycloak-dev.business.stingray.com/auth/realms/CSLocal/protocol/openid-connect/certs",
        "x-tokenIntrospectUrl" : "https://keycloak-dev.business.stingray.com/auth/realms/CSLocal/protocol/openid-connect/token/introspect"
      },
      "api_key" : {
        "in" : "header",
        "name" : "api_key",
        "type" : "apiKey"
      }
    }
  },
  "x-original-swagger-version" : "2.0"
}<|MERGE_RESOLUTION|>--- conflicted
+++ resolved
@@ -148,11 +148,7 @@
         },
         "summary" : "Finds Pets by status",
         "tags" : [ "pet" ],
-<<<<<<< HEAD
-        "x-accepts" : "application/json"
-=======
         "x-accepts" : [ "application/json", "application/xml" ]
->>>>>>> a2ee3a7c
       }
     }
   },
