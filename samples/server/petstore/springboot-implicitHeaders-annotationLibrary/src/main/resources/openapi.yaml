openapi: 3.0.0
info:
  description: "This is a sample server Petstore server. For this sample, you can\
    \ use the api key `special-key` to test the authorization filters."
  license:
    name: Apache-2.0
    url: https://www.apache.org/licenses/LICENSE-2.0.html
  title: OpenAPI Petstore
  version: 1.0.0
externalDocs:
  description: Find out more about Swagger
  url: http://swagger.io
servers:
- url: http://petstore.swagger.io/v2
tags:
- description: Everything about your Pets
  name: pet
- description: Access to Petstore orders
  name: store
- description: Operations about user
  name: user
paths:
  /pet:
    post:
      description: ""
      operationId: addPet
      requestBody:
        $ref: '#/components/requestBodies/Pet'
      responses:
        "200":
          content:
            application/xml:
              schema:
                $ref: '#/components/schemas/Pet'
            application/json:
              schema:
                $ref: '#/components/schemas/Pet'
          description: successful operation
        "405":
          description: Invalid input
      security:
      - petstore_auth:
        - write:pets
        - read:pets
      summary: Add a new pet to the store
      tags:
      - pet
      x-content-type: application/json
<<<<<<< HEAD
      x-accepts: application/json
=======
      x-accepts:
      - application/json
      - application/xml
>>>>>>> a2ee3a7c
      x-tags:
      - tag: pet
    put:
      description: ""
      externalDocs:
        description: API documentation for the updatePet operation
        url: http://petstore.swagger.io/v2/doc/updatePet
      operationId: updatePet
      requestBody:
        $ref: '#/components/requestBodies/Pet'
      responses:
        "200":
          content:
            application/xml:
              schema:
                $ref: '#/components/schemas/Pet'
            application/json:
              schema:
                $ref: '#/components/schemas/Pet'
          description: successful operation
        "400":
          description: Invalid ID supplied
        "404":
          description: Pet not found
        "405":
          description: Validation exception
      security:
      - petstore_auth:
        - write:pets
        - read:pets
      summary: Update an existing pet
      tags:
      - pet
      x-content-type: application/json
<<<<<<< HEAD
      x-accepts: application/json
=======
      x-accepts:
      - application/json
      - application/xml
>>>>>>> a2ee3a7c
      x-tags:
      - tag: pet
  /pet/findByStatus:
    get:
      description: Multiple status values can be provided with comma separated strings
      operationId: findPetsByStatus
      parameters:
      - deprecated: true
        description: Status values that need to be considered for filter
        explode: false
        in: query
        name: status
        required: true
        schema:
          items:
            default: available
            enum:
            - available
            - pending
            - sold
            type: string
          type: array
        style: form
      responses:
        "200":
          content:
            application/xml:
              schema:
                items:
                  $ref: '#/components/schemas/Pet'
                type: array
            application/json:
              schema:
                items:
                  $ref: '#/components/schemas/Pet'
                type: array
          description: successful operation
        "400":
          description: Invalid status value
      security:
      - petstore_auth:
        - read:pets
      summary: Finds Pets by status
      tags:
      - pet
<<<<<<< HEAD
      x-accepts: application/json
=======
      x-accepts:
      - application/json
      - application/xml
>>>>>>> a2ee3a7c
      x-tags:
      - tag: pet
  /pet/findByTags:
    get:
      deprecated: true
      description: "Multiple tags can be provided with comma separated strings. Use\
        \ tag1, tag2, tag3 for testing."
      operationId: findPetsByTags
      parameters:
      - description: Tags to filter by
        explode: false
        in: query
        name: tags
        required: true
        schema:
          items:
            type: string
          type: array
        style: form
      responses:
        "200":
          content:
            application/xml:
              schema:
                items:
                  $ref: '#/components/schemas/Pet'
                type: array
            application/json:
              schema:
                items:
                  $ref: '#/components/schemas/Pet'
                type: array
          description: successful operation
        "400":
          description: Invalid tag value
      security:
      - petstore_auth:
        - read:pets
      summary: Finds Pets by tags
      tags:
      - pet
<<<<<<< HEAD
      x-accepts: application/json
=======
      x-accepts:
      - application/json
      - application/xml
>>>>>>> a2ee3a7c
      x-tags:
      - tag: pet
  /pet/{petId}:
    delete:
      description: ""
      operationId: deletePet
      parameters:
      - explode: false
        in: header
        name: api_key
        required: false
        schema:
          type: string
        style: simple
      - description: Pet id to delete
        explode: false
        in: path
        name: petId
        required: true
        schema:
          format: int64
          type: integer
        style: simple
      responses:
        "400":
          description: Invalid pet value
      security:
      - petstore_auth:
        - write:pets
        - read:pets
      summary: Deletes a pet
      tags:
      - pet
      x-accepts:
      - application/json
      x-tags:
      - tag: pet
    get:
      description: Returns a single pet
      operationId: getPetById
      parameters:
      - description: ID of pet to return
        explode: false
        in: path
        name: petId
        required: true
        schema:
          format: int64
          type: integer
        style: simple
      responses:
        "200":
          content:
            application/xml:
              schema:
                $ref: '#/components/schemas/Pet'
            application/json:
              schema:
                $ref: '#/components/schemas/Pet'
          description: successful operation
        "400":
          description: Invalid ID supplied
        "404":
          description: Pet not found
      security:
      - api_key: []
      summary: Find pet by ID
      tags:
      - pet
<<<<<<< HEAD
      x-accepts: application/json
=======
      x-accepts:
      - application/json
      - application/xml
>>>>>>> a2ee3a7c
      x-tags:
      - tag: pet
    post:
      description: ""
      operationId: updatePetWithForm
      parameters:
      - description: ID of pet that needs to be updated
        explode: false
        in: path
        name: petId
        required: true
        schema:
          format: int64
          type: integer
        style: simple
      requestBody:
        content:
          application/x-www-form-urlencoded:
            schema:
              $ref: '#/components/schemas/updatePetWithForm_request'
      responses:
        "405":
          description: Invalid input
      security:
      - petstore_auth:
        - write:pets
        - read:pets
      summary: Updates a pet in the store with form data
      tags:
      - pet
      x-content-type: application/x-www-form-urlencoded
      x-accepts:
      - application/json
      x-tags:
      - tag: pet
  /pet/{petId}/uploadImage:
    post:
      description: ""
      operationId: uploadFile
      parameters:
      - description: ID of pet to update
        explode: false
        in: path
        name: petId
        required: true
        schema:
          format: int64
          type: integer
        style: simple
      requestBody:
        content:
          multipart/form-data:
            schema:
              $ref: '#/components/schemas/uploadFile_request'
      responses:
        "200":
          content:
            application/json:
              schema:
                $ref: '#/components/schemas/ApiResponse'
          description: successful operation
      security:
      - petstore_auth:
        - write:pets
        - read:pets
      summary: uploads an image
      tags:
      - pet
      x-content-type: multipart/form-data
      x-accepts:
      - application/json
      x-tags:
      - tag: pet
  /store/inventory:
    get:
      description: Returns a map of status codes to quantities
      operationId: getInventory
      responses:
        "200":
          content:
            application/json:
              schema:
                additionalProperties:
                  format: int32
                  type: integer
                type: object
          description: successful operation
      security:
      - api_key: []
      summary: Returns pet inventories by status
      tags:
      - store
      x-accepts:
      - application/json
      x-tags:
      - tag: store
  /store/order:
    post:
      description: ""
      operationId: placeOrder
      requestBody:
        content:
          application/json:
            schema:
              $ref: '#/components/schemas/Order'
        description: order placed for purchasing the pet
        required: true
      responses:
        "200":
          content:
            application/xml:
              schema:
                $ref: '#/components/schemas/Order'
            application/json:
              schema:
                $ref: '#/components/schemas/Order'
          description: successful operation
        "400":
          description: Invalid Order
      summary: Place an order for a pet
      tags:
      - store
      x-content-type: application/json
<<<<<<< HEAD
      x-accepts: application/json
=======
      x-accepts:
      - application/json
      - application/xml
>>>>>>> a2ee3a7c
      x-tags:
      - tag: store
  /store/order/{orderId}:
    delete:
      description: For valid response try integer IDs with value < 1000. Anything
        above 1000 or nonintegers will generate API errors
      operationId: deleteOrder
      parameters:
      - description: ID of the order that needs to be deleted
        explode: false
        in: path
        name: orderId
        required: true
        schema:
          type: string
        style: simple
      responses:
        "400":
          description: Invalid ID supplied
        "404":
          description: Order not found
      summary: Delete purchase order by ID
      tags:
      - store
      x-accepts:
      - application/json
      x-tags:
      - tag: store
    get:
      description: For valid response try integer IDs with value <= 5 or > 10. Other
        values will generate exceptions
      operationId: getOrderById
      parameters:
      - description: ID of pet that needs to be fetched
        explode: false
        in: path
        name: orderId
        required: true
        schema:
          format: int64
          maximum: 5
          minimum: 1
          type: integer
        style: simple
      responses:
        "200":
          content:
            application/xml:
              schema:
                $ref: '#/components/schemas/Order'
            application/json:
              schema:
                $ref: '#/components/schemas/Order'
          description: successful operation
        "400":
          description: Invalid ID supplied
        "404":
          description: Order not found
      summary: Find purchase order by ID
      tags:
      - store
<<<<<<< HEAD
      x-accepts: application/json
=======
      x-accepts:
      - application/json
      - application/xml
>>>>>>> a2ee3a7c
      x-tags:
      - tag: store
  /user:
    post:
      description: This can only be done by the logged in user.
      operationId: createUser
      requestBody:
        content:
          application/json:
            schema:
              $ref: '#/components/schemas/User'
        description: Created user object
        required: true
      responses:
        default:
          description: successful operation
      security:
      - api_key: []
      summary: Create user
      tags:
      - user
      x-content-type: application/json
      x-accepts:
      - application/json
      x-tags:
      - tag: user
  /user/createWithArray:
    post:
      description: ""
      operationId: createUsersWithArrayInput
      requestBody:
        $ref: '#/components/requestBodies/UserArray'
      responses:
        default:
          description: successful operation
      security:
      - api_key: []
      summary: Creates list of users with given input array
      tags:
      - user
      x-content-type: application/json
      x-accepts:
      - application/json
      x-tags:
      - tag: user
  /user/createWithList:
    post:
      description: ""
      operationId: createUsersWithListInput
      requestBody:
        $ref: '#/components/requestBodies/UserArray'
      responses:
        default:
          description: successful operation
      security:
      - api_key: []
      summary: Creates list of users with given input array
      tags:
      - user
      x-content-type: application/json
      x-accepts:
      - application/json
      x-tags:
      - tag: user
  /user/login:
    get:
      description: ""
      operationId: loginUser
      parameters:
      - description: The user name for login
        explode: true
        in: query
        name: username
        required: true
        schema:
          pattern: "^[a-zA-Z0-9]+[a-zA-Z0-9\\.\\-_]*[a-zA-Z0-9]+$"
          type: string
        style: form
      - description: The password for login in clear text
        explode: true
        in: query
        name: password
        required: true
        schema:
          type: string
        style: form
      responses:
        "200":
          content:
            application/xml:
              schema:
                type: string
            application/json:
              schema:
                type: string
          description: successful operation
          headers:
            Set-Cookie:
              description: Cookie authentication key for use with the `api_key` apiKey
                authentication.
              explode: false
              schema:
                example: AUTH_KEY=abcde12345; Path=/; HttpOnly
                type: string
              style: simple
            X-Rate-Limit:
              description: calls per hour allowed by the user
              explode: false
              schema:
                format: int32
                type: integer
              style: simple
            X-Expires-After:
              description: date in UTC when token expires
              explode: false
              schema:
                format: date-time
                type: string
              style: simple
        "400":
          description: Invalid username/password supplied
      summary: Logs user into the system
      tags:
      - user
<<<<<<< HEAD
      x-accepts: application/json
=======
      x-accepts:
      - application/json
      - application/xml
>>>>>>> a2ee3a7c
      x-tags:
      - tag: user
  /user/logout:
    get:
      description: ""
      operationId: logoutUser
      responses:
        default:
          description: successful operation
      security:
      - api_key: []
      summary: Logs out current logged in user session
      tags:
      - user
      x-accepts:
      - application/json
      x-tags:
      - tag: user
  /user/{username}:
    delete:
      description: This can only be done by the logged in user.
      operationId: deleteUser
      parameters:
      - description: The name that needs to be deleted
        explode: false
        in: path
        name: username
        required: true
        schema:
          type: string
        style: simple
      responses:
        "400":
          description: Invalid username supplied
        "404":
          description: User not found
      security:
      - api_key: []
      summary: Delete user
      tags:
      - user
      x-accepts:
      - application/json
      x-tags:
      - tag: user
    get:
      description: ""
      operationId: getUserByName
      parameters:
      - description: The name that needs to be fetched. Use user1 for testing.
        explode: false
        in: path
        name: username
        required: true
        schema:
          type: string
        style: simple
      responses:
        "200":
          content:
            application/xml:
              schema:
                $ref: '#/components/schemas/User'
            application/json:
              schema:
                $ref: '#/components/schemas/User'
          description: successful operation
        "400":
          description: Invalid username supplied
        "404":
          description: User not found
      summary: Get user by user name
      tags:
      - user
<<<<<<< HEAD
      x-accepts: application/json
=======
      x-accepts:
      - application/json
      - application/xml
>>>>>>> a2ee3a7c
      x-tags:
      - tag: user
    put:
      description: This can only be done by the logged in user.
      operationId: updateUser
      parameters:
      - description: name that need to be deleted
        explode: false
        in: path
        name: username
        required: true
        schema:
          type: string
        style: simple
      requestBody:
        content:
          application/json:
            schema:
              $ref: '#/components/schemas/User'
        description: Updated user object
        required: true
      responses:
        "400":
          description: Invalid user supplied
        "404":
          description: User not found
      security:
      - api_key: []
      summary: Updated user
      tags:
      - user
      x-content-type: application/json
      x-accepts:
      - application/json
      x-tags:
      - tag: user
components:
  requestBodies:
    UserArray:
      content:
        application/json:
          schema:
            items:
              $ref: '#/components/schemas/User'
            type: array
      description: List of user object
      required: true
    Pet:
      content:
        application/json:
          schema:
            $ref: '#/components/schemas/Pet'
        application/xml:
          schema:
            $ref: '#/components/schemas/Pet'
      description: Pet object that needs to be added to the store
      required: true
  schemas:
    Order:
      description: An order for a pets from the pet store
      example:
        petId: 6
        quantity: 1
        id: 0
        shipDate: 2000-01-23T04:56:07.000+00:00
        complete: false
        status: placed
      properties:
        id:
          format: int64
          type: integer
        petId:
          format: int64
          type: integer
        quantity:
          format: int32
          type: integer
        shipDate:
          format: date-time
          type: string
        status:
          description: Order Status
          enum:
          - placed
          - approved
          - delivered
          type: string
        complete:
          default: false
          type: boolean
      title: Pet Order
      type: object
      xml:
        name: Order
    Category:
      description: A category for a pet
      example:
        name: name
        id: 6
      properties:
        id:
          format: int64
          type: integer
        name:
          pattern: "^[a-zA-Z0-9]+[a-zA-Z0-9\\.\\-_]*[a-zA-Z0-9]+$"
          type: string
      title: Pet category
      type: object
      xml:
        name: Category
    User:
      description: A User who is purchasing from the pet store
      example:
        firstName: firstName
        lastName: lastName
        password: password
        userStatus: 6
        phone: phone
        id: 0
        email: email
        username: username
      properties:
        id:
          format: int64
          type: integer
        username:
          type: string
        firstName:
          type: string
        lastName:
          type: string
        email:
          type: string
        password:
          type: string
        phone:
          type: string
        userStatus:
          description: User Status
          format: int32
          type: integer
      title: a User
      type: object
      xml:
        name: User
    Tag:
      description: A tag for a pet
      example:
        name: name
        id: 1
      properties:
        id:
          format: int64
          type: integer
        name:
          type: string
      title: Pet Tag
      type: object
      xml:
        name: Tag
    Pet:
      description: A pet for sale in the pet store
      example:
        photoUrls:
        - photoUrls
        - photoUrls
        name: doggie
        id: 0
        category:
          name: name
          id: 6
        tags:
        - name: name
          id: 1
        - name: name
          id: 1
        status: available
      properties:
        id:
          format: int64
          type: integer
        category:
          $ref: '#/components/schemas/Category'
        name:
          example: doggie
          type: string
        photoUrls:
          items:
            type: string
          type: array
          xml:
            name: photoUrl
            wrapped: true
        tags:
          items:
            $ref: '#/components/schemas/Tag'
          type: array
          xml:
            name: tag
            wrapped: true
        status:
          deprecated: true
          description: pet status in the store
          enum:
          - available
          - pending
          - sold
          type: string
      required:
      - name
      - photoUrls
      title: a Pet
      type: object
      xml:
        name: Pet
    ApiResponse:
      description: Describes the result of uploading an image resource
      example:
        code: 0
        type: type
        message: message
      properties:
        code:
          format: int32
          type: integer
        type:
          type: string
        message:
          type: string
      title: An uploaded response
      type: object
    updatePetWithForm_request:
      properties:
        name:
          description: Updated name of the pet
          type: string
        status:
          description: Updated status of the pet
          type: string
      type: object
    uploadFile_request:
      properties:
        additionalMetadata:
          description: Additional data to pass to server
          type: string
        file:
          description: file to upload
          format: binary
          type: string
      type: object
  securitySchemes:
    petstore_auth:
      flows:
        implicit:
          authorizationUrl: http://petstore.swagger.io/api/oauth/dialog
          scopes:
            write:pets: modify pets in your account
            read:pets: read your pets
      type: oauth2
    api_key:
      in: header
      name: api_key
      type: apiKey<|MERGE_RESOLUTION|>--- conflicted
+++ resolved
@@ -46,13 +46,9 @@
       tags:
       - pet
       x-content-type: application/json
-<<<<<<< HEAD
-      x-accepts: application/json
-=======
       x-accepts:
       - application/json
       - application/xml
->>>>>>> a2ee3a7c
       x-tags:
       - tag: pet
     put:
@@ -87,13 +83,9 @@
       tags:
       - pet
       x-content-type: application/json
-<<<<<<< HEAD
-      x-accepts: application/json
-=======
       x-accepts:
       - application/json
       - application/xml
->>>>>>> a2ee3a7c
       x-tags:
       - tag: pet
   /pet/findByStatus:
@@ -139,13 +131,9 @@
       summary: Finds Pets by status
       tags:
       - pet
-<<<<<<< HEAD
-      x-accepts: application/json
-=======
       x-accepts:
       - application/json
       - application/xml
->>>>>>> a2ee3a7c
       x-tags:
       - tag: pet
   /pet/findByTags:
@@ -187,13 +175,9 @@
       summary: Finds Pets by tags
       tags:
       - pet
-<<<<<<< HEAD
-      x-accepts: application/json
-=======
       x-accepts:
       - application/json
       - application/xml
->>>>>>> a2ee3a7c
       x-tags:
       - tag: pet
   /pet/{petId}:
@@ -263,13 +247,9 @@
       summary: Find pet by ID
       tags:
       - pet
-<<<<<<< HEAD
-      x-accepts: application/json
-=======
       x-accepts:
       - application/json
       - application/xml
->>>>>>> a2ee3a7c
       x-tags:
       - tag: pet
     post:
@@ -393,13 +373,9 @@
       tags:
       - store
       x-content-type: application/json
-<<<<<<< HEAD
-      x-accepts: application/json
-=======
       x-accepts:
       - application/json
       - application/xml
->>>>>>> a2ee3a7c
       x-tags:
       - tag: store
   /store/order/{orderId}:
@@ -461,13 +437,9 @@
       summary: Find purchase order by ID
       tags:
       - store
-<<<<<<< HEAD
-      x-accepts: application/json
-=======
       x-accepts:
       - application/json
       - application/xml
->>>>>>> a2ee3a7c
       x-tags:
       - tag: store
   /user:
@@ -592,13 +564,9 @@
       summary: Logs user into the system
       tags:
       - user
-<<<<<<< HEAD
-      x-accepts: application/json
-=======
       x-accepts:
       - application/json
       - application/xml
->>>>>>> a2ee3a7c
       x-tags:
       - tag: user
   /user/logout:
@@ -673,13 +641,9 @@
       summary: Get user by user name
       tags:
       - user
-<<<<<<< HEAD
-      x-accepts: application/json
-=======
       x-accepts:
       - application/json
       - application/xml
->>>>>>> a2ee3a7c
       x-tags:
       - tag: user
     put:
