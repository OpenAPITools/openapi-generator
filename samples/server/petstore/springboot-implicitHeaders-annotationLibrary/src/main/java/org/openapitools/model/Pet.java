--- conflicted
+++ resolved
@@ -25,15 +25,20 @@
 @Generated(value = "org.openapitools.codegen.languages.SpringCodegen")
 public class Pet {
 
+  @JsonProperty("id")
   private Long id;
 
+  @JsonProperty("category")
   private Category category;
 
+  @JsonProperty("name")
   private String name;
 
+  @JsonProperty("photoUrls")
   @Valid
   private List<String> photoUrls = new ArrayList<>();
 
+  @JsonProperty("tags")
   @Valid
   private List<@Valid Tag> tags;
 
@@ -74,6 +79,7 @@
     }
   }
 
+  @JsonProperty("status")
   private StatusEnum status;
 
   /**
@@ -103,7 +109,6 @@
    * @return id
   */
   
-  @JsonProperty("id")
   public Long getId() {
     return id;
   }
@@ -122,7 +127,6 @@
    * @return category
   */
   @Valid 
-  @JsonProperty("category")
   public Category getCategory() {
     return category;
   }
@@ -141,7 +145,6 @@
    * @return name
   */
   @NotNull 
-  @JsonProperty("name")
   public String getName() {
     return name;
   }
@@ -168,7 +171,6 @@
    * @return photoUrls
   */
   @NotNull 
-  @JsonProperty("photoUrls")
   public List<String> getPhotoUrls() {
     return photoUrls;
   }
@@ -195,12 +197,7 @@
    * @return tags
   */
   @Valid 
-<<<<<<< HEAD
-  @JsonProperty("tags")
-  public List<Tag> getTags() {
-=======
   public List<@Valid Tag> getTags() {
->>>>>>> 162623e4
     return tags;
   }
 
@@ -218,7 +215,6 @@
    * @return status
   */
   
-  @JsonProperty("status")
   public StatusEnum getStatus() {
     return status;
   }
