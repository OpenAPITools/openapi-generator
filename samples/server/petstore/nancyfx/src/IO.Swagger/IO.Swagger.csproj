<?xml version="1.0" encoding="utf-8"?>
<Project ToolsVersion="12.0" DefaultTargets="Build" xmlns="http://schemas.microsoft.com/developer/msbuild/2003">
    <PropertyGroup>
        <Configuration Condition=" '$(Configuration)' == '' ">Debug</Configuration>
        <Platform Condition=" '$(Platform)' == '' ">AnyCPU</Platform>
<<<<<<< HEAD
        <ProjectGuid>{EC6A666F-46B8-43A1-B5FB-46F1C708C8A5}</ProjectGuid>
=======
        <ProjectGuid>{7D0AE5BB-FFF1-4523-83ED-A60492D321D5}</ProjectGuid>
>>>>>>> 7fa53773
        <OutputType>Library</OutputType>
        <AppDesignerFolder>Properties</AppDesignerFolder>
        <RootNamespace>IO.Swagger.v2</RootNamespace>
        <AssemblyName>IO.Swagger</AssemblyName>
            <TargetFrameworkVersion>v4.5</TargetFrameworkVersion>
        <FileAlignment>512</FileAlignment>
    </PropertyGroup>
    <PropertyGroup Condition=" '$(Configuration)|$(Platform)' == 'Debug|AnyCPU' ">
        <DebugSymbols>true</DebugSymbols>
        <DebugType>full</DebugType>
        <Optimize>false</Optimize>
        <OutputPath>bin\Debug\</OutputPath>
        <DefineConstants>DEBUG;TRACE</DefineConstants>
        <ErrorReport>prompt</ErrorReport>
        <WarningLevel>4</WarningLevel>
        <DocumentationFile>bin\Debug\IO.Swagger.XML</DocumentationFile>
    </PropertyGroup>
    <PropertyGroup Condition=" '$(Configuration)|$(Platform)' == 'Release|AnyCPU' ">
        <DebugType>pdbonly</DebugType>
        <Optimize>true</Optimize>
        <OutputPath>bin\Release\</OutputPath>
        <DefineConstants>TRACE</DefineConstants>
        <ErrorReport>prompt</ErrorReport>
        <WarningLevel>4</WarningLevel>
        <DocumentationFile>bin\Release\IO.Swagger.XML</DocumentationFile>
    </PropertyGroup>
    <ItemGroup>
        <Reference Include="Nancy, Version=1.4.2.0, Culture=neutral, processorArchitecture=MSIL">
            <HintPath>..\..\packages\Nancy.1.4.3\lib\net40\Nancy.dll</HintPath>
            <Private>True</Private>
        </Reference>
        <Reference Include="NodaTime, Version=1.3.0.0, Culture=neutral, PublicKeyToken=4226afe0d9b296d1, processorArchitecture=MSIL">
            <HintPath>..\..\packages\NodaTime.1.3.1\lib\net35-Client\NodaTime.dll</HintPath>
            <Private>True</Private>
        </Reference>
        <Reference Include="Sharpility, Version=1.2.2.0, Culture=neutral, processorArchitecture=MSIL">
            <HintPath>..\..\packages\Sharpility.1.2.2\lib\net45\Sharpility.dll</HintPath>
            <Private>True</Private>
        </Reference>
        <Reference Include="System.Collections.Immutable, Version=1.1.37.0, Culture=neutral, PublicKeyToken=b03f5f7f11d50a3a, processorArchitecture=MSIL">
            <HintPath>..\..\packages\System.Collections.Immutable.1.1.37\lib\portable-net45+win8+wp8+wpa81\System.Collections.Immutable.dll</HintPath>
            <Private>True</Private>
        </Reference>        <Reference Include="System"/>
        <Reference Include="System.Core"/>
        <Reference Include="System.Xml.Linq"/>
        <Reference Include="System.Data.DataSetExtensions"/>
        <Reference Include="Microsoft.CSharp"/>
        <Reference Include="System.Data"/>
        <Reference Include="System.Runtime.Serialization"/>
        <Reference Include="System.Xml"/>
    </ItemGroup>
    <ItemGroup>
        <Compile Include="**\*.cs" Exclude="obj\**"/>
    </ItemGroup>
    <ItemGroup>
        <Content Include="packages.config"/>
    </ItemGroup>
    <Import Project="$(MsBuildToolsPath)\Microsoft.CSharp.targets"/>
</Project>
<|MERGE_RESOLUTION|>--- conflicted
+++ resolved
@@ -3,11 +3,7 @@
     <PropertyGroup>
         <Configuration Condition=" '$(Configuration)' == '' ">Debug</Configuration>
         <Platform Condition=" '$(Platform)' == '' ">AnyCPU</Platform>
-<<<<<<< HEAD
-        <ProjectGuid>{EC6A666F-46B8-43A1-B5FB-46F1C708C8A5}</ProjectGuid>
-=======
-        <ProjectGuid>{7D0AE5BB-FFF1-4523-83ED-A60492D321D5}</ProjectGuid>
->>>>>>> 7fa53773
+        <ProjectGuid>{768B8DC6-54EE-4D40-9B20-7857E1D742A4}</ProjectGuid>
         <OutputType>Library</OutputType>
         <AppDesignerFolder>Properties</AppDesignerFolder>
         <RootNamespace>IO.Swagger.v2</RootNamespace>
