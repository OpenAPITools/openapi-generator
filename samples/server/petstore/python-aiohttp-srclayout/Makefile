--- conflicted
+++ resolved
@@ -10,16 +10,10 @@
 		rm -rf .coverage
 		find . -name "*.py[oc]" -delete
 		find . -name "__pycache__" -delete
-	
+
 venv:
 		python -m venv $(VENV)
 
-<<<<<<< HEAD
-=======
-venv: 
-		python -m venv $(VENV)
-
->>>>>>> 3bbaedd9
 test: clean venv
 		bash ./test_python3.sh
 
