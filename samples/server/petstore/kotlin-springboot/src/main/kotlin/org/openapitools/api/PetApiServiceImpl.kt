package org.openapitools.api

import org.openapitools.model.ModelApiResponse
import org.openapitools.model.Pet
import org.springframework.stereotype.Service
@Service
class PetApiServiceImpl : PetApiService {

    override fun addPet(body: Pet): Unit {
        TODO("Implement me")
    }

    override fun deletePet(petId: Long,apiKey: String?): Unit {
        TODO("Implement me")
    }

    override fun findPetsByStatus(status: List<String>): List<Pet> {
        TODO("Implement me")
    }

    override fun findPetsByTags(tags: List<String>): List<Pet> {
        TODO("Implement me")
    }

    override fun getPetById(petId: Long): Pet {
        TODO("Implement me")
    }

    override fun updatePet(body: Pet): Unit {
        TODO("Implement me")
    }

    override fun updatePetWithForm(petId: Long,name: String?,status: String?): Unit {
        TODO("Implement me")
    }

<<<<<<< HEAD
    override fun uploadFile(petId: Long,additionalMetadata: String,file: org.springframework.core.io.Resource): ModelApiResponse {
=======
    override fun uploadFile(petId: Long,additionalMetadata: String?,file: org.springframework.web.multipart.MultipartFile): ModelApiResponse {
>>>>>>> 0f99cd0d
        TODO("Implement me")
    }
}<|MERGE_RESOLUTION|>--- conflicted
+++ resolved
@@ -34,11 +34,7 @@
         TODO("Implement me")
     }
 
-<<<<<<< HEAD
     override fun uploadFile(petId: Long,additionalMetadata: String,file: org.springframework.core.io.Resource): ModelApiResponse {
-=======
-    override fun uploadFile(petId: Long,additionalMetadata: String?,file: org.springframework.web.multipart.MultipartFile): ModelApiResponse {
->>>>>>> 0f99cd0d
         TODO("Implement me")
     }
 }