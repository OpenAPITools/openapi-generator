--- conflicted
+++ resolved
@@ -69,13 +69,8 @@
             value = ["/store/inventory"],
             produces = ["application/json"], 
             method = [RequestMethod.GET])
-<<<<<<< HEAD
     fun getInventory(): ResponseEntity<Map<String, kotlin.Int>> {
-        return ResponseEntity(service.getInventory(), HttpStatus.OK)
-=======
-    fun getInventory(): ResponseEntity<Map<String, Int>> {
         return ResponseEntity(service.getInventory(), HttpStatus.valueOf(200))
->>>>>>> caac76c2
     }
 
     @ApiOperation(
