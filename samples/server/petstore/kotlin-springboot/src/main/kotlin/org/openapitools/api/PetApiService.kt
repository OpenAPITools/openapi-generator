--- conflicted
+++ resolved
@@ -6,7 +6,6 @@
 
 	fun addPet(body: Pet): Unit
 
-<<<<<<< HEAD
     fun deletePet(petId: kotlin.Long, apiKey: kotlin.String?): Unit
 
     fun findPetsByStatus(status: kotlin.collections.List<kotlin.String>): List<Pet>
@@ -14,25 +13,10 @@
     fun findPetsByTags(tags: kotlin.collections.List<kotlin.String>): List<Pet>
 
     fun getPetById(petId: kotlin.Long): Pet
-=======
-	fun deletePet(petId: Long, apiKey: String?): Unit
-
-	fun findPetsByStatus(status: List<String>): List<Pet>
-
-	fun findPetsByTags(tags: List<String>): List<Pet>
-
-	fun getPetById(petId: Long): Pet
->>>>>>> 6ff0512b
 
 	fun updatePet(body: Pet): Unit
 
-<<<<<<< HEAD
     fun updatePetWithForm(petId: kotlin.Long, name: kotlin.String?, status: kotlin.String?): Unit
 
     fun uploadFile(petId: kotlin.Long, additionalMetadata: kotlin.String?, file: org.springframework.core.io.Resource?): ModelApiResponse
-=======
-	fun updatePetWithForm(petId: Long, name: String?, status: String?): Unit
-
-	fun uploadFile(petId: Long, additionalMetadata: String?, file: org.springframework.core.io.Resource?): ModelApiResponse
->>>>>>> 6ff0512b
 }