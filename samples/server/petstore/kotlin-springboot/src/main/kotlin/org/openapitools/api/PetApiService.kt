--- conflicted
+++ resolved
@@ -19,9 +19,5 @@
 
     fun updatePetWithForm(petId: Long,name: String?,status: String?): Unit
 
-<<<<<<< HEAD
     fun uploadFile(petId: Long,additionalMetadata: String,file: org.springframework.core.io.Resource): ModelApiResponse
-=======
-    fun uploadFile(petId: Long,additionalMetadata: String?,file: org.springframework.web.multipart.MultipartFile): ModelApiResponse
->>>>>>> 0f99cd0d
 }