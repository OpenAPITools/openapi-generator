--- conflicted
+++ resolved
@@ -125,17 +125,10 @@
             value = ["/user/login"],
             produces = ["application/xml", "application/json"], 
             method = [RequestMethod.GET])
-<<<<<<< HEAD
     fun loginUser(@NotNull @ApiParam(value = "The user name for login", required = true) @Valid @RequestParam(value = "username", required = true) username: kotlin.String
 ,@NotNull @ApiParam(value = "The password for login in clear text", required = true) @Valid @RequestParam(value = "password", required = true) password: kotlin.String
 ): ResponseEntity<kotlin.String> {
-        return ResponseEntity(service.loginUser(username, password), HttpStatus.OK)
-=======
-    fun loginUser(@NotNull @ApiParam(value = "The user name for login", required = true) @Valid @RequestParam(value = "username", required = true) username: String
-,@NotNull @ApiParam(value = "The password for login in clear text", required = true) @Valid @RequestParam(value = "password", required = true) password: String
-): ResponseEntity<String> {
         return ResponseEntity(service.loginUser(username, password), HttpStatus.valueOf(200))
->>>>>>> caac76c2
     }
 
     @ApiOperation(
