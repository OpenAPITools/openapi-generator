--- conflicted
+++ resolved
@@ -15,6 +15,7 @@
 import org.springframework.web.bind.annotation.RequestMapping
 import org.springframework.validation.annotation.Validated
 import org.springframework.web.context.request.NativeWebRequest
+import org.springframework.web.multipart.MultipartFile
 import org.springframework.beans.factory.annotation.Autowired
 
 import javax.validation.Valid
@@ -38,12 +39,7 @@
     @RequestMapping(
             value = ["/user"],
             method = [RequestMethod.POST])
-<<<<<<< HEAD
-    fun createUser(@ApiParam(value = "Created user object" ,required=true ) @Valid @RequestBody body: User
-): ResponseEntity<Unit> {
-=======
     fun createUser(@ApiParam(value = "Created user object" ,required=true ) @Valid @RequestBody body: User): ResponseEntity<Unit> {
->>>>>>> 5346eb4c
         return ResponseEntity(service.createUser(body), HttpStatus.OK)
     }
 
@@ -56,12 +52,7 @@
     @RequestMapping(
             value = ["/user/createWithArray"],
             method = [RequestMethod.POST])
-<<<<<<< HEAD
-    fun createUsersWithArrayInput(@ApiParam(value = "List of user object" ,required=true ) @Valid @RequestBody body: List<User>
-): ResponseEntity<Unit> {
-=======
     fun createUsersWithArrayInput(@ApiParam(value = "List of user object" ,required=true ) @Valid @RequestBody body: List<User>): ResponseEntity<Unit> {
->>>>>>> 5346eb4c
         return ResponseEntity(service.createUsersWithArrayInput(body), HttpStatus.OK)
     }
 
@@ -74,12 +65,7 @@
     @RequestMapping(
             value = ["/user/createWithList"],
             method = [RequestMethod.POST])
-<<<<<<< HEAD
-    fun createUsersWithListInput(@ApiParam(value = "List of user object" ,required=true ) @Valid @RequestBody body: List<User>
-): ResponseEntity<Unit> {
-=======
     fun createUsersWithListInput(@ApiParam(value = "List of user object" ,required=true ) @Valid @RequestBody body: List<User>): ResponseEntity<Unit> {
->>>>>>> 5346eb4c
         return ResponseEntity(service.createUsersWithListInput(body), HttpStatus.OK)
     }
 
@@ -92,12 +78,7 @@
     @RequestMapping(
             value = ["/user/{username}"],
             method = [RequestMethod.DELETE])
-<<<<<<< HEAD
-    fun deleteUser(@ApiParam(value = "The name that needs to be deleted", required=true, defaultValue="null") @PathVariable("username") username: String
-): ResponseEntity<Unit> {
-=======
     fun deleteUser(@ApiParam(value = "The name that needs to be deleted", required=true, defaultValue="null") @PathVariable("username") username: String): ResponseEntity<Unit> {
->>>>>>> 5346eb4c
         return ResponseEntity(service.deleteUser(username), HttpStatus.OK)
     }
 
@@ -112,12 +93,7 @@
             value = ["/user/{username}"],
             produces = ["application/xml", "application/json"], 
             method = [RequestMethod.GET])
-<<<<<<< HEAD
-    fun getUserByName(@ApiParam(value = "The name that needs to be fetched. Use user1 for testing.", required=true, defaultValue="null") @PathVariable("username") username: String
-): ResponseEntity<User> {
-=======
     fun getUserByName(@ApiParam(value = "The name that needs to be fetched. Use user1 for testing.", required=true, defaultValue="null") @PathVariable("username") username: String): ResponseEntity<User> {
->>>>>>> 5346eb4c
         return ResponseEntity(service.getUserByName(username), HttpStatus.OK)
     }
 
@@ -132,13 +108,7 @@
             value = ["/user/login"],
             produces = ["application/xml", "application/json"], 
             method = [RequestMethod.GET])
-<<<<<<< HEAD
-    fun loginUser(@NotNull @ApiParam(value = "The user name for login", required = true, defaultValue = "null") @Valid @RequestParam(value = "username", required = true, defaultValue="null") username: String
-,@NotNull @ApiParam(value = "The password for login in clear text", required = true, defaultValue = "null") @Valid @RequestParam(value = "password", required = true, defaultValue="null") password: String
-): ResponseEntity<String> {
-=======
     fun loginUser(@NotNull @ApiParam(value = "The user name for login", required = true, defaultValue = "null") @Valid @RequestParam(value = "username", required = true, defaultValue="null") username: String,@NotNull @ApiParam(value = "The password for login in clear text", required = true, defaultValue = "null") @Valid @RequestParam(value = "password", required = true, defaultValue="null") password: String): ResponseEntity<String> {
->>>>>>> 5346eb4c
         return ResponseEntity(service.loginUser(username, password), HttpStatus.OK)
     }
 
@@ -164,13 +134,7 @@
     @RequestMapping(
             value = ["/user/{username}"],
             method = [RequestMethod.PUT])
-<<<<<<< HEAD
-    fun updateUser(@ApiParam(value = "name that need to be deleted", required=true, defaultValue="null") @PathVariable("username") username: String
-,@ApiParam(value = "Updated user object" ,required=true ) @Valid @RequestBody body: User
-): ResponseEntity<Unit> {
-=======
     fun updateUser(@ApiParam(value = "name that need to be deleted", required=true, defaultValue="null") @PathVariable("username") username: String,@ApiParam(value = "Updated user object" ,required=true ) @Valid @RequestBody body: User): ResponseEntity<Unit> {
->>>>>>> 5346eb4c
         return ResponseEntity(service.updateUser(username, body), HttpStatus.OK)
     }
 }