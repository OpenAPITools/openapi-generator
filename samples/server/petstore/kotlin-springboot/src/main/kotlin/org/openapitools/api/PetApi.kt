package org.openapitools.api

import org.openapitools.model.ModelApiResponse
import org.openapitools.model.Pet
import io.swagger.annotations.*
import org.springframework.http.HttpStatus
import org.springframework.http.MediaType
import org.springframework.http.ResponseEntity
import org.springframework.stereotype.Controller
import org.springframework.web.bind.annotation.RequestBody
import org.springframework.web.bind.annotation.RequestPart
import org.springframework.web.bind.annotation.RequestParam
import org.springframework.web.bind.annotation.PathVariable
import org.springframework.web.bind.annotation.RequestHeader
import org.springframework.web.bind.annotation.RequestMethod
import org.springframework.web.bind.annotation.RequestMapping
import org.springframework.validation.annotation.Validated
import org.springframework.web.context.request.NativeWebRequest
import org.springframework.beans.factory.annotation.Autowired

import javax.validation.Valid
import javax.validation.constraints.*

import kotlin.collections.List
import kotlin.collections.Map

@Controller
@Validated
@Api(value = "Pet", description = "The Pet API")
@RequestMapping("\${api.base-path:/v2}")
class PetApiController(@Autowired(required = true) val service: PetApiService) {

    @ApiOperation(
            value = "Add a new pet to the store",
            nickname = "addPet",
            notes = "",
            authorizations = [Authorization(value = "petstore_auth", scopes = [AuthorizationScope(scope = "write:pets", description = "modify pets in your account"), AuthorizationScope(scope = "read:pets", description = "read your pets")])])
    @ApiResponses(
            value = [ApiResponse(code = 405, message = "Invalid input")])
    @RequestMapping(
            value = ["/pet"],
            consumes = ["application/json", "application/xml"],
            method = [RequestMethod.POST])
<<<<<<< HEAD
    fun addPet(@ApiParam(value = "Pet object that needs to be added to the store" ,required=true ) @Valid @RequestBody body: Pet
): ResponseEntity<Unit> {
=======
    fun addPet(@ApiParam(value = "Pet object that needs to be added to the store" ,required=true ) @Valid @RequestBody body: Pet): ResponseEntity<Unit> {
>>>>>>> 5346eb4c
        return ResponseEntity(service.addPet(body), HttpStatus.OK)
    }

    @ApiOperation(
            value = "Deletes a pet",
            nickname = "deletePet",
            notes = "",
            authorizations = [Authorization(value = "petstore_auth", scopes = [AuthorizationScope(scope = "write:pets", description = "modify pets in your account"), AuthorizationScope(scope = "read:pets", description = "read your pets")])])
    @ApiResponses(
            value = [ApiResponse(code = 400, message = "Invalid pet value")])
    @RequestMapping(
            value = ["/pet/{petId}"],
            method = [RequestMethod.DELETE])
<<<<<<< HEAD
    fun deletePet(@ApiParam(value = "Pet id to delete", required=true, defaultValue="null") @PathVariable("petId") petId: Long
,@ApiParam(value = "" , defaultValue="null") @RequestHeader(value="api_key", required=false) apiKey: String
): ResponseEntity<Unit> {
=======
    fun deletePet(@ApiParam(value = "Pet id to delete", required=true, defaultValue="null") @PathVariable("petId") petId: Long,@ApiParam(value = "" , defaultValue="null") @RequestHeader(value="api_key", required=false) apiKey: String): ResponseEntity<Unit> {
>>>>>>> 5346eb4c
        return ResponseEntity(service.deletePet(petId, apiKey), HttpStatus.OK)
    }

    @ApiOperation(
            value = "Finds Pets by status",
            nickname = "findPetsByStatus",
            notes = "Multiple status values can be provided with comma separated strings",
            response = Pet::class,
            responseContainer = "List",
            authorizations = [Authorization(value = "petstore_auth", scopes = [AuthorizationScope(scope = "write:pets", description = "modify pets in your account"), AuthorizationScope(scope = "read:pets", description = "read your pets")])])
    @ApiResponses(
            value = [ApiResponse(code = 200, message = "successful operation", response = Pet::class, responseContainer = "List"),ApiResponse(code = 400, message = "Invalid status value")])
    @RequestMapping(
            value = ["/pet/findByStatus"],
            produces = ["application/xml", "application/json"], 
            method = [RequestMethod.GET])
<<<<<<< HEAD
    fun findPetsByStatus(@NotNull @ApiParam(value = "Status values that need to be considered for filter", required = true, allowableValues = "available, pending, sold", defaultValue = "null") @Valid @RequestParam(value = "status", required = true, defaultValue="null") status: List<String>
): ResponseEntity<List<Pet>> {
=======
    fun findPetsByStatus(@NotNull @ApiParam(value = "Status values that need to be considered for filter", required = true, allowableValues = "available, pending, sold", defaultValue = "null") @Valid @RequestParam(value = "status", required = true, defaultValue="null") status: List<String>): ResponseEntity<List<Pet>> {
>>>>>>> 5346eb4c
        return ResponseEntity(service.findPetsByStatus(status), HttpStatus.OK)
    }

    @ApiOperation(
            value = "Finds Pets by tags",
            nickname = "findPetsByTags",
            notes = "Multiple tags can be provided with comma separated strings. Use tag1, tag2, tag3 for testing.",
            response = Pet::class,
            responseContainer = "List",
            authorizations = [Authorization(value = "petstore_auth", scopes = [AuthorizationScope(scope = "write:pets", description = "modify pets in your account"), AuthorizationScope(scope = "read:pets", description = "read your pets")])])
    @ApiResponses(
            value = [ApiResponse(code = 200, message = "successful operation", response = Pet::class, responseContainer = "List"),ApiResponse(code = 400, message = "Invalid tag value")])
    @RequestMapping(
            value = ["/pet/findByTags"],
            produces = ["application/xml", "application/json"], 
            method = [RequestMethod.GET])
<<<<<<< HEAD
    fun findPetsByTags(@NotNull @ApiParam(value = "Tags to filter by", required = true, defaultValue = "null") @Valid @RequestParam(value = "tags", required = true, defaultValue="null") tags: List<String>
): ResponseEntity<List<Pet>> {
=======
    fun findPetsByTags(@NotNull @ApiParam(value = "Tags to filter by", required = true, defaultValue = "null") @Valid @RequestParam(value = "tags", required = true, defaultValue="null") tags: List<String>): ResponseEntity<List<Pet>> {
>>>>>>> 5346eb4c
        return ResponseEntity(service.findPetsByTags(tags), HttpStatus.OK)
    }

    @ApiOperation(
            value = "Find pet by ID",
            nickname = "getPetById",
            notes = "Returns a single pet",
            response = Pet::class,
            authorizations = [Authorization(value = "api_key")])
    @ApiResponses(
            value = [ApiResponse(code = 200, message = "successful operation", response = Pet::class),ApiResponse(code = 400, message = "Invalid ID supplied"),ApiResponse(code = 404, message = "Pet not found")])
    @RequestMapping(
            value = ["/pet/{petId}"],
            produces = ["application/xml", "application/json"], 
            method = [RequestMethod.GET])
<<<<<<< HEAD
    fun getPetById(@ApiParam(value = "ID of pet to return", required=true, defaultValue="null") @PathVariable("petId") petId: Long
): ResponseEntity<Pet> {
=======
    fun getPetById(@ApiParam(value = "ID of pet to return", required=true, defaultValue="null") @PathVariable("petId") petId: Long): ResponseEntity<Pet> {
>>>>>>> 5346eb4c
        return ResponseEntity(service.getPetById(petId), HttpStatus.OK)
    }

    @ApiOperation(
            value = "Update an existing pet",
            nickname = "updatePet",
            notes = "",
            authorizations = [Authorization(value = "petstore_auth", scopes = [AuthorizationScope(scope = "write:pets", description = "modify pets in your account"), AuthorizationScope(scope = "read:pets", description = "read your pets")])])
    @ApiResponses(
            value = [ApiResponse(code = 400, message = "Invalid ID supplied"),ApiResponse(code = 404, message = "Pet not found"),ApiResponse(code = 405, message = "Validation exception")])
    @RequestMapping(
            value = ["/pet"],
            consumes = ["application/json", "application/xml"],
            method = [RequestMethod.PUT])
<<<<<<< HEAD
    fun updatePet(@ApiParam(value = "Pet object that needs to be added to the store" ,required=true ) @Valid @RequestBody body: Pet
): ResponseEntity<Unit> {
=======
    fun updatePet(@ApiParam(value = "Pet object that needs to be added to the store" ,required=true ) @Valid @RequestBody body: Pet): ResponseEntity<Unit> {
>>>>>>> 5346eb4c
        return ResponseEntity(service.updatePet(body), HttpStatus.OK)
    }

    @ApiOperation(
            value = "Updates a pet in the store with form data",
            nickname = "updatePetWithForm",
            notes = "",
            authorizations = [Authorization(value = "petstore_auth", scopes = [AuthorizationScope(scope = "write:pets", description = "modify pets in your account"), AuthorizationScope(scope = "read:pets", description = "read your pets")])])
    @ApiResponses(
            value = [ApiResponse(code = 405, message = "Invalid input")])
    @RequestMapping(
            value = ["/pet/{petId}"],
            consumes = ["application/x-www-form-urlencoded"],
            method = [RequestMethod.POST])
<<<<<<< HEAD
    fun updatePetWithForm(@ApiParam(value = "ID of pet that needs to be updated", required=true, defaultValue="null") @PathVariable("petId") petId: Long
,@ApiParam(value = "Updated name of the pet", defaultValue="null") @RequestParam(value="name", required=false) name: String 
,@ApiParam(value = "Updated status of the pet", defaultValue="null") @RequestParam(value="status", required=false) status: String 
): ResponseEntity<Unit> {
=======
    fun updatePetWithForm(@ApiParam(value = "ID of pet that needs to be updated", required=true, defaultValue="null") @PathVariable("petId") petId: Long,@ApiParam(value = "Updated name of the pet", defaultValue="null") @RequestParam(value="name", required=false) name: String ,@ApiParam(value = "Updated status of the pet", defaultValue="null") @RequestParam(value="status", required=false) status: String ): ResponseEntity<Unit> {
>>>>>>> 5346eb4c
        return ResponseEntity(service.updatePetWithForm(petId, name, status), HttpStatus.OK)
    }

    @ApiOperation(
            value = "uploads an image",
            nickname = "uploadFile",
            notes = "",
            response = ModelApiResponse::class,
            authorizations = [Authorization(value = "petstore_auth", scopes = [AuthorizationScope(scope = "write:pets", description = "modify pets in your account"), AuthorizationScope(scope = "read:pets", description = "read your pets")])])
    @ApiResponses(
            value = [ApiResponse(code = 200, message = "successful operation", response = ModelApiResponse::class)])
    @RequestMapping(
            value = ["/pet/{petId}/uploadImage"],
            produces = ["application/json"], 
            consumes = ["multipart/form-data"],
            method = [RequestMethod.POST])
<<<<<<< HEAD
    fun uploadFile(@ApiParam(value = "ID of pet to update", required=true, defaultValue="null") @PathVariable("petId") petId: Long
,@ApiParam(value = "Additional data to pass to server", defaultValue="null") @RequestParam(value="additionalMetadata", required=false) additionalMetadata: String 
,@ApiParam(value = "file detail") @Valid @RequestPart("file") file: org.springframework.core.io.Resource
): ResponseEntity<ModelApiResponse> {
=======
    fun uploadFile(@ApiParam(value = "ID of pet to update", required=true, defaultValue="null") @PathVariable("petId") petId: Long,@ApiParam(value = "Additional data to pass to server", defaultValue="null") @RequestParam(value="additionalMetadata", required=false) additionalMetadata: String ,@ApiParam(value = "file detail") @Valid @RequestPart("file") file: MultipartFile): ResponseEntity<ModelApiResponse> {
>>>>>>> 5346eb4c
        return ResponseEntity(service.uploadFile(petId, additionalMetadata, file), HttpStatus.OK)
    }
}<|MERGE_RESOLUTION|>--- conflicted
+++ resolved
@@ -16,6 +16,7 @@
 import org.springframework.web.bind.annotation.RequestMapping
 import org.springframework.validation.annotation.Validated
 import org.springframework.web.context.request.NativeWebRequest
+import org.springframework.web.multipart.MultipartFile
 import org.springframework.beans.factory.annotation.Autowired
 
 import javax.validation.Valid
@@ -41,12 +42,7 @@
             value = ["/pet"],
             consumes = ["application/json", "application/xml"],
             method = [RequestMethod.POST])
-<<<<<<< HEAD
-    fun addPet(@ApiParam(value = "Pet object that needs to be added to the store" ,required=true ) @Valid @RequestBody body: Pet
-): ResponseEntity<Unit> {
-=======
     fun addPet(@ApiParam(value = "Pet object that needs to be added to the store" ,required=true ) @Valid @RequestBody body: Pet): ResponseEntity<Unit> {
->>>>>>> 5346eb4c
         return ResponseEntity(service.addPet(body), HttpStatus.OK)
     }
 
@@ -60,13 +56,7 @@
     @RequestMapping(
             value = ["/pet/{petId}"],
             method = [RequestMethod.DELETE])
-<<<<<<< HEAD
-    fun deletePet(@ApiParam(value = "Pet id to delete", required=true, defaultValue="null") @PathVariable("petId") petId: Long
-,@ApiParam(value = "" , defaultValue="null") @RequestHeader(value="api_key", required=false) apiKey: String
-): ResponseEntity<Unit> {
-=======
     fun deletePet(@ApiParam(value = "Pet id to delete", required=true, defaultValue="null") @PathVariable("petId") petId: Long,@ApiParam(value = "" , defaultValue="null") @RequestHeader(value="api_key", required=false) apiKey: String): ResponseEntity<Unit> {
->>>>>>> 5346eb4c
         return ResponseEntity(service.deletePet(petId, apiKey), HttpStatus.OK)
     }
 
@@ -83,12 +73,7 @@
             value = ["/pet/findByStatus"],
             produces = ["application/xml", "application/json"], 
             method = [RequestMethod.GET])
-<<<<<<< HEAD
-    fun findPetsByStatus(@NotNull @ApiParam(value = "Status values that need to be considered for filter", required = true, allowableValues = "available, pending, sold", defaultValue = "null") @Valid @RequestParam(value = "status", required = true, defaultValue="null") status: List<String>
-): ResponseEntity<List<Pet>> {
-=======
     fun findPetsByStatus(@NotNull @ApiParam(value = "Status values that need to be considered for filter", required = true, allowableValues = "available, pending, sold", defaultValue = "null") @Valid @RequestParam(value = "status", required = true, defaultValue="null") status: List<String>): ResponseEntity<List<Pet>> {
->>>>>>> 5346eb4c
         return ResponseEntity(service.findPetsByStatus(status), HttpStatus.OK)
     }
 
@@ -105,12 +90,7 @@
             value = ["/pet/findByTags"],
             produces = ["application/xml", "application/json"], 
             method = [RequestMethod.GET])
-<<<<<<< HEAD
-    fun findPetsByTags(@NotNull @ApiParam(value = "Tags to filter by", required = true, defaultValue = "null") @Valid @RequestParam(value = "tags", required = true, defaultValue="null") tags: List<String>
-): ResponseEntity<List<Pet>> {
-=======
     fun findPetsByTags(@NotNull @ApiParam(value = "Tags to filter by", required = true, defaultValue = "null") @Valid @RequestParam(value = "tags", required = true, defaultValue="null") tags: List<String>): ResponseEntity<List<Pet>> {
->>>>>>> 5346eb4c
         return ResponseEntity(service.findPetsByTags(tags), HttpStatus.OK)
     }
 
@@ -126,12 +106,7 @@
             value = ["/pet/{petId}"],
             produces = ["application/xml", "application/json"], 
             method = [RequestMethod.GET])
-<<<<<<< HEAD
-    fun getPetById(@ApiParam(value = "ID of pet to return", required=true, defaultValue="null") @PathVariable("petId") petId: Long
-): ResponseEntity<Pet> {
-=======
     fun getPetById(@ApiParam(value = "ID of pet to return", required=true, defaultValue="null") @PathVariable("petId") petId: Long): ResponseEntity<Pet> {
->>>>>>> 5346eb4c
         return ResponseEntity(service.getPetById(petId), HttpStatus.OK)
     }
 
@@ -146,12 +121,7 @@
             value = ["/pet"],
             consumes = ["application/json", "application/xml"],
             method = [RequestMethod.PUT])
-<<<<<<< HEAD
-    fun updatePet(@ApiParam(value = "Pet object that needs to be added to the store" ,required=true ) @Valid @RequestBody body: Pet
-): ResponseEntity<Unit> {
-=======
     fun updatePet(@ApiParam(value = "Pet object that needs to be added to the store" ,required=true ) @Valid @RequestBody body: Pet): ResponseEntity<Unit> {
->>>>>>> 5346eb4c
         return ResponseEntity(service.updatePet(body), HttpStatus.OK)
     }
 
@@ -166,14 +136,7 @@
             value = ["/pet/{petId}"],
             consumes = ["application/x-www-form-urlencoded"],
             method = [RequestMethod.POST])
-<<<<<<< HEAD
-    fun updatePetWithForm(@ApiParam(value = "ID of pet that needs to be updated", required=true, defaultValue="null") @PathVariable("petId") petId: Long
-,@ApiParam(value = "Updated name of the pet", defaultValue="null") @RequestParam(value="name", required=false) name: String 
-,@ApiParam(value = "Updated status of the pet", defaultValue="null") @RequestParam(value="status", required=false) status: String 
-): ResponseEntity<Unit> {
-=======
     fun updatePetWithForm(@ApiParam(value = "ID of pet that needs to be updated", required=true, defaultValue="null") @PathVariable("petId") petId: Long,@ApiParam(value = "Updated name of the pet", defaultValue="null") @RequestParam(value="name", required=false) name: String ,@ApiParam(value = "Updated status of the pet", defaultValue="null") @RequestParam(value="status", required=false) status: String ): ResponseEntity<Unit> {
->>>>>>> 5346eb4c
         return ResponseEntity(service.updatePetWithForm(petId, name, status), HttpStatus.OK)
     }
 
@@ -190,14 +153,7 @@
             produces = ["application/json"], 
             consumes = ["multipart/form-data"],
             method = [RequestMethod.POST])
-<<<<<<< HEAD
-    fun uploadFile(@ApiParam(value = "ID of pet to update", required=true, defaultValue="null") @PathVariable("petId") petId: Long
-,@ApiParam(value = "Additional data to pass to server", defaultValue="null") @RequestParam(value="additionalMetadata", required=false) additionalMetadata: String 
-,@ApiParam(value = "file detail") @Valid @RequestPart("file") file: org.springframework.core.io.Resource
-): ResponseEntity<ModelApiResponse> {
-=======
     fun uploadFile(@ApiParam(value = "ID of pet to update", required=true, defaultValue="null") @PathVariable("petId") petId: Long,@ApiParam(value = "Additional data to pass to server", defaultValue="null") @RequestParam(value="additionalMetadata", required=false) additionalMetadata: String ,@ApiParam(value = "file detail") @Valid @RequestPart("file") file: MultipartFile): ResponseEntity<ModelApiResponse> {
->>>>>>> 5346eb4c
         return ResponseEntity(service.uploadFile(petId, additionalMetadata, file), HttpStatus.OK)
     }
 }