--- conflicted
+++ resolved
@@ -135,11 +135,7 @@
             value = ["/pet/{petId}"],
             consumes = ["application/x-www-form-urlencoded"],
             method = [RequestMethod.POST])
-<<<<<<< HEAD
     fun updatePetWithForm(@ApiParam(value = "ID of pet that needs to be updated", required=true, defaultValue="null") @PathVariable("petId") petId: Long,@ApiParam(value = "Updated name of the pet", defaultValue="null") @RequestParam(value="name", required=false) name: String,@ApiParam(value = "Updated status of the pet", defaultValue="null") @RequestParam(value="status", required=false) status: String): ResponseEntity<Unit> {
-=======
-    fun updatePetWithForm(@ApiParam(value = "ID of pet that needs to be updated", required=true) @PathVariable("petId") petId: Long,@ApiParam(value = "Updated name of the pet") @RequestParam(value="name", required=false) name: String? ,@ApiParam(value = "Updated status of the pet") @RequestParam(value="status", required=false) status: String? ): ResponseEntity<Unit> {
->>>>>>> 0f99cd0d
         return ResponseEntity(service.updatePetWithForm(petId, name, status), HttpStatus.OK)
     }
 
@@ -156,11 +152,7 @@
             produces = ["application/json"],
             consumes = ["multipart/form-data"],
             method = [RequestMethod.POST])
-<<<<<<< HEAD
     fun uploadFile(@ApiParam(value = "ID of pet to update", required=true, defaultValue="null") @PathVariable("petId") petId: Long,@ApiParam(value = "Additional data to pass to server", defaultValue="null") @RequestParam(value="additionalMetadata", required=false) additionalMetadata: String,@ApiParam(value = "file detail") @Valid @RequestPart("file") file: org.springframework.core.io.Resource): ResponseEntity<ModelApiResponse> {
-=======
-    fun uploadFile(@ApiParam(value = "ID of pet to update", required=true) @PathVariable("petId") petId: Long,@ApiParam(value = "Additional data to pass to server") @RequestParam(value="additionalMetadata", required=false) additionalMetadata: String? ,@ApiParam(value = "file detail") @Valid @RequestPart("file") file: MultipartFile): ResponseEntity<ModelApiResponse> {
->>>>>>> 0f99cd0d
         return ResponseEntity(service.uploadFile(petId, additionalMetadata, file), HttpStatus.OK)
     }
 }