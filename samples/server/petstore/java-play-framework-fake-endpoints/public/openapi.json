--- conflicted
+++ resolved
@@ -159,11 +159,7 @@
         } ],
         "summary" : "Finds Pets by status",
         "tags" : [ "pet" ],
-<<<<<<< HEAD
-        "x-accepts" : "application/json"
-=======
         "x-accepts" : [ "application/json", "application/xml" ]
->>>>>>> a2ee3a7c
       }
     },
     "/pet/findByTags" : {
@@ -220,11 +216,7 @@
         } ],
         "summary" : "Finds Pets by tags",
         "tags" : [ "pet" ],
-<<<<<<< HEAD
-        "x-accepts" : "application/json"
-=======
         "x-accepts" : [ "application/json", "application/xml" ]
->>>>>>> a2ee3a7c
       }
     },
     "/pet/{petId}" : {
@@ -306,11 +298,7 @@
         } ],
         "summary" : "Find pet by ID",
         "tags" : [ "pet" ],
-<<<<<<< HEAD
-        "x-accepts" : "application/json"
-=======
         "x-accepts" : [ "application/json", "application/xml" ]
->>>>>>> a2ee3a7c
       },
       "post" : {
         "operationId" : "updatePetWithForm",
@@ -458,11 +446,7 @@
         "tags" : [ "store" ],
         "x-codegen-request-body-name" : "body",
         "x-content-type" : "*/*",
-<<<<<<< HEAD
-        "x-accepts" : "application/json"
-=======
         "x-accepts" : [ "application/json", "application/xml" ]
->>>>>>> a2ee3a7c
       }
     },
     "/store/order/{order_id}" : {
@@ -534,11 +518,7 @@
         },
         "summary" : "Find purchase order by ID",
         "tags" : [ "store" ],
-<<<<<<< HEAD
-        "x-accepts" : "application/json"
-=======
         "x-accepts" : [ "application/json", "application/xml" ]
->>>>>>> a2ee3a7c
       }
     },
     "/user" : {
@@ -688,11 +668,7 @@
         },
         "summary" : "Logs user into the system",
         "tags" : [ "user" ],
-<<<<<<< HEAD
-        "x-accepts" : "application/json"
-=======
         "x-accepts" : [ "application/json", "application/xml" ]
->>>>>>> a2ee3a7c
       }
     },
     "/user/logout" : {
@@ -774,11 +750,7 @@
         },
         "summary" : "Get user by user name",
         "tags" : [ "user" ],
-<<<<<<< HEAD
-        "x-accepts" : "application/json"
-=======
         "x-accepts" : [ "application/json", "application/xml" ]
->>>>>>> a2ee3a7c
       },
       "put" : {
         "description" : "This can only be done by the logged in user.",
