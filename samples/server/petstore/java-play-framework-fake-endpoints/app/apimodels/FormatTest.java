--- conflicted
+++ resolved
@@ -233,11 +233,8 @@
    * Get _byte
    * @return _byte
   **/
-<<<<<<< HEAD
   @NotNull
   @Pattern(regexp="/^(?:[A-Za-z0-9+\/]{4})*(?:[A-Za-z0-9+\/]{2}==|[A-Za-z0-9+\/]{3}=)?$/")
-=======
->>>>>>> 578420cf
   public byte[] getByte() {
     return _byte;
   }
