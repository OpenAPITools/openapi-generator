--- conflicted
+++ resolved
@@ -1,11 +1,7 @@
 package org.openapitools.api;
 
 
-<<<<<<< HEAD
-@jakarta.annotation.Generated(value = "org.openapitools.codegen.languages.JavaJerseyServerCodegen", comments = "Generator version: 7.14.0")
-=======
 @jakarta.annotation.Generated(value = "org.openapitools.codegen.languages.JavaJerseyServerCodegen", comments = "Generator version: 7.15.0-SNAPSHOT")
->>>>>>> d11d008e
 public class ApiResponseMessage {
     public static final int ERROR = 1;
     public static final int WARNING = 2;
