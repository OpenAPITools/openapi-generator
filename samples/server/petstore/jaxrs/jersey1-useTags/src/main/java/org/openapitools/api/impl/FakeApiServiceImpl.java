--- conflicted
+++ resolved
@@ -82,11 +82,7 @@
         return Response.ok().entity(new ApiResponseMessage(ApiResponseMessage.OK, "magic!")).build();
     }
     @Override
-<<<<<<< HEAD
-    public Response testGroupParameters( Integer stringGroup, Boolean booleanGroup,  Long int64Group, SecurityContext securityContext)
-=======
     public Response testGroupParameters( @NotNull Integer requiredStringGroup, Boolean requiredBooleanGroup,  @NotNull Long requiredInt64Group,  Integer stringGroup, Boolean booleanGroup,  Long int64Group, SecurityContext securityContext)
->>>>>>> 31d99287
     throws NotFoundException {
         // do some magic!
         return Response.ok().entity(new ApiResponseMessage(ApiResponseMessage.OK, "magic!")).build();
