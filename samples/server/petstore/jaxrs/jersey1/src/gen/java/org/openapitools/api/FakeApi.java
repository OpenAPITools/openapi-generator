--- conflicted
+++ resolved
@@ -188,19 +188,11 @@
     public Response testEnumParameters(
         @ApiParam(value = "Header parameter enum test (string array)" , allowableValues=">, $", defaultValue="new ArrayList<String>()")@HeaderParam("enum_header_string_array") List<String> enumHeaderStringArray,
         @ApiParam(value = "Header parameter enum test (string)" , allowableValues="_abc, -efg, (xyz)", defaultValue="-efg")@HeaderParam("enum_header_string") String enumHeaderString,
-<<<<<<< HEAD
-        @ApiParam(value = "Query parameter enum test (string array)", allowableValues=">, $") @QueryParam("enum_query_string_array") List<String> enumQueryStringArray,
-        @ApiParam(value = "Query parameter enum test (string)", allowableValues="_abc, -efg, (xyz)", defaultValue="-efg") @DefaultValue("-efg") @QueryParam("enum_query_string") String enumQueryString,
-        @ApiParam(value = "Query parameter enum test (double)", allowableValues="1, -2") @QueryParam("enum_query_integer") Integer enumQueryInteger,
-        @ApiParam(value = "Query parameter enum test (double)", allowableValues="1.1, -1.2") @QueryParam("enum_query_double") Double enumQueryDouble,
-        @ApiParam(value = "Form parameter enum test (string array)", allowableValues=">, $")  @FormParam("enum_form_string_array")  List<String> enumFormStringArray,
-=======
         @ApiParam(value = "Query parameter enum test (string array)")@QueryParam("enum_query_string_array") List<String> enumQueryStringArray,
         @ApiParam(value = "Query parameter enum test (string)", allowableValues="_abc, -efg, (xyz)", defaultValue="-efg") @DefaultValue("-efg")@QueryParam("enum_query_string") String enumQueryString,
         @ApiParam(value = "Query parameter enum test (double)", allowableValues="1, -2")@QueryParam("enum_query_integer") Integer enumQueryInteger,
         @ApiParam(value = "Query parameter enum test (double)", allowableValues="1.1, -1.2")@QueryParam("enum_query_double") Double enumQueryDouble,
         @ApiParam(value = "Form parameter enum test (string array)", allowableValues=">, $", defaultValue="$")  @DefaultValue("$") @FormParam("enum_form_string_array")  List<String> enumFormStringArray,
->>>>>>> 37442733
         @ApiParam(value = "Form parameter enum test (string)", allowableValues="_abc, -efg, (xyz)", defaultValue="-efg")  @DefaultValue("-efg") @FormParam("enum_form_string")  String enumFormString,
         @Context SecurityContext securityContext)
     throws NotFoundException {
