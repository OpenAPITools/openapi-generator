--- conflicted
+++ resolved
@@ -93,14 +93,10 @@
     /**
      * @see FakeApi#testGroupParameters
      */
-<<<<<<< HEAD
-    ResponseEntity<Void> testGroupParameters(Integer stringGroup,
-=======
     ResponseEntity<Void> testGroupParameters(Integer requiredStringGroup,
         Boolean requiredBooleanGroup,
         Long requiredInt64Group,
         Integer stringGroup,
->>>>>>> 31d99287
         Boolean booleanGroup,
         Long int64Group);
 
