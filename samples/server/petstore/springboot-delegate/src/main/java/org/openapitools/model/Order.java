--- conflicted
+++ resolved
@@ -22,11 +22,7 @@
  * Order
  */
 
-<<<<<<< HEAD
 @Generated(value = "org.openapitools.codegen.languages.SpringCodegen", comments = "Generator version: 8.0.0-SNAPSHOT")
-=======
-@Generated(value = "org.openapitools.codegen.languages.SpringCodegen", comments = "Generator version: 7.7.0-SNAPSHOT")
->>>>>>> 9c999b65
 public class Order {
 
   private Long id;
