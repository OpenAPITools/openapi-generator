--- conflicted
+++ resolved
@@ -2,14 +2,9 @@
 
 import java.math.BigDecimal;
 import io.swagger.model.Client;
-<<<<<<< HEAD
 import org.threeten.bp.LocalDate;
 import org.threeten.bp.OffsetDateTime;
-=======
-import org.joda.time.DateTime;
-import org.joda.time.LocalDate;
 import io.swagger.model.OuterComposite;
->>>>>>> a6b7f60a
 
 import io.swagger.annotations.*;
 
@@ -44,33 +39,32 @@
         this.delegate = delegate;
     }
 
-<<<<<<< HEAD
-    public ResponseEntity<Client> testClientModel(@ApiParam(value = "client model" ,required=true )  @Valid @RequestBody Client body,
-        @RequestHeader("Accept") String accept) throws IOException {
-=======
-
-    public ResponseEntity<Boolean> fakeOuterBooleanSerialize(@ApiParam(value = "Input boolean as post body"  )  @Valid @RequestBody Boolean body) {
+    public ResponseEntity<Boolean> fakeOuterBooleanSerialize(@ApiParam(value = "Input boolean as post body"  )  @Valid @RequestBody Boolean body,
+        @RequestHeader(value = "Accept", required = false) String accept) throws IOException {
         // do some magic!
         return delegate.fakeOuterBooleanSerialize(body);
     }
 
-    public ResponseEntity<OuterComposite> fakeOuterCompositeSerialize(@ApiParam(value = "Input composite as post body"  )  @Valid @RequestBody OuterComposite body) {
+    public ResponseEntity<OuterComposite> fakeOuterCompositeSerialize(@ApiParam(value = "Input composite as post body"  )  @Valid @RequestBody OuterComposite body,
+        @RequestHeader(value = "Accept", required = false) String accept) throws IOException {
         // do some magic!
         return delegate.fakeOuterCompositeSerialize(body);
     }
 
-    public ResponseEntity<BigDecimal> fakeOuterNumberSerialize(@ApiParam(value = "Input number as post body"  )  @Valid @RequestBody BigDecimal body) {
+    public ResponseEntity<BigDecimal> fakeOuterNumberSerialize(@ApiParam(value = "Input number as post body"  )  @Valid @RequestBody BigDecimal body,
+        @RequestHeader(value = "Accept", required = false) String accept) throws IOException {
         // do some magic!
         return delegate.fakeOuterNumberSerialize(body);
     }
 
-    public ResponseEntity<String> fakeOuterStringSerialize(@ApiParam(value = "Input string as post body"  )  @Valid @RequestBody String body) {
+    public ResponseEntity<String> fakeOuterStringSerialize(@ApiParam(value = "Input string as post body"  )  @Valid @RequestBody String body,
+        @RequestHeader(value = "Accept", required = false) String accept) throws IOException {
         // do some magic!
         return delegate.fakeOuterStringSerialize(body);
     }
 
-    public ResponseEntity<Client> testClientModel(@ApiParam(value = "client model" ,required=true )  @Valid @RequestBody Client body) {
->>>>>>> a6b7f60a
+    public ResponseEntity<Client> testClientModel(@ApiParam(value = "client model" ,required=true )  @Valid @RequestBody Client body,
+        @RequestHeader(value = "Accept", required = false) String accept) throws IOException {
         // do some magic!
         return delegate.testClientModel(body);
     }
@@ -89,7 +83,7 @@
         @ApiParam(value = "None") @RequestPart(value="dateTime", required=false)  OffsetDateTime dateTime,
         @ApiParam(value = "None") @RequestPart(value="password", required=false)  String password,
         @ApiParam(value = "None") @RequestPart(value="callback", required=false)  String paramCallback,
-        @RequestHeader("Accept") String accept) {
+        @RequestHeader(value = "Accept", required = false) String accept) {
         // do some magic!
         return delegate.testEndpointParameters(number, _double, patternWithoutDelimiter, _byte, integer, int32, int64, _float, string, binary, date, dateTime, password, paramCallback);
     }
@@ -102,7 +96,7 @@
         @ApiParam(value = "Query parameter enum test (string)", allowableValues = "_abc, -efg, (xyz)", defaultValue = "-efg") @RequestParam(value = "enum_query_string", required = false, defaultValue="-efg") String enumQueryString,
         @ApiParam(value = "Query parameter enum test (double)", allowableValues = "1, -2") @RequestParam(value = "enum_query_integer", required = false) Integer enumQueryInteger,
         @ApiParam(value = "Query parameter enum test (double)", allowableValues="1.1, -1.2") @RequestPart(value="enum_query_double", required=false)  Double enumQueryDouble,
-        @RequestHeader("Accept") String accept) {
+        @RequestHeader(value = "Accept", required = false) String accept) {
         // do some magic!
         return delegate.testEnumParameters(enumFormStringArray, enumFormString, enumHeaderStringArray, enumHeaderString, enumQueryStringArray, enumQueryString, enumQueryInteger, enumQueryDouble);
     }
