--- conflicted
+++ resolved
@@ -122,19 +122,11 @@
             @io.swagger.annotations.AuthorizationScope(scope = "read:pets", description = "read your pets")
         })
     }, tags={ "pet", })
-<<<<<<< HEAD
-    @io.swagger.annotations.ApiResponses(value = { 
-        @io.swagger.annotations.ApiResponse(code = 200, message = "successful operation", response = Pet.class, responseContainer = "Set"),
-        
-        @io.swagger.annotations.ApiResponse(code = 400, message = "Invalid tag value", response = Void.class) })
-    public Response findPetsByTags(@ApiParam(value = "Tags to filter by", required = true) @QueryParam("tags") @NotNull @Valid  Set<String> tags,@Context SecurityContext securityContext)
-=======
     @io.swagger.annotations.ApiResponses(value = {
         @io.swagger.annotations.ApiResponse(code = 200, message = "successful operation", response = Pet.class, responseContainer = "List"),
         @io.swagger.annotations.ApiResponse(code = 400, message = "Invalid tag value", response = Void.class)
     })
     public Response findPetsByTags(@ApiParam(value = "Tags to filter by", required = true) @QueryParam("tags") @NotNull @Valid  List<String> tags,@Context SecurityContext securityContext)
->>>>>>> f6019f00
     throws NotFoundException {
         return delegate.findPetsByTags(tags, securityContext);
     }
