--- conflicted
+++ resolved
@@ -101,12 +101,8 @@
    * @return attributeString
   */
   
-<<<<<<< HEAD
-  @Schema(name = "attribute_string", example = "string", required = false)
+  @Schema(name = "attribute_string", example = "string", requiredMode = Schema.RequiredMode.NOT_REQUIRED)
   @JsonProperty("attribute_string")
-=======
-  @Schema(name = "attribute_string", example = "string", requiredMode = Schema.RequiredMode.NOT_REQUIRED)
->>>>>>> 37e8cfad
   public String getAttributeString() {
     return attributeString;
   }
@@ -125,12 +121,8 @@
    * @return attributeNumber
   */
   @Valid 
-<<<<<<< HEAD
-  @Schema(name = "attribute_number", example = "1.234", required = false)
+  @Schema(name = "attribute_number", example = "1.234", requiredMode = Schema.RequiredMode.NOT_REQUIRED)
   @JsonProperty("attribute_number")
-=======
-  @Schema(name = "attribute_number", example = "1.234", requiredMode = Schema.RequiredMode.NOT_REQUIRED)
->>>>>>> 37e8cfad
   public BigDecimal getAttributeNumber() {
     return attributeNumber;
   }
@@ -149,12 +141,8 @@
    * @return attributeInteger
   */
   
-<<<<<<< HEAD
-  @Schema(name = "attribute_integer", example = "-2", required = false)
+  @Schema(name = "attribute_integer", example = "-2", requiredMode = Schema.RequiredMode.NOT_REQUIRED)
   @JsonProperty("attribute_integer")
-=======
-  @Schema(name = "attribute_integer", example = "-2", requiredMode = Schema.RequiredMode.NOT_REQUIRED)
->>>>>>> 37e8cfad
   public Integer getAttributeInteger() {
     return attributeInteger;
   }
@@ -173,12 +161,8 @@
    * @return attributeBoolean
   */
   
-<<<<<<< HEAD
-  @Schema(name = "attribute_boolean", example = "true", required = false)
+  @Schema(name = "attribute_boolean", example = "true", requiredMode = Schema.RequiredMode.NOT_REQUIRED)
   @JsonProperty("attribute_boolean")
-=======
-  @Schema(name = "attribute_boolean", example = "true", requiredMode = Schema.RequiredMode.NOT_REQUIRED)
->>>>>>> 37e8cfad
   public Boolean getAttributeBoolean() {
     return attributeBoolean;
   }
@@ -205,12 +189,8 @@
    * @return wrappedArray
   */
   
-<<<<<<< HEAD
-  @Schema(name = "wrapped_array", required = false)
+  @Schema(name = "wrapped_array", requiredMode = Schema.RequiredMode.NOT_REQUIRED)
   @JsonProperty("wrapped_array")
-=======
-  @Schema(name = "wrapped_array", requiredMode = Schema.RequiredMode.NOT_REQUIRED)
->>>>>>> 37e8cfad
   public List<Integer> getWrappedArray() {
     return wrappedArray;
   }
@@ -229,12 +209,8 @@
    * @return nameString
   */
   
-<<<<<<< HEAD
-  @Schema(name = "name_string", example = "string", required = false)
+  @Schema(name = "name_string", example = "string", requiredMode = Schema.RequiredMode.NOT_REQUIRED)
   @JsonProperty("name_string")
-=======
-  @Schema(name = "name_string", example = "string", requiredMode = Schema.RequiredMode.NOT_REQUIRED)
->>>>>>> 37e8cfad
   public String getNameString() {
     return nameString;
   }
@@ -253,12 +229,8 @@
    * @return nameNumber
   */
   @Valid 
-<<<<<<< HEAD
-  @Schema(name = "name_number", example = "1.234", required = false)
+  @Schema(name = "name_number", example = "1.234", requiredMode = Schema.RequiredMode.NOT_REQUIRED)
   @JsonProperty("name_number")
-=======
-  @Schema(name = "name_number", example = "1.234", requiredMode = Schema.RequiredMode.NOT_REQUIRED)
->>>>>>> 37e8cfad
   public BigDecimal getNameNumber() {
     return nameNumber;
   }
@@ -277,12 +249,8 @@
    * @return nameInteger
   */
   
-<<<<<<< HEAD
-  @Schema(name = "name_integer", example = "-2", required = false)
+  @Schema(name = "name_integer", example = "-2", requiredMode = Schema.RequiredMode.NOT_REQUIRED)
   @JsonProperty("name_integer")
-=======
-  @Schema(name = "name_integer", example = "-2", requiredMode = Schema.RequiredMode.NOT_REQUIRED)
->>>>>>> 37e8cfad
   public Integer getNameInteger() {
     return nameInteger;
   }
@@ -301,12 +269,8 @@
    * @return nameBoolean
   */
   
-<<<<<<< HEAD
-  @Schema(name = "name_boolean", example = "true", required = false)
+  @Schema(name = "name_boolean", example = "true", requiredMode = Schema.RequiredMode.NOT_REQUIRED)
   @JsonProperty("name_boolean")
-=======
-  @Schema(name = "name_boolean", example = "true", requiredMode = Schema.RequiredMode.NOT_REQUIRED)
->>>>>>> 37e8cfad
   public Boolean getNameBoolean() {
     return nameBoolean;
   }
@@ -333,12 +297,8 @@
    * @return nameArray
   */
   
-<<<<<<< HEAD
-  @Schema(name = "name_array", required = false)
+  @Schema(name = "name_array", requiredMode = Schema.RequiredMode.NOT_REQUIRED)
   @JsonProperty("name_array")
-=======
-  @Schema(name = "name_array", requiredMode = Schema.RequiredMode.NOT_REQUIRED)
->>>>>>> 37e8cfad
   public List<Integer> getNameArray() {
     return nameArray;
   }
@@ -365,12 +325,8 @@
    * @return nameWrappedArray
   */
   
-<<<<<<< HEAD
-  @Schema(name = "name_wrapped_array", required = false)
+  @Schema(name = "name_wrapped_array", requiredMode = Schema.RequiredMode.NOT_REQUIRED)
   @JsonProperty("name_wrapped_array")
-=======
-  @Schema(name = "name_wrapped_array", requiredMode = Schema.RequiredMode.NOT_REQUIRED)
->>>>>>> 37e8cfad
   public List<Integer> getNameWrappedArray() {
     return nameWrappedArray;
   }
@@ -389,12 +345,8 @@
    * @return prefixString
   */
   
-<<<<<<< HEAD
-  @Schema(name = "prefix_string", example = "string", required = false)
+  @Schema(name = "prefix_string", example = "string", requiredMode = Schema.RequiredMode.NOT_REQUIRED)
   @JsonProperty("prefix_string")
-=======
-  @Schema(name = "prefix_string", example = "string", requiredMode = Schema.RequiredMode.NOT_REQUIRED)
->>>>>>> 37e8cfad
   public String getPrefixString() {
     return prefixString;
   }
@@ -413,12 +365,8 @@
    * @return prefixNumber
   */
   @Valid 
-<<<<<<< HEAD
-  @Schema(name = "prefix_number", example = "1.234", required = false)
+  @Schema(name = "prefix_number", example = "1.234", requiredMode = Schema.RequiredMode.NOT_REQUIRED)
   @JsonProperty("prefix_number")
-=======
-  @Schema(name = "prefix_number", example = "1.234", requiredMode = Schema.RequiredMode.NOT_REQUIRED)
->>>>>>> 37e8cfad
   public BigDecimal getPrefixNumber() {
     return prefixNumber;
   }
@@ -437,12 +385,8 @@
    * @return prefixInteger
   */
   
-<<<<<<< HEAD
-  @Schema(name = "prefix_integer", example = "-2", required = false)
+  @Schema(name = "prefix_integer", example = "-2", requiredMode = Schema.RequiredMode.NOT_REQUIRED)
   @JsonProperty("prefix_integer")
-=======
-  @Schema(name = "prefix_integer", example = "-2", requiredMode = Schema.RequiredMode.NOT_REQUIRED)
->>>>>>> 37e8cfad
   public Integer getPrefixInteger() {
     return prefixInteger;
   }
@@ -461,12 +405,8 @@
    * @return prefixBoolean
   */
   
-<<<<<<< HEAD
-  @Schema(name = "prefix_boolean", example = "true", required = false)
+  @Schema(name = "prefix_boolean", example = "true", requiredMode = Schema.RequiredMode.NOT_REQUIRED)
   @JsonProperty("prefix_boolean")
-=======
-  @Schema(name = "prefix_boolean", example = "true", requiredMode = Schema.RequiredMode.NOT_REQUIRED)
->>>>>>> 37e8cfad
   public Boolean getPrefixBoolean() {
     return prefixBoolean;
   }
@@ -493,12 +433,8 @@
    * @return prefixArray
   */
   
-<<<<<<< HEAD
-  @Schema(name = "prefix_array", required = false)
+  @Schema(name = "prefix_array", requiredMode = Schema.RequiredMode.NOT_REQUIRED)
   @JsonProperty("prefix_array")
-=======
-  @Schema(name = "prefix_array", requiredMode = Schema.RequiredMode.NOT_REQUIRED)
->>>>>>> 37e8cfad
   public List<Integer> getPrefixArray() {
     return prefixArray;
   }
@@ -525,12 +461,8 @@
    * @return prefixWrappedArray
   */
   
-<<<<<<< HEAD
-  @Schema(name = "prefix_wrapped_array", required = false)
+  @Schema(name = "prefix_wrapped_array", requiredMode = Schema.RequiredMode.NOT_REQUIRED)
   @JsonProperty("prefix_wrapped_array")
-=======
-  @Schema(name = "prefix_wrapped_array", requiredMode = Schema.RequiredMode.NOT_REQUIRED)
->>>>>>> 37e8cfad
   public List<Integer> getPrefixWrappedArray() {
     return prefixWrappedArray;
   }
@@ -549,12 +481,8 @@
    * @return namespaceString
   */
   
-<<<<<<< HEAD
-  @Schema(name = "namespace_string", example = "string", required = false)
+  @Schema(name = "namespace_string", example = "string", requiredMode = Schema.RequiredMode.NOT_REQUIRED)
   @JsonProperty("namespace_string")
-=======
-  @Schema(name = "namespace_string", example = "string", requiredMode = Schema.RequiredMode.NOT_REQUIRED)
->>>>>>> 37e8cfad
   public String getNamespaceString() {
     return namespaceString;
   }
@@ -573,12 +501,8 @@
    * @return namespaceNumber
   */
   @Valid 
-<<<<<<< HEAD
-  @Schema(name = "namespace_number", example = "1.234", required = false)
+  @Schema(name = "namespace_number", example = "1.234", requiredMode = Schema.RequiredMode.NOT_REQUIRED)
   @JsonProperty("namespace_number")
-=======
-  @Schema(name = "namespace_number", example = "1.234", requiredMode = Schema.RequiredMode.NOT_REQUIRED)
->>>>>>> 37e8cfad
   public BigDecimal getNamespaceNumber() {
     return namespaceNumber;
   }
@@ -597,12 +521,8 @@
    * @return namespaceInteger
   */
   
-<<<<<<< HEAD
-  @Schema(name = "namespace_integer", example = "-2", required = false)
+  @Schema(name = "namespace_integer", example = "-2", requiredMode = Schema.RequiredMode.NOT_REQUIRED)
   @JsonProperty("namespace_integer")
-=======
-  @Schema(name = "namespace_integer", example = "-2", requiredMode = Schema.RequiredMode.NOT_REQUIRED)
->>>>>>> 37e8cfad
   public Integer getNamespaceInteger() {
     return namespaceInteger;
   }
@@ -621,12 +541,8 @@
    * @return namespaceBoolean
   */
   
-<<<<<<< HEAD
-  @Schema(name = "namespace_boolean", example = "true", required = false)
+  @Schema(name = "namespace_boolean", example = "true", requiredMode = Schema.RequiredMode.NOT_REQUIRED)
   @JsonProperty("namespace_boolean")
-=======
-  @Schema(name = "namespace_boolean", example = "true", requiredMode = Schema.RequiredMode.NOT_REQUIRED)
->>>>>>> 37e8cfad
   public Boolean getNamespaceBoolean() {
     return namespaceBoolean;
   }
@@ -653,12 +569,8 @@
    * @return namespaceArray
   */
   
-<<<<<<< HEAD
-  @Schema(name = "namespace_array", required = false)
+  @Schema(name = "namespace_array", requiredMode = Schema.RequiredMode.NOT_REQUIRED)
   @JsonProperty("namespace_array")
-=======
-  @Schema(name = "namespace_array", requiredMode = Schema.RequiredMode.NOT_REQUIRED)
->>>>>>> 37e8cfad
   public List<Integer> getNamespaceArray() {
     return namespaceArray;
   }
@@ -685,12 +597,8 @@
    * @return namespaceWrappedArray
   */
   
-<<<<<<< HEAD
-  @Schema(name = "namespace_wrapped_array", required = false)
+  @Schema(name = "namespace_wrapped_array", requiredMode = Schema.RequiredMode.NOT_REQUIRED)
   @JsonProperty("namespace_wrapped_array")
-=======
-  @Schema(name = "namespace_wrapped_array", requiredMode = Schema.RequiredMode.NOT_REQUIRED)
->>>>>>> 37e8cfad
   public List<Integer> getNamespaceWrappedArray() {
     return namespaceWrappedArray;
   }
@@ -709,12 +617,8 @@
    * @return prefixNsString
   */
   
-<<<<<<< HEAD
-  @Schema(name = "prefix_ns_string", example = "string", required = false)
+  @Schema(name = "prefix_ns_string", example = "string", requiredMode = Schema.RequiredMode.NOT_REQUIRED)
   @JsonProperty("prefix_ns_string")
-=======
-  @Schema(name = "prefix_ns_string", example = "string", requiredMode = Schema.RequiredMode.NOT_REQUIRED)
->>>>>>> 37e8cfad
   public String getPrefixNsString() {
     return prefixNsString;
   }
@@ -733,12 +637,8 @@
    * @return prefixNsNumber
   */
   @Valid 
-<<<<<<< HEAD
-  @Schema(name = "prefix_ns_number", example = "1.234", required = false)
+  @Schema(name = "prefix_ns_number", example = "1.234", requiredMode = Schema.RequiredMode.NOT_REQUIRED)
   @JsonProperty("prefix_ns_number")
-=======
-  @Schema(name = "prefix_ns_number", example = "1.234", requiredMode = Schema.RequiredMode.NOT_REQUIRED)
->>>>>>> 37e8cfad
   public BigDecimal getPrefixNsNumber() {
     return prefixNsNumber;
   }
@@ -757,12 +657,8 @@
    * @return prefixNsInteger
   */
   
-<<<<<<< HEAD
-  @Schema(name = "prefix_ns_integer", example = "-2", required = false)
+  @Schema(name = "prefix_ns_integer", example = "-2", requiredMode = Schema.RequiredMode.NOT_REQUIRED)
   @JsonProperty("prefix_ns_integer")
-=======
-  @Schema(name = "prefix_ns_integer", example = "-2", requiredMode = Schema.RequiredMode.NOT_REQUIRED)
->>>>>>> 37e8cfad
   public Integer getPrefixNsInteger() {
     return prefixNsInteger;
   }
@@ -781,12 +677,8 @@
    * @return prefixNsBoolean
   */
   
-<<<<<<< HEAD
-  @Schema(name = "prefix_ns_boolean", example = "true", required = false)
+  @Schema(name = "prefix_ns_boolean", example = "true", requiredMode = Schema.RequiredMode.NOT_REQUIRED)
   @JsonProperty("prefix_ns_boolean")
-=======
-  @Schema(name = "prefix_ns_boolean", example = "true", requiredMode = Schema.RequiredMode.NOT_REQUIRED)
->>>>>>> 37e8cfad
   public Boolean getPrefixNsBoolean() {
     return prefixNsBoolean;
   }
@@ -813,12 +705,8 @@
    * @return prefixNsArray
   */
   
-<<<<<<< HEAD
-  @Schema(name = "prefix_ns_array", required = false)
+  @Schema(name = "prefix_ns_array", requiredMode = Schema.RequiredMode.NOT_REQUIRED)
   @JsonProperty("prefix_ns_array")
-=======
-  @Schema(name = "prefix_ns_array", requiredMode = Schema.RequiredMode.NOT_REQUIRED)
->>>>>>> 37e8cfad
   public List<Integer> getPrefixNsArray() {
     return prefixNsArray;
   }
@@ -845,12 +733,8 @@
    * @return prefixNsWrappedArray
   */
   
-<<<<<<< HEAD
-  @Schema(name = "prefix_ns_wrapped_array", required = false)
+  @Schema(name = "prefix_ns_wrapped_array", requiredMode = Schema.RequiredMode.NOT_REQUIRED)
   @JsonProperty("prefix_ns_wrapped_array")
-=======
-  @Schema(name = "prefix_ns_wrapped_array", requiredMode = Schema.RequiredMode.NOT_REQUIRED)
->>>>>>> 37e8cfad
   public List<Integer> getPrefixNsWrappedArray() {
     return prefixNsWrappedArray;
   }
