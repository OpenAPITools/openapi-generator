package org.openapitools.virtualan.model;

import java.net.URI;
import java.util.Objects;
import com.fasterxml.jackson.annotation.JsonProperty;
import com.fasterxml.jackson.annotation.JsonCreator;
<<<<<<< HEAD
import io.swagger.annotations.ApiModel;
import io.swagger.annotations.ApiModelProperty;
=======
import java.util.HashMap;
import java.util.Map;
>>>>>>> 59ba00e1
import org.openapitools.jackson.nullable.JsonNullable;
import java.time.OffsetDateTime;
import javax.validation.Valid;
import javax.validation.constraints.*;
import io.swagger.v3.oas.annotations.media.Schema;


import java.util.*;
import javax.annotation.Generated;

import java.util.Map;
import java.util.HashMap;
import com.fasterxml.jackson.annotation.JsonAnyGetter;
import com.fasterxml.jackson.annotation.JsonAnySetter;
/**
 * AdditionalPropertiesAnyType
 */

@Generated(value = "org.openapitools.codegen.languages.SpringCodegen")
public class AdditionalPropertiesAnyType {

  private String name;

  public AdditionalPropertiesAnyType name(String name) {
    this.name = name;
    return this;
  }

  /**
   * Get name
   * @return name
  */
  
  @Schema(name = "name", requiredMode = Schema.RequiredMode.NOT_REQUIRED)
  @JsonProperty("name")
  public String getName() {
    return name;
  }

  public void setName(String name) {
    this.name = name;
  }
    /**
    * A container for additional, undeclared properties.
    * This is a holder for any undeclared properties as specified with
    * the 'additionalProperties' keyword in the OAS document.
    */
    private Map<String, Object> additionalProperties;

    /**
    * Set the additional (undeclared) property with the specified name and value.
    * If the property does not already exist, create it otherwise replace it.
    */
    @JsonAnySetter
    public AdditionalPropertiesAnyType putAdditionalProperty(String key, Object value) {
    if (this.additionalProperties == null) {
    this.additionalProperties = new HashMap<String, Object>();
    }
    this.additionalProperties.put(key, value);
    return this;
    }

    /**
    * Return the additional (undeclared) property.
    */
    @JsonAnyGetter
    public Map<String, Object> getAdditionalProperties() {
    return additionalProperties;
    }

    /**
    * Return the additional (undeclared) property with the specified name.
    */
    public Object getAdditionalProperty(String key) {
    if (this.additionalProperties == null) {
    return null;
    }
    return this.additionalProperties.get(key);
    }

  @Override
  public boolean equals(Object o) {
    if (this == o) {
      return true;
    }
    if (o == null || getClass() != o.getClass()) {
      return false;
    }
    AdditionalPropertiesAnyType additionalPropertiesAnyType = (AdditionalPropertiesAnyType) o;
    return Objects.equals(this.name, additionalPropertiesAnyType.name) &&
    Objects.equals(this.additionalProperties, additionalPropertiesAnyType.additionalProperties);
  }

  @Override
  public int hashCode() {
    return Objects.hash(name, additionalProperties);
  }

  @Override
  public String toString() {
    StringBuilder sb = new StringBuilder();
    sb.append("class AdditionalPropertiesAnyType {\n");
    sb.append("    name: ").append(toIndentedString(name)).append("\n");
    
    sb.append("    additionalProperties: ").append(toIndentedString(additionalProperties)).append("\n");
    sb.append("}");
    return sb.toString();
  }

  /**
   * Convert the given object to string with each line indented by 4 spaces
   * (except the first line).
   */
  private String toIndentedString(Object o) {
    if (o == null) {
      return "null";
    }
    return o.toString().replace("\n", "\n    ");
  }
}
<|MERGE_RESOLUTION|>--- conflicted
+++ resolved
@@ -4,13 +4,8 @@
 import java.util.Objects;
 import com.fasterxml.jackson.annotation.JsonProperty;
 import com.fasterxml.jackson.annotation.JsonCreator;
-<<<<<<< HEAD
-import io.swagger.annotations.ApiModel;
-import io.swagger.annotations.ApiModelProperty;
-=======
 import java.util.HashMap;
 import java.util.Map;
->>>>>>> 59ba00e1
 import org.openapitools.jackson.nullable.JsonNullable;
 import java.time.OffsetDateTime;
 import javax.validation.Valid;
@@ -21,16 +16,12 @@
 import java.util.*;
 import javax.annotation.Generated;
 
-import java.util.Map;
-import java.util.HashMap;
-import com.fasterxml.jackson.annotation.JsonAnyGetter;
-import com.fasterxml.jackson.annotation.JsonAnySetter;
 /**
  * AdditionalPropertiesAnyType
  */
 
 @Generated(value = "org.openapitools.codegen.languages.SpringCodegen")
-public class AdditionalPropertiesAnyType {
+public class AdditionalPropertiesAnyType extends HashMap<String, Object> {
 
   private String name;
 
@@ -53,43 +44,6 @@
   public void setName(String name) {
     this.name = name;
   }
-    /**
-    * A container for additional, undeclared properties.
-    * This is a holder for any undeclared properties as specified with
-    * the 'additionalProperties' keyword in the OAS document.
-    */
-    private Map<String, Object> additionalProperties;
-
-    /**
-    * Set the additional (undeclared) property with the specified name and value.
-    * If the property does not already exist, create it otherwise replace it.
-    */
-    @JsonAnySetter
-    public AdditionalPropertiesAnyType putAdditionalProperty(String key, Object value) {
-    if (this.additionalProperties == null) {
-    this.additionalProperties = new HashMap<String, Object>();
-    }
-    this.additionalProperties.put(key, value);
-    return this;
-    }
-
-    /**
-    * Return the additional (undeclared) property.
-    */
-    @JsonAnyGetter
-    public Map<String, Object> getAdditionalProperties() {
-    return additionalProperties;
-    }
-
-    /**
-    * Return the additional (undeclared) property with the specified name.
-    */
-    public Object getAdditionalProperty(String key) {
-    if (this.additionalProperties == null) {
-    return null;
-    }
-    return this.additionalProperties.get(key);
-    }
 
   @Override
   public boolean equals(Object o) {
@@ -101,21 +55,20 @@
     }
     AdditionalPropertiesAnyType additionalPropertiesAnyType = (AdditionalPropertiesAnyType) o;
     return Objects.equals(this.name, additionalPropertiesAnyType.name) &&
-    Objects.equals(this.additionalProperties, additionalPropertiesAnyType.additionalProperties);
+        super.equals(o);
   }
 
   @Override
   public int hashCode() {
-    return Objects.hash(name, additionalProperties);
+    return Objects.hash(name, super.hashCode());
   }
 
   @Override
   public String toString() {
     StringBuilder sb = new StringBuilder();
     sb.append("class AdditionalPropertiesAnyType {\n");
+    sb.append("    ").append(toIndentedString(super.toString())).append("\n");
     sb.append("    name: ").append(toIndentedString(name)).append("\n");
-    
-    sb.append("    additionalProperties: ").append(toIndentedString(additionalProperties)).append("\n");
     sb.append("}");
     return sb.toString();
   }
