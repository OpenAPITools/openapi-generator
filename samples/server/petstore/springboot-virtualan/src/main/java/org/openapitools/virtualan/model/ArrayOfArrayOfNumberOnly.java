package org.openapitools.virtualan.model;

import java.net.URI;
import java.util.Objects;
import com.fasterxml.jackson.annotation.JsonProperty;
import com.fasterxml.jackson.annotation.JsonCreator;
import java.math.BigDecimal;
import java.util.ArrayList;
import java.util.List;
import org.openapitools.jackson.nullable.JsonNullable;
import java.time.OffsetDateTime;
import javax.validation.Valid;
import javax.validation.constraints.*;
import io.swagger.v3.oas.annotations.media.Schema;


import java.util.*;
import javax.annotation.Generated;

/**
 * ArrayOfArrayOfNumberOnly
 */

@Generated(value = "org.openapitools.codegen.languages.SpringCodegen")
public class ArrayOfArrayOfNumberOnly {

  @Valid
  private List<List<BigDecimal>> arrayArrayNumber = null;

  public ArrayOfArrayOfNumberOnly arrayArrayNumber(List<List<BigDecimal>> arrayArrayNumber) {
    this.arrayArrayNumber = arrayArrayNumber;
    return this;
  }

  public ArrayOfArrayOfNumberOnly addArrayArrayNumberItem(List<BigDecimal> arrayArrayNumberItem) {
    if (this.arrayArrayNumber == null) {
      this.arrayArrayNumber = new ArrayList<>();
    }
    this.arrayArrayNumber.add(arrayArrayNumberItem);
    return this;
  }

  /**
   * Get arrayArrayNumber
   * @return arrayArrayNumber
  */
  @Valid 
<<<<<<< HEAD
  @Schema(name = "ArrayArrayNumber", required = false)
  @JsonProperty("ArrayArrayNumber")
=======
  @Schema(name = "ArrayArrayNumber", requiredMode = Schema.RequiredMode.NOT_REQUIRED)
>>>>>>> 37e8cfad
  public List<List<BigDecimal>> getArrayArrayNumber() {
    return arrayArrayNumber;
  }

  public void setArrayArrayNumber(List<List<BigDecimal>> arrayArrayNumber) {
    this.arrayArrayNumber = arrayArrayNumber;
  }

  @Override
  public boolean equals(Object o) {
    if (this == o) {
      return true;
    }
    if (o == null || getClass() != o.getClass()) {
      return false;
    }
    ArrayOfArrayOfNumberOnly arrayOfArrayOfNumberOnly = (ArrayOfArrayOfNumberOnly) o;
    return Objects.equals(this.arrayArrayNumber, arrayOfArrayOfNumberOnly.arrayArrayNumber);
  }

  @Override
  public int hashCode() {
    return Objects.hash(arrayArrayNumber);
  }

  @Override
  public String toString() {
    StringBuilder sb = new StringBuilder();
    sb.append("class ArrayOfArrayOfNumberOnly {\n");
    sb.append("    arrayArrayNumber: ").append(toIndentedString(arrayArrayNumber)).append("\n");
    sb.append("}");
    return sb.toString();
  }

  /**
   * Convert the given object to string with each line indented by 4 spaces
   * (except the first line).
   */
  private String toIndentedString(Object o) {
    if (o == null) {
      return "null";
    }
    return o.toString().replace("\n", "\n    ");
  }
}
<|MERGE_RESOLUTION|>--- conflicted
+++ resolved
@@ -45,12 +45,8 @@
    * @return arrayArrayNumber
   */
   @Valid 
-<<<<<<< HEAD
-  @Schema(name = "ArrayArrayNumber", required = false)
+  @Schema(name = "ArrayArrayNumber", requiredMode = Schema.RequiredMode.NOT_REQUIRED)
   @JsonProperty("ArrayArrayNumber")
-=======
-  @Schema(name = "ArrayArrayNumber", requiredMode = Schema.RequiredMode.NOT_REQUIRED)
->>>>>>> 37e8cfad
   public List<List<BigDecimal>> getArrayArrayNumber() {
     return arrayArrayNumber;
   }
