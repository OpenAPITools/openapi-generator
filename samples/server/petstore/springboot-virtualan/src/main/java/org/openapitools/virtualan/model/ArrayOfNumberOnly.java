package org.openapitools.virtualan.model;

import java.net.URI;
import java.util.Objects;
import com.fasterxml.jackson.annotation.JsonProperty;
import com.fasterxml.jackson.annotation.JsonCreator;
import java.math.BigDecimal;
import java.util.ArrayList;
import java.util.List;
import org.openapitools.jackson.nullable.JsonNullable;
import java.time.OffsetDateTime;
import javax.validation.Valid;
import javax.validation.constraints.*;
import io.swagger.v3.oas.annotations.media.Schema;


import java.util.*;
import javax.annotation.Generated;

/**
 * ArrayOfNumberOnly
 */

@Generated(value = "org.openapitools.codegen.languages.SpringCodegen")
public class ArrayOfNumberOnly {

  @Valid
  private List<BigDecimal> arrayNumber = null;

  public ArrayOfNumberOnly arrayNumber(List<BigDecimal> arrayNumber) {
    this.arrayNumber = arrayNumber;
    return this;
  }

  public ArrayOfNumberOnly addArrayNumberItem(BigDecimal arrayNumberItem) {
    if (this.arrayNumber == null) {
      this.arrayNumber = new ArrayList<>();
    }
    this.arrayNumber.add(arrayNumberItem);
    return this;
  }

  /**
   * Get arrayNumber
   * @return arrayNumber
  */
  @Valid 
<<<<<<< HEAD
  @Schema(name = "ArrayNumber", required = false)
  @JsonProperty("ArrayNumber")
=======
  @Schema(name = "ArrayNumber", requiredMode = Schema.RequiredMode.NOT_REQUIRED)
>>>>>>> 37e8cfad
  public List<BigDecimal> getArrayNumber() {
    return arrayNumber;
  }

  public void setArrayNumber(List<BigDecimal> arrayNumber) {
    this.arrayNumber = arrayNumber;
  }

  @Override
  public boolean equals(Object o) {
    if (this == o) {
      return true;
    }
    if (o == null || getClass() != o.getClass()) {
      return false;
    }
    ArrayOfNumberOnly arrayOfNumberOnly = (ArrayOfNumberOnly) o;
    return Objects.equals(this.arrayNumber, arrayOfNumberOnly.arrayNumber);
  }

  @Override
  public int hashCode() {
    return Objects.hash(arrayNumber);
  }

  @Override
  public String toString() {
    StringBuilder sb = new StringBuilder();
    sb.append("class ArrayOfNumberOnly {\n");
    sb.append("    arrayNumber: ").append(toIndentedString(arrayNumber)).append("\n");
    sb.append("}");
    return sb.toString();
  }

  /**
   * Convert the given object to string with each line indented by 4 spaces
   * (except the first line).
   */
  private String toIndentedString(Object o) {
    if (o == null) {
      return "null";
    }
    return o.toString().replace("\n", "\n    ");
  }
}
<|MERGE_RESOLUTION|>--- conflicted
+++ resolved
@@ -45,12 +45,8 @@
    * @return arrayNumber
   */
   @Valid 
-<<<<<<< HEAD
-  @Schema(name = "ArrayNumber", required = false)
+  @Schema(name = "ArrayNumber", requiredMode = Schema.RequiredMode.NOT_REQUIRED)
   @JsonProperty("ArrayNumber")
-=======
-  @Schema(name = "ArrayNumber", requiredMode = Schema.RequiredMode.NOT_REQUIRED)
->>>>>>> 37e8cfad
   public List<BigDecimal> getArrayNumber() {
     return arrayNumber;
   }
