package io.swagger.model;

import java.util.Objects;
import io.swagger.model.Animal;
import java.util.ArrayList;
import java.util.List;





<<<<<<< HEAD
@javax.annotation.Generated(value = "io.swagger.codegen.languages.JavaInflectorServerCodegen", date = "2017-03-13T18:03:34.096+01:00")
=======

>>>>>>> 5398dd60
public class AnimalFarm extends ArrayList<Animal>  {

  @Override
  public boolean equals(java.lang.Object o) {
    if (this == o) {
      return true;
    }
    if (o == null || getClass() != o.getClass()) {
      return false;
    }
    AnimalFarm animalFarm = (AnimalFarm) o;
    return true;
  }

  @Override
  public int hashCode() {
    return Objects.hash();
  }

  @Override
  public String toString() {
    StringBuilder sb = new StringBuilder();
    sb.append("class AnimalFarm {\n");
    sb.append("    ").append(toIndentedString(super.toString())).append("\n");
    sb.append("}");
    return sb.toString();
  }

  /**
   * Convert the given object to string with each line indented by 4 spaces
   * (except the first line).
   */
  private String toIndentedString(java.lang.Object o) {
    if (o == null) {
      return "null";
    }
    return o.toString().replace("\n", "\n    ");
  }
}
<|MERGE_RESOLUTION|>--- conflicted
+++ resolved
@@ -9,11 +9,7 @@
 
 
 
-<<<<<<< HEAD
-@javax.annotation.Generated(value = "io.swagger.codegen.languages.JavaInflectorServerCodegen", date = "2017-03-13T18:03:34.096+01:00")
-=======
 
->>>>>>> 5398dd60
 public class AnimalFarm extends ArrayList<Animal>  {
 
   @Override
