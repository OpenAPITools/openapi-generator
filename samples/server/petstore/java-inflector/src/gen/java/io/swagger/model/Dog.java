package io.swagger.model;

import java.util.Objects;
import com.fasterxml.jackson.annotation.JsonProperty;
import com.fasterxml.jackson.annotation.JsonCreator;
import io.swagger.annotations.ApiModel;
import io.swagger.annotations.ApiModelProperty;
import io.swagger.model.Animal;





<<<<<<< HEAD
@javax.annotation.Generated(value = "io.swagger.codegen.languages.JavaInflectorServerCodegen", date = "2017-03-13T18:03:34.096+01:00")
=======

>>>>>>> 5398dd60
public class Dog extends Animal  {
  @JsonProperty("breed")
  private String breed = null;

  /**
   **/
  public Dog breed(String breed) {
    this.breed = breed;
    return this;
  }

  
  @ApiModelProperty(example = "null", value = "")
  @JsonProperty("breed")
  public String getBreed() {
    return breed;
  }
  public void setBreed(String breed) {
    this.breed = breed;
  }


  @Override
  public boolean equals(java.lang.Object o) {
    if (this == o) {
      return true;
    }
    if (o == null || getClass() != o.getClass()) {
      return false;
    }
    Dog dog = (Dog) o;
    return Objects.equals(breed, dog.breed);
  }

  @Override
  public int hashCode() {
    return Objects.hash(breed);
  }

  @Override
  public String toString() {
    StringBuilder sb = new StringBuilder();
    sb.append("class Dog {\n");
    sb.append("    ").append(toIndentedString(super.toString())).append("\n");
    sb.append("    breed: ").append(toIndentedString(breed)).append("\n");
    sb.append("}");
    return sb.toString();
  }

  /**
   * Convert the given object to string with each line indented by 4 spaces
   * (except the first line).
   */
  private String toIndentedString(java.lang.Object o) {
    if (o == null) {
      return "null";
    }
    return o.toString().replace("\n", "\n    ");
  }
}
<|MERGE_RESOLUTION|>--- conflicted
+++ resolved
@@ -11,11 +11,7 @@
 
 
 
-<<<<<<< HEAD
-@javax.annotation.Generated(value = "io.swagger.codegen.languages.JavaInflectorServerCodegen", date = "2017-03-13T18:03:34.096+01:00")
-=======
 
->>>>>>> 5398dd60
 public class Dog extends Animal  {
   @JsonProperty("breed")
   private String breed = null;
@@ -28,7 +24,7 @@
   }
 
   
-  @ApiModelProperty(example = "null", value = "")
+  @ApiModelProperty(value = "")
   @JsonProperty("breed")
   public String getBreed() {
     return breed;
