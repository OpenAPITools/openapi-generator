package io.swagger.model;

import java.util.Objects;
import com.fasterxml.jackson.annotation.JsonProperty;
import com.fasterxml.jackson.annotation.JsonCreator;
import io.swagger.annotations.ApiModel;
import io.swagger.annotations.ApiModelProperty;





<<<<<<< HEAD
@javax.annotation.Generated(value = "io.swagger.codegen.languages.JavaInflectorServerCodegen", date = "2017-03-13T18:03:34.096+01:00")
=======

>>>>>>> b5be3f4a
public class ModelApiResponse   {
  @JsonProperty("code")
  private Integer code = null;

  @JsonProperty("type")
  private String type = null;

  @JsonProperty("message")
  private String message = null;

  /**
   **/
  public ModelApiResponse code(Integer code) {
    this.code = code;
    return this;
  }

  
  @ApiModelProperty(example = "null", value = "")
  @JsonProperty("code")
  public Integer getCode() {
    return code;
  }
  public void setCode(Integer code) {
    this.code = code;
  }

  /**
   **/
  public ModelApiResponse type(String type) {
    this.type = type;
    return this;
  }

  
  @ApiModelProperty(example = "null", value = "")
  @JsonProperty("type")
  public String getType() {
    return type;
  }
  public void setType(String type) {
    this.type = type;
  }

  /**
   **/
  public ModelApiResponse message(String message) {
    this.message = message;
    return this;
  }

  
  @ApiModelProperty(example = "null", value = "")
  @JsonProperty("message")
  public String getMessage() {
    return message;
  }
  public void setMessage(String message) {
    this.message = message;
  }


  @Override
  public boolean equals(java.lang.Object o) {
    if (this == o) {
      return true;
    }
    if (o == null || getClass() != o.getClass()) {
      return false;
    }
    ModelApiResponse _apiResponse = (ModelApiResponse) o;
    return Objects.equals(code, _apiResponse.code) &&
        Objects.equals(type, _apiResponse.type) &&
        Objects.equals(message, _apiResponse.message);
  }

  @Override
  public int hashCode() {
    return Objects.hash(code, type, message);
  }

  @Override
  public String toString() {
    StringBuilder sb = new StringBuilder();
    sb.append("class ModelApiResponse {\n");
    
    sb.append("    code: ").append(toIndentedString(code)).append("\n");
    sb.append("    type: ").append(toIndentedString(type)).append("\n");
    sb.append("    message: ").append(toIndentedString(message)).append("\n");
    sb.append("}");
    return sb.toString();
  }

  /**
   * Convert the given object to string with each line indented by 4 spaces
   * (except the first line).
   */
  private String toIndentedString(java.lang.Object o) {
    if (o == null) {
      return "null";
    }
    return o.toString().replace("\n", "\n    ");
  }
}
<|MERGE_RESOLUTION|>--- conflicted
+++ resolved
@@ -10,11 +10,7 @@
 
 
 
-<<<<<<< HEAD
-@javax.annotation.Generated(value = "io.swagger.codegen.languages.JavaInflectorServerCodegen", date = "2017-03-13T18:03:34.096+01:00")
-=======
 
->>>>>>> b5be3f4a
 public class ModelApiResponse   {
   @JsonProperty("code")
   private Integer code = null;
@@ -33,7 +29,7 @@
   }
 
   
-  @ApiModelProperty(example = "null", value = "")
+  @ApiModelProperty(value = "")
   @JsonProperty("code")
   public Integer getCode() {
     return code;
@@ -50,7 +46,7 @@
   }
 
   
-  @ApiModelProperty(example = "null", value = "")
+  @ApiModelProperty(value = "")
   @JsonProperty("type")
   public String getType() {
     return type;
@@ -67,7 +63,7 @@
   }
 
   
-  @ApiModelProperty(example = "null", value = "")
+  @ApiModelProperty(value = "")
   @JsonProperty("message")
   public String getMessage() {
     return message;
