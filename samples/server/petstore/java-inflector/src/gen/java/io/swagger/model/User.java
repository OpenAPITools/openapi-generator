package io.swagger.model;

import java.util.Objects;
import com.fasterxml.jackson.annotation.JsonProperty;
import com.fasterxml.jackson.annotation.JsonCreator;
import io.swagger.annotations.ApiModel;
import io.swagger.annotations.ApiModelProperty;





<<<<<<< HEAD
@javax.annotation.Generated(value = "io.swagger.codegen.languages.JavaInflectorServerCodegen", date = "2017-03-13T18:03:34.096+01:00")
=======

>>>>>>> 5398dd60
public class User   {
  @JsonProperty("id")
  private Long id = null;

  @JsonProperty("username")
  private String username = null;

  @JsonProperty("firstName")
  private String firstName = null;

  @JsonProperty("lastName")
  private String lastName = null;

  @JsonProperty("email")
  private String email = null;

  @JsonProperty("password")
  private String password = null;

  @JsonProperty("phone")
  private String phone = null;

  @JsonProperty("userStatus")
  private Integer userStatus = null;

  /**
   **/
  public User id(Long id) {
    this.id = id;
    return this;
  }

  
  @ApiModelProperty(example = "null", value = "")
  @JsonProperty("id")
  public Long getId() {
    return id;
  }
  public void setId(Long id) {
    this.id = id;
  }

  /**
   **/
  public User username(String username) {
    this.username = username;
    return this;
  }

  
  @ApiModelProperty(example = "null", value = "")
  @JsonProperty("username")
  public String getUsername() {
    return username;
  }
  public void setUsername(String username) {
    this.username = username;
  }

  /**
   **/
  public User firstName(String firstName) {
    this.firstName = firstName;
    return this;
  }

  
  @ApiModelProperty(example = "null", value = "")
  @JsonProperty("firstName")
  public String getFirstName() {
    return firstName;
  }
  public void setFirstName(String firstName) {
    this.firstName = firstName;
  }

  /**
   **/
  public User lastName(String lastName) {
    this.lastName = lastName;
    return this;
  }

  
  @ApiModelProperty(example = "null", value = "")
  @JsonProperty("lastName")
  public String getLastName() {
    return lastName;
  }
  public void setLastName(String lastName) {
    this.lastName = lastName;
  }

  /**
   **/
  public User email(String email) {
    this.email = email;
    return this;
  }

  
  @ApiModelProperty(example = "null", value = "")
  @JsonProperty("email")
  public String getEmail() {
    return email;
  }
  public void setEmail(String email) {
    this.email = email;
  }

  /**
   **/
  public User password(String password) {
    this.password = password;
    return this;
  }

  
  @ApiModelProperty(example = "null", value = "")
  @JsonProperty("password")
  public String getPassword() {
    return password;
  }
  public void setPassword(String password) {
    this.password = password;
  }

  /**
   **/
  public User phone(String phone) {
    this.phone = phone;
    return this;
  }

  
  @ApiModelProperty(example = "null", value = "")
  @JsonProperty("phone")
  public String getPhone() {
    return phone;
  }
  public void setPhone(String phone) {
    this.phone = phone;
  }

  /**
   * User Status
   **/
  public User userStatus(Integer userStatus) {
    this.userStatus = userStatus;
    return this;
  }

  
  @ApiModelProperty(example = "null", value = "User Status")
  @JsonProperty("userStatus")
  public Integer getUserStatus() {
    return userStatus;
  }
  public void setUserStatus(Integer userStatus) {
    this.userStatus = userStatus;
  }


  @Override
  public boolean equals(java.lang.Object o) {
    if (this == o) {
      return true;
    }
    if (o == null || getClass() != o.getClass()) {
      return false;
    }
    User user = (User) o;
    return Objects.equals(id, user.id) &&
        Objects.equals(username, user.username) &&
        Objects.equals(firstName, user.firstName) &&
        Objects.equals(lastName, user.lastName) &&
        Objects.equals(email, user.email) &&
        Objects.equals(password, user.password) &&
        Objects.equals(phone, user.phone) &&
        Objects.equals(userStatus, user.userStatus);
  }

  @Override
  public int hashCode() {
    return Objects.hash(id, username, firstName, lastName, email, password, phone, userStatus);
  }

  @Override
  public String toString() {
    StringBuilder sb = new StringBuilder();
    sb.append("class User {\n");
    
    sb.append("    id: ").append(toIndentedString(id)).append("\n");
    sb.append("    username: ").append(toIndentedString(username)).append("\n");
    sb.append("    firstName: ").append(toIndentedString(firstName)).append("\n");
    sb.append("    lastName: ").append(toIndentedString(lastName)).append("\n");
    sb.append("    email: ").append(toIndentedString(email)).append("\n");
    sb.append("    password: ").append(toIndentedString(password)).append("\n");
    sb.append("    phone: ").append(toIndentedString(phone)).append("\n");
    sb.append("    userStatus: ").append(toIndentedString(userStatus)).append("\n");
    sb.append("}");
    return sb.toString();
  }

  /**
   * Convert the given object to string with each line indented by 4 spaces
   * (except the first line).
   */
  private String toIndentedString(java.lang.Object o) {
    if (o == null) {
      return "null";
    }
    return o.toString().replace("\n", "\n    ");
  }
}
<|MERGE_RESOLUTION|>--- conflicted
+++ resolved
@@ -10,11 +10,7 @@
 
 
 
-<<<<<<< HEAD
-@javax.annotation.Generated(value = "io.swagger.codegen.languages.JavaInflectorServerCodegen", date = "2017-03-13T18:03:34.096+01:00")
-=======
-
->>>>>>> 5398dd60
+
 public class User   {
   @JsonProperty("id")
   private Long id = null;
@@ -48,7 +44,7 @@
   }
 
   
-  @ApiModelProperty(example = "null", value = "")
+  @ApiModelProperty(value = "")
   @JsonProperty("id")
   public Long getId() {
     return id;
@@ -65,7 +61,7 @@
   }
 
   
-  @ApiModelProperty(example = "null", value = "")
+  @ApiModelProperty(value = "")
   @JsonProperty("username")
   public String getUsername() {
     return username;
@@ -82,7 +78,7 @@
   }
 
   
-  @ApiModelProperty(example = "null", value = "")
+  @ApiModelProperty(value = "")
   @JsonProperty("firstName")
   public String getFirstName() {
     return firstName;
@@ -99,7 +95,7 @@
   }
 
   
-  @ApiModelProperty(example = "null", value = "")
+  @ApiModelProperty(value = "")
   @JsonProperty("lastName")
   public String getLastName() {
     return lastName;
@@ -116,7 +112,7 @@
   }
 
   
-  @ApiModelProperty(example = "null", value = "")
+  @ApiModelProperty(value = "")
   @JsonProperty("email")
   public String getEmail() {
     return email;
@@ -133,7 +129,7 @@
   }
 
   
-  @ApiModelProperty(example = "null", value = "")
+  @ApiModelProperty(value = "")
   @JsonProperty("password")
   public String getPassword() {
     return password;
@@ -150,7 +146,7 @@
   }
 
   
-  @ApiModelProperty(example = "null", value = "")
+  @ApiModelProperty(value = "")
   @JsonProperty("phone")
   public String getPhone() {
     return phone;
@@ -168,7 +164,7 @@
   }
 
   
-  @ApiModelProperty(example = "null", value = "User Status")
+  @ApiModelProperty(value = "User Status")
   @JsonProperty("userStatus")
   public Integer getUserStatus() {
     return userStatus;
