package org.openapitools.api

import org.openapitools.model.User
import io.swagger.annotations.Api
import io.swagger.annotations.ApiOperation
import io.swagger.annotations.ApiParam
import io.swagger.annotations.ApiResponse
import io.swagger.annotations.ApiResponses
import io.swagger.annotations.Authorization
import io.swagger.annotations.AuthorizationScope
import org.springframework.http.HttpStatus
import org.springframework.http.MediaType
import org.springframework.http.ResponseEntity

import org.springframework.web.bind.annotation.RequestBody
import org.springframework.web.bind.annotation.RequestPart
import org.springframework.web.bind.annotation.RequestParam
import org.springframework.web.bind.annotation.PathVariable
import org.springframework.web.bind.annotation.RequestHeader
import org.springframework.web.bind.annotation.RequestMethod
import org.springframework.web.bind.annotation.RequestMapping
import org.springframework.web.bind.annotation.RestController
import org.springframework.validation.annotation.Validated
import org.springframework.web.context.request.NativeWebRequest
import org.springframework.beans.factory.annotation.Autowired

import javax.validation.Valid
import javax.validation.constraints.DecimalMax
import javax.validation.constraints.DecimalMin
import javax.validation.constraints.Max
import javax.validation.constraints.Min
import javax.validation.constraints.NotNull
import javax.validation.constraints.Pattern
import javax.validation.constraints.Size

import kotlin.collections.List
import kotlin.collections.Map

@RestController
@Validated
@Api(value = "User", description = "The User API")
@RequestMapping("\${api.base-path:/v2}")
class UserApiController(@Autowired(required = true) val service: UserApiService) {

    @ApiOperation(
            value = "Create user",
            nickname = "createUser",
            notes = "This can only be done by the logged in user.",
            authorizations = [Authorization(value = "auth_cookie")])
    @ApiResponses(
            value = [ApiResponse(code = 200, message = "successful operation")])
    @RequestMapping(
            value = ["/user"],
            consumes = ["application/json"],
            method = [RequestMethod.POST])
    fun createUser(@ApiParam(value = "Created user object" ,required=true ) @Valid @RequestBody user: User
): ResponseEntity<Unit> {
        return ResponseEntity(service.createUser(user), HttpStatus.OK)
    }

    @ApiOperation(
            value = "Creates list of users with given input array",
            nickname = "createUsersWithArrayInput",
            notes = "",
            authorizations = [Authorization(value = "auth_cookie")])
    @ApiResponses(
            value = [ApiResponse(code = 200, message = "successful operation")])
    @RequestMapping(
            value = ["/user/createWithArray"],
            consumes = ["application/json"],
            method = [RequestMethod.POST])
<<<<<<< HEAD
    fun createUsersWithArrayInput(@ApiParam(value = "List of user object" ,required=true ) @Valid @RequestBody user: kotlin.collections.List<User>
=======
    fun createUsersWithArrayInput(@ApiParam(value = "List of user object" ,required=true ) @Valid @RequestBody user: List<User>
>>>>>>> 6ff0512b
): ResponseEntity<Unit> {
        return ResponseEntity(service.createUsersWithArrayInput(user), HttpStatus.OK)
    }

    @ApiOperation(
            value = "Creates list of users with given input array",
            nickname = "createUsersWithListInput",
            notes = "",
            authorizations = [Authorization(value = "auth_cookie")])
    @ApiResponses(
            value = [ApiResponse(code = 200, message = "successful operation")])
    @RequestMapping(
            value = ["/user/createWithList"],
            consumes = ["application/json"],
            method = [RequestMethod.POST])
<<<<<<< HEAD
    fun createUsersWithListInput(@ApiParam(value = "List of user object" ,required=true ) @Valid @RequestBody user: kotlin.collections.List<User>
=======
    fun createUsersWithListInput(@ApiParam(value = "List of user object" ,required=true ) @Valid @RequestBody user: List<User>
>>>>>>> 6ff0512b
): ResponseEntity<Unit> {
        return ResponseEntity(service.createUsersWithListInput(user), HttpStatus.OK)
    }

    @ApiOperation(
            value = "Delete user",
            nickname = "deleteUser",
            notes = "This can only be done by the logged in user.",
            authorizations = [Authorization(value = "auth_cookie")])
    @ApiResponses(
            value = [ApiResponse(code = 400, message = "Invalid username supplied"),ApiResponse(code = 404, message = "User not found")])
    @RequestMapping(
            value = ["/user/{username}"],
            method = [RequestMethod.DELETE])
<<<<<<< HEAD
    fun deleteUser(@ApiParam(value = "The name that needs to be deleted", required=true) @PathVariable("username") username: kotlin.String
=======
    fun deleteUser(@ApiParam(value = "The name that needs to be deleted", required=true) @PathVariable("username") username: String
>>>>>>> 6ff0512b
): ResponseEntity<Unit> {
        return ResponseEntity(service.deleteUser(username), HttpStatus.OK)
    }

    @ApiOperation(
            value = "Get user by user name",
            nickname = "getUserByName",
            notes = "",
            response = User::class)
    @ApiResponses(
            value = [ApiResponse(code = 200, message = "successful operation", response = User::class),ApiResponse(code = 400, message = "Invalid username supplied"),ApiResponse(code = 404, message = "User not found")])
    @RequestMapping(
            value = ["/user/{username}"],
            produces = ["application/xml", "application/json"], 
            method = [RequestMethod.GET])
<<<<<<< HEAD
    fun getUserByName(@ApiParam(value = "The name that needs to be fetched. Use user1 for testing.", required=true) @PathVariable("username") username: kotlin.String
=======
    fun getUserByName(@ApiParam(value = "The name that needs to be fetched. Use user1 for testing.", required=true) @PathVariable("username") username: String
>>>>>>> 6ff0512b
): ResponseEntity<User> {
        return ResponseEntity(service.getUserByName(username), HttpStatus.OK)
    }

    @ApiOperation(
            value = "Logs user into the system",
            nickname = "loginUser",
            notes = "",
            response = kotlin.String::class)
    @ApiResponses(
            value = [ApiResponse(code = 200, message = "successful operation", response = kotlin.String::class),ApiResponse(code = 400, message = "Invalid username/password supplied")])
    @RequestMapping(
            value = ["/user/login"],
            produces = ["application/xml", "application/json"], 
            method = [RequestMethod.GET])
<<<<<<< HEAD
    fun loginUser(@NotNull @Pattern(regexp="^[a-zA-Z0-9]+[a-zA-Z0-9\\.\\-_]*[a-zA-Z0-9]+$") @ApiParam(value = "The user name for login", required = true) @Valid @RequestParam(value = "username", required = true) username: kotlin.String
,@NotNull @ApiParam(value = "The password for login in clear text", required = true) @Valid @RequestParam(value = "password", required = true) password: kotlin.String
): ResponseEntity<kotlin.String> {
=======
    fun loginUser(@NotNull @Pattern(regexp="^[a-zA-Z0-9]+[a-zA-Z0-9\\.\\-_]*[a-zA-Z0-9]+$") @ApiParam(value = "The user name for login", required = true) @Valid @RequestParam(value = "username", required = true) username: String
,@NotNull @ApiParam(value = "The password for login in clear text", required = true) @Valid @RequestParam(value = "password", required = true) password: String
): ResponseEntity<String> {
>>>>>>> 6ff0512b
        return ResponseEntity(service.loginUser(username, password), HttpStatus.OK)
    }

    @ApiOperation(
            value = "Logs out current logged in user session",
            nickname = "logoutUser",
            notes = "",
            authorizations = [Authorization(value = "auth_cookie")])
    @ApiResponses(
            value = [ApiResponse(code = 200, message = "successful operation")])
    @RequestMapping(
            value = ["/user/logout"],
            method = [RequestMethod.GET])
    fun logoutUser(): ResponseEntity<Unit> {
        return ResponseEntity(service.logoutUser(), HttpStatus.OK)
    }

    @ApiOperation(
            value = "Updated user",
            nickname = "updateUser",
            notes = "This can only be done by the logged in user.",
            authorizations = [Authorization(value = "auth_cookie")])
    @ApiResponses(
            value = [ApiResponse(code = 400, message = "Invalid user supplied"),ApiResponse(code = 404, message = "User not found")])
    @RequestMapping(
            value = ["/user/{username}"],
            consumes = ["application/json"],
            method = [RequestMethod.PUT])
<<<<<<< HEAD
    fun updateUser(@ApiParam(value = "name that need to be deleted", required=true) @PathVariable("username") username: kotlin.String
=======
    fun updateUser(@ApiParam(value = "name that need to be deleted", required=true) @PathVariable("username") username: String
>>>>>>> 6ff0512b
,@ApiParam(value = "Updated user object" ,required=true ) @Valid @RequestBody user: User
): ResponseEntity<Unit> {
        return ResponseEntity(service.updateUser(username, user), HttpStatus.OK)
    }
}<|MERGE_RESOLUTION|>--- conflicted
+++ resolved
@@ -69,11 +69,7 @@
             value = ["/user/createWithArray"],
             consumes = ["application/json"],
             method = [RequestMethod.POST])
-<<<<<<< HEAD
     fun createUsersWithArrayInput(@ApiParam(value = "List of user object" ,required=true ) @Valid @RequestBody user: kotlin.collections.List<User>
-=======
-    fun createUsersWithArrayInput(@ApiParam(value = "List of user object" ,required=true ) @Valid @RequestBody user: List<User>
->>>>>>> 6ff0512b
 ): ResponseEntity<Unit> {
         return ResponseEntity(service.createUsersWithArrayInput(user), HttpStatus.OK)
     }
@@ -89,11 +85,7 @@
             value = ["/user/createWithList"],
             consumes = ["application/json"],
             method = [RequestMethod.POST])
-<<<<<<< HEAD
     fun createUsersWithListInput(@ApiParam(value = "List of user object" ,required=true ) @Valid @RequestBody user: kotlin.collections.List<User>
-=======
-    fun createUsersWithListInput(@ApiParam(value = "List of user object" ,required=true ) @Valid @RequestBody user: List<User>
->>>>>>> 6ff0512b
 ): ResponseEntity<Unit> {
         return ResponseEntity(service.createUsersWithListInput(user), HttpStatus.OK)
     }
@@ -108,11 +100,7 @@
     @RequestMapping(
             value = ["/user/{username}"],
             method = [RequestMethod.DELETE])
-<<<<<<< HEAD
     fun deleteUser(@ApiParam(value = "The name that needs to be deleted", required=true) @PathVariable("username") username: kotlin.String
-=======
-    fun deleteUser(@ApiParam(value = "The name that needs to be deleted", required=true) @PathVariable("username") username: String
->>>>>>> 6ff0512b
 ): ResponseEntity<Unit> {
         return ResponseEntity(service.deleteUser(username), HttpStatus.OK)
     }
@@ -128,11 +116,7 @@
             value = ["/user/{username}"],
             produces = ["application/xml", "application/json"], 
             method = [RequestMethod.GET])
-<<<<<<< HEAD
     fun getUserByName(@ApiParam(value = "The name that needs to be fetched. Use user1 for testing.", required=true) @PathVariable("username") username: kotlin.String
-=======
-    fun getUserByName(@ApiParam(value = "The name that needs to be fetched. Use user1 for testing.", required=true) @PathVariable("username") username: String
->>>>>>> 6ff0512b
 ): ResponseEntity<User> {
         return ResponseEntity(service.getUserByName(username), HttpStatus.OK)
     }
@@ -148,15 +132,9 @@
             value = ["/user/login"],
             produces = ["application/xml", "application/json"], 
             method = [RequestMethod.GET])
-<<<<<<< HEAD
     fun loginUser(@NotNull @Pattern(regexp="^[a-zA-Z0-9]+[a-zA-Z0-9\\.\\-_]*[a-zA-Z0-9]+$") @ApiParam(value = "The user name for login", required = true) @Valid @RequestParam(value = "username", required = true) username: kotlin.String
 ,@NotNull @ApiParam(value = "The password for login in clear text", required = true) @Valid @RequestParam(value = "password", required = true) password: kotlin.String
 ): ResponseEntity<kotlin.String> {
-=======
-    fun loginUser(@NotNull @Pattern(regexp="^[a-zA-Z0-9]+[a-zA-Z0-9\\.\\-_]*[a-zA-Z0-9]+$") @ApiParam(value = "The user name for login", required = true) @Valid @RequestParam(value = "username", required = true) username: String
-,@NotNull @ApiParam(value = "The password for login in clear text", required = true) @Valid @RequestParam(value = "password", required = true) password: String
-): ResponseEntity<String> {
->>>>>>> 6ff0512b
         return ResponseEntity(service.loginUser(username, password), HttpStatus.OK)
     }
 
@@ -185,11 +163,7 @@
             value = ["/user/{username}"],
             consumes = ["application/json"],
             method = [RequestMethod.PUT])
-<<<<<<< HEAD
     fun updateUser(@ApiParam(value = "name that need to be deleted", required=true) @PathVariable("username") username: kotlin.String
-=======
-    fun updateUser(@ApiParam(value = "name that need to be deleted", required=true) @PathVariable("username") username: String
->>>>>>> 6ff0512b
 ,@ApiParam(value = "Updated user object" ,required=true ) @Valid @RequestBody user: User
 ): ResponseEntity<Unit> {
         return ResponseEntity(service.updateUser(username, user), HttpStatus.OK)
