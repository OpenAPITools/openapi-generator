--- conflicted
+++ resolved
@@ -69,13 +69,8 @@
     @RequestMapping(
             value = ["/pet/{petId}"],
             method = [RequestMethod.DELETE])
-<<<<<<< HEAD
     fun deletePet(@ApiParam(value = "Pet id to delete", required=true) @PathVariable("petId") petId: kotlin.Long
 ,@ApiParam(value = "" ) @RequestHeader(value="api_key", required=false) apiKey: kotlin.String?
-=======
-    fun deletePet(@ApiParam(value = "Pet id to delete", required=true) @PathVariable("petId") petId: Long
-,@ApiParam(value = "" ) @RequestHeader(value="api_key", required=false) apiKey: String?
->>>>>>> 6ff0512b
 ): ResponseEntity<Unit> {
         return ResponseEntity(service.deletePet(petId, apiKey), HttpStatus.OK)
     }
@@ -93,11 +88,7 @@
             value = ["/pet/findByStatus"],
             produces = ["application/xml", "application/json"], 
             method = [RequestMethod.GET])
-<<<<<<< HEAD
     fun findPetsByStatus(@NotNull @ApiParam(value = "Status values that need to be considered for filter", required = true, allowableValues = "available, pending, sold") @Valid @RequestParam(value = "status", required = true) status: kotlin.collections.List<kotlin.String>
-=======
-    fun findPetsByStatus(@NotNull @ApiParam(value = "Status values that need to be considered for filter", required = true, allowableValues = "available, pending, sold") @Valid @RequestParam(value = "status", required = true) status: List<String>
->>>>>>> 6ff0512b
 ): ResponseEntity<List<Pet>> {
         return ResponseEntity(service.findPetsByStatus(status), HttpStatus.OK)
     }
@@ -115,13 +106,8 @@
             value = ["/pet/findByTags"],
             produces = ["application/xml", "application/json"], 
             method = [RequestMethod.GET])
-<<<<<<< HEAD
     fun findPetsByTags(@NotNull @ApiParam(value = "Tags to filter by", required = true) @Valid @RequestParam(value = "tags", required = true) tags: kotlin.collections.List<kotlin.String>
 ,@ApiParam(value = "Maximum number of items to return") @Valid @RequestParam(value = "maxCount", required = false) maxCount: kotlin.Int?
-=======
-    fun findPetsByTags(@NotNull @ApiParam(value = "Tags to filter by", required = true) @Valid @RequestParam(value = "tags", required = true) tags: List<String>
-,@ApiParam(value = "Maximum number of items to return") @Valid @RequestParam(value = "maxCount", required = false) maxCount: Int?
->>>>>>> 6ff0512b
 ): ResponseEntity<List<Pet>> {
         return ResponseEntity(service.findPetsByTags(tags, maxCount), HttpStatus.OK)
     }
@@ -138,11 +124,7 @@
             value = ["/pet/{petId}"],
             produces = ["application/xml", "application/json"], 
             method = [RequestMethod.GET])
-<<<<<<< HEAD
     fun getPetById(@ApiParam(value = "ID of pet to return", required=true) @PathVariable("petId") petId: kotlin.Long
-=======
-    fun getPetById(@ApiParam(value = "ID of pet to return", required=true) @PathVariable("petId") petId: Long
->>>>>>> 6ff0512b
 ): ResponseEntity<Pet> {
         return ResponseEntity(service.getPetById(petId), HttpStatus.OK)
     }
@@ -174,15 +156,9 @@
             value = ["/pet/{petId}"],
             consumes = ["application/x-www-form-urlencoded"],
             method = [RequestMethod.POST])
-<<<<<<< HEAD
     fun updatePetWithForm(@ApiParam(value = "ID of pet that needs to be updated", required=true) @PathVariable("petId") petId: kotlin.Long
 ,@ApiParam(value = "Updated name of the pet") @RequestParam(value="name", required=false) name: kotlin.String? 
 ,@ApiParam(value = "Updated status of the pet") @RequestParam(value="status", required=false) status: kotlin.String? 
-=======
-    fun updatePetWithForm(@ApiParam(value = "ID of pet that needs to be updated", required=true) @PathVariable("petId") petId: Long
-,@ApiParam(value = "Updated name of the pet") @RequestParam(value="name", required=false) name: String? 
-,@ApiParam(value = "Updated status of the pet") @RequestParam(value="status", required=false) status: String? 
->>>>>>> 6ff0512b
 ): ResponseEntity<Unit> {
         return ResponseEntity(service.updatePetWithForm(petId, name, status), HttpStatus.OK)
     }
@@ -200,13 +176,8 @@
             produces = ["application/json"], 
             consumes = ["multipart/form-data"],
             method = [RequestMethod.POST])
-<<<<<<< HEAD
     fun uploadFile(@ApiParam(value = "ID of pet to update", required=true) @PathVariable("petId") petId: kotlin.Long
 ,@ApiParam(value = "Additional data to pass to server") @RequestParam(value="additionalMetadata", required=false) additionalMetadata: kotlin.String? 
-=======
-    fun uploadFile(@ApiParam(value = "ID of pet to update", required=true) @PathVariable("petId") petId: Long
-,@ApiParam(value = "Additional data to pass to server") @RequestParam(value="additionalMetadata", required=false) additionalMetadata: String? 
->>>>>>> 6ff0512b
 ,@ApiParam(value = "file detail") @Valid @RequestPart("file") file: org.springframework.core.io.Resource?
 ): ResponseEntity<ModelApiResponse> {
         return ResponseEntity(service.uploadFile(petId, additionalMetadata, file), HttpStatus.OK)
