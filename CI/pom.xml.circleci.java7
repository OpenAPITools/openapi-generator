<!-- for integration tests with Java7 -->
<project xmlns:xsi="http://www.w3.org/2001/XMLSchema-instance" xmlns="http://maven.apache.org/POM/4.0.0" xsi:schemaLocation="http://maven.apache.org/POM/4.0.0 http://maven.apache.org/maven-v4_0_0.xsd">
    <parent>
        <groupId>org.sonatype.oss</groupId>
        <artifactId>oss-parent</artifactId>
        <version>5</version>
    </parent>
    <modelVersion>4.0.0</modelVersion>
    <groupId>org.openapitools</groupId>
    <artifactId>openapi-generator-project</artifactId>
    <packaging>pom</packaging>
    <name>openapi-generator-project</name>
<<<<<<< HEAD
    <version>3.3.0-SNAPSHOT</version>
=======
    <version>3.2.2-SNAPSHOT</version>
>>>>>>> 7265e44a
    <url>https://github.com/openapitools/openapi-generator</url>
    <scm>
        <connection>scm:git:git@github.com:openapitools/openapi-generator.git</connection>
        <developerConnection>scm:git:git@github.com:openapitools/openapi-generator.git</developerConnection>
        <url>https://github.com/openapitools/openapi-generator</url>
    </scm>
    <prerequisites>
        <maven>2.2.0</maven>
    </prerequisites>
    <developers>
        <!-- original author of the project -->
        <developer>
            <id>fehguy</id>
            <name>Tony Tam</name>
            <email>fehguy@gmail.com</email>
        </developer>
        <!-- openapi-generator core team -->
        <developer>
            <id>wing328</id>
            <name>William Cheng</name>
            <email>wing328hk@gmail.com</email>
        </developer>
        <developer>
            <id>jimschubert</id>
            <name>Jim Schubert</name>
            <email>james.schubert@gmail.com</email>
        </developer>
        <developer>
            <id>cbornet</id>
            <name>Christophe Bornet</name>
        </developer>
        <developer>
            <id>jaz-ah</id>
            <name>Joseph Zuromski</name>
        </developer>
        <developer>
            <id>ackintosh</id>
            <name>Akihito Nakano</name>
        </developer>
        <developer>
            <id>JFCote</id>
            <name>Jean-François Côté</name>
        </developer>
        <developer>
            <id>jmini</id>
            <name>Jérémie Bresson</name>
            <email>dev@jmini.fr</email>
        </developer>
    </developers>
    <issueManagement>
        <system>github</system>
        <url>https://github.com/openapitools/openapi-generator/issues</url>
    </issueManagement>
    <licenses>
        <license>
            <name>Apache License 2.0</name>
            <url>http://www.apache.org/licenses/LICENSE-2.0.html</url>
            <distribution>repo</distribution>
        </license>
    </licenses>
    <build>
        <sourceDirectory>src/main/java</sourceDirectory>
        <outputDirectory>target/classes</outputDirectory>
        <extensions>
            <extension>
                <groupId>org.jvnet.wagon-svn</groupId>
                <artifactId>wagon-svn</artifactId>
                <version>1.8</version>
            </extension>
            <extension>
                <groupId>org.apache.maven.wagon</groupId>
                <artifactId>wagon-ssh-external</artifactId>
                <version>1.0-alpha-6</version>
            </extension>
            <extension>
                <groupId>org.apache.maven.wagon</groupId>
                <artifactId>wagon-webdav</artifactId>
                <version>1.0-beta-1</version>
            </extension>
        </extensions>
        <defaultGoal>install</defaultGoal>
        <directory>target</directory>
        <finalName>${project.artifactId}-${project.version}</finalName>
        <plugins>
            <plugin>
                <groupId>net.revelc.code</groupId>
                <artifactId>formatter-maven-plugin</artifactId>
                <!-- Uncomment this to format before checkstyle -->
                <!-- <executions>
                    <execution>
                        <id>format</id>
                        <phase>validate</phase>
                        <goals>
                            <goal>format</goal>
                        </goals>
                    </execution>
                </executions> -->
                <configuration>
                    <compilerSource>1.8</compilerSource>
                    <compilerCompliance>1.8</compilerCompliance>
                    <compilerTargetPlatform>1.8</compilerTargetPlatform>
                    <lineEnding>LF</lineEnding>
                </configuration>
            </plugin>
            <!--<plugin>
                <groupId>org.apache.maven.plugins</groupId>
                <artifactId>maven-checkstyle-plugin</artifactId>
                <version>2.17</version>
                <executions>
                    <execution>
                        <id>validate</id>
                        <phase>validate</phase>
                        <configuration>
                            <configLocation>google_checkstyle.xml</configLocation>
                            Don't include generated sources a la http://stackoverflow.com/a/30406454
                            <sourceDirectory>${project.build.sourceDirectory}</sourceDirectory>
                            <encoding>UTF-8</encoding>
                            <consoleOutput>true</consoleOutput>
                            <failsOnError>true</failsOnError>
                            <linkXRef>false</linkXRef>
                        </configuration>
                        <goals>
                            <goal>check</goal>
                        </goals>
                    </execution>
                </executions>
                <dependencies>
                    <dependency>
                        <groupId>com.puppycrawl.tools</groupId>
                        <artifactId>checkstyle</artifactId>
                        <version>6.19</version>
                    </dependency>
                </dependencies>
            </plugin>-->
            <plugin>
                <groupId>org.apache.maven.plugins</groupId>
                <artifactId>maven-surefire-plugin</artifactId>
                <version>${surefire-version}</version>
                <configuration>
                    <testNGArtifactName>none:none</testNGArtifactName>
                    <argLine>-XX:+StartAttachListener</argLine>
                </configuration>
                <executions>
                    <execution>
                        <id>test-testng</id>
                        <phase>test</phase>
                        <goals>
                            <goal>test</goal>
                        </goals>
                        <configuration>
                            <junitArtifactName>none:none</junitArtifactName>
                            <testNGArtifactName>org.testng:testng</testNGArtifactName>
                        </configuration>
                    </execution>
                </executions>
            </plugin>
            <plugin>
                <artifactId>maven-dependency-plugin</artifactId>
                <executions>
                    <execution>
                        <phase>package</phase>
                        <goals>
                            <goal>copy-dependencies</goal>
                        </goals>
                        <configuration>
                            <outputDirectory>${project.build.directory}/lib</outputDirectory>
                        </configuration>
                    </execution>
                </executions>
            </plugin>
            <plugin>
                <artifactId>maven-compiler-plugin</artifactId>
                <version>3.6.1</version>
                <configuration>
                    <source>1.8</source>
                    <target>1.8</target>
                </configuration>
            </plugin>
            <plugin>
                <groupId>org.apache.maven.plugins</groupId>
                <artifactId>maven-jar-plugin</artifactId>
                <version>3.0.2</version>
                <configuration>
                    <archive>
                        <manifestEntries>
                            <mode>development</mode>
                            <url>${project.url}</url>
                            <implementation-version>${project.version}</implementation-version>
                            <package>org.openapitools</package>
                        </manifestEntries>
                    </archive>
                </configuration>
            </plugin>
            <plugin>
                <groupId>org.apache.maven.plugins</groupId>
                <artifactId>maven-site-plugin</artifactId>
                <version>3.5.1</version>
            </plugin>
            <plugin>
                <groupId>org.apache.maven.plugins</groupId>
                <artifactId>maven-release-plugin</artifactId>
                <version>2.5.3</version>
            </plugin>

            <plugin>
                <groupId>org.apache.maven.plugins</groupId>
                <artifactId>maven-javadoc-plugin</artifactId>
                <version>3.0.1</version>
                <configuration>
                    <aggregate>true</aggregate>
                    <source>1.8</source>
                    <encoding>UTF-8</encoding>
                    <maxmemory>1g</maxmemory>
                    <failOnWarnings>true</failOnWarnings>
                    <excludePackageNames>${javadoc.package.exclude}</excludePackageNames>
                </configuration>
                <executions>
                    <execution>
                        <id>attach-javadocs</id>
                        <phase>verify</phase>
                        <goals>
                            <goal>jar</goal>
                        </goals>
                    </execution>
                </executions>
            </plugin>
            <plugin>
                <groupId>org.apache.maven.plugins</groupId>
                <artifactId>maven-source-plugin</artifactId>
                <version>3.0.1</version>
                <executions>
                    <execution>
                        <id>attach-sources</id>
                        <phase>verify</phase>
                        <goals>
                            <goal>jar-no-fork</goal>
                        </goals>
                    </execution>
                </executions>
            </plugin>
        </plugins>
        <pluginManagement>
            <plugins>
                <plugin>
                    <groupId>net.revelc.code</groupId>
                    <artifactId>formatter-maven-plugin</artifactId>
                    <version>0.5.2</version>
                </plugin>
            </plugins>
        </pluginManagement>
    </build>
    <profiles>
        <profile>
            <id>release-profile</id>
            <properties>
                <skipTests>true</skipTests>
            </properties>
            <build>
                <plugins>
                    <plugin>
                        <groupId>net.alchim31.maven</groupId>
                        <artifactId>scala-maven-plugin</artifactId>
                        <executions>
                            <execution>
                                <goals>
                                    <goal>compile</goal>
                                    <goal>testCompile</goal>
                                </goals>
                            </execution>
                        </executions>
                        <configuration/>
                    </plugin>
                    <plugin>
                        <groupId>org.codehaus.mojo</groupId>
                        <artifactId>build-helper-maven-plugin</artifactId>
                        <executions>
                            <execution>
                                <id>add-source</id>
                                <phase>prepare-package</phase>
                                <goals>
                                    <goal>add-source</goal>
                                </goals>
                                <configuration>
                                    <sources>
                                        <source>src/main/scala</source>
                                    </sources>
                                </configuration>
                            </execution>
                        </executions>
                    </plugin>
                </plugins>
            </build>
        </profile>
        <profile>
            <id>release-sign-artifacts</id>
            <activation>
                <property>
                    <name>performRelease</name>
                    <value>true</value>
                </property>
            </activation>
            <build>
                <plugins>
                    <plugin>
                        <groupId>org.apache.maven.plugins</groupId>
                        <artifactId>maven-gpg-plugin</artifactId>
                        <executions>
                            <execution>
                                <id>sign-artifacts</id>
                                <phase>verify</phase>
                                <goals>
                                    <goal>sign</goal>
                                </goals>
                            </execution>
                        </executions>
                    </plugin>
                </plugins>
            </build>
        </profile>
        <!-- Samples -->
        <profile>
            <id>android-client</id>
            <activation>
                <property>
                    <name>env</name>
                    <value>java</value>
                </property>
            </activation>
            <modules>
                <module>samples/client/petstore/android/volley</module>
            </modules>
        </profile>
        <profile>
            <id>bash-client</id>
            <activation>
                <property>
                    <name>env</name>
                    <value>java</value>
                </property>
            </activation>
            <modules>
                <module>samples/client/petstore/bash</module>
            </modules>
        </profile>
        <profile>
            <id>clojure-client</id>
            <activation>
                <property>
                    <name>env</name>
                    <value>clojure</value>
                </property>
            </activation>
            <modules>
                <module>samples/client/petstore/clojure</module>
            </modules>
        </profile>
        <profile>
            <id>java-client-jersey1</id>
            <activation>
                <property>
                    <name>env</name>
                    <value>java</value>
                </property>
            </activation>
            <modules>
                <module>samples/client/petstore/java/jersey1</module>
            </modules>
        </profile>
        <profile>
            <id>java-client-jersey2</id>
            <activation>
                <property>
                    <name>env</name>
                    <value>java</value>
                </property>
            </activation>
            <modules>
                <module>samples/client/petstore/java/jersey2</module>
            </modules>
        </profile>
        <profile>
            <id>java-client-jersey2-java6</id>
            <activation>
                <property>
                    <name>env</name>
                    <value>java</value>
                </property>
            </activation>
            <modules>
                <module>samples/client/petstore/java/jersey2-java6</module>
            </modules>
        </profile>
        <profile>
            <id>java-client-okhttp-gson</id>
            <activation>
                <property>
                    <name>env</name>
                    <value>java</value>
                </property>
            </activation>
            <modules>
                <module>samples/client/petstore/java/okhttp-gson</module>
            </modules>
        </profile>
        <profile>
            <id>java-client-okhttp-gson-parcelable</id>
            <activation>
                <property>
                    <name>env</name>
                    <value>java</value>
                </property>
            </activation>
            <modules>
                <module>samples/client/petstore/java/okhttp-gson/parcelableModel</module>
            </modules>
        </profile>
        <profile>
            <id>java-client-retrofit</id>
            <activation>
                <property>
                    <name>env</name>
                    <value>java</value>
                </property>
            </activation>
            <modules>
                <module>samples/client/petstore/java/retrofit</module>
            </modules>
        </profile>
        <profile>
            <id>java-client-retrofit2</id>
            <activation>
                <property>
                    <name>env</name>
                    <value>java</value>
                </property>
            </activation>
            <modules>
                <module>samples/client/petstore/java/retrofit2</module>
            </modules>
        </profile>
        <profile>
            <id>java-client-retrofit2-rx</id>
            <activation>
                <property>
                    <name>env</name>
                    <value>java</value>
                </property>
            </activation>
            <modules>
                <module>samples/client/petstore/java/retrofit2rx</module>
            </modules>
        </profile>
        <profile>
            <id>java-client-feign</id>
            <activation>
                <property>
                    <name>env</name>
                    <value>java</value>
                </property>
            </activation>
            <modules>
                <module>samples/client/petstore/java/feign</module>
            </modules>
        </profile>
        <profile>
            <id>javascript-client</id>
            <activation>
                <property>
                    <name>env</name>
                    <value>javascript</value>
                </property>
            </activation>
            <modules>
                <module>samples/client/petstore/javascript</module>
            </modules>
        </profile>
        <profile>
            <id>scala-client</id>
            <activation>
                <property>
                    <name>env</name>
                    <value>scala</value>
                </property>
            </activation>
            <modules>
                <module>samples/client/petstore/scala</module>
            </modules>
        </profile>
        <profile>
            <id>java-msf4j-server</id>
            <activation>
                <property>
                    <name>env</name>
                    <value>java</value>
                </property>
            </activation>
            <modules>
                <module>samples/server/petstore/java-msf4/</module>
            </modules>
        </profile>
        <profile>
            <id>jaxrs-cxf-server</id>
            <activation>
                <property>
                    <name>env</name>
                    <value>java</value>
                </property>
            </activation>
            <modules>
                <module>samples/server/petstore/jaxrs-cxf</module>
            </modules>
        </profile>
        <profile>
            <id>jaxrs-resteasy-server</id>
            <activation>
                <property>
                    <name>env</name>
                    <value>java</value>
                </property>
            </activation>
            <modules>
                <module>samples/server/petstore/jaxrs-resteasy/default</module>
            </modules>
        </profile>
        <profile>
            <id>jaxrs-resteasy-server-joda</id>
            <activation>
                <property>
                    <name>env</name>
                    <value>java</value>
                </property>
            </activation>
            <modules>
                <module>samples/server/petstore/jaxrs-resteasy/joda</module>
            </modules>
        </profile>
        <profile>
            <id>jaxrs-resteasy-eap-server</id>
            <activation>
                <property>
                    <name>env</name>
                    <value>java</value>
                </property>
            </activation>
            <modules>
                <module>samples/server/petstore/jaxrs-resteasy/eap</module>
            </modules>
        </profile>
        <profile>
            <id>jaxrs-resteasy-eap-server-java8</id>
            <activation>
                <property>
                    <name>env</name>
                    <value>java</value>
                </property>
            </activation>
            <modules>
                <module>samples/server/petstore/jaxrs-resteasy/eap-java8</module>
            </modules>
        </profile>
        <profile>
            <id>jaxrs-resteasy-eap-server-joda</id>
            <activation>
                <property>
                    <name>env</name>
                    <value>java</value>
                </property>
            </activation>
            <modules>
                <module>samples/server/petstore/jaxrs-resteasy/eap-joda</module>
            </modules>
        </profile>
        <profile>
            <id>jaxrs-server</id>
            <activation>
                <property>
                    <name>env</name>
                    <value>java</value>
                </property>
            </activation>
            <modules>
                <module>samples/server/petstore/jaxrs/jersey2</module>
            </modules>
        </profile>
        <profile>
            <id>jaxrs-server-jersey1</id>
            <activation>
                <property>
                    <name>env</name>
                    <value>java</value>
                </property>
            </activation>
            <modules>
                <module>samples/server/petstore/jaxrs/jersey1</module>
            </modules>
        </profile>
        <profile>
            <!-- openapi v3's one -->
            <id>jaxrs-jersey</id>
            <activation>
                <property>
                    <name>env</name>
                    <value>java</value>
                </property>
            </activation>
            <modules>
                <module>samples/server/petstore/jaxrs-jersey</module>
            </modules>
        </profile>
        <profile>
            <id>jaxrs-spec</id>
            <activation>
                <property>
                    <name>env</name>
                    <value>java</value>
                </property>
            </activation>
            <modules>
                <module>samples/server/petstore/jaxrs-spec</module>
            </modules>
        </profile>
        <profile>
            <id>jaxrs-spec-interface</id>
            <activation>
                <property>
                    <name>env</name>
                    <value>java</value>
                </property>
            </activation>
            <modules>
                <module>samples/server/petstore/jaxrs-spec-interface</module>
            </modules>
        </profile>
        <profile>
            <id>jaxrs-spec-interface-response</id>
            <activation>
                <property>
                    <name>env</name>
                    <value>java</value>
                </property>
            </activation>
            <modules>
                <module>samples/server/petstore/jaxrs-spec-interface-response</module>
            </modules>
        </profile>
        <profile>
            <id>typescript-fetch-client-tests-default</id>
            <activation>
                <property>
                    <name>env</name>
                    <value>java</value>
                </property>
            </activation>
            <modules>
                <module>samples/client/petstore/typescript-fetch/tests/default</module>
            </modules>
        </profile>
        <profile>
            <id>typescript-fetch-client-builds-default</id>
            <activation>
                <property>
                    <name>env</name>
                    <value>java</value>
                </property>
            </activation>
            <modules>
                <module>samples/client/petstore/typescript-fetch/builds/default</module>
            </modules>
        </profile>
        <profile>
            <id>typescript-fetch-client-builds-es6-target</id>
            <activation>
                <property>
                    <name>env</name>
                    <value>java</value>
                </property>
            </activation>
            <modules>
                <module>samples/client/petstore/typescript-fetch/builds/es6-target</module>
            </modules>
        </profile>
        <profile>
            <id>typescript-fetch-client-builds-with-npm-version</id>
            <activation>
                <property>
                    <name>env</name>
                    <value>java</value>
                </property>
            </activation>
            <modules>
                <module>samples/client/petstore/typescript-fetch/builds/with-npm-version</module>
            </modules>
        </profile>
        <profile>
            <id>typescript-angularjs-client</id>
            <activation>
                <property>
                    <name>env</name>
                    <value>java</value>
                </property>
            </activation>
            <modules>
                <module>samples/client/petstore/typescript-angularjs/npm</module>
            </modules>
        </profile>
        <profile>
            <id>typescript-node-npm-client</id>
            <activation>
                <property>
                    <name>env</name>
                    <value>java</value>
                </property>
            </activation>
            <modules>
                <module>samples/client/petstore/typescript-node/npm</module>
            </modules>
        </profile>
        <profile>
            <id>python-client</id>
            <activation>
                <property>
                    <name>env</name>
                    <value>java</value>
                </property>
            </activation>
            <modules>
                <module>samples/client/petstore/python</module>
            </modules>
        </profile>
        <profile>
            <id>ruby-client</id>
            <activation>
                <property>
                    <name>env</name>
                    <value>java</value>
                </property>
            </activation>
            <modules>
                <module>samples/client/petstore/ruby</module>
            </modules>
        </profile>
        <profile>
            <id>go-client</id>
            <activation>
                <property>
                    <name>env</name>
                    <value>java</value>
                </property>
            </activation>
            <modules>
                <module>samples/client/petstore/go</module>
            </modules>
        </profile>
        <profile>
            <id>spring-mvc</id>
            <activation>
                <property>
                    <name>env</name>
                    <value>java</value>
                </property>
            </activation>
            <modules>
                <module>samples/server/petstore/spring-mvc</module>
            </modules>
        </profile>
        <profile>
            <id>springboot-useoptional</id>
            <activation>
                <property>
                    <name>env</name>
                    <value>java</value>
                </property>
            </activation>
            <modules>
                <module>samples/server/petstore/springboot-useoptional</module>
            </modules>
        </profile>
        <profile>
            <id>springboot-beanvalidation</id>
            <activation>
                <property>
                    <name>env</name>
                    <value>java</value>
                </property>
            </activation>
            <modules>
                <module>samples/server/petstore/springboot-beanvalidation</module>
            </modules>
        </profile>
        <profile>
            <id>springboot-reactive</id>
            <activation>
                <property>
                    <name>env</name>
                    <value>java</value>
                </property>
            </activation>
            <modules>
                <module>samples/server/petstore/springboot-reactive</module>
            </modules>
        </profile>
        <profile>
            <id>springboot</id>
            <activation>
                <property>
                    <name>env</name>
                    <value>java</value>
                </property>
            </activation>
            <modules>
                <module>samples/server/petstore/springboot</module>
            </modules>
        </profile>
        <profile>
            <id>spring-cloud</id>
            <activation>
                <property>
                    <name>env</name>
                    <value>java</value>
                </property>
            </activation>
            <modules>
                <module>samples/client/petstore/spring-cloud</module>
            </modules>
        </profile>
        <profile>
            <id>scalatra-server</id>
            <activation>
                <property>
                    <name>env</name>
                    <value>java</value>
                </property>
            </activation>
            <modules>
                <module>samples/server/petstore/scalatra</module>
            </modules>
        </profile>
        <profile>
            <id>java-inflector</id>
            <activation>
                <property>
                    <name>env</name>
                    <value>java</value>
                </property>
            </activation>
            <modules>
                <module>samples/server/petstore/java-inflector</module>
            </modules>
        </profile>
        <profile>
            <id>java-undertowr</id>
            <activation>
                <property>
                    <name>env</name>
                    <value>java</value>
                </property>
            </activation>
            <modules>
                <module>samples/server/petstore/undertow</module>
            </modules>
        </profile>
        <profile>
            <id>samples</id>
            <activation>
                <property>
                    <name>env</name>
                    <value>samples</value>
                </property>
            </activation>
            <modules>
                <!-- clients -->
                <!-- test java-related projects -->
                <module>samples/client/petstore/scala-akka</module>
                <module>samples/client/petstore/scala-httpclient</module>
                <module>samples/client/petstore/scalaz</module>
                <module>samples/client/petstore/clojure</module>
                <module>samples/client/petstore/java/feign</module>
                <module>samples/client/petstore/java/jersey1</module>
                <module>samples/client/petstore/java/jersey2</module>
                <module>samples/client/petstore/java/okhttp-gson</module>
                <module>samples/client/petstore/java/retrofit</module>
                <module>samples/client/petstore/java/retrofit2</module>
                <module>samples/client/petstore/java/retrofit2rx</module>
                <module>samples/client/petstore/jaxrs-cxf-client</module>
                <module>samples/client/petstore/java/resttemplate</module>
                <module>samples/client/petstore/java/resttemplate-withXml</module>
                <module>samples/client/petstore/java/vertx</module>
                <module>samples/client/petstore/java/resteasy</module>
                <module>samples/client/petstore/java/google-api-client</module>
                <module>samples/client/petstore/kotlin/</module>
                <!-- servers -->
                <module>samples/server/petstore/jaxrs-jersey</module>
                <module>samples/server/petstore/jaxrs-spec</module>
                <module>samples/server/petstore/jaxrs-spec-interface</module>
                <module>samples/server/petstore/jaxrs-spec-interface-response</module>
                <module>samples/server/petstore/java-vertx/rx</module>
                <module>samples/server/petstore/java-vertx/async</module>
                <module>samples/server/petstore/java-inflector</module>
                <module>samples/server/petstore/undertow</module>
                <module>samples/server/petstore/jaxrs/jersey1</module>
                <module>samples/server/petstore/jaxrs/jersey2</module>
                <module>samples/server/petstore/jaxrs/jersey1-useTags</module>
                <module>samples/server/petstore/jaxrs/jersey2-useTags</module>
                <module>samples/server/petstore/jaxrs-resteasy/default</module>
                <module>samples/server/petstore/jaxrs-resteasy/eap</module>
                <module>samples/server/petstore/jaxrs-resteasy/eap-joda</module>
                <module>samples/server/petstore/jaxrs-resteasy/eap-java8</module>
                <module>samples/server/petstore/jaxrs-resteasy/joda</module>
                <module>samples/server/petstore/spring-mvc</module>
                <module>samples/client/petstore/spring-cloud</module>
                <module>samples/server/petstore/springboot</module>
                <module>samples/server/petstore/springboot-beanvalidation</module>
                <module>samples/server/petstore/springboot-useoptional</module>
                <module>samples/server/petstore/jaxrs-cxf</module>
                <module>samples/server/petstore/jaxrs-cxf-annotated-base-path</module>
                <module>samples/server/petstore/jaxrs-cxf-cdi</module>
                <module>samples/server/petstore/jaxrs-cxf-non-spring-app</module>
                <module>samples/server/petstore/java-msf4j</module>
            </modules>
        </profile>
    </profiles>
    <modules>
        <module>modules/openapi-generator</module>
        <module>modules/openapi-generator-cli</module>
        <module>modules/openapi-generator-maven-plugin</module>
        <module>modules/openapi-generator-online</module>
    </modules>
    <reporting>
        <outputDirectory>target/site</outputDirectory>
        <plugins>
            <plugin>
                <groupId>net.alchim31.maven</groupId>
                <artifactId>scala-maven-plugin</artifactId>
                <version>${scala-maven-plugin-version}</version>
            </plugin>
            <plugin>
                <groupId>org.apache.maven.plugins</groupId>
                <artifactId>maven-jxr-plugin</artifactId>
                <version>2.5</version>
                <configuration>
                    <aggregate>true</aggregate>
                </configuration>
            </plugin>
            <plugin>
                <groupId>org.apache.maven.plugins</groupId>
                <artifactId>maven-project-info-reports-plugin</artifactId>
                <version>2.9</version>
                <reportSets>
                    <reportSet>
                        <reports>
                            <report>project-team</report>
                        </reports>
                    </reportSet>
                </reportSets>
            </plugin>
        </plugins>
    </reporting>
    <dependencyManagement>
        <dependencies>
            <dependency>
                <groupId>junit</groupId>
                <artifactId>junit</artifactId>
                <version>${junit-version}</version>
                <scope>test</scope>
            </dependency>
            <dependency>
                <groupId>org.testng</groupId>
                <artifactId>testng</artifactId>
                <version>${testng-version}</version>
                <scope>test</scope>
            </dependency>
            <dependency>
                <groupId>org.jmockit</groupId>
                <artifactId>jmockit</artifactId>
                <version>${jmockit-version}</version>
                <scope>test</scope>
            </dependency>
        </dependencies>
    </dependencyManagement>
    <repositories>
        <repository>
            <id>sonatype-snapshots</id>
            <url>https://oss.sonatype.org/content/repositories/snapshots</url>
            <snapshots>
                <enabled>true</enabled>
            </snapshots>
        </repository>
    </repositories>
    <properties>
        <swagger-parser-version>2.0.2-OpenAPITools.org-1</swagger-parser-version>
        <swagger-core-version>2.0.1</swagger-core-version>
        <scala-version>2.11.1</scala-version>
        <felix-version>3.3.0</felix-version>
        <commons-io-version>2.4</commons-io-version>
        <commons-cli-version>1.2</commons-cli-version>
        <junit-version>4.8.1</junit-version>
        <jackson-version>2.8.9</jackson-version>
        <maven-plugin-version>1.0.0</maven-plugin-version>
        <commons-lang-version>3.4</commons-lang-version>
        <slf4j-version>1.7.12</slf4j-version>
        <scala-maven-plugin-version>3.2.1</scala-maven-plugin-version>
        <jmustache-version>1.12</jmustache-version>
        <testng-version>6.9.6</testng-version>
        <surefire-version>2.19.1</surefire-version>
        <jmockit-version>1.25</jmockit-version>
        <reflections-version>0.9.10</reflections-version>
        <spring-boot-version>2.0.2.RELEASE</spring-boot-version>
    </properties>
</project><|MERGE_RESOLUTION|>--- conflicted
+++ resolved
@@ -10,11 +10,7 @@
     <artifactId>openapi-generator-project</artifactId>
     <packaging>pom</packaging>
     <name>openapi-generator-project</name>
-<<<<<<< HEAD
     <version>3.3.0-SNAPSHOT</version>
-=======
-    <version>3.2.2-SNAPSHOT</version>
->>>>>>> 7265e44a
     <url>https://github.com/openapitools/openapi-generator</url>
     <scm>
         <connection>scm:git:git@github.com:openapitools/openapi-generator.git</connection>
