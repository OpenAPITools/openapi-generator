# This configuration was automatically generated from a CircleCI 1.0 config.
# It should include any build commands you had along with commands that CircleCI
# inferred from your project structure. We strongly recommend you read all the
# comments in this file to understand the structure of CircleCI 2.0, as the idiom
# for configuration has changed substantially in 2.0 to allow arbitrary jobs rather
# than the prescribed lifecycle of 1.0. In general, we recommend using this generated
# configuration as a reference rather than using it in production, though in most
# cases it should duplicate the execution of your original 1.0 config.
version: 2
jobs:
  build:
    machine:
      docker_layer_caching: true
    working_directory: ~/OpenAPITools/openapi-generator
    parallelism: 1
    shell: /bin/bash --login
    # CircleCI 2.0 does not support environment variables that refer to each other the same way as 1.0 did.
    # If any of these refer to each other, rewrite them so that they don't or see https://circleci.com/docs/2.0/env-vars/#interpolating-environment-variables-to-set-other-environment-variables .
    environment:
      CIRCLE_ARTIFACTS: /tmp/circleci-artifacts
      CIRCLE_TEST_REPORTS: /tmp/circleci-test-results
      DOCKER_GENERATOR_IMAGE_NAME: openapitools/openapi-generator
      DOCKER_CODEGEN_CLI_IMAGE_NAME: openapitools/openapi-generator-cli
    # In CircleCI 1.0 we used a pre-configured image with a large number of languages and other packages.
    # In CircleCI 2.0 you can now specify your own image, or use one of our pre-configured images.
    # The following configuration line tells CircleCI to use the specified docker image as the runtime environment for you job.
    # We have selected a pre-built image that mirrors the build environment we use on
    # the 1.0 platform, but we recommend you choose an image more tailored to the needs
    # of each job. For more information on choosing an image (or alternatively using a
    # VM instead of a container) see https://circleci.com/docs/2.0/executor-types/
    # To see the list of pre-built images that CircleCI provides for most common languages see
    # https://circleci.com/docs/2.0/circleci-images/
    docker:
    - image: circleci/build-image:ubuntu-14.04-XXL-upstart-1189-5614f37
      command: /sbin/init
    steps:
    # Machine Setup
    #   If you break your build into multiple jobs with workflows, you will probably want to do the parts of this that are relevant in each
    # The following `checkout` command checks out your code to your working directory. In 1.0 we did this implicitly. In 2.0 you can choose where in the course of a job your code should be checked out.
    - checkout
    # Prepare for artifact and test results  collection equivalent to how it was done on 1.0.
    # In many cases you can simplify this from what is generated here.
    # 'See docs on artifact collection here https://circleci.com/docs/2.0/artifacts/'
    - run: mkdir -p $CIRCLE_ARTIFACTS $CIRCLE_TEST_REPORTS
    # This is based on your 1.0 configuration file or project settings
    - run:
        command: sudo update-alternatives --set java /usr/lib/jvm/java-8-openjdk-amd64/jre/bin/java; sudo update-alternatives --set javac /usr/lib/jvm/java-8-openjdk-amd64/bin/javac; echo -e "export JAVA_HOME=/usr/lib/jvm/java-8-openjdk-amd64" >> $BASH_ENV
    - run:
        command: 'sudo docker info >/dev/null 2>&1 || sudo service docker start; '
    - run:
       command: |-
         printf '127.0.0.1       petstore.swagger.io
         ' | sudo tee -a /etc/hosts
    # Dependencies
    #   This would typically go in either a build or a build-and-test job when using workflows
    # Restore the dependency cache
    - restore_cache:
        keys:
        # This branch if available
        - v1-dep-{{ .Branch }}-
        # Default branch if not
        - v1-dep-master-
        # Any branch if there are none on the default branch - this should be unnecessary if you have your default branch configured correctly
        - v1-dep-
    # start petstore server (mvn jetty)
    - run:
       working_directory: ~/
       command: git clone https://github.com/wing328/swagger-samples
    - run:
       working_directory: ~/swagger-samples\java\java-jersey-jaxrs-ci
       command: mvn jetty:run &
    # This is based on your 1.0 configuration file or project settings
    - run: sudo add-apt-repository ppa:duggan/bats --yes
    - run: sudo apt-get update -qq
    - run: sudo apt-get install -qq bats
    - run: sudo apt-get install -qq curl
<<<<<<< HEAD
    #- run:
    #    name: Install Docker Compose
    #    command: |
    #      curl -L https://github.com/docker/compose/releases/download/1.19.0/docker-compose-`uname -s`-`uname -m` > ~/docker-compose
    #      chmod +x ~/docker-compose
    #      sudo mv ~/docker-compose /usr/local/bin/docker-compose
    #- setup_remote_docker:
    #      reusable: true
    #      exclusive: false
    #- run: docker-compose up -d
    - run: docker pull swaggerapi/petstore
    - run: docker run -d -e SWAGGER_HOST=http://petstore.swagger.io -e SWAGGER_BASE_PATH=/v2 -p 80:8080 swaggerapi/petstore
    - run: docker ps -a
=======
    - run:
        name: Install Docker Compose
        command: |
          curl -L https://github.com/docker/compose/releases/download/1.19.0/docker-compose-`uname -s`-`uname -m` > ~/docker-compose
          chmod +x ~/docker-compose
          sudo mv ~/docker-compose /usr/local/bin/docker-compose
    - setup_remote_docker:
          reusable: true
          exclusive: false
    #- run: docker pull openapitools/openapi-petstore
    #- run: docker run -d -e OPENAPI_BASE_PATH=/v3 -e DISABLE_API_KEY=1 -e DISABLE_OAUTH=1 -p 8080:8080 openapitools/openapi-petstore
    #- run: ocker ps -a
    - run: sleep 120
>>>>>>> 8bfe17a5
    - run: cat /etc/hosts
    # This is based on your 1.0 configuration file or project settings
    - run: cp CI/pom.xml.circleci pom.xml
    # Save dependency cache
    - save_cache:
        key: v1-dep-{{ .Branch }}-{{ epoch }}
        paths:
        # This is a broad list of cache paths to include many possible development environments
        # You can probably delete some of these entries
        - vendor/bundle
        - ~/virtualenvs
        - ~/.m2
        - ~/.ivy2
        - ~/.bundle
        - ~/.go_workspace
        - ~/.gradle
        - ~/.cache/bower
        # These cache paths were specified in the 1.0 config
        - ~/.sbt
    # Test
    #   This would typically be a build job when using workflows, possibly combined with build
    # This is based on your 1.0 configuration file or project settings
    - run: java -version
    - run: mvn --quiet clean install
    - run: mvn --quiet verify -Psamples
    - run: if [ $? -ne 0 ]; then exit 1; fi
    - run: sudo update-java-alternatives -s java-1.7.0-openjdk-amd64
    - run: java -version
    - run: cp CI/pom.xml.circleci.java7 pom.xml
    - run: mvn --quiet clean install
    - run: mvn --quiet verify -Psamples
    - run: if [ $? -ne 0 ]; then exit 1; fi
    # Teardown
    #   If you break your build into multiple jobs with workflows, you will probably want to do the parts of this that are relevant in each
    # Save test results
    - store_test_results:
        path: /tmp/circleci-test-results
    # Save artifacts
    - store_artifacts:
        path: /tmp/circleci-artifacts
    - store_artifacts:
        path: /tmp/circleci-test-results<|MERGE_RESOLUTION|>--- conflicted
+++ resolved
@@ -62,47 +62,31 @@
         - v1-dep-master-
         # Any branch if there are none on the default branch - this should be unnecessary if you have your default branch configured correctly
         - v1-dep-
-    # start petstore server (mvn jetty)
-    - run:
-       working_directory: ~/
-       command: git clone https://github.com/wing328/swagger-samples
-    - run:
-       working_directory: ~/swagger-samples\java\java-jersey-jaxrs-ci
-       command: mvn jetty:run &
+#    # start petstore server (mvn jetty)
+#    - run:
+#       working_directory: ~/
+#       command: git clone https://github.com/wing328/swagger-samples
+#    - run:
+#       working_directory: ~/swagger-samples\java\java-jersey-jaxrs-ci
+#       command: mvn jetty:run &
     # This is based on your 1.0 configuration file or project settings
     - run: sudo add-apt-repository ppa:duggan/bats --yes
     - run: sudo apt-get update -qq
     - run: sudo apt-get install -qq bats
     - run: sudo apt-get install -qq curl
-<<<<<<< HEAD
-    #- run:
-    #    name: Install Docker Compose
-    #    command: |
-    #      curl -L https://github.com/docker/compose/releases/download/1.19.0/docker-compose-`uname -s`-`uname -m` > ~/docker-compose
-    #      chmod +x ~/docker-compose
-    #      sudo mv ~/docker-compose /usr/local/bin/docker-compose
-    #- setup_remote_docker:
-    #      reusable: true
-    #      exclusive: false
-    #- run: docker-compose up -d
-    - run: docker pull swaggerapi/petstore
-    - run: docker run -d -e SWAGGER_HOST=http://petstore.swagger.io -e SWAGGER_BASE_PATH=/v2 -p 80:8080 swaggerapi/petstore
+#    - run:
+#        name: Install Docker Compose
+#        command: |
+#          curl -L https://github.com/docker/compose/releases/download/1.19.0/docker-compose-`uname -s`-`uname -m` > ~/docker-compose
+#          chmod +x ~/docker-compose
+#          sudo mv ~/docker-compose /usr/local/bin/docker-compose
+#    - setup_remote_docker:
+#          reusable: true
+#          exclusive: false
+    #- run: docker pull openapitools/openapi-petstore
+    - run: docker run -d -e OPENAPI_BASE_PATH=/v3 -e DISABLE_API_KEY=1 -e DISABLE_OAUTH=1 -p 8080:8080 openapitools/openapi-petstore
     - run: docker ps -a
-=======
-    - run:
-        name: Install Docker Compose
-        command: |
-          curl -L https://github.com/docker/compose/releases/download/1.19.0/docker-compose-`uname -s`-`uname -m` > ~/docker-compose
-          chmod +x ~/docker-compose
-          sudo mv ~/docker-compose /usr/local/bin/docker-compose
-    - setup_remote_docker:
-          reusable: true
-          exclusive: false
-    #- run: docker pull openapitools/openapi-petstore
-    #- run: docker run -d -e OPENAPI_BASE_PATH=/v3 -e DISABLE_API_KEY=1 -e DISABLE_OAUTH=1 -p 8080:8080 openapitools/openapi-petstore
-    #- run: ocker ps -a
-    - run: sleep 120
->>>>>>> 8bfe17a5
+    - run: sleep 10
     - run: cat /etc/hosts
     # This is based on your 1.0 configuration file or project settings
     - run: cp CI/pom.xml.circleci pom.xml
